/*
 * Original code from jemalloc with this license:
 *
 * Copyright (C) 2002-2013 Jason Evans <jasone@canonware.com>.
 * All rights reserved.
 * Copyright (C) 2007-2012 Mozilla Foundation.  All rights reserved.
 * Copyright (C) 2009-2013 Facebook, Inc.  All rights reserved.
 *
 * Redistribution and use in source and binary forms, with or without
 * modification, are permitted provided that the following conditions are met:
 * 1. Redistributions of source code must retain the above copyright notice(s),
 *    this list of conditions and the following disclaimer.
 * 2. Redistributions in binary form must reproduce the above copyright notice(s),
 *    this list of conditions and the following disclaimer in the documentation
 *    and/or other materials provided with the distribution.
 *
 * THIS SOFTWARE IS PROVIDED BY THE COPYRIGHT HOLDER(S) ``AS IS'' AND ANY EXPRESS
 * OR IMPLIED WARRANTIES, INCLUDING, BUT NOT LIMITED TO, THE IMPLIED WARRANTIES OF
 * MERCHANTABILITY AND FITNESS FOR A PARTICULAR PURPOSE ARE DISCLAIMED.  IN NO
 * EVENT SHALL THE COPYRIGHT HOLDER(S) BE LIABLE FOR ANY DIRECT, INDIRECT,
 * INCIDENTAL, SPECIAL, EXEMPLARY, OR CONSEQUENTIAL DAMAGES (INCLUDING, BUT NOT
 * LIMITED TO, PROCUREMENT OF SUBSTITUTE GOODS OR SERVICES; LOSS OF USE, DATA, OR
 * PROFITS; OR BUSINESS INTERRUPTION) HOWEVER CAUSED AND ON ANY THEORY OF
 * LIABILITY, WHETHER IN CONTRACT, STRICT LIABILITY, OR TORT (INCLUDING NEGLIGENCE
 * OR OTHERWISE) ARISING IN ANY WAY OUT OF THE USE OF THIS SOFTWARE, EVEN IF
 * ADVISED OF THE POSSIBILITY OF SUCH DAMAGE.
 *
 * ***** BEGIN GPL LICENSE BLOCK *****
 *
 * This program is free software; you can redistribute it and/or
 * modify it under the terms of the GNU General Public License
 * as published by the Free Software Foundation; either version 2
 * of the License, or (at your option) any later version.
 *
 * This program is distributed in the hope that it will be useful,
 * but WITHOUT ANY WARRANTY; without even the implied warranty of
 * MERCHANTABILITY or FITNESS FOR A PARTICULAR PURPOSE.  See the
 * GNU General Public License for more details.
 *
 * You should have received a copy of the GNU General Public License
 * along with this program; if not, write to the Free Software Foundation,
 * Inc., 51 Franklin Street, Fifth Floor, Boston, MA 02110-1301, USA.
 *
 * The Original Code is Copyright (C) 2016 Blender Foundation.
 * All rights reserved.
 *
 * The Original Code is: adapted from jemalloc.
 *
 * ***** END GPL LICENSE BLOCK *****
 */

/**
 * \file atomic_ops.h
 * \ingroup Atomic
 *
 * \author Copyright (C) 2016 Blender Foundation, adapted from jemalloc.
 * \brief Provides wrapper around system-specific atomic primitives, and some extensions (faked-atomic operations
 *        over float numbers).
 */

#ifndef __ATOMIC_OPS_H__
#define __ATOMIC_OPS_H__

#if defined(__arm__)
/* Attempt to fix compilation error on Debian armel kernel.
 * arm7 architecture does have both 32 and 64bit atomics, however
 * it's gcc doesn't have __GCC_HAVE_SYNC_COMPARE_AND_SWAP_n defined.
 */
#  define JE_FORCE_SYNC_COMPARE_AND_SWAP_1
#  define JE_FORCE_SYNC_COMPARE_AND_SWAP_4
#  define JE_FORCE_SYNC_COMPARE_AND_SWAP_8
#endif

#include "intern/atomic_ops_utils.h"

/******************************************************************************/
/* Function prototypes. */

#if (LG_SIZEOF_PTR == 8 || LG_SIZEOF_INT == 8)
ATOMIC_INLINE uint64_t atomic_add_and_fetch_uint64(uint64_t *p, uint64_t x);
ATOMIC_INLINE uint64_t atomic_sub_and_fetch_uint64(uint64_t *p, uint64_t x);
<<<<<<< HEAD
=======
ATOMIC_INLINE uint64_t atomic_fetch_and_add_uint64(uint64_t *p, uint64_t x);
ATOMIC_INLINE uint64_t atomic_fetch_and_sub_uint64(uint64_t *p, uint64_t x);
>>>>>>> 5e9132b3
ATOMIC_INLINE uint64_t atomic_cas_uint64(uint64_t *v, uint64_t old, uint64_t _new);
#endif

ATOMIC_INLINE uint32_t atomic_add_and_fetch_uint32(uint32_t *p, uint32_t x);
ATOMIC_INLINE uint32_t atomic_sub_and_fetch_uint32(uint32_t *p, uint32_t x);
ATOMIC_INLINE uint32_t atomic_cas_uint32(uint32_t *v, uint32_t old, uint32_t _new);

ATOMIC_INLINE uint32_t atomic_fetch_and_add_uint32(uint32_t *p, uint32_t x);
ATOMIC_INLINE uint32_t atomic_fetch_and_or_uint32(uint32_t *p, uint32_t x);
ATOMIC_INLINE uint32_t atomic_fetch_and_and_uint32(uint32_t *p, uint32_t x);

ATOMIC_INLINE uint8_t atomic_fetch_and_or_uint8(uint8_t *p, uint8_t b);
ATOMIC_INLINE uint8_t atomic_fetch_and_and_uint8(uint8_t *p, uint8_t b);

ATOMIC_INLINE size_t atomic_add_and_fetch_z(size_t *p, size_t x);
ATOMIC_INLINE size_t atomic_sub_and_fetch_z(size_t *p, size_t x);
<<<<<<< HEAD
ATOMIC_INLINE size_t atomic_cas_z(size_t *v, size_t old, size_t _new);

ATOMIC_INLINE unsigned atomic_add_and_fetch_u(unsigned *p, unsigned x);
ATOMIC_INLINE unsigned atomic_sub_and_fetch_u(unsigned *p, unsigned x);
ATOMIC_INLINE unsigned atomic_cas_u(unsigned *v, unsigned old, unsigned _new);
=======
ATOMIC_INLINE size_t atomic_fetch_and_add_z(size_t *p, size_t x);
ATOMIC_INLINE size_t atomic_fetch_and_sub_z(size_t *p, size_t x);
ATOMIC_INLINE size_t atomic_cas_z(size_t *v, size_t old, size_t _new);

ATOMIC_INLINE unsigned int atomic_add_and_fetch_u(unsigned int *p, unsigned int x);
ATOMIC_INLINE unsigned int atomic_sub_and_fetch_u(unsigned int *p, unsigned int x);
ATOMIC_INLINE unsigned int atomic_fetch_and_add_u(unsigned int *p, unsigned int x);
ATOMIC_INLINE unsigned int atomic_fetch_and_sub_u(unsigned int *p, unsigned int x);
ATOMIC_INLINE unsigned int atomic_cas_u(unsigned int *v, unsigned int old, unsigned int _new);
>>>>>>> 5e9132b3

/* WARNING! Float 'atomics' are really faked ones, those are actually closer to some kind of spinlock-sync'ed operation,
 *          which means they are only efficient if collisions are highly unlikely (i.e. if probability of two threads
 *          working on the same pointer at the same time is very low). */
ATOMIC_INLINE float atomic_add_and_fetch_fl(float *p, const float x);

/******************************************************************************/
/* Include system-dependent implementations. */

/* Note that we are using _unix flavor as fallback here (it will raise precompiler errors as needed). */
#if defined(_MSC_VER)
#  include "intern/atomic_ops_msvc.h"
#else
#  include "intern/atomic_ops_unix.h"
#endif

/* Include 'fake' atomic extensions, built over real atomic primitives. */
#include "intern/atomic_ops_ext.h"

#endif /* __ATOMIC_OPS_H__ */<|MERGE_RESOLUTION|>--- conflicted
+++ resolved
@@ -79,11 +79,8 @@
 #if (LG_SIZEOF_PTR == 8 || LG_SIZEOF_INT == 8)
 ATOMIC_INLINE uint64_t atomic_add_and_fetch_uint64(uint64_t *p, uint64_t x);
 ATOMIC_INLINE uint64_t atomic_sub_and_fetch_uint64(uint64_t *p, uint64_t x);
-<<<<<<< HEAD
-=======
 ATOMIC_INLINE uint64_t atomic_fetch_and_add_uint64(uint64_t *p, uint64_t x);
 ATOMIC_INLINE uint64_t atomic_fetch_and_sub_uint64(uint64_t *p, uint64_t x);
->>>>>>> 5e9132b3
 ATOMIC_INLINE uint64_t atomic_cas_uint64(uint64_t *v, uint64_t old, uint64_t _new);
 #endif
 
@@ -100,13 +97,6 @@
 
 ATOMIC_INLINE size_t atomic_add_and_fetch_z(size_t *p, size_t x);
 ATOMIC_INLINE size_t atomic_sub_and_fetch_z(size_t *p, size_t x);
-<<<<<<< HEAD
-ATOMIC_INLINE size_t atomic_cas_z(size_t *v, size_t old, size_t _new);
-
-ATOMIC_INLINE unsigned atomic_add_and_fetch_u(unsigned *p, unsigned x);
-ATOMIC_INLINE unsigned atomic_sub_and_fetch_u(unsigned *p, unsigned x);
-ATOMIC_INLINE unsigned atomic_cas_u(unsigned *v, unsigned old, unsigned _new);
-=======
 ATOMIC_INLINE size_t atomic_fetch_and_add_z(size_t *p, size_t x);
 ATOMIC_INLINE size_t atomic_fetch_and_sub_z(size_t *p, size_t x);
 ATOMIC_INLINE size_t atomic_cas_z(size_t *v, size_t old, size_t _new);
@@ -116,7 +106,6 @@
 ATOMIC_INLINE unsigned int atomic_fetch_and_add_u(unsigned int *p, unsigned int x);
 ATOMIC_INLINE unsigned int atomic_fetch_and_sub_u(unsigned int *p, unsigned int x);
 ATOMIC_INLINE unsigned int atomic_cas_u(unsigned int *v, unsigned int old, unsigned int _new);
->>>>>>> 5e9132b3
 
 /* WARNING! Float 'atomics' are really faked ones, those are actually closer to some kind of spinlock-sync'ed operation,
  *          which means they are only efficient if collisions are highly unlikely (i.e. if probability of two threads
