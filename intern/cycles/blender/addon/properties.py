--- conflicted
+++ resolved
@@ -1237,7 +1237,6 @@
 
 class CyclesRenderLayerSettings(bpy.types.PropertyGroup):
 
-<<<<<<< HEAD
     pass_debug_bvh_traversed_nodes: BoolProperty(
         name="Debug BVH Traversed Nodes",
         description="Store Debug BVH Traversed Nodes pass",
@@ -1280,122 +1279,6 @@
         default=False,
         update=update_render_passes,
     )
-=======
-        cls.use_denoising = BoolProperty(
-            name="Use Denoising",
-            description="Denoise the rendered image",
-            default=False,
-            update=update_render_passes,
-        )
-        cls.denoising_diffuse_direct = BoolProperty(
-            name="Diffuse Direct",
-            description="Denoise the direct diffuse lighting",
-            default=True,
-        )
-        cls.denoising_diffuse_indirect = BoolProperty(
-            name="Diffuse Indirect",
-            description="Denoise the indirect diffuse lighting",
-            default=True,
-        )
-        cls.denoising_glossy_direct = BoolProperty(
-            name="Glossy Direct",
-            description="Denoise the direct glossy lighting",
-            default=True,
-        )
-        cls.denoising_glossy_indirect = BoolProperty(
-            name="Glossy Indirect",
-            description="Denoise the indirect glossy lighting",
-            default=True,
-        )
-        cls.denoising_transmission_direct = BoolProperty(
-            name="Transmission Direct",
-            description="Denoise the direct transmission lighting",
-            default=True,
-        )
-        cls.denoising_transmission_indirect = BoolProperty(
-            name="Transmission Indirect",
-            description="Denoise the indirect transmission lighting",
-            default=True,
-        )
-        cls.denoising_subsurface_direct = BoolProperty(
-            name="Subsurface Direct",
-            description="Denoise the direct subsurface lighting",
-            default=True,
-        )
-        cls.denoising_subsurface_indirect = BoolProperty(
-            name="Subsurface Indirect",
-            description="Denoise the indirect subsurface lighting",
-            default=True,
-        )
-        cls.denoising_strength = FloatProperty(
-            name="Denoising Strength",
-            description="Controls neighbor pixel weighting for the denoising filter (lower values preserve more detail, but aren't as smooth)",
-            min=0.0, max=1.0,
-            default=0.5,
-        )
-        cls.denoising_feature_strength = FloatProperty(
-            name="Denoising Feature Strength",
-            description="Controls removal of noisy image feature passes (lower values preserve more detail, but aren't as smooth)",
-            min=0.0, max=1.0,
-            default=0.5,
-        )
-        cls.denoising_radius = IntProperty(
-            name="Denoising Radius",
-            description="Size of the image area that's used to denoise a pixel (higher values are smoother, but might lose detail and are slower)",
-            min=1, max=25,
-            default=8,
-        )
-        cls.denoising_relative_pca = BoolProperty(
-            name="Relative filter",
-            description="When removing pixels that don't carry information, use a relative threshold instead of an absolute one (can help to reduce artifacts, but might cause detail loss around edges)",
-            default=False,
-        )
-        cls.denoising_store_passes = BoolProperty(
-            name="Store denoising passes",
-            description="Store the denoising feature passes and the noisy image",
-            default=False,
-            update=update_render_passes,
-        )
-        denoising_neighbor_frames: IntProperty(
-            name="Neighbor Frames",
-            description="Number of neighboring frames to use for denoising animations (more frames produce smoother results at the cost of performance)",
-            min=0, max=7,
-            default=0,
-        )
-        cls.use_pass_crypto_object = BoolProperty(
-                name="Cryptomatte Object",
-                description="Render cryptomatte object pass, for isolating objects in compositing",
-                default=False,
-                update=update_render_passes,
-                )
-        cls.use_pass_crypto_material = BoolProperty(
-                name="Cryptomatte Material",
-                description="Render cryptomatte material pass, for isolating materials in compositing",
-                default=False,
-                update=update_render_passes,
-                )
-        cls.use_pass_crypto_asset = BoolProperty(
-                name="Cryptomatte Asset",
-                description="Render cryptomatte asset pass, for isolating groups of objects with the same parent",
-                default=False,
-                update=update_render_passes,
-                )
-        cls.pass_crypto_depth = IntProperty(
-                name="Cryptomatte Levels",
-                description="Sets how many unique objects can be distinguished per pixel",
-                default=6, min=2, max=16, step=2,
-                update=update_render_passes,
-                )
-        cls.pass_crypto_accurate = BoolProperty(
-                name="Cryptomatte Accurate",
-                description="Gerenate a more accurate Cryptomatte pass. CPU only, may render slower and use more memory",
-                default=True,
-                update=update_render_passes,
-                )
-    @classmethod
-    def unregister(cls):
-        del bpy.types.SceneRenderLayer.cycles
->>>>>>> c10f5d15
 
     use_denoising: BoolProperty(
         name="Use Denoising",
@@ -1471,6 +1354,12 @@
         description="Store the denoising feature passes and the noisy image",
         default=False,
         update=update_render_passes,
+    )
+    denoising_neighbor_frames: IntProperty(
+        name="Neighbor Frames",
+        description="Number of neighboring frames to use for denoising animations (more frames produce smoother results at the cost of performance)",
+        min=0, max=7,
+        default=0,
     )
     use_pass_crypto_object: BoolProperty(
         name="Cryptomatte Object",
