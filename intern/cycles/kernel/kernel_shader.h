/*
 * Copyright 2011-2013 Blender Foundation
 *
 * Licensed under the Apache License, Version 2.0 (the "License");
 * you may not use this file except in compliance with the License.
 * You may obtain a copy of the License at
 *
 * http://www.apache.org/licenses/LICENSE-2.0
 *
 * Unless required by applicable law or agreed to in writing, software
 * distributed under the License is distributed on an "AS IS" BASIS,
 * WITHOUT WARRANTIES OR CONDITIONS OF ANY KIND, either express or implied.
 * See the License for the specific language governing permissions and
 * limitations under the License
 */

/*
 * ShaderData, used in four steps:
 *
 * Setup from incoming ray, sampled position and background.
 * Execute for surface, volume or displacement.
 * Evaluate one or more closures.
 * Release.
 *
 */

#include "closure/bsdf_util.h"
#include "closure/bsdf.h"
#include "closure/emissive.h"
#include "closure/volume.h"

#include "svm/svm.h"

CCL_NAMESPACE_BEGIN

/* ShaderData setup from incoming ray */

#ifdef __OBJECT_MOTION__
ccl_device void shader_setup_object_transforms(KernelGlobals *kg, ShaderData *sd, float time)
{
	if(sd->flag & SD_OBJECT_MOTION) {
		sd->ob_tfm = object_fetch_transform_motion(kg, sd->object, time);
		sd->ob_itfm= transform_quick_inverse(sd->ob_tfm);
	}
	else {
		sd->ob_tfm = object_fetch_transform(kg, sd->object, OBJECT_TRANSFORM);
		sd->ob_itfm = object_fetch_transform(kg, sd->object, OBJECT_INVERSE_TRANSFORM);
	}
}
#endif

ccl_device void shader_setup_from_ray(KernelGlobals *kg, ShaderData *sd,
	const Intersection *isect, const Ray *ray, int bounce)
{
#ifdef __INSTANCING__
	sd->object = (isect->object == ~0)? kernel_tex_fetch(__prim_object, isect->prim): isect->object;
#endif

	sd->flag = kernel_tex_fetch(__object_flag, sd->object);

	/* matrices and time */
#ifdef __OBJECT_MOTION__
	shader_setup_object_transforms(kg, sd, ray->time);
	sd->time = ray->time;
#endif

	sd->prim = kernel_tex_fetch(__prim_index, isect->prim);
	sd->ray_length = isect->t;
	sd->ray_depth = bounce;

#ifdef __HAIR__
	if(kernel_tex_fetch(__prim_segment, isect->prim) != ~0) {
		/* Strand Shader setting*/
		float4 curvedata = kernel_tex_fetch(__curves, sd->prim);

		sd->shader = __float_as_int(curvedata.z);
		sd->segment = isect->segment;

		float tcorr = isect->t;
		if(kernel_data.curve.curveflags & CURVE_KN_POSTINTERSECTCORRECTION) {
			tcorr = (isect->u < 0)? tcorr + sqrtf(isect->v) : tcorr - sqrtf(isect->v);
			sd->ray_length = tcorr;
		}

		sd->P = bvh_curve_refine(kg, sd, isect, ray, tcorr);
	}
	else {
#endif
		/* fetch triangle data */
		float4 Ns = kernel_tex_fetch(__tri_normal, sd->prim);
		float3 Ng = make_float3(Ns.x, Ns.y, Ns.z);
		sd->shader = __float_as_int(Ns.w);

#ifdef __HAIR__
		sd->segment = ~0;
		/*elements for minimum hair width using transparency bsdf*/
		/*sd->curve_transparency = 0.0f;*/
		/*sd->curve_radius = 0.0f;*/
#endif

#ifdef __UV__
		sd->u = isect->u;
		sd->v = isect->v;
#endif

		/* vectors */
		sd->P = bvh_triangle_refine(kg, sd, isect, ray);
		sd->Ng = Ng;
		sd->N = Ng;
		
		/* smooth normal */
		if(sd->shader & SHADER_SMOOTH_NORMAL)
			sd->N = triangle_smooth_normal(kg, sd->prim, sd->u, sd->v);

#ifdef __DPDU__
		/* dPdu/dPdv */
		triangle_dPdudv(kg, &sd->dPdu, &sd->dPdv, sd->prim);
#endif

#ifdef __HAIR__
	}
#endif

	sd->I = -ray->D;

	sd->flag |= kernel_tex_fetch(__shader_flag, (sd->shader & SHADER_MASK)*2);

#ifdef __INSTANCING__
	if(isect->object != ~0) {
		/* instance transform */
		object_normal_transform(kg, sd, &sd->N);
		object_normal_transform(kg, sd, &sd->Ng);
#ifdef __DPDU__
		object_dir_transform(kg, sd, &sd->dPdu);
		object_dir_transform(kg, sd, &sd->dPdv);
#endif
	}
#endif

	/* backfacing test */
	bool backfacing = (dot(sd->Ng, sd->I) < 0.0f);

	if(backfacing) {
		sd->flag |= SD_BACKFACING;
		sd->Ng = -sd->Ng;
		sd->N = -sd->N;
#ifdef __DPDU__
		sd->dPdu = -sd->dPdu;
		sd->dPdv = -sd->dPdv;
#endif
	}

#ifdef __RAY_DIFFERENTIALS__
	/* differentials */
	differential_transfer(&sd->dP, ray->dP, ray->D, ray->dD, sd->Ng, isect->t);
	differential_incoming(&sd->dI, ray->dD);
	differential_dudv(&sd->du, &sd->dv, sd->dPdu, sd->dPdv, sd->dP, sd->Ng);
#endif
}

/* ShaderData setup from BSSRDF scatter */

#ifdef __SUBSURFACE__
ccl_device_inline void shader_setup_from_subsurface(KernelGlobals *kg, ShaderData *sd,
	const Intersection *isect, const Ray *ray)
{
	bool backfacing = sd->flag & SD_BACKFACING;

	/* object, matrices, time, ray_length stay the same */
	sd->flag = kernel_tex_fetch(__object_flag, sd->object);
	sd->prim = kernel_tex_fetch(__prim_index, isect->prim);

	/* fetch triangle data */
	float4 Ns = kernel_tex_fetch(__tri_normal, sd->prim);
	float3 Ng = make_float3(Ns.x, Ns.y, Ns.z);
	sd->shader = __float_as_int(Ns.w);

#ifdef __HAIR__
	sd->segment = ~0;
#endif

#ifdef __UV__
	sd->u = isect->u;
	sd->v = isect->v;
#endif

	/* vectors */
	sd->P = bvh_triangle_refine_subsurface(kg, sd, isect, ray);
	sd->Ng = Ng;
	sd->N = Ng;
	
	/* smooth normal */
	if(sd->shader & SHADER_SMOOTH_NORMAL)
		sd->N = triangle_smooth_normal(kg, sd->prim, sd->u, sd->v);

#ifdef __DPDU__
	/* dPdu/dPdv */
	triangle_dPdudv(kg, &sd->dPdu, &sd->dPdv, sd->prim);
#endif

	sd->flag |= kernel_tex_fetch(__shader_flag, (sd->shader & SHADER_MASK)*2);

#ifdef __INSTANCING__
	if(isect->object != ~0) {
		/* instance transform */
		object_normal_transform(kg, sd, &sd->N);
		object_normal_transform(kg, sd, &sd->Ng);
#ifdef __DPDU__
		object_dir_transform(kg, sd, &sd->dPdu);
		object_dir_transform(kg, sd, &sd->dPdv);
#endif
	}
#endif

	/* backfacing test */
	if(backfacing) {
		sd->flag |= SD_BACKFACING;
		sd->Ng = -sd->Ng;
		sd->N = -sd->N;
#ifdef __DPDU__
		sd->dPdu = -sd->dPdu;
		sd->dPdv = -sd->dPdv;
#endif
	}

	/* should not get used in principle as the shading will only use a diffuse
	 * BSDF, but the shader might still access it */
	sd->I = sd->N;

#ifdef __RAY_DIFFERENTIALS__
	/* differentials */
	differential_dudv(&sd->du, &sd->dv, sd->dPdu, sd->dPdv, sd->dP, sd->Ng);
	/* don't modify dP and dI */
#endif
}
#endif

/* ShaderData setup from position sampled on mesh */

ccl_device void shader_setup_from_sample(KernelGlobals *kg, ShaderData *sd,
	const float3 P, const float3 Ng, const float3 I,
	int shader, int object, int prim, float u, float v, float t, float time, int bounce, int segment)
{
	/* vectors */
	sd->P = P;
	sd->N = Ng;
	sd->Ng = Ng;
	sd->I = I;
	sd->shader = shader;
#ifdef __HAIR__
	sd->segment = segment;
#endif

	/* primitive */
#ifdef __INSTANCING__
	sd->object = object;
#endif
	/* currently no access to bvh prim index for strand sd->prim*/
	sd->prim = prim;
#ifdef __UV__
	sd->u = u;
	sd->v = v;
#endif
	sd->ray_length = t;
	sd->ray_depth = bounce;

	/* detect instancing, for non-instanced the object index is -object-1 */
#ifdef __INSTANCING__
	bool instanced = false;

	if(sd->prim != ~0) {
		if(sd->object >= 0)
			instanced = true;
		else
#endif
			sd->object = ~sd->object;
#ifdef __INSTANCING__
	}
#endif

	sd->flag = kernel_tex_fetch(__shader_flag, (sd->shader & SHADER_MASK)*2);
	if(sd->object != -1) {
		sd->flag |= kernel_tex_fetch(__object_flag, sd->object);

#ifdef __OBJECT_MOTION__
		shader_setup_object_transforms(kg, sd, time);
	}

	sd->time = time;
#else
	}
#endif

	/* smooth normal */
#ifdef __HAIR__
	if(sd->shader & SHADER_SMOOTH_NORMAL && sd->segment == ~0) {
		sd->N = triangle_smooth_normal(kg, sd->prim, sd->u, sd->v);
#else
	if(sd->shader & SHADER_SMOOTH_NORMAL) {
		sd->N = triangle_smooth_normal(kg, sd->prim, sd->u, sd->v);
#endif

#ifdef __INSTANCING__
		if(instanced)
			object_normal_transform(kg, sd, &sd->N);
#endif
	}

#ifdef __DPDU__
	/* dPdu/dPdv */
#ifdef __HAIR__
	if(sd->prim == ~0 || sd->segment != ~0) {
		sd->dPdu = make_float3(0.0f, 0.0f, 0.0f);
		sd->dPdv = make_float3(0.0f, 0.0f, 0.0f);
	}
#else
	if(sd->prim == ~0) {
		sd->dPdu = make_float3(0.0f, 0.0f, 0.0f);
		sd->dPdv = make_float3(0.0f, 0.0f, 0.0f);
	}
#endif
	else {
		triangle_dPdudv(kg, &sd->dPdu, &sd->dPdv, sd->prim);

#ifdef __INSTANCING__
		if(instanced) {
			object_dir_transform(kg, sd, &sd->dPdu);
			object_dir_transform(kg, sd, &sd->dPdv);
		}
#endif
	}
#endif

	/* backfacing test */
	if(sd->prim != ~0) {
		bool backfacing = (dot(sd->Ng, sd->I) < 0.0f);

		if(backfacing) {
			sd->flag |= SD_BACKFACING;
			sd->Ng = -sd->Ng;
			sd->N = -sd->N;
#ifdef __DPDU__
			sd->dPdu = -sd->dPdu;
			sd->dPdv = -sd->dPdv;
#endif
		}
	}

#ifdef __RAY_DIFFERENTIALS__
	/* no ray differentials here yet */
	sd->dP = differential3_zero();
	sd->dI = differential3_zero();
	sd->du = differential_zero();
	sd->dv = differential_zero();
#endif
}

/* ShaderData setup for displacement */

ccl_device void shader_setup_from_displace(KernelGlobals *kg, ShaderData *sd,
	int object, int prim, float u, float v)
{
	float3 P, Ng, I = make_float3(0.0f, 0.0f, 0.0f);
	int shader;

	P = triangle_point_MT(kg, prim, u, v);
	Ng = triangle_normal_MT(kg, prim, &shader);

	/* force smooth shading for displacement */
	shader |= SHADER_SMOOTH_NORMAL;

	/* watch out: no instance transform currently */

	shader_setup_from_sample(kg, sd, P, Ng, I, shader, object, prim, u, v, 0.0f, TIME_INVALID, 0, ~0);
}

/* ShaderData setup from ray into background */

ccl_device_inline void shader_setup_from_background(KernelGlobals *kg, ShaderData *sd, const Ray *ray, int bounce)
{
	/* vectors */
	sd->P = ray->D;
	sd->N = -ray->D;
	sd->Ng = -ray->D;
	sd->I = -ray->D;
	sd->shader = kernel_data.background.shader;
	sd->flag = kernel_tex_fetch(__shader_flag, (sd->shader & SHADER_MASK)*2);
#ifdef __OBJECT_MOTION__
	sd->time = ray->time;
#endif
	sd->ray_length = 0.0f;
	sd->ray_depth = bounce;

#ifdef __INSTANCING__
	sd->object = ~0;
#endif
	sd->prim = ~0;
#ifdef __UV__
	sd->u = 0.0f;
	sd->v = 0.0f;
#endif

#ifdef __DPDU__
	/* dPdu/dPdv */
	sd->dPdu = make_float3(0.0f, 0.0f, 0.0f);
	sd->dPdv = make_float3(0.0f, 0.0f, 0.0f);
#endif

#ifdef __RAY_DIFFERENTIALS__
	/* differentials */
	sd->dP = ray->dD;
	differential_incoming(&sd->dI, sd->dP);
	sd->du.dx = 0.0f;
	sd->du.dy = 0.0f;
	sd->dv.dx = 0.0f;
	sd->dv.dy = 0.0f;
#endif
}

/* ShaderData setup from ray into background or triangle, assume input ray.t +INF or intersection point distance */

__device_inline void shader_setup_from_volume(KernelGlobals *kg, ShaderData *sd, const Ray *ray, int media_shader)
{
	/* vectors */
	sd->P = ray->P;
	sd->N = -ray->D;  
	sd->Ng = -ray->D;
	sd->I = -ray->D;
	sd->shader = media_shader;
	sd->flag = kernel_tex_fetch(__shader_flag, (sd->shader & SHADER_MASK)*2);
#ifdef __OBJECT_MOTION__
	sd->time = ray->time;
#endif
	sd->ray_length = 0.0f;

#ifdef __INSTANCING__
	sd->object = ~0;
#endif
	sd->prim = ~0;
#ifdef __HAIR__
	sd->segment = ~0;
#endif
#ifdef __UV__
	sd->u = 0.0f;
	sd->v = 0.0f;
#endif

#ifdef __DPDU__
	/* dPdu/dPdv */
	sd->dPdu = make_float3(0.0f, 0.0f, 0.0f);
	sd->dPdv = make_float3(0.0f, 0.0f, 0.0f);
#endif

#ifdef __RAY_DIFFERENTIALS__
	/* differentials */
	sd->dP = ray->dD;
	differential_incoming(&sd->dI, sd->dP);
	sd->du = differential_zero();
	sd->dv = differential_zero();
#endif

	/* for NDC coordinates */
	sd->ray_P = ray->P;
	sd->ray_dP = ray->dP;
}

/* BSDF */

#ifdef __MULTI_CLOSURE__

ccl_device_inline void _shader_bsdf_multi_eval(KernelGlobals *kg, const ShaderData *sd, const float3 omega_in, float *pdf,
	int skip_bsdf, BsdfEval *result_eval, float sum_pdf, float sum_sample_weight)
{
	/* this is the veach one-sample model with balance heuristic, some pdf
	 * factors drop out when using balance heuristic weighting */
	for(int i = 0; i< sd->num_closure; i++) {
		if(i == skip_bsdf)
			continue;

		const ShaderClosure *sc = &sd->closure[i];

		if(CLOSURE_IS_BSDF(sc->type) || CLOSURE_IS_VOLUME(sc->type)) {
			float bsdf_pdf = 0.0f;
			float3 eval = bsdf_eval(kg, sd, sc, omega_in, &bsdf_pdf);

			if(bsdf_pdf != 0.0f) {
				bsdf_eval_accum(result_eval, sc->type, eval*sc->weight);
				sum_pdf += bsdf_pdf*sc->sample_weight;
			}

			sum_sample_weight += sc->sample_weight;
		}
	}

	*pdf = (sum_sample_weight > 0.0f)? sum_pdf/sum_sample_weight: 0.0f;
}

__device_inline void _shader_volume_bsdf_multi_eval( KernelGlobals *kg, const ShaderData *sd, const float3 omega_in, float *pdf,
	int skip_bsdf, BsdfEval *result_eval, float sum_pdf, float sum_sample_weight)
{
	for(int i = 0; i< sd->num_closure; i++) {
		if(i == skip_bsdf)
			continue;

		const ShaderClosure *sc = &sd->closure[i];

		if( CLOSURE_IS_VOLUME(sc->type)) {
			float bsdf_pdf = 0.0f;
			float3 eval = bsdf_eval(kg, sd, sc, omega_in, &bsdf_pdf);

			if(bsdf_pdf != 0.0f) {
				bsdf_eval_accum(result_eval, sc->type, eval*sc->weight);
				sum_pdf += bsdf_pdf*sc->sample_weight;
			}

			sum_sample_weight += sc->sample_weight;
		}
	}

	*pdf = (sum_sample_weight > 0.0f)? sum_pdf/sum_sample_weight: 0.0f;
}
#endif

ccl_device void shader_bsdf_eval(KernelGlobals *kg, const ShaderData *sd,
	const float3 omega_in, BsdfEval *eval, float *pdf)
{
#ifdef __MULTI_CLOSURE__
	bsdf_eval_init(eval, NBUILTIN_CLOSURES, make_float3(0.0f, 0.0f, 0.0f), kernel_data.film.use_light_pass);

	_shader_bsdf_multi_eval(kg, sd, omega_in, pdf, -1, eval, 0.0f, 0.0f);
#else
	const ShaderClosure *sc = &sd->closure;

	*pdf = 0.0f;
#if 0
	*eval = bsdf_eval(kg, sd, sc, omega_in, pdf)*sc->weight;
#else
	float3 tmp_eval = bsdf_eval(kg, sd, sc, omega_in, pdf);

	bsdf_eval_init(eval, NBUILTIN_CLOSURES, tmp_eval*sc->weight, kernel_data.film.use_light_pass);
#endif
#endif
}

ccl_device int shader_bsdf_sample(KernelGlobals *kg, const ShaderData *sd,
	float randu, float randv, BsdfEval *bsdf_eval,
	float3 *omega_in, differential3 *domega_in, float *pdf)
{
#ifdef __MULTI_CLOSURE__
	int sampled = 0;

	if(sd->num_closure > 1) {
		/* pick a BSDF closure based on sample weights */
		float sum = 0.0f;

		for(sampled = 0; sampled < sd->num_closure; sampled++) {
			const ShaderClosure *sc = &sd->closure[sampled];
			
			if(CLOSURE_IS_BSDF(sc->type))
				sum += sc->sample_weight;
		}

		float r = sd->randb_closure*sum;
		sum = 0.0f;

		for(sampled = 0; sampled < sd->num_closure; sampled++) {
			const ShaderClosure *sc = &sd->closure[sampled];
			
			if(CLOSURE_IS_BSDF(sc->type)) {
				sum += sc->sample_weight;

				if(r <= sum)
					break;
			}
		}

		if(sampled == sd->num_closure) {
			*pdf = 0.0f;
			return LABEL_NONE;
		}
	}

	const ShaderClosure *sc = &sd->closure[sampled];
	int label;
	float3 eval;

	*pdf = 0.0f;
	label = bsdf_sample(kg, sd, sc, randu, randv, &eval, omega_in, domega_in, pdf);

	if(*pdf != 0.0f) {
		bsdf_eval_init(bsdf_eval, sc->type, eval*sc->weight, kernel_data.film.use_light_pass);

		if(sd->num_closure > 1) {
			float sweight = sc->sample_weight;
			_shader_bsdf_multi_eval(kg, sd, *omega_in, pdf, sampled, bsdf_eval, *pdf*sweight, sweight);
		}
	}

	return label;
#else
	/* sample the single closure that we picked */
	*pdf = 0.0f;
#if 0
	int label = bsdf_sample(kg, sd, &sd->closure, randu, randv, bsdf_eval, omega_in, domega_in, pdf);
	*bsdf_eval *= sd->closure.weight;
#else
	const ShaderClosure *sc = &sd->closure;
	int label;
	float3 eval;

	label = bsdf_sample(kg, sd, sc, randu, randv, &eval, omega_in, domega_in, pdf);
	bsdf_eval_init(bsdf_eval, sc->type, eval*sc->weight, kernel_data.film.use_light_pass);
#endif
	return label;
#endif
}

ccl_device int shader_bsdf_sample_closure(KernelGlobals *kg, const ShaderData *sd,
	const ShaderClosure *sc, float randu, float randv, BsdfEval *bsdf_eval,
	float3 *omega_in, differential3 *domega_in, float *pdf)
{
	int label;
	float3 eval;

	*pdf = 0.0f;
	label = bsdf_sample(kg, sd, sc, randu, randv, &eval, omega_in, domega_in, pdf);

	if(*pdf != 0.0f)
		bsdf_eval_init(bsdf_eval, sc->type, eval*sc->weight, kernel_data.film.use_light_pass);

	return label;
}

ccl_device void shader_bsdf_blur(KernelGlobals *kg, ShaderData *sd, float roughness)
{
#ifdef __MULTI_CLOSURE__
	for(int i = 0; i< sd->num_closure; i++) {
		ShaderClosure *sc = &sd->closure[i];

		if(CLOSURE_IS_BSDF(sc->type))
			bsdf_blur(kg, sc, roughness);
	}
#else
	bsdf_blur(kg, &sd->closure, roughness);
#endif
}

ccl_device float3 shader_bsdf_transparency(KernelGlobals *kg, ShaderData *sd)
{
#ifdef __MULTI_CLOSURE__
	float3 eval = make_float3(0.0f, 0.0f, 0.0f);

	for(int i = 0; i< sd->num_closure; i++) {
		ShaderClosure *sc = &sd->closure[i];

		if(sc->type == CLOSURE_BSDF_TRANSPARENT_ID) // todo: make this work for osl
			eval += sc->weight;
	}

	return eval;
#else
	if(sd->closure.type == CLOSURE_BSDF_TRANSPARENT_ID)
		return sd->closure.weight;
	else
		return make_float3(0.0f, 0.0f, 0.0f);
#endif
}

ccl_device float3 shader_bsdf_alpha(KernelGlobals *kg, ShaderData *sd)
{
	float3 alpha = make_float3(1.0f, 1.0f, 1.0f) - shader_bsdf_transparency(kg, sd);

	alpha = max(alpha, make_float3(0.0f, 0.0f, 0.0f));
	alpha = min(alpha, make_float3(1.0f, 1.0f, 1.0f));
	
	return alpha;
}

ccl_device float3 shader_bsdf_diffuse(KernelGlobals *kg, ShaderData *sd)
{
#ifdef __MULTI_CLOSURE__
	float3 eval = make_float3(0.0f, 0.0f, 0.0f);

	for(int i = 0; i< sd->num_closure; i++) {
		ShaderClosure *sc = &sd->closure[i];

		if(CLOSURE_IS_BSDF_DIFFUSE(sc->type))
			eval += sc->weight;
	}

	return eval;
#else
	if(CLOSURE_IS_BSDF_DIFFUSE(sd->closure.type))
		return sd->closure.weight;
	else
		return make_float3(0.0f, 0.0f, 0.0f);
#endif
}

ccl_device float3 shader_bsdf_glossy(KernelGlobals *kg, ShaderData *sd)
{
#ifdef __MULTI_CLOSURE__
	float3 eval = make_float3(0.0f, 0.0f, 0.0f);

	for(int i = 0; i< sd->num_closure; i++) {
		ShaderClosure *sc = &sd->closure[i];

		if(CLOSURE_IS_BSDF_GLOSSY(sc->type))
			eval += sc->weight;
	}

	return eval;
#else
	if(CLOSURE_IS_BSDF_GLOSSY(sd->closure.type))
		return sd->closure.weight;
	else
		return make_float3(0.0f, 0.0f, 0.0f);
#endif
}

ccl_device float3 shader_bsdf_transmission(KernelGlobals *kg, ShaderData *sd)
{
#ifdef __MULTI_CLOSURE__
	float3 eval = make_float3(0.0f, 0.0f, 0.0f);

	for(int i = 0; i< sd->num_closure; i++) {
		ShaderClosure *sc = &sd->closure[i];

		if(CLOSURE_IS_BSDF_TRANSMISSION(sc->type))
			eval += sc->weight;
	}

	return eval;
#else
	if(CLOSURE_IS_BSDF_TRANSMISSION(sd->closure.type))
		return sd->closure.weight;
	else
		return make_float3(0.0f, 0.0f, 0.0f);
#endif
}

ccl_device float3 shader_bsdf_subsurface(KernelGlobals *kg, ShaderData *sd)
{
#ifdef __MULTI_CLOSURE__
	float3 eval = make_float3(0.0f, 0.0f, 0.0f);

	for(int i = 0; i< sd->num_closure; i++) {
		ShaderClosure *sc = &sd->closure[i];

		if(CLOSURE_IS_BSSRDF(sc->type))
			eval += sc->weight;
	}

	return eval;
#else
	if(CLOSURE_IS_BSSRDF(sd->closure.type))
		return sd->closure.weight;
	else
		return make_float3(0.0f, 0.0f, 0.0f);
#endif
}

ccl_device float3 shader_bsdf_ao(KernelGlobals *kg, ShaderData *sd, float ao_factor, float3 *N_)
{
#ifdef __MULTI_CLOSURE__
	float3 eval = make_float3(0.0f, 0.0f, 0.0f);
	float3 N = make_float3(0.0f, 0.0f, 0.0f);

	for(int i = 0; i< sd->num_closure; i++) {
		ShaderClosure *sc = &sd->closure[i];

		if(CLOSURE_IS_BSDF_DIFFUSE(sc->type)) {
			eval += sc->weight*ao_factor;
			N += sc->N*average(sc->weight);
		}
		else if(CLOSURE_IS_AMBIENT_OCCLUSION(sc->type)) {
			eval += sc->weight;
			N += sd->N*average(sc->weight);
		}
	}

	if(is_zero(N))
		N = sd->N;
	else
		N = normalize(N);

	*N_ = N;
	return eval;
#else
	*N_ = sd->N;

	if(CLOSURE_IS_BSDF_DIFFUSE(sd->closure.type))
		return sd->closure.weight*ao_factor;
	else if(CLOSURE_IS_AMBIENT_OCCLUSION(sd->closure.type))
		return sd->closure.weight;
	else
		return make_float3(0.0f, 0.0f, 0.0f);
#endif
}

ccl_device float3 shader_bssrdf_sum(ShaderData *sd, float3 *N_, float *texture_blur_)
{
#ifdef __MULTI_CLOSURE__
	float3 eval = make_float3(0.0f, 0.0f, 0.0f);
	float3 N = make_float3(0.0f, 0.0f, 0.0f);
	float texture_blur = 0.0f, weight_sum = 0.0f;

	for(int i = 0; i< sd->num_closure; i++) {
		ShaderClosure *sc = &sd->closure[i];

		if(CLOSURE_IS_BSSRDF(sc->type)) {
			float avg_weight = fabsf(average(sc->weight));

			N += sc->N*avg_weight;
			eval += sc->weight;
			texture_blur += sc->data1*avg_weight;
			weight_sum += avg_weight;
		}
	}

	if(N_)
		*N_ = (is_zero(N))? sd->N: normalize(N);

	if(texture_blur_)
		*texture_blur_ = texture_blur/weight_sum;
	
	return eval;
#else
	if(CLOSURE_IS_BSSRDF(sd->closure.type)) {
		if(N_) *N_ = sd->closure.N;
		if(texture_blur_) *texture_blur_ = sd->closure.data1;

		return sd->closure.weight;
	}
	else {
		if(N_) *N_ = sd->N;
		if(texture_blur_) *texture_blur_ = 0.0f;

		return make_float3(0.0f, 0.0f, 0.0f);
	}
#endif
}

/* Emission */

ccl_device float3 emissive_eval(KernelGlobals *kg, ShaderData *sd, ShaderClosure *sc)
{
#ifdef __OSL__
	if(kg->osl && sc->prim)
		return OSLShader::emissive_eval(sd, sc);
#endif

	return emissive_simple_eval(sd->Ng, sd->I);
}

ccl_device float3 shader_emissive_eval(KernelGlobals *kg, ShaderData *sd)
{
	float3 eval;
#ifdef __MULTI_CLOSURE__
	eval = make_float3(0.0f, 0.0f, 0.0f);

	for(int i = 0; i < sd->num_closure; i++) {
		ShaderClosure *sc = &sd->closure[i];

		if(CLOSURE_IS_EMISSION(sc->type))
			eval += emissive_eval(kg, sd, sc)*sc->weight;
	}
#else
	eval = emissive_eval(kg, sd, &sd->closure)*sd->closure.weight;
#endif

	return eval;
}

/* Holdout */

ccl_device float3 shader_holdout_eval(KernelGlobals *kg, ShaderData *sd)
{
#ifdef __MULTI_CLOSURE__
	float3 weight = make_float3(0.0f, 0.0f, 0.0f);

	for(int i = 0; i < sd->num_closure; i++) {
		ShaderClosure *sc = &sd->closure[i];

		if(CLOSURE_IS_HOLDOUT(sc->type))
			weight += sc->weight;
	}

	return weight;
#else
	if(sd->closure.type == CLOSURE_HOLDOUT_ID)
		return make_float3(1.0f, 1.0f, 1.0f);

	return make_float3(0.0f, 0.0f, 0.0f);
#endif
}

/* Surface Evaluation */

ccl_device void shader_eval_surface(KernelGlobals *kg, ShaderData *sd,
	float randb, int path_flag, ShaderContext ctx)
{
#ifdef __OSL__
	if (kg->osl)
		OSLShader::eval_surface(kg, sd, randb, path_flag, ctx);
	else
#endif
	{
#ifdef __SVM__
		svm_eval_nodes(kg, sd, SHADER_TYPE_SURFACE, randb, path_flag);
#else
		sd->closure.weight = make_float3(0.8f, 0.8f, 0.8f);
		sd->closure.N = sd->N;
		sd->flag |= bsdf_diffuse_setup(&sd->closure);
#endif
	}
}

/* Background Evaluation */

ccl_device float3 shader_eval_background(KernelGlobals *kg, ShaderData *sd, int path_flag, ShaderContext ctx)
{
#ifdef __OSL__
	if (kg->osl)
		return OSLShader::eval_background(kg, sd, path_flag, ctx);
	else
#endif

	{
#ifdef __SVM__
		svm_eval_nodes(kg, sd, SHADER_TYPE_SURFACE, 0.0f, path_flag);

#ifdef __MULTI_CLOSURE__
		float3 eval = make_float3(0.0f, 0.0f, 0.0f);

		for(int i = 0; i< sd->num_closure; i++) {
			const ShaderClosure *sc = &sd->closure[i];

			if(CLOSURE_IS_BACKGROUND(sc->type))
				eval += sc->weight;
		}

		return eval;
#else
		if(sd->closure.type == CLOSURE_BACKGROUND_ID)
			return sd->closure.weight;
		else
			return make_float3(0.0f, 0.0f, 0.0f);
#endif

#else
		return make_float3(0.8f, 0.8f, 0.8f);
#endif
	}
}

/* Volume */

<<<<<<< HEAD
#if 0 /* XXX unused */
__device float3 shader_volume_eval_phase(KernelGlobals *kg, ShaderData *sd,
=======
ccl_device float3 shader_volume_eval_phase(KernelGlobals *kg, ShaderData *sd,
>>>>>>> c18712e8
	float3 omega_in, float3 omega_out)
{
#ifdef __MULTI_CLOSURE__
	float3 eval = make_float3(0.0f, 0.0f, 0.0f);

	for(int i = 0; i< sd->num_closure; i++) {
		const ShaderClosure *sc = &sd->closure[i];

		if(CLOSURE_IS_VOLUME(sc->type))
			eval += volume_eval_phase(kg, sc, omega_in, omega_out);
	}

	return eval;
#else
	return volume_eval_phase(kg, &sd->closure, omega_in, omega_out);
#endif
}
#endif

/* Volume Evaluation */

ccl_device void shader_eval_volume(KernelGlobals *kg, ShaderData *sd,
	float randb, int path_flag, ShaderContext ctx)
{
#ifdef __OSL__
	if (kg->osl)
		OSLShader::eval_volume(kg, sd, randb, path_flag, ctx);
	else
#endif
	{
#ifdef __SVM__
		svm_eval_nodes(kg, sd, SHADER_TYPE_VOLUME, randb, path_flag);
#endif
	}
}

__device int shader_volume_bsdf_sample(KernelGlobals *kg, const ShaderData *sd,
	float randu, float randv, BsdfEval *bsdf_eval,
	float3 *omega_in, differential3 *domega_in, float *pdf)
{
#ifdef __MULTI_CLOSURE__
	int sampled = 0;

	if(sd->num_closure > 1) {
		/* pick a BSDF closure based on sample weights */
		float sum = 0.0f;

		for(sampled = 0; sampled < sd->num_closure; sampled++) {
			const ShaderClosure *sc = &sd->closure[sampled];
			
			if(CLOSURE_IS_VOLUME(sc->type))
				sum += sc->sample_weight;
		}

		float r = sd->randb_closure*sum;
		sum = 0.0f;

		for(sampled = 0; sampled < sd->num_closure; sampled++) {
			const ShaderClosure *sc = &sd->closure[sampled];
			
			if(CLOSURE_IS_VOLUME(sc->type)) {
				sum += sd->closure[sampled].sample_weight;

				if(r <= sum)
					break;
			}
		}

		if(sampled == sd->num_closure) {
			*pdf = 0.0f;
			return LABEL_NONE;
		}
	}

	const ShaderClosure *sc = &sd->closure[sampled];
	int label;
	float3 eval = make_float3(0.0f, 0.0f, 0.0f);

	*pdf = 0.0f;
	label = volume_sample(kg, sd, sc, randu, randv, &eval, omega_in, domega_in, pdf);

	if(*pdf != 0.0f) {
		bsdf_eval_init(bsdf_eval, sc->type, eval*sc->weight, kernel_data.film.use_light_pass);

		if(sd->num_closure > 1) {
			float sweight = sc->sample_weight;
			_shader_volume_bsdf_multi_eval(kg, sd, *omega_in, pdf, sampled, bsdf_eval, *pdf*sweight, sweight);
		}
	}

	return label;
#else
	/* sample the single closure that we picked */
	*pdf = 0.0f;
#if 0
	int label = volume_sample(kg, sd, &sd->closure, randu, randv, bsdf_eval, omega_in, domega_in, pdf);
	*bsdf_eval *= sd->closure.weight;
#else
	const ShaderClosure *sc = &sd->closure;
	int label;
	float3 eval = make_float3(0.0f, 0.0f, 0.0f);

	label = volume_sample(kg, sd, sc, randu, randv, &eval, omega_in, domega_in, pdf);
	bsdf_eval_init(bsdf_eval, sc->type, eval*sc->weight, kernel_data.film.use_light_pass);
#endif
	return label;
#endif
}

/* Displacement Evaluation */

ccl_device void shader_eval_displacement(KernelGlobals *kg, ShaderData *sd, ShaderContext ctx)
{
	/* this will modify sd->P */
#ifdef __SVM__
#ifdef __OSL__
	if (kg->osl)
		OSLShader::eval_displacement(kg, sd, ctx);
	else
#endif
		svm_eval_nodes(kg, sd, SHADER_TYPE_DISPLACEMENT, 0.0f, 0);
#endif
}

/* Transparent Shadows */

#ifdef __TRANSPARENT_SHADOWS__
ccl_device bool shader_transparent_shadow(KernelGlobals *kg, Intersection *isect)
{
	int prim = kernel_tex_fetch(__prim_index, isect->prim);
	int shader = 0;

#ifdef __HAIR__
	if(kernel_tex_fetch(__prim_segment, isect->prim) == ~0) {
#endif
		float4 Ns = kernel_tex_fetch(__tri_normal, prim);
		shader = __float_as_int(Ns.w);
#ifdef __HAIR__
	}
	else {
		float4 str = kernel_tex_fetch(__curves, prim);
		shader = __float_as_int(str.z);
	}
#endif
	int flag = kernel_tex_fetch(__shader_flag, (shader & SHADER_MASK)*2);

	return (flag & SD_HAS_TRANSPARENT_SHADOW) != 0;
}
#endif

/* Merging */

#ifdef __BRANCHED_PATH__
ccl_device void shader_merge_closures(KernelGlobals *kg, ShaderData *sd)
{
	/* merge identical closures, better when we sample a single closure at a time */
	for(int i = 0; i < sd->num_closure; i++) {
		ShaderClosure *sci = &sd->closure[i];

		for(int j = i + 1; j < sd->num_closure; j++) {
			ShaderClosure *scj = &sd->closure[j];

#ifdef __OSL__
			if(!sci->prim && !scj->prim && sci->type == scj->type && sci->data0 == scj->data0 && sci->data1 == scj->data1) {
#else
			if(sci->type == scj->type && sci->data0 == scj->data0 && sci->data1 == scj->data1) {
#endif
				sci->weight += scj->weight;
				sci->sample_weight += scj->sample_weight;

				int size = sd->num_closure - (j+1);
				if(size > 0) {
					for(int k = 0; k < size; k++) {
						scj[k] = scj[k+1];
					}
				}

				sd->num_closure--;
				j--;
			}
		}
	}
}
#endif

CCL_NAMESPACE_END
<|MERGE_RESOLUTION|>--- conflicted
+++ resolved
@@ -419,7 +419,7 @@
 
 /* ShaderData setup from ray into background or triangle, assume input ray.t +INF or intersection point distance */
 
-__device_inline void shader_setup_from_volume(KernelGlobals *kg, ShaderData *sd, const Ray *ray, int media_shader)
+ccl_device_inline void shader_setup_from_volume(KernelGlobals *kg, ShaderData *sd, const Ray *ray, int media_shader)
 {
 	/* vectors */
 	sd->P = ray->P;
@@ -495,7 +495,7 @@
 	*pdf = (sum_sample_weight > 0.0f)? sum_pdf/sum_sample_weight: 0.0f;
 }
 
-__device_inline void _shader_volume_bsdf_multi_eval( KernelGlobals *kg, const ShaderData *sd, const float3 omega_in, float *pdf,
+ccl_device_inline void _shader_volume_bsdf_multi_eval( KernelGlobals *kg, const ShaderData *sd, const float3 omega_in, float *pdf,
 	int skip_bsdf, BsdfEval *result_eval, float sum_pdf, float sum_sample_weight)
 {
 	for(int i = 0; i< sd->num_closure; i++) {
@@ -956,12 +956,8 @@
 
 /* Volume */
 
-<<<<<<< HEAD
 #if 0 /* XXX unused */
-__device float3 shader_volume_eval_phase(KernelGlobals *kg, ShaderData *sd,
-=======
 ccl_device float3 shader_volume_eval_phase(KernelGlobals *kg, ShaderData *sd,
->>>>>>> c18712e8
 	float3 omega_in, float3 omega_out)
 {
 #ifdef __MULTI_CLOSURE__
@@ -998,7 +994,7 @@
 	}
 }
 
-__device int shader_volume_bsdf_sample(KernelGlobals *kg, const ShaderData *sd,
+ccl_device int shader_volume_bsdf_sample(KernelGlobals *kg, const ShaderData *sd,
 	float randu, float randv, BsdfEval *bsdf_eval,
 	float3 *omega_in, differential3 *domega_in, float *pdf)
 {
