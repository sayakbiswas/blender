--- conflicted
+++ resolved
@@ -59,28 +59,6 @@
 
 /* device capabilities */
 #ifdef __KERNEL_CPU__
-<<<<<<< HEAD
-#ifdef __KERNEL_SSE2__
-#  define __QBVH__
-#endif
-#define __KERNEL_SHADING__
-#define __KERNEL_ADV_SHADING__
-#define __BRANCHED_PATH__
-#ifdef WITH_OSL
-#define __OSL__
-#endif
-#ifdef WITH_OPENVDB
-#define __OPENVDB__
-#endif
-#define __SUBSURFACE__
-#define __CMJ__
-#define __VOLUME__
-#define __VOLUME_DECOUPLED__
-#define __VOLUME_SCATTER__
-#define __SHADOW_RECORD_ALL__
-#define __VOLUME_RECORD_ALL__
-#endif
-=======
 #  ifdef __KERNEL_SSE2__
 #    define __QBVH__
 #  endif
@@ -90,6 +68,9 @@
 #  ifdef WITH_OSL
 #    define __OSL__
 #  endif
+#  ifdef WITH_OPENVDB
+#    define __OPENVDB__
+#  endif
 #  define __SUBSURFACE__
 #  define __CMJ__
 #  define __VOLUME__
@@ -98,7 +79,6 @@
 #  define __SHADOW_RECORD_ALL__
 #  define __VOLUME_RECORD_ALL__
 #endif  /* __KERNEL_CPU__ */
->>>>>>> 29bb10ee
 
 #ifdef __KERNEL_CUDA__
 #  define __KERNEL_SHADING__
