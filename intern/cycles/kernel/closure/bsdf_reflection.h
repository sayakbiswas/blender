--- conflicted
+++ resolved
@@ -39,12 +39,7 @@
 
 ccl_device int bsdf_reflection_setup(MicrofacetBsdf *bsdf)
 {
-<<<<<<< HEAD
-	sc->type = CLOSURE_BSDF_REFLECTION_ID;
-	sc->roughness = 0.0f;
-=======
 	bsdf->type = CLOSURE_BSDF_REFLECTION_ID;
->>>>>>> c00b2d89
 	return SD_BSDF;
 }
 
