--- conflicted
+++ resolved
@@ -571,9 +571,6 @@
   return make_float3(out, out, out);
 }
 
-<<<<<<< HEAD
-ccl_device int bsdf_microfacet_ggx_sample(KernelGlobals *kg, const ShaderClosure *sc, float3 Ng, float3 I, float3 dIdx, float3 dIdy, float randu, float randv, float3 *eval, float3 *omega_in, float3 *domega_in_dx, float3 *domega_in_dy, float *pdf, const ShaderData *sd)
-=======
 ccl_device int bsdf_microfacet_ggx_sample(KernelGlobals *kg,
                                           const ShaderClosure *sc,
                                           float3 Ng,
@@ -586,8 +583,8 @@
                                           float3 *omega_in,
                                           float3 *domega_in_dx,
                                           float3 *domega_in_dy,
-                                          float *pdf)
->>>>>>> 3076d95b
+                                          float *pdf,
+                                          const ShaderData *sd)
 {
   const MicrofacetBsdf *bsdf = (const MicrofacetBsdf *)sc;
   float alpha_x = bsdf->alpha_x;
@@ -717,25 +714,20 @@
           }
 
 #ifdef __RAY_DIFFERENTIALS__
-<<<<<<< HEAD
-#ifdef __DNDU__
-					float3 dwodx = -dIdx;
-					float3 dwody = -dIdy;
-					float dDNdx = dot(dwodx, N) + dot(I, sd->dNdx);
-					float dDNdy = dot(dwody, N) + dot(I, sd->dNdy);
-					*domega_in_dx = dwodx + 2.0f * (dot(I, N) * sd->dNdx + dDNdx * N);
-					*domega_in_dy = dwody + 2.0f * (dot(I, N) * sd->dNdy + dDNdy * N);
-#else
-					*domega_in_dx = (2.0f * dot(m, dIdx)) * m - dIdx;
-					*domega_in_dy = (2.0f * dot(m, dIdy)) * m - dIdy;
-#endif
-					const float softness = min(alpha_x, alpha_y) * 10.0f;
-					*domega_in_dx *= (1.0f + softness);
-					*domega_in_dy *= (1.0f + softness);
-=======
-          *domega_in_dx = (2 * dot(m, dIdx)) * m - dIdx;
-          *domega_in_dy = (2 * dot(m, dIdy)) * m - dIdy;
->>>>>>> 3076d95b
+#  ifdef __DNDU__
+          float3 dwodx = -dIdx;
+          float3 dwody = -dIdy;
+          float dDNdx = dot(dwodx, N) + dot(I, sd->dNdx);
+          float dDNdy = dot(dwody, N) + dot(I, sd->dNdy);
+          *domega_in_dx = dwodx + 2.0f * (dot(I, N) * sd->dNdx + dDNdx * N);
+          *domega_in_dy = dwody + 2.0f * (dot(I, N) * sd->dNdy + dDNdy * N);
+#  else
+          *domega_in_dx = (2.0f * dot(m, dIdx)) * m - dIdx;
+          *domega_in_dy = (2.0f * dot(m, dIdy)) * m - dIdy;
+#  endif
+          const float softness = min(alpha_x, alpha_y) * 10.0f;
+          *domega_in_dx *= (1.0f + softness);
+          *domega_in_dy *= (1.0f + softness);
 #endif
         }
       }
@@ -758,19 +750,16 @@
                                    &R,
                                    &T,
 #ifdef __RAY_DIFFERENTIALS__
-<<<<<<< HEAD
 #  ifdef __DNDU__
-				sd->dNdx,  sd->dNdy,
+                                   sd->dNdx,
+                                   sd->dNdy,
 #  endif
-				dIdx, dIdy, &dRdx, &dRdy, &dTdx, &dTdy,
-=======
                                    dIdx,
                                    dIdy,
                                    &dRdx,
                                    &dRdy,
                                    &dTdx,
                                    &dTdy,
->>>>>>> 3076d95b
 #endif
                                    &inside);
 
@@ -778,16 +767,11 @@
 
         *omega_in = T;
 #ifdef __RAY_DIFFERENTIALS__
-<<<<<<< HEAD
-				*domega_in_dx = dTdx;
-				*domega_in_dy = dTdy;
-				const float softness = min(alpha_x, alpha_y) * 10.0f;
-				*domega_in_dx *= (1.0f + softness);
-				*domega_in_dy *= (1.0f + softness);
-=======
         *domega_in_dx = dTdx;
         *domega_in_dy = dTdy;
->>>>>>> 3076d95b
+        const float softness = min(alpha_x, alpha_y) * 10.0f;
+        *domega_in_dx *= (1.0f + softness);
+        *domega_in_dy *= (1.0f + softness);
 #endif
 
         if (alpha_x * alpha_y <= 1e-7f || fabsf(m_eta - 1.0f) < 1e-4f) {
@@ -1037,9 +1021,6 @@
   return make_float3(out, out, out);
 }
 
-<<<<<<< HEAD
-ccl_device int bsdf_microfacet_beckmann_sample(KernelGlobals *kg, const ShaderClosure *sc, float3 Ng, float3 I, float3 dIdx, float3 dIdy, float randu, float randv, float3 *eval, float3 *omega_in, float3 *domega_in_dx, float3 *domega_in_dy, float *pdf, const ShaderData *sd)
-=======
 ccl_device int bsdf_microfacet_beckmann_sample(KernelGlobals *kg,
                                                const ShaderClosure *sc,
                                                float3 Ng,
@@ -1052,8 +1033,8 @@
                                                float3 *omega_in,
                                                float3 *domega_in_dx,
                                                float3 *domega_in_dy,
-                                               float *pdf)
->>>>>>> 3076d95b
+                                               float *pdf,
+                                               const ShaderData *sd)
 {
   const MicrofacetBsdf *bsdf = (const MicrofacetBsdf *)sc;
   float alpha_x = bsdf->alpha_x;
@@ -1145,25 +1126,20 @@
           }
 
 #ifdef __RAY_DIFFERENTIALS__
-<<<<<<< HEAD
-#ifdef __DNDU__
-					float3 dwodx = -dIdx;
-					float3 dwody = -dIdy;
-					float dDNdx = dot(dwodx, N) + dot(I, sd->dNdx);
-					float dDNdy = dot(dwody, N) + dot(I, sd->dNdy);
-					*domega_in_dx = dwodx + 2.f * (dot(I, N) * sd->dNdx + dDNdx * N);
-					*domega_in_dy = dwody + 2.f * (dot(I, N) * sd->dNdy + dDNdy * N);
-#else
-					*domega_in_dx = (2.0f * dot(m, dIdx)) * m - dIdx;
-					*domega_in_dy = (2.0f * dot(m, dIdy)) * m - dIdy;
-#endif
-					const float softness = min(alpha_x, alpha_y) * 10.0f;
-					*domega_in_dx *= (1.0f + softness);
-					*domega_in_dy *= (1.0f + softness);
-=======
-          *domega_in_dx = (2 * dot(m, dIdx)) * m - dIdx;
-          *domega_in_dy = (2 * dot(m, dIdy)) * m - dIdy;
->>>>>>> 3076d95b
+#  ifdef __DNDU__
+          float3 dwodx = -dIdx;
+          float3 dwody = -dIdy;
+          float dDNdx = dot(dwodx, N) + dot(I, sd->dNdx);
+          float dDNdy = dot(dwody, N) + dot(I, sd->dNdy);
+          *domega_in_dx = dwodx + 2.f * (dot(I, N) * sd->dNdx + dDNdx * N);
+          *domega_in_dy = dwody + 2.f * (dot(I, N) * sd->dNdy + dDNdy * N);
+#  else
+          *domega_in_dx = (2.0f * dot(m, dIdx)) * m - dIdx;
+          *domega_in_dy = (2.0f * dot(m, dIdy)) * m - dIdy;
+#  endif
+          const float softness = min(alpha_x, alpha_y) * 10.0f;
+          *domega_in_dx *= (1.0f + softness);
+          *domega_in_dy *= (1.0f + softness);
 #endif
         }
       }
@@ -1186,19 +1162,16 @@
                                    &R,
                                    &T,
 #ifdef __RAY_DIFFERENTIALS__
-<<<<<<< HEAD
 #  ifdef __DNDU__
-				sd->dNdx,  sd->dNdy,
+                                   sd->dNdx,
+                                   sd->dNdy,
 #  endif
-				dIdx, dIdy, &dRdx, &dRdy, &dTdx, &dTdy,
-=======
                                    dIdx,
                                    dIdy,
                                    &dRdx,
                                    &dRdy,
                                    &dTdx,
                                    &dTdy,
->>>>>>> 3076d95b
 #endif
                                    &inside);
 
@@ -1206,16 +1179,11 @@
         *omega_in = T;
 
 #ifdef __RAY_DIFFERENTIALS__
-<<<<<<< HEAD
-				*domega_in_dx = dTdx;
-				*domega_in_dy = dTdy;
-				const float softness = min(alpha_x, alpha_y) * 10.0f;
-				*domega_in_dx *= (1.0f + softness);
-				*domega_in_dy *= (1.0f + softness);
-=======
         *domega_in_dx = dTdx;
         *domega_in_dy = dTdy;
->>>>>>> 3076d95b
+        const float softness = min(alpha_x, alpha_y) * 10.0f;
+        *domega_in_dx *= (1.0f + softness);
+        *domega_in_dy *= (1.0f + softness);
 #endif
 
         if (alpha_x * alpha_y <= 1e-7f || fabsf(m_eta - 1.0f) < 1e-4f) {
