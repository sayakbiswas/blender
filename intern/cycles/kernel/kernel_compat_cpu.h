/*
 * Copyright 2011-2013 Blender Foundation
 *
 * Licensed under the Apache License, Version 2.0 (the "License");
 * you may not use this file except in compliance with the License.
 * You may obtain a copy of the License at
 *
 * http://www.apache.org/licenses/LICENSE-2.0
 *
 * Unless required by applicable law or agreed to in writing, software
 * distributed under the License is distributed on an "AS IS" BASIS,
 * WITHOUT WARRANTIES OR CONDITIONS OF ANY KIND, either express or implied.
 * See the License for the specific language governing permissions and
 * limitations under the License.
 */

#ifndef __KERNEL_COMPAT_CPU_H__
#define __KERNEL_COMPAT_CPU_H__

#define __KERNEL_CPU__

/* Release kernel has too much false-positive maybe-uninitialized warnings,
 * which makes it possible to miss actual warnings.
 */
#if (defined(__GNUC__) && !defined(__clang__)) && defined(NDEBUG)
#  pragma GCC diagnostic ignored "-Wmaybe-uninitialized"
#  pragma GCC diagnostic ignored "-Wuninitialized"
#endif

/* Selective nodes compilation. */
#ifndef __NODES_MAX_GROUP__
#  define __NODES_MAX_GROUP__ NODE_GROUP_LEVEL_MAX
#endif
#ifndef __NODES_FEATURES__
#  define __NODES_FEATURES__ NODE_FEATURE_ALL
#endif

#include "util_debug.h"
#include "util_math.h"
#include "util_simd.h"
#include "util_half.h"
#include "util_types.h"

#define ccl_addr_space

/* On x86_64, versions of glibc < 2.16 have an issue where expf is
 * much slower than the double version.  This was fixed in glibc 2.16.
 */
#if !defined(__KERNEL_GPU__)  && defined(__x86_64__) && defined(__x86_64__) && \
     defined(__GNU_LIBRARY__) && defined(__GLIBC__ ) && defined(__GLIBC_MINOR__) && \
     (__GLIBC__ <= 2 && __GLIBC_MINOR__ < 16)
#  define expf(x) ((float)exp((double)(x)))
#endif

CCL_NAMESPACE_BEGIN

/* Assertions inside the kernel only work for the CPU device, so we wrap it in
 * a macro which is empty for other devices */

#define kernel_assert(cond) assert(cond)

/* Texture types to be compatible with CUDA textures. These are really just
 * simple arrays and after inlining fetch hopefully revert to being a simple
 * pointer lookup. */

template<typename T> struct texture  {
	ccl_always_inline T fetch(int index)
	{
		kernel_assert(index >= 0 && index < width);
		return data[index];
	}

#ifdef __KERNEL_SSE2__
	ccl_always_inline ssef fetch_ssef(int index)
	{
		kernel_assert(index >= 0 && index < width);
		return ((ssef*)data)[index];
	}

	ccl_always_inline ssei fetch_ssei(int index)
	{
		kernel_assert(index >= 0 && index < width);
		return ((ssei*)data)[index];
	}
#endif

	T *data;
	int width;
};

template<typename T> struct texture_image  {
#define SET_CUBIC_SPLINE_WEIGHTS(u, t) \
	{ \
		u[0] = (((-1.0f/6.0f)* t + 0.5f) * t - 0.5f) * t + (1.0f/6.0f); \
		u[1] =  ((      0.5f * t - 1.0f) * t       ) * t + (2.0f/3.0f); \
		u[2] =  ((     -0.5f * t + 0.5f) * t + 0.5f) * t + (1.0f/6.0f); \
		u[3] = (1.0f / 6.0f) * t * t * t; \
	} (void)0

	ccl_always_inline float4 read(float4 r)
	{
		return r;
	}

	ccl_always_inline float4 read(uchar4 r)
	{
		float f = 1.0f/255.0f;
		return make_float4(r.x*f, r.y*f, r.z*f, r.w*f);
	}

	ccl_always_inline int wrap_periodic(int x, int width)
	{
		x %= width;
		if(x < 0)
			x += width;
		return x;
	}

	ccl_always_inline int wrap_clamp(int x, int width)
	{
		return clamp(x, 0, width-1);
	}

	ccl_always_inline float frac(float x, int *ix)
	{
		int i = float_to_int(x) - ((x < 0.0f)? 1: 0);
		*ix = i;
		return x - (float)i;
	}

	ccl_always_inline float4 interp(float x, float y)
	{
		if(UNLIKELY(!data))
			return make_float4(0.0f, 0.0f, 0.0f, 0.0f);

		int ix, iy, nix, niy;

		if(interpolation == INTERPOLATION_CLOSEST) {
			frac(x*(float)width, &ix);
			frac(y*(float)height, &iy);
			switch(extension) {
				case EXTENSION_REPEAT:
					ix = wrap_periodic(ix, width);
					iy = wrap_periodic(iy, height);
					break;
				case EXTENSION_CLIP:
					if(x < 0.0f || y < 0.0f || x > 1.0f || y > 1.0f) {
						return make_float4(0.0f, 0.0f, 0.0f, 0.0f);
					}
					/* Fall through. */
				case EXTENSION_EXTEND:
					ix = wrap_clamp(ix, width);
					iy = wrap_clamp(iy, height);
					break;
				default:
					kernel_assert(0);
			}
			return read(data[ix + iy*width]);
		}
		else if(interpolation == INTERPOLATION_LINEAR) {
			float tx = frac(x*(float)width - 0.5f, &ix);
			float ty = frac(y*(float)height - 0.5f, &iy);

			switch(extension) {
				case EXTENSION_REPEAT:
					ix = wrap_periodic(ix, width);
					iy = wrap_periodic(iy, height);

					nix = wrap_periodic(ix+1, width);
					niy = wrap_periodic(iy+1, height);
					break;
				case EXTENSION_CLIP:
					if(x < 0.0f || y < 0.0f || x > 1.0f || y > 1.0f) {
						return make_float4(0.0f, 0.0f, 0.0f, 0.0f);
					}
					/* Fall through. */
				case EXTENSION_EXTEND:
					nix = wrap_clamp(ix+1, width);
					niy = wrap_clamp(iy+1, height);

					ix = wrap_clamp(ix, width);
					iy = wrap_clamp(iy, height);
					break;
				default:
					kernel_assert(0);
			}

			float4 r = (1.0f - ty)*(1.0f - tx)*read(data[ix + iy*width]);
			r += (1.0f - ty)*tx*read(data[nix + iy*width]);
			r += ty*(1.0f - tx)*read(data[ix + niy*width]);
			r += ty*tx*read(data[nix + niy*width]);

			return r;
		}
		else {
			/* Bicubic b-spline interpolation. */
			float tx = frac(x*(float)width - 0.5f, &ix);
			float ty = frac(y*(float)height - 0.5f, &iy);
			int pix, piy, nnix, nniy;
			switch(extension) {
				case EXTENSION_REPEAT:
					ix = wrap_periodic(ix, width);
					iy = wrap_periodic(iy, height);

					pix = wrap_periodic(ix-1, width);
					piy = wrap_periodic(iy-1, height);

					nix = wrap_periodic(ix+1, width);
					niy = wrap_periodic(iy+1, height);

					nnix = wrap_periodic(ix+2, width);
					nniy = wrap_periodic(iy+2, height);
					break;
				case EXTENSION_CLIP:
					if(x < 0.0f || y < 0.0f || x > 1.0f || y > 1.0f) {
						return make_float4(0.0f, 0.0f, 0.0f, 0.0f);
					}
					/* Fall through. */
				case EXTENSION_EXTEND:
					pix = wrap_clamp(ix-1, width);
					piy = wrap_clamp(iy-1, height);

					nix = wrap_clamp(ix+1, width);
					niy = wrap_clamp(iy+1, height);

					nnix = wrap_clamp(ix+2, width);
					nniy = wrap_clamp(iy+2, height);

					ix = wrap_clamp(ix, width);
					iy = wrap_clamp(iy, height);
					break;
				default:
					kernel_assert(0);
			}

			const int xc[4] = {pix, ix, nix, nnix};
			const int yc[4] = {width * piy,
			                   width * iy,
			                   width * niy,
			                   width * nniy};
			float u[4], v[4];
			/* Some helper macro to keep code reasonable size,
			 * let compiler to inline all the matrix multiplications.
			 */
#define DATA(x, y) (read(data[xc[x] + yc[y]]))
#define TERM(col) \
			(v[col] * (u[0] * DATA(0, col) + \
			           u[1] * DATA(1, col) + \
			           u[2] * DATA(2, col) + \
			           u[3] * DATA(3, col)))

			SET_CUBIC_SPLINE_WEIGHTS(u, tx);
			SET_CUBIC_SPLINE_WEIGHTS(v, ty);

			/* Actual interpolation. */
			return TERM(0) + TERM(1) + TERM(2) + TERM(3);

#undef TERM
#undef DATA
		}
	}

	ccl_always_inline float4 interp_3d(float x, float y, float z)
	{
		return interp_3d_ex(x, y, z, interpolation);
	}

	ccl_always_inline float4 interp_3d_ex(float x, float y, float z,
	                                      int interpolation = INTERPOLATION_LINEAR)
	{
		if(UNLIKELY(!data))
			return make_float4(0.0f, 0.0f, 0.0f, 0.0f);

		int ix, iy, iz, nix, niy, niz;

		if(interpolation == INTERPOLATION_CLOSEST) {
			frac(x*(float)width, &ix);
			frac(y*(float)height, &iy);
			frac(z*(float)depth, &iz);

			switch(extension) {
				case EXTENSION_REPEAT:
					ix = wrap_periodic(ix, width);
					iy = wrap_periodic(iy, height);
					iz = wrap_periodic(iz, depth);
					break;
				case EXTENSION_CLIP:
<<<<<<< HEAD
					if (x < 0.0f || y < 0.0f || z < 0.0f ||
					    x > 1.0f || y > 1.0f || z > 1.0f)
=======
					if(x < 0.0f || y < 0.0f || z < 0.0f ||
					   x > 1.0f || y > 1.0f || z > 1.0f)
>>>>>>> f6c11062
					{
						return make_float4(0.0f, 0.0f, 0.0f, 0.0f);
					}
					/* Fall through. */
				case EXTENSION_EXTEND:
					ix = wrap_clamp(ix, width);
					iy = wrap_clamp(iy, height);
					iz = wrap_clamp(iz, depth);
					break;
				default:
					kernel_assert(0);
			}

			return read(data[ix + iy*width + iz*width*height]);
		}
		else if(interpolation == INTERPOLATION_LINEAR) {
			float tx = frac(x*(float)width - 0.5f, &ix);
			float ty = frac(y*(float)height - 0.5f, &iy);
			float tz = frac(z*(float)depth - 0.5f, &iz);

			switch(extension) {
				case EXTENSION_REPEAT:
					ix = wrap_periodic(ix, width);
					iy = wrap_periodic(iy, height);
					iz = wrap_periodic(iz, depth);

					nix = wrap_periodic(ix+1, width);
					niy = wrap_periodic(iy+1, height);
					niz = wrap_periodic(iz+1, depth);
					break;
				case EXTENSION_CLIP:
<<<<<<< HEAD
					if (x < 0.0f || y < 0.0f || z < 0.0f ||
					    x > 1.0f || y > 1.0f || z > 1.0f)
=======
					if(x < 0.0f || y < 0.0f || z < 0.0f ||
					   x > 1.0f || y > 1.0f || z > 1.0f)
>>>>>>> f6c11062
					{
						return make_float4(0.0f, 0.0f, 0.0f, 0.0f);
					}
					/* Fall through. */
				case EXTENSION_EXTEND:
					nix = wrap_clamp(ix+1, width);
					niy = wrap_clamp(iy+1, height);
					niz = wrap_clamp(iz+1, depth);

					ix = wrap_clamp(ix, width);
					iy = wrap_clamp(iy, height);
					iz = wrap_clamp(iz, depth);
					break;
				default:
					kernel_assert(0);
			}

			float4 r;

			r  = (1.0f - tz)*(1.0f - ty)*(1.0f - tx)*read(data[ix + iy*width + iz*width*height]);
			r += (1.0f - tz)*(1.0f - ty)*tx*read(data[nix + iy*width + iz*width*height]);
			r += (1.0f - tz)*ty*(1.0f - tx)*read(data[ix + niy*width + iz*width*height]);
			r += (1.0f - tz)*ty*tx*read(data[nix + niy*width + iz*width*height]);

			r += tz*(1.0f - ty)*(1.0f - tx)*read(data[ix + iy*width + niz*width*height]);
			r += tz*(1.0f - ty)*tx*read(data[nix + iy*width + niz*width*height]);
			r += tz*ty*(1.0f - tx)*read(data[ix + niy*width + niz*width*height]);
			r += tz*ty*tx*read(data[nix + niy*width + niz*width*height]);

			return r;
		}
		else {
			/* Tricubic b-spline interpolation. */
			const float tx = frac(x*(float)width - 0.5f, &ix);
			const float ty = frac(y*(float)height - 0.5f, &iy);
			const float tz = frac(z*(float)depth - 0.5f, &iz);
			int pix, piy, piz, nnix, nniy, nniz;

			switch(extension) {
				case EXTENSION_REPEAT:
					ix = wrap_periodic(ix, width);
					iy = wrap_periodic(iy, height);
					iz = wrap_periodic(iz, depth);

					pix = wrap_periodic(ix-1, width);
					piy = wrap_periodic(iy-1, height);
					piz = wrap_periodic(iz-1, depth);

					nix = wrap_periodic(ix+1, width);
					niy = wrap_periodic(iy+1, height);
					niz = wrap_periodic(iz+1, depth);

					nnix = wrap_periodic(ix+2, width);
					nniy = wrap_periodic(iy+2, height);
					nniz = wrap_periodic(iz+2, depth);
					break;
				case EXTENSION_CLIP:
<<<<<<< HEAD
					if (x < 0.0f || y < 0.0f || z < 0.0f ||
					    x > 1.0f || y > 1.0f || z > 1.0f)
=======
					if(x < 0.0f || y < 0.0f || z < 0.0f ||
					   x > 1.0f || y > 1.0f || z > 1.0f)
>>>>>>> f6c11062
					{
						return make_float4(0.0f, 0.0f, 0.0f, 0.0f);
					}
					/* Fall through. */
				case EXTENSION_EXTEND:
					pix = wrap_clamp(ix-1, width);
					piy = wrap_clamp(iy-1, height);
					piz = wrap_clamp(iz-1, depth);

					nix = wrap_clamp(ix+1, width);
					niy = wrap_clamp(iy+1, height);
					niz = wrap_clamp(iz+1, depth);

					nnix = wrap_clamp(ix+2, width);
					nniy = wrap_clamp(iy+2, height);
					nniz = wrap_clamp(iz+2, depth);

					ix = wrap_clamp(ix, width);
					iy = wrap_clamp(iy, height);
					iz = wrap_clamp(iz, depth);
					break;
				default:
					kernel_assert(0);
			}

			const int xc[4] = {pix, ix, nix, nnix};
			const int yc[4] = {width * piy,
			                   width * iy,
			                   width * niy,
			                   width * nniy};
			const int zc[4] = {width * height * piz,
			                   width * height * iz,
			                   width * height * niz,
			                   width * height * nniz};
			float u[4], v[4], w[4];

			/* Some helper macro to keep code reasonable size,
			 * let compiler to inline all the matrix multiplications.
			 */
#define DATA(x, y, z) (read(data[xc[x] + yc[y] + zc[z]]))
#define COL_TERM(col, row) \
			(v[col] * (u[0] * DATA(0, col, row) + \
			           u[1] * DATA(1, col, row) + \
			           u[2] * DATA(2, col, row) + \
			           u[3] * DATA(3, col, row)))
#define ROW_TERM(row) \
			(w[row] * (COL_TERM(0, row) + \
			           COL_TERM(1, row) + \
			           COL_TERM(2, row) + \
			           COL_TERM(3, row)))

			SET_CUBIC_SPLINE_WEIGHTS(u, tx);
			SET_CUBIC_SPLINE_WEIGHTS(v, ty);
			SET_CUBIC_SPLINE_WEIGHTS(w, tz);

			/* Actual interpolation. */
			return ROW_TERM(0) + ROW_TERM(1) + ROW_TERM(2) + ROW_TERM(3);

#undef COL_TERM
#undef ROW_TERM
#undef DATA
		}
	}

	ccl_always_inline void dimensions_set(int width_, int height_, int depth_)
	{
		width = width_;
		height = height_;
		depth = depth_;
	}

	T *data;
	int interpolation;
	ExtensionType extension;
	int width, height, depth;
#undef SET_CUBIC_SPLINE_WEIGHTS
};

typedef texture<float4> texture_float4;
typedef texture<float2> texture_float2;
typedef texture<float> texture_float;
typedef texture<uint> texture_uint;
typedef texture<int> texture_int;
typedef texture<uint4> texture_uint4;
typedef texture<uchar4> texture_uchar4;
typedef texture_image<float4> texture_image_float4;
typedef texture_image<uchar4> texture_image_uchar4;

/* Macros to handle different memory storage on different devices */

#define kernel_tex_fetch(tex, index) (kg->tex.fetch(index))
#define kernel_tex_fetch_ssef(tex, index) (kg->tex.fetch_ssef(index))
#define kernel_tex_fetch_ssei(tex, index) (kg->tex.fetch_ssei(index))
#define kernel_tex_lookup(tex, t, offset, size) (kg->tex.lookup(t, offset, size))
#define kernel_tex_image_interp(tex, x, y) ((tex < MAX_FLOAT_IMAGES) ? kg->texture_float_images[tex].interp(x, y) : kg->texture_byte_images[tex - MAX_FLOAT_IMAGES].interp(x, y))
#define kernel_tex_image_interp_3d(tex, x, y, z) ((tex < MAX_FLOAT_IMAGES) ? kg->texture_float_images[tex].interp_3d(x, y, z) : kg->texture_byte_images[tex - MAX_FLOAT_IMAGES].interp_3d(x, y, z))
#define kernel_tex_image_interp_3d_ex(tex, x, y, z, interpolation) ((tex < MAX_FLOAT_IMAGES) ? kg->texture_float_images[tex].interp_3d_ex(x, y, z, interpolation) : kg->texture_byte_images[tex - MAX_FLOAT_IMAGES].interp_3d_ex(x, y, z, interpolation))

#define kernel_data (kg->__data)

#ifdef __KERNEL_SSE2__
typedef vector3<sseb> sse3b;
typedef vector3<ssef> sse3f;
typedef vector3<ssei> sse3i;

ccl_device_inline void print_sse3b(const char *label, sse3b& a)
{
	print_sseb(label, a.x);
	print_sseb(label, a.y);
	print_sseb(label, a.z);
}

ccl_device_inline void print_sse3f(const char *label, sse3f& a)
{
	print_ssef(label, a.x);
	print_ssef(label, a.y);
	print_ssef(label, a.z);
}

ccl_device_inline void print_sse3i(const char *label, sse3i& a)
{
	print_ssei(label, a.x);
	print_ssei(label, a.y);
	print_ssei(label, a.z);
}

#endif

CCL_NAMESPACE_END

#endif /* __KERNEL_COMPAT_CPU_H__ */
<|MERGE_RESOLUTION|>--- conflicted
+++ resolved
@@ -285,13 +285,8 @@
 					iz = wrap_periodic(iz, depth);
 					break;
 				case EXTENSION_CLIP:
-<<<<<<< HEAD
-					if (x < 0.0f || y < 0.0f || z < 0.0f ||
-					    x > 1.0f || y > 1.0f || z > 1.0f)
-=======
 					if(x < 0.0f || y < 0.0f || z < 0.0f ||
 					   x > 1.0f || y > 1.0f || z > 1.0f)
->>>>>>> f6c11062
 					{
 						return make_float4(0.0f, 0.0f, 0.0f, 0.0f);
 					}
@@ -323,13 +318,8 @@
 					niz = wrap_periodic(iz+1, depth);
 					break;
 				case EXTENSION_CLIP:
-<<<<<<< HEAD
-					if (x < 0.0f || y < 0.0f || z < 0.0f ||
-					    x > 1.0f || y > 1.0f || z > 1.0f)
-=======
 					if(x < 0.0f || y < 0.0f || z < 0.0f ||
 					   x > 1.0f || y > 1.0f || z > 1.0f)
->>>>>>> f6c11062
 					{
 						return make_float4(0.0f, 0.0f, 0.0f, 0.0f);
 					}
@@ -387,13 +377,8 @@
 					nniz = wrap_periodic(iz+2, depth);
 					break;
 				case EXTENSION_CLIP:
-<<<<<<< HEAD
-					if (x < 0.0f || y < 0.0f || z < 0.0f ||
-					    x > 1.0f || y > 1.0f || z > 1.0f)
-=======
 					if(x < 0.0f || y < 0.0f || z < 0.0f ||
 					   x > 1.0f || y > 1.0f || z > 1.0f)
->>>>>>> f6c11062
 					{
 						return make_float4(0.0f, 0.0f, 0.0f, 0.0f);
 					}
