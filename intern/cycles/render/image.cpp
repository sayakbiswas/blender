--- conflicted
+++ resolved
@@ -107,11 +107,7 @@
 
 ImageDataType ImageManager::get_image_metadata(const string& filename,
                                                              void *builtin_data,
-<<<<<<< HEAD
                                                              boost::shared_ptr<uint8_t> generated_data,
-=======
-															 boost::shared_ptr<uint8_t> generated_data,
->>>>>>> 117eb95b
                                                              bool& is_linear)
 {
 	bool is_float = false, is_half = false;
@@ -465,11 +461,7 @@
  */
 void ImageManager::tag_reload_image(const string& filename,
                                     void *builtin_data,
-<<<<<<< HEAD
-                                    boost::shared_ptr<uint8_t> generated_data,
-=======
 									boost::shared_ptr<uint8_t> generated_data,
->>>>>>> 117eb95b
                                     InterpolationType interpolation,
                                     ExtensionType extension)
 {
