/*
 * Adapted from code copyright 2009-2010 NVIDIA Corporation
 * Modifications Copyright 2011, Blender Foundation.
 *
 * Licensed under the Apache License, Version 2.0 (the "License");
 * you may not use this file except in compliance with the License.
 * You may obtain a copy of the License at
 *
 * http://www.apache.org/licenses/LICENSE-2.0
 *
 * Unless required by applicable law or agreed to in writing, software
 * distributed under the License is distributed on an "AS IS" BASIS,
 * WITHOUT WARRANTIES OR CONDITIONS OF ANY KIND, either express or implied.
 * See the License for the specific language governing permissions and
 * limitations under the License.
 */

#include "bvh/bvh.h"

#include "render/mesh.h"
#include "render/object.h"

#include "bvh/bvh2.h"
#include "bvh/bvh4.h"
#include "bvh/bvh_build.h"
#include "bvh/bvh_node.h"

#include "util/util_foreach.h"
#include "util/util_progress.h"

CCL_NAMESPACE_BEGIN

/* Pack Utility */

BVHStackEntry::BVHStackEntry(const BVHNode *n, int i)
    : node(n), idx(i)
{
}

int BVHStackEntry::encodeIdx() const
{
	return (node->is_leaf())? ~idx: idx;
}

/* BVH */

BVH::BVH(const BVHParams& params_, const vector<Object*>& objects_)
: params(params_), objects(objects_)
{
}

BVH *BVH::create(const BVHParams& params, const vector<Object*>& objects)
{
	if(params.use_qbvh)
		return new BVH4(params, objects);
	else
		return new BVH2(params, objects);
}

/* Building */

void BVH::build(Progress& progress)
{
	progress.set_substatus("Building BVH");

	/* build nodes */
	BVHBuild bvh_build(objects,
	                   pack.prim_type,
	                   pack.prim_index,
	                   pack.prim_object,
	                   pack.prim_time,
	                   params,
	                   progress);
	BVHNode *root = bvh_build.run();

	if(progress.get_cancel()) {
		if(root) root->deleteSubtree();
		return;
	}

	/* pack triangles */
	progress.set_substatus("Packing BVH triangles and strands");
	pack_primitives();

	if(progress.get_cancel()) {
		root->deleteSubtree();
		return;
	}

	/* pack nodes */
	progress.set_substatus("Packing BVH nodes");
	pack_nodes(root);

	/* free build nodes */
	root->deleteSubtree();
}

/* Refitting */

void BVH::refit(Progress& progress)
{
	progress.set_substatus("Packing BVH primitives");
	pack_primitives();

	if(progress.get_cancel()) return;

	progress.set_substatus("Refitting BVH nodes");
	refit_nodes();
}

/* Triangles */

void BVH::pack_triangle(int idx, float4 tri_verts[3])
{
	int tob = pack.prim_object[idx];
	assert(tob >= 0 && tob < objects.size());
	const Mesh *mesh = objects[tob]->mesh;

	int tidx = pack.prim_index[idx];
	Mesh::Triangle t = mesh->get_triangle(tidx);
	const float3 *vpos = &mesh->verts[0];
	float3 v0 = vpos[t.v[0]];
	float3 v1 = vpos[t.v[1]];
	float3 v2 = vpos[t.v[2]];

	tri_verts[0] = float3_to_float4(v0);
	tri_verts[1] = float3_to_float4(v1);
	tri_verts[2] = float3_to_float4(v2);
}

void BVH::pack_primitives()
{
	const size_t tidx_size = pack.prim_index.size();
	size_t num_prim_triangles = 0;
	/* Count number of triangles primitives in BVH. */
	for(unsigned int i = 0; i < tidx_size; i++) {
		if((pack.prim_index[i] != -1)) {
			if((pack.prim_type[i] & PRIMITIVE_ALL_TRIANGLE) != 0) {
				++num_prim_triangles;
			}
		}
	}
	/* Reserve size for arrays. */
	pack.prim_tri_index.clear();
	pack.prim_tri_index.resize(tidx_size);
	pack.prim_tri_verts.clear();
	pack.prim_tri_verts.resize(num_prim_triangles * 3);
	pack.prim_visibility.clear();
	pack.prim_visibility.resize(tidx_size);
	/* Fill in all the arrays. */
	size_t prim_triangle_index = 0;
	for(unsigned int i = 0; i < tidx_size; i++) {
		if(pack.prim_index[i] != -1) {
			int tob = pack.prim_object[i];
			Object *ob = objects[tob];

			if((pack.prim_type[i] & PRIMITIVE_ALL_TRIANGLE) != 0) {
				pack_triangle(i, (float4*)&pack.prim_tri_verts[3 * prim_triangle_index]);
				pack.prim_tri_index[i] = 3 * prim_triangle_index;
				++prim_triangle_index;
			}
			else {
				pack.prim_tri_index[i] = -1;
			}

			pack.prim_visibility[i] = ob->visibility;

			if(pack.prim_type[i] & PRIMITIVE_ALL_CURVE)
				pack.prim_visibility[i] |= PATH_RAY_CURVE;
		}
		else {
			pack.prim_tri_index[i] = -1;
			pack.prim_visibility[i] = 0;
		}
	}
}

/* Pack Instances */

void BVH::pack_instances(size_t nodes_size, size_t leaf_nodes_size)
{
	/* The BVH's for instances are built separately, but for traversal all
	 * BVH's are stored in global arrays. This function merges them into the
	 * top level BVH, adjusting indexes and offsets where appropriate.
	 */
	const bool use_qbvh = params.use_qbvh;

	/* Adjust primitive index to point to the triangle in the global array, for
	 * meshes with transform applied and already in the top level BVH.
	 */
	for(size_t i = 0; i < pack.prim_index.size(); i++)
		if(pack.prim_index[i] != -1) {
			if(pack.prim_type[i] & PRIMITIVE_ALL_CURVE)
				pack.prim_index[i] += objects[pack.prim_object[i]]->mesh->curve_offset;
			else
				pack.prim_index[i] += objects[pack.prim_object[i]]->mesh->tri_offset;
		}

	/* track offsets of instanced BVH data in global array */
	size_t prim_offset = pack.prim_index.size();
	size_t nodes_offset = nodes_size;
	size_t nodes_leaf_offset = leaf_nodes_size;

	/* clear array that gives the node indexes for instanced objects */
	pack.object_node.clear();

	/* reserve */
	size_t prim_index_size = pack.prim_index.size();
	size_t prim_tri_verts_size = pack.prim_tri_verts.size();

	size_t pack_prim_index_offset = prim_index_size;
	size_t pack_prim_tri_verts_offset = prim_tri_verts_size;
	size_t pack_nodes_offset = nodes_size;
	size_t pack_leaf_nodes_offset = leaf_nodes_size;
	size_t object_offset = 0;

	map<Mesh*, int> mesh_map;

	foreach(Object *ob, objects) {
		Mesh *mesh = ob->mesh;
		BVH *bvh = mesh->bvh;

		if(mesh->need_build_bvh()) {
			if(mesh_map.find(mesh) == mesh_map.end()) {
				prim_index_size += bvh->pack.prim_index.size();
				prim_tri_verts_size += bvh->pack.prim_tri_verts.size();
				nodes_size += bvh->pack.nodes.size();
				leaf_nodes_size += bvh->pack.leaf_nodes.size();

				mesh_map[mesh] = 1;
			}
		}
	}

	mesh_map.clear();

	pack.prim_index.resize(prim_index_size);
	pack.prim_type.resize(prim_index_size);
	pack.prim_object.resize(prim_index_size);
	pack.prim_visibility.resize(prim_index_size);
	pack.prim_tri_verts.resize(prim_tri_verts_size);
	pack.prim_tri_index.resize(prim_index_size);
	pack.nodes.resize(nodes_size);
	pack.leaf_nodes.resize(leaf_nodes_size);
	pack.object_node.resize(objects.size());

	if(params.num_motion_curve_steps > 0 || params.num_motion_triangle_steps > 0) {
		pack.prim_time.resize(prim_index_size);
	}

	int *pack_prim_index = (pack.prim_index.size())? &pack.prim_index[0]: NULL;
	int *pack_prim_type = (pack.prim_type.size())? &pack.prim_type[0]: NULL;
	int *pack_prim_object = (pack.prim_object.size())? &pack.prim_object[0]: NULL;
	uint *pack_prim_visibility = (pack.prim_visibility.size())? &pack.prim_visibility[0]: NULL;
	float4 *pack_prim_tri_verts = (pack.prim_tri_verts.size())? &pack.prim_tri_verts[0]: NULL;
	uint *pack_prim_tri_index = (pack.prim_tri_index.size())? &pack.prim_tri_index[0]: NULL;
	int4 *pack_nodes = (pack.nodes.size())? &pack.nodes[0]: NULL;
	int4 *pack_leaf_nodes = (pack.leaf_nodes.size())? &pack.leaf_nodes[0]: NULL;
	float2 *pack_prim_time = (pack.prim_time.size())? &pack.prim_time[0]: NULL;

	/* merge */
	foreach(Object *ob, objects) {
		Mesh *mesh = ob->mesh;

		/* We assume that if mesh doesn't need own BVH it was already included
		 * into a top-level BVH and no packing here is needed.
		 */
		if(!mesh->need_build_bvh()) {
			pack.object_node[object_offset++] = 0;
			continue;
		}

		/* if mesh already added once, don't add it again, but used set
		 * node offset for this object */
		map<Mesh*, int>::iterator it = mesh_map.find(mesh);

		if(mesh_map.find(mesh) != mesh_map.end()) {
			int noffset = it->second;
			pack.object_node[object_offset++] = noffset;
			continue;
		}

		BVH *bvh = mesh->bvh;

		int noffset = nodes_offset;
		int noffset_leaf = nodes_leaf_offset;
		int mesh_tri_offset = mesh->tri_offset;
		int mesh_curve_offset = mesh->curve_offset;

		/* fill in node indexes for instances */
		if(bvh->pack.root_index == -1)
			pack.object_node[object_offset++] = -noffset_leaf-1;
		else
			pack.object_node[object_offset++] = noffset;

		mesh_map[mesh] = pack.object_node[object_offset-1];

		/* merge primitive, object and triangle indexes */
		if(bvh->pack.prim_index.size()) {
			size_t bvh_prim_index_size = bvh->pack.prim_index.size();
			int *bvh_prim_index = &bvh->pack.prim_index[0];
			int *bvh_prim_type = &bvh->pack.prim_type[0];
			uint *bvh_prim_visibility = &bvh->pack.prim_visibility[0];
			uint *bvh_prim_tri_index = &bvh->pack.prim_tri_index[0];
			float2 *bvh_prim_time = bvh->pack.prim_time.size()? &bvh->pack.prim_time[0]: NULL;

			for(size_t i = 0; i < bvh_prim_index_size; i++) {
				if(bvh->pack.prim_type[i] & PRIMITIVE_ALL_CURVE) {
					pack_prim_index[pack_prim_index_offset] = bvh_prim_index[i] + mesh_curve_offset;
					pack_prim_tri_index[pack_prim_index_offset] = -1;
				}
				else {
					pack_prim_index[pack_prim_index_offset] = bvh_prim_index[i] + mesh_tri_offset;
					pack_prim_tri_index[pack_prim_index_offset] =
					        bvh_prim_tri_index[i] + pack_prim_tri_verts_offset;
				}

				pack_prim_type[pack_prim_index_offset] = bvh_prim_type[i];
				pack_prim_visibility[pack_prim_index_offset] = bvh_prim_visibility[i];
				pack_prim_object[pack_prim_index_offset] = 0;  // unused for instances
				if(bvh_prim_time != NULL) {
					pack_prim_time[pack_prim_index_offset] = bvh_prim_time[i];
				}
				pack_prim_index_offset++;
			}
		}

		/* Merge triangle vertices data. */
		if(bvh->pack.prim_tri_verts.size()) {
			const size_t prim_tri_size = bvh->pack.prim_tri_verts.size();
			memcpy(pack_prim_tri_verts + pack_prim_tri_verts_offset,
			       &bvh->pack.prim_tri_verts[0],
			       prim_tri_size*sizeof(float4));
			pack_prim_tri_verts_offset += prim_tri_size;
		}

		/* merge nodes */
		if(bvh->pack.leaf_nodes.size()) {
			int4 *leaf_nodes_offset = &bvh->pack.leaf_nodes[0];
			size_t leaf_nodes_offset_size = bvh->pack.leaf_nodes.size();
			for(size_t i = 0, j = 0;
			    i < leaf_nodes_offset_size;
			    i += BVH_NODE_LEAF_SIZE, j++)
			{
				int4 data = leaf_nodes_offset[i];
				data.x += prim_offset;
				data.y += prim_offset;
				pack_leaf_nodes[pack_leaf_nodes_offset] = data;
				for(int j = 1; j < BVH_NODE_LEAF_SIZE; ++j) {
					pack_leaf_nodes[pack_leaf_nodes_offset + j] = leaf_nodes_offset[i + j];
				}
				pack_leaf_nodes_offset += BVH_NODE_LEAF_SIZE;
			}
		}

		if(bvh->pack.nodes.size()) {
			int4 *bvh_nodes = &bvh->pack.nodes[0];
			size_t bvh_nodes_size = bvh->pack.nodes.size();

			for(size_t i = 0, j = 0; i < bvh_nodes_size; j++) {
				size_t nsize, nsize_bbox;
				if(bvh_nodes[i].x & PATH_RAY_NODE_UNALIGNED) {
					nsize = use_qbvh
					            ? BVH_UNALIGNED_QNODE_SIZE
					            : BVH_UNALIGNED_NODE_SIZE;
					nsize_bbox = (use_qbvh)? 13: 0;
				}
				else {
					nsize = (use_qbvh)? BVH_QNODE_SIZE: BVH_NODE_SIZE;
					nsize_bbox = (use_qbvh)? 7: 0;
				}

				memcpy(pack_nodes + pack_nodes_offset,
				       bvh_nodes + i,
				       nsize_bbox*sizeof(int4));

				/* Modify offsets into arrays */
				int4 data = bvh_nodes[i + nsize_bbox];

				data.z += (data.z < 0)? -noffset_leaf: noffset;
				data.w += (data.w < 0)? -noffset_leaf: noffset;

				if(use_qbvh) {
					data.x += (data.x < 0)? -noffset_leaf: noffset;
					data.y += (data.y < 0)? -noffset_leaf: noffset;
				}

				pack_nodes[pack_nodes_offset + nsize_bbox] = data;

				/* Usually this copies nothing, but we better
				 * be prepared for possible node size extension.
				 */
				memcpy(&pack_nodes[pack_nodes_offset + nsize_bbox+1],
				       &bvh_nodes[i + nsize_bbox+1],
				       sizeof(int4) * (nsize - (nsize_bbox+1)));

				pack_nodes_offset += nsize;
				i += nsize;
			}
		}

		nodes_offset += bvh->pack.nodes.size();
		nodes_leaf_offset += bvh->pack.leaf_nodes.size();
		prim_offset += bvh->pack.prim_index.size();
	}
}

<<<<<<< HEAD
/* Regular BVH */

static bool node_bvh_is_unaligned(const BVHNode *node)
{
	const BVHNode *node0 = node->get_child(0),
	              *node1 = node->get_child(1);
	return node0->is_unaligned() || node1->is_unaligned();
}

RegularBVH::RegularBVH(const BVHParams& params_, const vector<Object*>& objects_)
: BVH(params_, objects_)
{
}

void RegularBVH::pack_leaf(const BVHStackEntry& e,
                           const LeafNode *leaf)
{
	assert(e.idx + BVH_NODE_LEAF_SIZE <= pack.leaf_nodes.size());
	float4 data[BVH_NODE_LEAF_SIZE];
	memset(data, 0, sizeof(data));
	if(leaf->num_triangles() == 1 && pack.prim_index[leaf->m_lo] == -1) {
		/* object */
		data[0].x = __int_as_float(~(leaf->m_lo));
		data[0].y = __int_as_float(0);
	}
	else {
		/* triangle */
		data[0].x = __int_as_float(leaf->m_lo);
		data[0].y = __int_as_float(leaf->m_hi);
	}
	data[0].z = __uint_as_float(leaf->m_visibility);
	if(leaf->num_triangles() != 0) {
		data[0].w = __uint_as_float(pack.prim_type[leaf->m_lo]);
	}

	memcpy(&pack.leaf_nodes[e.idx], data, sizeof(float4)*BVH_NODE_LEAF_SIZE);
}

void RegularBVH::pack_inner(const BVHStackEntry& e,
                            const BVHStackEntry& e0,
                            const BVHStackEntry& e1)
{
	if(e0.node->is_unaligned() || e1.node->is_unaligned()) {
		pack_unaligned_inner(e, e0, e1);
	} else {
		pack_aligned_inner(e, e0, e1);
	}
}

void RegularBVH::pack_aligned_inner(const BVHStackEntry& e,
                                    const BVHStackEntry& e0,
                                    const BVHStackEntry& e1)
{
	pack_aligned_node(e.idx,
	                  e0.node->m_bounds, e1.node->m_bounds,
	                  e0.encodeIdx(), e1.encodeIdx(),
	                  e0.node->m_visibility, e1.node->m_visibility);
}

void RegularBVH::pack_aligned_node(int idx,
                                   const BoundBox& b0,
                                   const BoundBox& b1,
                                   int c0, int c1,
                                   uint visibility0, uint visibility1)
{
	assert(idx + BVH_NODE_SIZE <= pack.nodes.size());
	assert(c0 < 0 || c0 < pack.nodes.size());
	assert(c1 < 0 || c1 < pack.nodes.size());

	int4 data[BVH_NODE_SIZE] = {
		make_int4(visibility0 & ~PATH_RAY_NODE_UNALIGNED,
		          visibility1 & ~PATH_RAY_NODE_UNALIGNED,
		          c0, c1),
		make_int4(__float_as_int(b0.min.x),
		          __float_as_int(b1.min.x),
		          __float_as_int(b0.max.x),
		          __float_as_int(b1.max.x)),
		make_int4(__float_as_int(b0.min.y),
		          __float_as_int(b1.min.y),
		          __float_as_int(b0.max.y),
		          __float_as_int(b1.max.y)),
		make_int4(__float_as_int(b0.min.z),
		          __float_as_int(b1.min.z),
		          __float_as_int(b0.max.z),
		          __float_as_int(b1.max.z)),
	};

	memcpy(&pack.nodes[idx], data, sizeof(int4)*BVH_NODE_SIZE);
}

void RegularBVH::pack_unaligned_inner(const BVHStackEntry& e,
                                      const BVHStackEntry& e0,
                                      const BVHStackEntry& e1)
{
	pack_unaligned_node(e.idx,
	                    e0.node->get_aligned_space(),
	                    e1.node->get_aligned_space(),
	                    e0.node->m_bounds,
	                    e1.node->m_bounds,
	                    e0.encodeIdx(), e1.encodeIdx(),
	                    e0.node->m_visibility, e1.node->m_visibility);
}

void RegularBVH::pack_unaligned_node(int idx,
                                     const Transform& aligned_space0,
                                     const Transform& aligned_space1,
                                     const BoundBox& bounds0,
                                     const BoundBox& bounds1,
                                     int c0, int c1,
                                     uint visibility0, uint visibility1)
{
	assert(idx + BVH_UNALIGNED_NODE_SIZE <= pack.nodes.size());
	assert(c0 < 0 || c0 < pack.nodes.size());
	assert(c1 < 0 || c1 < pack.nodes.size());

	float4 data[BVH_UNALIGNED_NODE_SIZE];
	Transform space0 = BVHUnaligned::compute_node_transform(bounds0,
	                                                        aligned_space0);
	Transform space1 = BVHUnaligned::compute_node_transform(bounds1,
	                                                        aligned_space1);
	data[0] = make_float4(__int_as_float(visibility0 | PATH_RAY_NODE_UNALIGNED),
	                      __int_as_float(visibility1 | PATH_RAY_NODE_UNALIGNED),
	                      __int_as_float(c0),
	                      __int_as_float(c1));

	data[1] = space0.x;
	data[2] = space0.y;
	data[3] = space0.z;
	data[4] = space1.x;
	data[5] = space1.y;
	data[6] = space1.z;

	memcpy(&pack.nodes[idx], data, sizeof(float4)*BVH_UNALIGNED_NODE_SIZE);
}

void RegularBVH::pack_nodes(const BVHNode *root)
{
	const size_t num_nodes = root->getSubtreeSize(BVH_STAT_NODE_COUNT);
	const size_t num_leaf_nodes = root->getSubtreeSize(BVH_STAT_LEAF_COUNT);
	assert(num_leaf_nodes <= num_nodes);
	const size_t num_inner_nodes = num_nodes - num_leaf_nodes;
	size_t node_size;
	if(params.use_unaligned_nodes) {
		const size_t num_unaligned_nodes =
		        root->getSubtreeSize(BVH_STAT_UNALIGNED_INNER_COUNT);
		node_size = (num_unaligned_nodes * BVH_UNALIGNED_NODE_SIZE) +
		            (num_inner_nodes - num_unaligned_nodes) * BVH_NODE_SIZE;
	}
	else {
		node_size = num_inner_nodes * BVH_NODE_SIZE;
	}
	/* Resize arrays */
	pack.nodes.clear();
	pack.leaf_nodes.clear();
	/* For top level BVH, first merge existing BVH's so we know the offsets. */
	if(params.top_level) {
		pack_instances(node_size, num_leaf_nodes*BVH_NODE_LEAF_SIZE);
	}
	else {
		pack.nodes.resize(node_size);
		pack.leaf_nodes.resize(num_leaf_nodes*BVH_NODE_LEAF_SIZE);
	}

	int nextNodeIdx = 0, nextLeafNodeIdx = 0;

	vector<BVHStackEntry> stack;
	stack.reserve(BVHParams::MAX_DEPTH*2);
	if(root->is_leaf()) {
		stack.push_back(BVHStackEntry(root, nextLeafNodeIdx++));
	}
	else {
		stack.push_back(BVHStackEntry(root, nextNodeIdx));
		nextNodeIdx += node_bvh_is_unaligned(root)
		                       ? BVH_UNALIGNED_NODE_SIZE
		                       : BVH_NODE_SIZE;
	}

	while(stack.size()) {
		BVHStackEntry e = stack.back();
		stack.pop_back();

		if(e.node->is_leaf()) {
			/* leaf node */
			const LeafNode *leaf = reinterpret_cast<const LeafNode*>(e.node);
			pack_leaf(e, leaf);
		}
		else {
			/* innner node */
			int idx[2];
			for(int i = 0; i < 2; ++i) {
				if(e.node->get_child(i)->is_leaf()) {
					idx[i] = nextLeafNodeIdx++;
				}
				else {
					idx[i] = nextNodeIdx;
					nextNodeIdx += node_bvh_is_unaligned(e.node->get_child(i))
					                       ? BVH_UNALIGNED_NODE_SIZE
					                       : BVH_NODE_SIZE;
				}
			}

			stack.push_back(BVHStackEntry(e.node->get_child(0), idx[0]));
			stack.push_back(BVHStackEntry(e.node->get_child(1), idx[1]));

			pack_inner(e, stack[stack.size()-2], stack[stack.size()-1]);
		}
	}
	assert(node_size == nextNodeIdx);
	/* root index to start traversal at, to handle case of single leaf node */
	pack.root_index = (root->is_leaf())? -1: 0;
}

void RegularBVH::refit_nodes()
{
	assert(!params.top_level);

	BoundBox bbox = BoundBox::empty;
	uint visibility = 0;
	refit_node(0, (pack.root_index == -1)? true: false, bbox, visibility);
}

void RegularBVH::refit_node(int idx, bool leaf, BoundBox& bbox, uint& visibility)
{
	if(leaf) {
		assert(idx + BVH_NODE_LEAF_SIZE <= pack.leaf_nodes.size());
		const int4 *data = &pack.leaf_nodes[idx];
		const int c0 = data[0].x;
		const int c1 = data[0].y;
		/* refit leaf node */
		for(int prim = c0; prim < c1; prim++) {
			int pidx = pack.prim_index[prim];
			int tob = pack.prim_object[prim];
			Object *ob = objects[tob];

			if(pidx == -1) {
				/* object instance */
				bbox.grow(ob->bounds);
			}
			else {
				/* primitives */
				const Mesh *mesh = ob->mesh;

				if(pack.prim_type[prim] & PRIMITIVE_ALL_CURVE) {
					/* curves */
					int str_offset = (params.top_level)? mesh->curve_offset: 0;
					Mesh::Curve curve = mesh->get_curve(pidx - str_offset);
					int k = PRIMITIVE_UNPACK_SEGMENT(pack.prim_type[prim]);

					curve.bounds_grow(k, &mesh->curve_keys[0], &mesh->curve_radius[0], bbox);

					visibility |= PATH_RAY_CURVE;

					/* motion curves */
					if(mesh->use_motion_blur) {
						Attribute *attr = mesh->curve_attributes.find(ATTR_STD_MOTION_VERTEX_POSITION);

						if(attr) {
							size_t mesh_size = mesh->curve_keys.size();
							size_t steps = mesh->motion_steps - 1;
							float3 *key_steps = attr->data_float3();

							for(size_t i = 0; i < steps; i++)
								curve.bounds_grow(k, key_steps + i*mesh_size, &mesh->curve_radius[0], bbox);
						}
					}
				}
				else {
					/* triangles */
					int tri_offset = (params.top_level)? mesh->tri_offset: 0;
					Mesh::Triangle triangle = mesh->get_triangle(pidx - tri_offset);
					const float3 *vpos = &mesh->verts[0];

					triangle.bounds_grow(vpos, bbox);

					/* motion triangles */
					if(mesh->use_motion_blur) {
						Attribute *attr = mesh->attributes.find(ATTR_STD_MOTION_VERTEX_POSITION);

						if(attr) {
							size_t mesh_size = mesh->verts.size();
							size_t steps = mesh->motion_steps - 1;
							float3 *vert_steps = attr->data_float3();

							for(size_t i = 0; i < steps; i++)
								triangle.bounds_grow(vert_steps + i*mesh_size, bbox);
						}
					}
				}
			}

			visibility |= ob->visibility;
		}

		/* TODO(sergey): De-duplicate with pack_leaf(). */
		float4 leaf_data[BVH_NODE_LEAF_SIZE];
		leaf_data[0].x = __int_as_float(c0);
		leaf_data[0].y = __int_as_float(c1);
		leaf_data[0].z = __uint_as_float(visibility);
		leaf_data[0].w = __uint_as_float(data[0].w);
		memcpy(&pack.leaf_nodes[idx], leaf_data, sizeof(float4)*BVH_NODE_LEAF_SIZE);
	}
	else {
		assert(idx + BVH_NODE_SIZE <= pack.nodes.size());

		const int4 *data = &pack.nodes[idx];
		const bool is_unaligned = (data[0].x & PATH_RAY_NODE_UNALIGNED) != 0;
		const int c0 = data[0].z;
		const int c1 = data[0].w;
		/* refit inner node, set bbox from children */
		BoundBox bbox0 = BoundBox::empty, bbox1 = BoundBox::empty;
		uint visibility0 = 0, visibility1 = 0;

		refit_node((c0 < 0)? -c0-1: c0, (c0 < 0), bbox0, visibility0);
		refit_node((c1 < 0)? -c1-1: c1, (c1 < 0), bbox1, visibility1);

		if(is_unaligned) {
			Transform aligned_space = transform_identity();
			pack_unaligned_node(idx,
			                    aligned_space, aligned_space,
			                    bbox0, bbox1,
			                    c0, c1,
			                    visibility0,
			                    visibility1);
		}
		else {
			pack_aligned_node(idx,
			                  bbox0, bbox1,
			                  c0, c1,
			                  visibility0,
			                  visibility1);
		}

		bbox.grow(bbox0);
		bbox.grow(bbox1);
		visibility = visibility0|visibility1;
	}
}

/* QBVH */

/* Can we avoid this somehow or make more generic?
 *
 * Perhaps we can merge nodes in actual tree and make our
 * life easier all over the place.
 */
static bool node_qbvh_is_unaligned(const BVHNode *node)
{
	const BVHNode *node0 = node->get_child(0),
	              *node1 = node->get_child(1);
	bool has_unaligned = false;
	if(node0->is_leaf()) {
		has_unaligned |= node0->is_unaligned();
	}
	else {
		has_unaligned |= node0->get_child(0)->is_unaligned();
		has_unaligned |= node0->get_child(1)->is_unaligned();
	}
	if(node1->is_leaf()) {
		has_unaligned |= node1->is_unaligned();
	}
	else {
		has_unaligned |= node1->get_child(0)->is_unaligned();
		has_unaligned |= node1->get_child(1)->is_unaligned();
	}
	return has_unaligned;
}

QBVH::QBVH(const BVHParams& params_, const vector<Object*>& objects_)
: BVH(params_, objects_)
{
	params.use_qbvh = true;
}

void QBVH::pack_leaf(const BVHStackEntry& e, const LeafNode *leaf)
{
	float4 data[BVH_QNODE_LEAF_SIZE];
	memset(data, 0, sizeof(data));
	if(leaf->num_triangles() == 1 && pack.prim_index[leaf->m_lo] == -1) {
		/* object */
		data[0].x = __int_as_float(~(leaf->m_lo));
		data[0].y = __int_as_float(0);
	}
	else {
		/* triangle */
		data[0].x = __int_as_float(leaf->m_lo);
		data[0].y = __int_as_float(leaf->m_hi);
	}
	data[0].z = __uint_as_float(leaf->m_visibility);
	if(leaf->num_triangles() != 0) {
		data[0].w = __uint_as_float(pack.prim_type[leaf->m_lo]);
	}

	memcpy(&pack.leaf_nodes[e.idx], data, sizeof(float4)*BVH_QNODE_LEAF_SIZE);
}

void QBVH::pack_inner(const BVHStackEntry& e,
                      const BVHStackEntry *en,
                      int num)
{
	bool has_unaligned = false;
	/* Check whether we have to create unaligned node or all nodes are aligned
	 * and we can cut some corner here.
	 */
	if(params.use_unaligned_nodes) {
		for(int i = 0; i < num; i++) {
			if(en[i].node->is_unaligned()) {
				has_unaligned = true;
				break;
			}
		}
	}
	if(has_unaligned) {
		/* There's no unaligned children, pack into AABB node. */
		pack_unaligned_inner(e, en, num);
	}
	else {
		/* Create unaligned node with orientation transform for each of the
		 * children.
		 */
		pack_aligned_inner(e, en, num);
	}
}

void QBVH::pack_aligned_inner(const BVHStackEntry& e,
                              const BVHStackEntry *en,
                              int num)
{
	BoundBox bounds[4];
	int child[4];
	for(int i = 0; i < num; ++i) {
		bounds[i] = en[i].node->m_bounds;
		child[i] = en[i].encodeIdx();
	}
	pack_aligned_node(e.idx,
	                  bounds,
	                  child,
	                  e.node->m_visibility,
	                  e.node->m_time_from,
	                  e.node->m_time_to,
	                  num);
}

void QBVH::pack_aligned_node(int idx,
                             const BoundBox *bounds,
                             const int *child,
                             const uint visibility,
                             const float time_from,
                             const float time_to,
                             const int num)
{
	float4 data[BVH_QNODE_SIZE];
	memset(data, 0, sizeof(data));

	data[0].x = __uint_as_float(visibility & ~PATH_RAY_NODE_UNALIGNED);
	data[0].y = time_from;
	data[0].z = time_to;

	for(int i = 0; i < num; i++) {
		float3 bb_min = bounds[i].min;
		float3 bb_max = bounds[i].max;

		data[1][i] = bb_min.x;
		data[2][i] = bb_max.x;
		data[3][i] = bb_min.y;
		data[4][i] = bb_max.y;
		data[5][i] = bb_min.z;
		data[6][i] = bb_max.z;

		data[7][i] = __int_as_float(child[i]);
	}

	for(int i = num; i < 4; i++) {
		/* We store BB which would never be recorded as intersection
		 * so kernel might safely assume there are always 4 child nodes.
		 */
		data[1][i] = FLT_MAX;
		data[2][i] = -FLT_MAX;

		data[3][i] = FLT_MAX;
		data[4][i] = -FLT_MAX;

		data[5][i] = FLT_MAX;
		data[6][i] = -FLT_MAX;

		data[7][i] = __int_as_float(0);
	}

	memcpy(&pack.nodes[idx], data, sizeof(float4)*BVH_QNODE_SIZE);
}

void QBVH::pack_unaligned_inner(const BVHStackEntry& e,
                                const BVHStackEntry *en,
                                int num)
{
	Transform aligned_space[4];
	BoundBox bounds[4];
	int child[4];
	for(int i = 0; i < num; ++i) {
		aligned_space[i] = en[i].node->get_aligned_space();
		bounds[i] = en[i].node->m_bounds;
		child[i] = en[i].encodeIdx();
	}
	pack_unaligned_node(e.idx,
	                    aligned_space,
	                    bounds,
	                    child,
	                    e.node->m_visibility,
	                    e.node->m_time_from,
	                    e.node->m_time_to,
	                    num);
}

void QBVH::pack_unaligned_node(int idx,
                               const Transform *aligned_space,
                               const BoundBox *bounds,
                               const int *child,
                               const uint visibility,
                               const float time_from,
                               const float time_to,
                               const int num)
{
	float4 data[BVH_UNALIGNED_QNODE_SIZE];
	memset(data, 0, sizeof(data));

	data[0].x = __uint_as_float(visibility | PATH_RAY_NODE_UNALIGNED);
	data[0].y = time_from;
	data[0].z = time_to;

	for(int i = 0; i < num; i++) {
		Transform space = BVHUnaligned::compute_node_transform(
		        bounds[i],
		        aligned_space[i]);

		data[1][i] = space.x.x;
		data[2][i] = space.x.y;
		data[3][i] = space.x.z;

		data[4][i] = space.y.x;
		data[5][i] = space.y.y;
		data[6][i] = space.y.z;

		data[7][i] = space.z.x;
		data[8][i] = space.z.y;
		data[9][i] = space.z.z;

		data[10][i] = space.x.w;
		data[11][i] = space.y.w;
		data[12][i] = space.z.w;

		data[13][i] = __int_as_float(child[i]);
	}

	for(int i = num; i < 4; i++) {
		/* We store BB which would never be recorded as intersection
		 * so kernel might safely assume there are always 4 child nodes.
		 */

		data[1][i] = 1.0f;
		data[2][i] = 0.0f;
		data[3][i] = 0.0f;

		data[4][i] = 0.0f;
		data[5][i] = 0.0f;
		data[6][i] = 0.0f;

		data[7][i] = 0.0f;
		data[8][i] = 0.0f;
		data[9][i] = 0.0f;

		data[10][i] = -FLT_MAX;
		data[11][i] = -FLT_MAX;
		data[12][i] = -FLT_MAX;

		data[13][i] = __int_as_float(0);
	}

	memcpy(&pack.nodes[idx], data, sizeof(float4)*BVH_UNALIGNED_QNODE_SIZE);
}

/* Quad SIMD Nodes */

void QBVH::pack_nodes(const BVHNode *root)
{
	/* Calculate size of the arrays required. */
	const size_t num_nodes = root->getSubtreeSize(BVH_STAT_QNODE_COUNT);
	const size_t num_leaf_nodes = root->getSubtreeSize(BVH_STAT_LEAF_COUNT);
	assert(num_leaf_nodes <= num_nodes);
	const size_t num_inner_nodes = num_nodes - num_leaf_nodes;
	size_t node_size;
	if(params.use_unaligned_nodes) {
		const size_t num_unaligned_nodes =
		        root->getSubtreeSize(BVH_STAT_UNALIGNED_INNER_QNODE_COUNT);
		node_size = (num_unaligned_nodes * BVH_UNALIGNED_QNODE_SIZE) +
		            (num_inner_nodes - num_unaligned_nodes) * BVH_QNODE_SIZE;
	}
	else {
		node_size = num_inner_nodes * BVH_QNODE_SIZE;
	}
	/* Resize arrays. */
	pack.nodes.clear();
	pack.leaf_nodes.clear();
	/* For top level BVH, first merge existing BVH's so we know the offsets. */
	if(params.top_level) {
		pack_instances(node_size, num_leaf_nodes*BVH_QNODE_LEAF_SIZE);
	}
	else {
		pack.nodes.resize(node_size);
		pack.leaf_nodes.resize(num_leaf_nodes*BVH_QNODE_LEAF_SIZE);
	}

	int nextNodeIdx = 0, nextLeafNodeIdx = 0;

	vector<BVHStackEntry> stack;
	stack.reserve(BVHParams::MAX_DEPTH*2);
	if(root->is_leaf()) {
		stack.push_back(BVHStackEntry(root, nextLeafNodeIdx++));
	}
	else {
		stack.push_back(BVHStackEntry(root, nextNodeIdx));
		nextNodeIdx += node_qbvh_is_unaligned(root)
		                       ? BVH_UNALIGNED_QNODE_SIZE
		                       : BVH_QNODE_SIZE;
	}

	while(stack.size()) {
		BVHStackEntry e = stack.back();
		stack.pop_back();

		if(e.node->is_leaf()) {
			/* leaf node */
			const LeafNode *leaf = reinterpret_cast<const LeafNode*>(e.node);
			pack_leaf(e, leaf);
		}
		else {
			/* Inner node. */
			const BVHNode *node = e.node;
			const BVHNode *node0 = node->get_child(0);
			const BVHNode *node1 = node->get_child(1);
			/* Collect nodes. */
			const BVHNode *nodes[4];
			int numnodes = 0;
			if(node0->is_leaf()) {
				nodes[numnodes++] = node0;
			}
			else {
				nodes[numnodes++] = node0->get_child(0);
				nodes[numnodes++] = node0->get_child(1);
			}
			if(node1->is_leaf()) {
				nodes[numnodes++] = node1;
			}
			else {
				nodes[numnodes++] = node1->get_child(0);
				nodes[numnodes++] = node1->get_child(1);
			}
			/* Push entries on the stack. */
			for(int i = 0; i < numnodes; ++i) {
				int idx;
				if(nodes[i]->is_leaf()) {
					idx = nextLeafNodeIdx++;
				}
				else {
					idx = nextNodeIdx;
					nextNodeIdx += node_qbvh_is_unaligned(nodes[i])
					                       ? BVH_UNALIGNED_QNODE_SIZE
					                       : BVH_QNODE_SIZE;
				}
				stack.push_back(BVHStackEntry(nodes[i], idx));
			}
			/* Set node. */
			pack_inner(e, &stack[stack.size()-numnodes], numnodes);
		}
	}
	assert(node_size == nextNodeIdx);
	/* Root index to start traversal at, to handle case of single leaf node. */
	pack.root_index = (root->is_leaf())? -1: 0;
}

void QBVH::refit_nodes()
{
	assert(!params.top_level);

	BoundBox bbox = BoundBox::empty;
	uint visibility = 0;
	refit_node(0, (pack.root_index == -1)? true: false, bbox, visibility);
}

void QBVH::refit_node(int idx, bool leaf, BoundBox& bbox, uint& visibility)
{
	if(leaf) {
		int4 *data = &pack.leaf_nodes[idx];
		int4 c = data[0];
		/* Refit leaf node. */
		for(int prim = c.x; prim < c.y; prim++) {
			int pidx = pack.prim_index[prim];
			int tob = pack.prim_object[prim];
			Object *ob = objects[tob];

			if(pidx == -1) {
				/* Object instance. */
				bbox.grow(ob->bounds);
			}
			else {
				/* Primitives. */
				const Mesh *mesh = ob->mesh;

				if(pack.prim_type[prim] & PRIMITIVE_ALL_CURVE) {
					/* Curves. */
					int str_offset = (params.top_level)? mesh->curve_offset: 0;
					Mesh::Curve curve = mesh->get_curve(pidx - str_offset);
					int k = PRIMITIVE_UNPACK_SEGMENT(pack.prim_type[prim]);

					curve.bounds_grow(k, &mesh->curve_keys[0], &mesh->curve_radius[0], bbox);

					visibility |= PATH_RAY_CURVE;

					/* Motion curves. */
					if(mesh->use_motion_blur) {
						Attribute *attr = mesh->curve_attributes.find(ATTR_STD_MOTION_VERTEX_POSITION);

						if(attr) {
							size_t mesh_size = mesh->curve_keys.size();
							size_t steps = mesh->motion_steps - 1;
							float3 *key_steps = attr->data_float3();

							for(size_t i = 0; i < steps; i++)
								curve.bounds_grow(k, key_steps + i*mesh_size, &mesh->curve_radius[0], bbox);
						}
					}
				}
				else {
					/* Triangles. */
					int tri_offset = (params.top_level)? mesh->tri_offset: 0;
					Mesh::Triangle triangle = mesh->get_triangle(pidx - tri_offset);
					const float3 *vpos = &mesh->verts[0];

					triangle.bounds_grow(vpos, bbox);

					/* Motion triangles. */
					if(mesh->use_motion_blur) {
						Attribute *attr = mesh->attributes.find(ATTR_STD_MOTION_VERTEX_POSITION);

						if(attr) {
							size_t mesh_size = mesh->verts.size();
							size_t steps = mesh->motion_steps - 1;
							float3 *vert_steps = attr->data_float3();

							for(size_t i = 0; i < steps; i++)
								triangle.bounds_grow(vert_steps + i*mesh_size, bbox);
						}
					}
				}
			}

			visibility |= ob->visibility;
		}

		/* TODO(sergey): This is actually a copy of pack_leaf(),
		 * but this chunk of code only knows actual data and has
		 * no idea about BVHNode.
		 *
		 * Would be nice to de-duplicate code, but trying to make
		 * making code more general ends up in much nastier code
		 * in my opinion so far.
		 *
		 * Same applies to the inner nodes case below.
		 */
		float4 leaf_data[BVH_QNODE_LEAF_SIZE];
		leaf_data[0].x = __int_as_float(c.x);
		leaf_data[0].y = __int_as_float(c.y);
		leaf_data[0].z = __uint_as_float(visibility);
		leaf_data[0].w = __uint_as_float(c.w);
		memcpy(&pack.leaf_nodes[idx], leaf_data, sizeof(float4)*BVH_QNODE_LEAF_SIZE);
	}
	else {
		int4 *data = &pack.nodes[idx];
		bool is_unaligned = (data[0].x & PATH_RAY_NODE_UNALIGNED) != 0;
		int4 c;
		if(is_unaligned) {
			c = data[13];
		}
		else {
			c = data[7];
		}
		/* Refit inner node, set bbox from children. */
		BoundBox child_bbox[4] = {BoundBox::empty,
		                          BoundBox::empty,
		                          BoundBox::empty,
		                          BoundBox::empty};
		uint child_visibility[4] = {0};
		int num_nodes = 0;

		for(int i = 0; i < 4; ++i) {
			if(c[i] != 0) {
				refit_node((c[i] < 0)? -c[i]-1: c[i], (c[i] < 0),
				           child_bbox[i], child_visibility[i]);
				++num_nodes;
				bbox.grow(child_bbox[i]);
				visibility |= child_visibility[i];
			}
		}

		if(is_unaligned) {
			Transform aligned_space[4] = {transform_identity(),
			                              transform_identity(),
			                              transform_identity(),
			                              transform_identity()};
			pack_unaligned_node(idx,
			                    aligned_space,
			                    child_bbox,
			                    &c[0],
			                    visibility,
			                    0.0f,
			                    1.0f,
			                    4);
		}
		else {
			pack_aligned_node(idx,
			                  child_bbox,
			                  &c[0],
			                  visibility,
			                  0.0f,
			                  1.0f,
			                  4);
		}
	}
}

=======
>>>>>>> 5e9132b3
CCL_NAMESPACE_END<|MERGE_RESOLUTION|>--- conflicted
+++ resolved
@@ -405,835 +405,4 @@
 	}
 }
 
-<<<<<<< HEAD
-/* Regular BVH */
-
-static bool node_bvh_is_unaligned(const BVHNode *node)
-{
-	const BVHNode *node0 = node->get_child(0),
-	              *node1 = node->get_child(1);
-	return node0->is_unaligned() || node1->is_unaligned();
-}
-
-RegularBVH::RegularBVH(const BVHParams& params_, const vector<Object*>& objects_)
-: BVH(params_, objects_)
-{
-}
-
-void RegularBVH::pack_leaf(const BVHStackEntry& e,
-                           const LeafNode *leaf)
-{
-	assert(e.idx + BVH_NODE_LEAF_SIZE <= pack.leaf_nodes.size());
-	float4 data[BVH_NODE_LEAF_SIZE];
-	memset(data, 0, sizeof(data));
-	if(leaf->num_triangles() == 1 && pack.prim_index[leaf->m_lo] == -1) {
-		/* object */
-		data[0].x = __int_as_float(~(leaf->m_lo));
-		data[0].y = __int_as_float(0);
-	}
-	else {
-		/* triangle */
-		data[0].x = __int_as_float(leaf->m_lo);
-		data[0].y = __int_as_float(leaf->m_hi);
-	}
-	data[0].z = __uint_as_float(leaf->m_visibility);
-	if(leaf->num_triangles() != 0) {
-		data[0].w = __uint_as_float(pack.prim_type[leaf->m_lo]);
-	}
-
-	memcpy(&pack.leaf_nodes[e.idx], data, sizeof(float4)*BVH_NODE_LEAF_SIZE);
-}
-
-void RegularBVH::pack_inner(const BVHStackEntry& e,
-                            const BVHStackEntry& e0,
-                            const BVHStackEntry& e1)
-{
-	if(e0.node->is_unaligned() || e1.node->is_unaligned()) {
-		pack_unaligned_inner(e, e0, e1);
-	} else {
-		pack_aligned_inner(e, e0, e1);
-	}
-}
-
-void RegularBVH::pack_aligned_inner(const BVHStackEntry& e,
-                                    const BVHStackEntry& e0,
-                                    const BVHStackEntry& e1)
-{
-	pack_aligned_node(e.idx,
-	                  e0.node->m_bounds, e1.node->m_bounds,
-	                  e0.encodeIdx(), e1.encodeIdx(),
-	                  e0.node->m_visibility, e1.node->m_visibility);
-}
-
-void RegularBVH::pack_aligned_node(int idx,
-                                   const BoundBox& b0,
-                                   const BoundBox& b1,
-                                   int c0, int c1,
-                                   uint visibility0, uint visibility1)
-{
-	assert(idx + BVH_NODE_SIZE <= pack.nodes.size());
-	assert(c0 < 0 || c0 < pack.nodes.size());
-	assert(c1 < 0 || c1 < pack.nodes.size());
-
-	int4 data[BVH_NODE_SIZE] = {
-		make_int4(visibility0 & ~PATH_RAY_NODE_UNALIGNED,
-		          visibility1 & ~PATH_RAY_NODE_UNALIGNED,
-		          c0, c1),
-		make_int4(__float_as_int(b0.min.x),
-		          __float_as_int(b1.min.x),
-		          __float_as_int(b0.max.x),
-		          __float_as_int(b1.max.x)),
-		make_int4(__float_as_int(b0.min.y),
-		          __float_as_int(b1.min.y),
-		          __float_as_int(b0.max.y),
-		          __float_as_int(b1.max.y)),
-		make_int4(__float_as_int(b0.min.z),
-		          __float_as_int(b1.min.z),
-		          __float_as_int(b0.max.z),
-		          __float_as_int(b1.max.z)),
-	};
-
-	memcpy(&pack.nodes[idx], data, sizeof(int4)*BVH_NODE_SIZE);
-}
-
-void RegularBVH::pack_unaligned_inner(const BVHStackEntry& e,
-                                      const BVHStackEntry& e0,
-                                      const BVHStackEntry& e1)
-{
-	pack_unaligned_node(e.idx,
-	                    e0.node->get_aligned_space(),
-	                    e1.node->get_aligned_space(),
-	                    e0.node->m_bounds,
-	                    e1.node->m_bounds,
-	                    e0.encodeIdx(), e1.encodeIdx(),
-	                    e0.node->m_visibility, e1.node->m_visibility);
-}
-
-void RegularBVH::pack_unaligned_node(int idx,
-                                     const Transform& aligned_space0,
-                                     const Transform& aligned_space1,
-                                     const BoundBox& bounds0,
-                                     const BoundBox& bounds1,
-                                     int c0, int c1,
-                                     uint visibility0, uint visibility1)
-{
-	assert(idx + BVH_UNALIGNED_NODE_SIZE <= pack.nodes.size());
-	assert(c0 < 0 || c0 < pack.nodes.size());
-	assert(c1 < 0 || c1 < pack.nodes.size());
-
-	float4 data[BVH_UNALIGNED_NODE_SIZE];
-	Transform space0 = BVHUnaligned::compute_node_transform(bounds0,
-	                                                        aligned_space0);
-	Transform space1 = BVHUnaligned::compute_node_transform(bounds1,
-	                                                        aligned_space1);
-	data[0] = make_float4(__int_as_float(visibility0 | PATH_RAY_NODE_UNALIGNED),
-	                      __int_as_float(visibility1 | PATH_RAY_NODE_UNALIGNED),
-	                      __int_as_float(c0),
-	                      __int_as_float(c1));
-
-	data[1] = space0.x;
-	data[2] = space0.y;
-	data[3] = space0.z;
-	data[4] = space1.x;
-	data[5] = space1.y;
-	data[6] = space1.z;
-
-	memcpy(&pack.nodes[idx], data, sizeof(float4)*BVH_UNALIGNED_NODE_SIZE);
-}
-
-void RegularBVH::pack_nodes(const BVHNode *root)
-{
-	const size_t num_nodes = root->getSubtreeSize(BVH_STAT_NODE_COUNT);
-	const size_t num_leaf_nodes = root->getSubtreeSize(BVH_STAT_LEAF_COUNT);
-	assert(num_leaf_nodes <= num_nodes);
-	const size_t num_inner_nodes = num_nodes - num_leaf_nodes;
-	size_t node_size;
-	if(params.use_unaligned_nodes) {
-		const size_t num_unaligned_nodes =
-		        root->getSubtreeSize(BVH_STAT_UNALIGNED_INNER_COUNT);
-		node_size = (num_unaligned_nodes * BVH_UNALIGNED_NODE_SIZE) +
-		            (num_inner_nodes - num_unaligned_nodes) * BVH_NODE_SIZE;
-	}
-	else {
-		node_size = num_inner_nodes * BVH_NODE_SIZE;
-	}
-	/* Resize arrays */
-	pack.nodes.clear();
-	pack.leaf_nodes.clear();
-	/* For top level BVH, first merge existing BVH's so we know the offsets. */
-	if(params.top_level) {
-		pack_instances(node_size, num_leaf_nodes*BVH_NODE_LEAF_SIZE);
-	}
-	else {
-		pack.nodes.resize(node_size);
-		pack.leaf_nodes.resize(num_leaf_nodes*BVH_NODE_LEAF_SIZE);
-	}
-
-	int nextNodeIdx = 0, nextLeafNodeIdx = 0;
-
-	vector<BVHStackEntry> stack;
-	stack.reserve(BVHParams::MAX_DEPTH*2);
-	if(root->is_leaf()) {
-		stack.push_back(BVHStackEntry(root, nextLeafNodeIdx++));
-	}
-	else {
-		stack.push_back(BVHStackEntry(root, nextNodeIdx));
-		nextNodeIdx += node_bvh_is_unaligned(root)
-		                       ? BVH_UNALIGNED_NODE_SIZE
-		                       : BVH_NODE_SIZE;
-	}
-
-	while(stack.size()) {
-		BVHStackEntry e = stack.back();
-		stack.pop_back();
-
-		if(e.node->is_leaf()) {
-			/* leaf node */
-			const LeafNode *leaf = reinterpret_cast<const LeafNode*>(e.node);
-			pack_leaf(e, leaf);
-		}
-		else {
-			/* innner node */
-			int idx[2];
-			for(int i = 0; i < 2; ++i) {
-				if(e.node->get_child(i)->is_leaf()) {
-					idx[i] = nextLeafNodeIdx++;
-				}
-				else {
-					idx[i] = nextNodeIdx;
-					nextNodeIdx += node_bvh_is_unaligned(e.node->get_child(i))
-					                       ? BVH_UNALIGNED_NODE_SIZE
-					                       : BVH_NODE_SIZE;
-				}
-			}
-
-			stack.push_back(BVHStackEntry(e.node->get_child(0), idx[0]));
-			stack.push_back(BVHStackEntry(e.node->get_child(1), idx[1]));
-
-			pack_inner(e, stack[stack.size()-2], stack[stack.size()-1]);
-		}
-	}
-	assert(node_size == nextNodeIdx);
-	/* root index to start traversal at, to handle case of single leaf node */
-	pack.root_index = (root->is_leaf())? -1: 0;
-}
-
-void RegularBVH::refit_nodes()
-{
-	assert(!params.top_level);
-
-	BoundBox bbox = BoundBox::empty;
-	uint visibility = 0;
-	refit_node(0, (pack.root_index == -1)? true: false, bbox, visibility);
-}
-
-void RegularBVH::refit_node(int idx, bool leaf, BoundBox& bbox, uint& visibility)
-{
-	if(leaf) {
-		assert(idx + BVH_NODE_LEAF_SIZE <= pack.leaf_nodes.size());
-		const int4 *data = &pack.leaf_nodes[idx];
-		const int c0 = data[0].x;
-		const int c1 = data[0].y;
-		/* refit leaf node */
-		for(int prim = c0; prim < c1; prim++) {
-			int pidx = pack.prim_index[prim];
-			int tob = pack.prim_object[prim];
-			Object *ob = objects[tob];
-
-			if(pidx == -1) {
-				/* object instance */
-				bbox.grow(ob->bounds);
-			}
-			else {
-				/* primitives */
-				const Mesh *mesh = ob->mesh;
-
-				if(pack.prim_type[prim] & PRIMITIVE_ALL_CURVE) {
-					/* curves */
-					int str_offset = (params.top_level)? mesh->curve_offset: 0;
-					Mesh::Curve curve = mesh->get_curve(pidx - str_offset);
-					int k = PRIMITIVE_UNPACK_SEGMENT(pack.prim_type[prim]);
-
-					curve.bounds_grow(k, &mesh->curve_keys[0], &mesh->curve_radius[0], bbox);
-
-					visibility |= PATH_RAY_CURVE;
-
-					/* motion curves */
-					if(mesh->use_motion_blur) {
-						Attribute *attr = mesh->curve_attributes.find(ATTR_STD_MOTION_VERTEX_POSITION);
-
-						if(attr) {
-							size_t mesh_size = mesh->curve_keys.size();
-							size_t steps = mesh->motion_steps - 1;
-							float3 *key_steps = attr->data_float3();
-
-							for(size_t i = 0; i < steps; i++)
-								curve.bounds_grow(k, key_steps + i*mesh_size, &mesh->curve_radius[0], bbox);
-						}
-					}
-				}
-				else {
-					/* triangles */
-					int tri_offset = (params.top_level)? mesh->tri_offset: 0;
-					Mesh::Triangle triangle = mesh->get_triangle(pidx - tri_offset);
-					const float3 *vpos = &mesh->verts[0];
-
-					triangle.bounds_grow(vpos, bbox);
-
-					/* motion triangles */
-					if(mesh->use_motion_blur) {
-						Attribute *attr = mesh->attributes.find(ATTR_STD_MOTION_VERTEX_POSITION);
-
-						if(attr) {
-							size_t mesh_size = mesh->verts.size();
-							size_t steps = mesh->motion_steps - 1;
-							float3 *vert_steps = attr->data_float3();
-
-							for(size_t i = 0; i < steps; i++)
-								triangle.bounds_grow(vert_steps + i*mesh_size, bbox);
-						}
-					}
-				}
-			}
-
-			visibility |= ob->visibility;
-		}
-
-		/* TODO(sergey): De-duplicate with pack_leaf(). */
-		float4 leaf_data[BVH_NODE_LEAF_SIZE];
-		leaf_data[0].x = __int_as_float(c0);
-		leaf_data[0].y = __int_as_float(c1);
-		leaf_data[0].z = __uint_as_float(visibility);
-		leaf_data[0].w = __uint_as_float(data[0].w);
-		memcpy(&pack.leaf_nodes[idx], leaf_data, sizeof(float4)*BVH_NODE_LEAF_SIZE);
-	}
-	else {
-		assert(idx + BVH_NODE_SIZE <= pack.nodes.size());
-
-		const int4 *data = &pack.nodes[idx];
-		const bool is_unaligned = (data[0].x & PATH_RAY_NODE_UNALIGNED) != 0;
-		const int c0 = data[0].z;
-		const int c1 = data[0].w;
-		/* refit inner node, set bbox from children */
-		BoundBox bbox0 = BoundBox::empty, bbox1 = BoundBox::empty;
-		uint visibility0 = 0, visibility1 = 0;
-
-		refit_node((c0 < 0)? -c0-1: c0, (c0 < 0), bbox0, visibility0);
-		refit_node((c1 < 0)? -c1-1: c1, (c1 < 0), bbox1, visibility1);
-
-		if(is_unaligned) {
-			Transform aligned_space = transform_identity();
-			pack_unaligned_node(idx,
-			                    aligned_space, aligned_space,
-			                    bbox0, bbox1,
-			                    c0, c1,
-			                    visibility0,
-			                    visibility1);
-		}
-		else {
-			pack_aligned_node(idx,
-			                  bbox0, bbox1,
-			                  c0, c1,
-			                  visibility0,
-			                  visibility1);
-		}
-
-		bbox.grow(bbox0);
-		bbox.grow(bbox1);
-		visibility = visibility0|visibility1;
-	}
-}
-
-/* QBVH */
-
-/* Can we avoid this somehow or make more generic?
- *
- * Perhaps we can merge nodes in actual tree and make our
- * life easier all over the place.
- */
-static bool node_qbvh_is_unaligned(const BVHNode *node)
-{
-	const BVHNode *node0 = node->get_child(0),
-	              *node1 = node->get_child(1);
-	bool has_unaligned = false;
-	if(node0->is_leaf()) {
-		has_unaligned |= node0->is_unaligned();
-	}
-	else {
-		has_unaligned |= node0->get_child(0)->is_unaligned();
-		has_unaligned |= node0->get_child(1)->is_unaligned();
-	}
-	if(node1->is_leaf()) {
-		has_unaligned |= node1->is_unaligned();
-	}
-	else {
-		has_unaligned |= node1->get_child(0)->is_unaligned();
-		has_unaligned |= node1->get_child(1)->is_unaligned();
-	}
-	return has_unaligned;
-}
-
-QBVH::QBVH(const BVHParams& params_, const vector<Object*>& objects_)
-: BVH(params_, objects_)
-{
-	params.use_qbvh = true;
-}
-
-void QBVH::pack_leaf(const BVHStackEntry& e, const LeafNode *leaf)
-{
-	float4 data[BVH_QNODE_LEAF_SIZE];
-	memset(data, 0, sizeof(data));
-	if(leaf->num_triangles() == 1 && pack.prim_index[leaf->m_lo] == -1) {
-		/* object */
-		data[0].x = __int_as_float(~(leaf->m_lo));
-		data[0].y = __int_as_float(0);
-	}
-	else {
-		/* triangle */
-		data[0].x = __int_as_float(leaf->m_lo);
-		data[0].y = __int_as_float(leaf->m_hi);
-	}
-	data[0].z = __uint_as_float(leaf->m_visibility);
-	if(leaf->num_triangles() != 0) {
-		data[0].w = __uint_as_float(pack.prim_type[leaf->m_lo]);
-	}
-
-	memcpy(&pack.leaf_nodes[e.idx], data, sizeof(float4)*BVH_QNODE_LEAF_SIZE);
-}
-
-void QBVH::pack_inner(const BVHStackEntry& e,
-                      const BVHStackEntry *en,
-                      int num)
-{
-	bool has_unaligned = false;
-	/* Check whether we have to create unaligned node or all nodes are aligned
-	 * and we can cut some corner here.
-	 */
-	if(params.use_unaligned_nodes) {
-		for(int i = 0; i < num; i++) {
-			if(en[i].node->is_unaligned()) {
-				has_unaligned = true;
-				break;
-			}
-		}
-	}
-	if(has_unaligned) {
-		/* There's no unaligned children, pack into AABB node. */
-		pack_unaligned_inner(e, en, num);
-	}
-	else {
-		/* Create unaligned node with orientation transform for each of the
-		 * children.
-		 */
-		pack_aligned_inner(e, en, num);
-	}
-}
-
-void QBVH::pack_aligned_inner(const BVHStackEntry& e,
-                              const BVHStackEntry *en,
-                              int num)
-{
-	BoundBox bounds[4];
-	int child[4];
-	for(int i = 0; i < num; ++i) {
-		bounds[i] = en[i].node->m_bounds;
-		child[i] = en[i].encodeIdx();
-	}
-	pack_aligned_node(e.idx,
-	                  bounds,
-	                  child,
-	                  e.node->m_visibility,
-	                  e.node->m_time_from,
-	                  e.node->m_time_to,
-	                  num);
-}
-
-void QBVH::pack_aligned_node(int idx,
-                             const BoundBox *bounds,
-                             const int *child,
-                             const uint visibility,
-                             const float time_from,
-                             const float time_to,
-                             const int num)
-{
-	float4 data[BVH_QNODE_SIZE];
-	memset(data, 0, sizeof(data));
-
-	data[0].x = __uint_as_float(visibility & ~PATH_RAY_NODE_UNALIGNED);
-	data[0].y = time_from;
-	data[0].z = time_to;
-
-	for(int i = 0; i < num; i++) {
-		float3 bb_min = bounds[i].min;
-		float3 bb_max = bounds[i].max;
-
-		data[1][i] = bb_min.x;
-		data[2][i] = bb_max.x;
-		data[3][i] = bb_min.y;
-		data[4][i] = bb_max.y;
-		data[5][i] = bb_min.z;
-		data[6][i] = bb_max.z;
-
-		data[7][i] = __int_as_float(child[i]);
-	}
-
-	for(int i = num; i < 4; i++) {
-		/* We store BB which would never be recorded as intersection
-		 * so kernel might safely assume there are always 4 child nodes.
-		 */
-		data[1][i] = FLT_MAX;
-		data[2][i] = -FLT_MAX;
-
-		data[3][i] = FLT_MAX;
-		data[4][i] = -FLT_MAX;
-
-		data[5][i] = FLT_MAX;
-		data[6][i] = -FLT_MAX;
-
-		data[7][i] = __int_as_float(0);
-	}
-
-	memcpy(&pack.nodes[idx], data, sizeof(float4)*BVH_QNODE_SIZE);
-}
-
-void QBVH::pack_unaligned_inner(const BVHStackEntry& e,
-                                const BVHStackEntry *en,
-                                int num)
-{
-	Transform aligned_space[4];
-	BoundBox bounds[4];
-	int child[4];
-	for(int i = 0; i < num; ++i) {
-		aligned_space[i] = en[i].node->get_aligned_space();
-		bounds[i] = en[i].node->m_bounds;
-		child[i] = en[i].encodeIdx();
-	}
-	pack_unaligned_node(e.idx,
-	                    aligned_space,
-	                    bounds,
-	                    child,
-	                    e.node->m_visibility,
-	                    e.node->m_time_from,
-	                    e.node->m_time_to,
-	                    num);
-}
-
-void QBVH::pack_unaligned_node(int idx,
-                               const Transform *aligned_space,
-                               const BoundBox *bounds,
-                               const int *child,
-                               const uint visibility,
-                               const float time_from,
-                               const float time_to,
-                               const int num)
-{
-	float4 data[BVH_UNALIGNED_QNODE_SIZE];
-	memset(data, 0, sizeof(data));
-
-	data[0].x = __uint_as_float(visibility | PATH_RAY_NODE_UNALIGNED);
-	data[0].y = time_from;
-	data[0].z = time_to;
-
-	for(int i = 0; i < num; i++) {
-		Transform space = BVHUnaligned::compute_node_transform(
-		        bounds[i],
-		        aligned_space[i]);
-
-		data[1][i] = space.x.x;
-		data[2][i] = space.x.y;
-		data[3][i] = space.x.z;
-
-		data[4][i] = space.y.x;
-		data[5][i] = space.y.y;
-		data[6][i] = space.y.z;
-
-		data[7][i] = space.z.x;
-		data[8][i] = space.z.y;
-		data[9][i] = space.z.z;
-
-		data[10][i] = space.x.w;
-		data[11][i] = space.y.w;
-		data[12][i] = space.z.w;
-
-		data[13][i] = __int_as_float(child[i]);
-	}
-
-	for(int i = num; i < 4; i++) {
-		/* We store BB which would never be recorded as intersection
-		 * so kernel might safely assume there are always 4 child nodes.
-		 */
-
-		data[1][i] = 1.0f;
-		data[2][i] = 0.0f;
-		data[3][i] = 0.0f;
-
-		data[4][i] = 0.0f;
-		data[5][i] = 0.0f;
-		data[6][i] = 0.0f;
-
-		data[7][i] = 0.0f;
-		data[8][i] = 0.0f;
-		data[9][i] = 0.0f;
-
-		data[10][i] = -FLT_MAX;
-		data[11][i] = -FLT_MAX;
-		data[12][i] = -FLT_MAX;
-
-		data[13][i] = __int_as_float(0);
-	}
-
-	memcpy(&pack.nodes[idx], data, sizeof(float4)*BVH_UNALIGNED_QNODE_SIZE);
-}
-
-/* Quad SIMD Nodes */
-
-void QBVH::pack_nodes(const BVHNode *root)
-{
-	/* Calculate size of the arrays required. */
-	const size_t num_nodes = root->getSubtreeSize(BVH_STAT_QNODE_COUNT);
-	const size_t num_leaf_nodes = root->getSubtreeSize(BVH_STAT_LEAF_COUNT);
-	assert(num_leaf_nodes <= num_nodes);
-	const size_t num_inner_nodes = num_nodes - num_leaf_nodes;
-	size_t node_size;
-	if(params.use_unaligned_nodes) {
-		const size_t num_unaligned_nodes =
-		        root->getSubtreeSize(BVH_STAT_UNALIGNED_INNER_QNODE_COUNT);
-		node_size = (num_unaligned_nodes * BVH_UNALIGNED_QNODE_SIZE) +
-		            (num_inner_nodes - num_unaligned_nodes) * BVH_QNODE_SIZE;
-	}
-	else {
-		node_size = num_inner_nodes * BVH_QNODE_SIZE;
-	}
-	/* Resize arrays. */
-	pack.nodes.clear();
-	pack.leaf_nodes.clear();
-	/* For top level BVH, first merge existing BVH's so we know the offsets. */
-	if(params.top_level) {
-		pack_instances(node_size, num_leaf_nodes*BVH_QNODE_LEAF_SIZE);
-	}
-	else {
-		pack.nodes.resize(node_size);
-		pack.leaf_nodes.resize(num_leaf_nodes*BVH_QNODE_LEAF_SIZE);
-	}
-
-	int nextNodeIdx = 0, nextLeafNodeIdx = 0;
-
-	vector<BVHStackEntry> stack;
-	stack.reserve(BVHParams::MAX_DEPTH*2);
-	if(root->is_leaf()) {
-		stack.push_back(BVHStackEntry(root, nextLeafNodeIdx++));
-	}
-	else {
-		stack.push_back(BVHStackEntry(root, nextNodeIdx));
-		nextNodeIdx += node_qbvh_is_unaligned(root)
-		                       ? BVH_UNALIGNED_QNODE_SIZE
-		                       : BVH_QNODE_SIZE;
-	}
-
-	while(stack.size()) {
-		BVHStackEntry e = stack.back();
-		stack.pop_back();
-
-		if(e.node->is_leaf()) {
-			/* leaf node */
-			const LeafNode *leaf = reinterpret_cast<const LeafNode*>(e.node);
-			pack_leaf(e, leaf);
-		}
-		else {
-			/* Inner node. */
-			const BVHNode *node = e.node;
-			const BVHNode *node0 = node->get_child(0);
-			const BVHNode *node1 = node->get_child(1);
-			/* Collect nodes. */
-			const BVHNode *nodes[4];
-			int numnodes = 0;
-			if(node0->is_leaf()) {
-				nodes[numnodes++] = node0;
-			}
-			else {
-				nodes[numnodes++] = node0->get_child(0);
-				nodes[numnodes++] = node0->get_child(1);
-			}
-			if(node1->is_leaf()) {
-				nodes[numnodes++] = node1;
-			}
-			else {
-				nodes[numnodes++] = node1->get_child(0);
-				nodes[numnodes++] = node1->get_child(1);
-			}
-			/* Push entries on the stack. */
-			for(int i = 0; i < numnodes; ++i) {
-				int idx;
-				if(nodes[i]->is_leaf()) {
-					idx = nextLeafNodeIdx++;
-				}
-				else {
-					idx = nextNodeIdx;
-					nextNodeIdx += node_qbvh_is_unaligned(nodes[i])
-					                       ? BVH_UNALIGNED_QNODE_SIZE
-					                       : BVH_QNODE_SIZE;
-				}
-				stack.push_back(BVHStackEntry(nodes[i], idx));
-			}
-			/* Set node. */
-			pack_inner(e, &stack[stack.size()-numnodes], numnodes);
-		}
-	}
-	assert(node_size == nextNodeIdx);
-	/* Root index to start traversal at, to handle case of single leaf node. */
-	pack.root_index = (root->is_leaf())? -1: 0;
-}
-
-void QBVH::refit_nodes()
-{
-	assert(!params.top_level);
-
-	BoundBox bbox = BoundBox::empty;
-	uint visibility = 0;
-	refit_node(0, (pack.root_index == -1)? true: false, bbox, visibility);
-}
-
-void QBVH::refit_node(int idx, bool leaf, BoundBox& bbox, uint& visibility)
-{
-	if(leaf) {
-		int4 *data = &pack.leaf_nodes[idx];
-		int4 c = data[0];
-		/* Refit leaf node. */
-		for(int prim = c.x; prim < c.y; prim++) {
-			int pidx = pack.prim_index[prim];
-			int tob = pack.prim_object[prim];
-			Object *ob = objects[tob];
-
-			if(pidx == -1) {
-				/* Object instance. */
-				bbox.grow(ob->bounds);
-			}
-			else {
-				/* Primitives. */
-				const Mesh *mesh = ob->mesh;
-
-				if(pack.prim_type[prim] & PRIMITIVE_ALL_CURVE) {
-					/* Curves. */
-					int str_offset = (params.top_level)? mesh->curve_offset: 0;
-					Mesh::Curve curve = mesh->get_curve(pidx - str_offset);
-					int k = PRIMITIVE_UNPACK_SEGMENT(pack.prim_type[prim]);
-
-					curve.bounds_grow(k, &mesh->curve_keys[0], &mesh->curve_radius[0], bbox);
-
-					visibility |= PATH_RAY_CURVE;
-
-					/* Motion curves. */
-					if(mesh->use_motion_blur) {
-						Attribute *attr = mesh->curve_attributes.find(ATTR_STD_MOTION_VERTEX_POSITION);
-
-						if(attr) {
-							size_t mesh_size = mesh->curve_keys.size();
-							size_t steps = mesh->motion_steps - 1;
-							float3 *key_steps = attr->data_float3();
-
-							for(size_t i = 0; i < steps; i++)
-								curve.bounds_grow(k, key_steps + i*mesh_size, &mesh->curve_radius[0], bbox);
-						}
-					}
-				}
-				else {
-					/* Triangles. */
-					int tri_offset = (params.top_level)? mesh->tri_offset: 0;
-					Mesh::Triangle triangle = mesh->get_triangle(pidx - tri_offset);
-					const float3 *vpos = &mesh->verts[0];
-
-					triangle.bounds_grow(vpos, bbox);
-
-					/* Motion triangles. */
-					if(mesh->use_motion_blur) {
-						Attribute *attr = mesh->attributes.find(ATTR_STD_MOTION_VERTEX_POSITION);
-
-						if(attr) {
-							size_t mesh_size = mesh->verts.size();
-							size_t steps = mesh->motion_steps - 1;
-							float3 *vert_steps = attr->data_float3();
-
-							for(size_t i = 0; i < steps; i++)
-								triangle.bounds_grow(vert_steps + i*mesh_size, bbox);
-						}
-					}
-				}
-			}
-
-			visibility |= ob->visibility;
-		}
-
-		/* TODO(sergey): This is actually a copy of pack_leaf(),
-		 * but this chunk of code only knows actual data and has
-		 * no idea about BVHNode.
-		 *
-		 * Would be nice to de-duplicate code, but trying to make
-		 * making code more general ends up in much nastier code
-		 * in my opinion so far.
-		 *
-		 * Same applies to the inner nodes case below.
-		 */
-		float4 leaf_data[BVH_QNODE_LEAF_SIZE];
-		leaf_data[0].x = __int_as_float(c.x);
-		leaf_data[0].y = __int_as_float(c.y);
-		leaf_data[0].z = __uint_as_float(visibility);
-		leaf_data[0].w = __uint_as_float(c.w);
-		memcpy(&pack.leaf_nodes[idx], leaf_data, sizeof(float4)*BVH_QNODE_LEAF_SIZE);
-	}
-	else {
-		int4 *data = &pack.nodes[idx];
-		bool is_unaligned = (data[0].x & PATH_RAY_NODE_UNALIGNED) != 0;
-		int4 c;
-		if(is_unaligned) {
-			c = data[13];
-		}
-		else {
-			c = data[7];
-		}
-		/* Refit inner node, set bbox from children. */
-		BoundBox child_bbox[4] = {BoundBox::empty,
-		                          BoundBox::empty,
-		                          BoundBox::empty,
-		                          BoundBox::empty};
-		uint child_visibility[4] = {0};
-		int num_nodes = 0;
-
-		for(int i = 0; i < 4; ++i) {
-			if(c[i] != 0) {
-				refit_node((c[i] < 0)? -c[i]-1: c[i], (c[i] < 0),
-				           child_bbox[i], child_visibility[i]);
-				++num_nodes;
-				bbox.grow(child_bbox[i]);
-				visibility |= child_visibility[i];
-			}
-		}
-
-		if(is_unaligned) {
-			Transform aligned_space[4] = {transform_identity(),
-			                              transform_identity(),
-			                              transform_identity(),
-			                              transform_identity()};
-			pack_unaligned_node(idx,
-			                    aligned_space,
-			                    child_bbox,
-			                    &c[0],
-			                    visibility,
-			                    0.0f,
-			                    1.0f,
-			                    4);
-		}
-		else {
-			pack_aligned_node(idx,
-			                  child_bbox,
-			                  &c[0],
-			                  visibility,
-			                  0.0f,
-			                  1.0f,
-			                  4);
-		}
-	}
-}
-
-=======
->>>>>>> 5e9132b3
 CCL_NAMESPACE_END