--- conflicted
+++ resolved
@@ -20,13 +20,9 @@
   .
   ../atomic
   ../guardedalloc
-<<<<<<< HEAD
-  ../../../source/blender/makesdna
-=======
   ../../source/blender/makesdna
   ../../source/blender/blenlib
   ../../source/blender/blenkernel
->>>>>>> a5489247
 )
 
 set(INC_SYS
