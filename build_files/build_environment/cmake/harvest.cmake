--- conflicted
+++ resolved
@@ -31,13 +31,6 @@
     COMMAND # jpeg rename libfile + copy include
         ${CMAKE_COMMAND} -E copy ${LIBDIR}/jpg/lib/jpeg-static.lib ${HARVEST_TARGET}/jpeg/lib/libjpeg.lib &&
         ${CMAKE_COMMAND} -E copy_directory ${LIBDIR}/jpg/include/ ${HARVEST_TARGET}/jpeg/include/ &&
-<<<<<<< HEAD
-        # OpenImageIO
-        ${CMAKE_COMMAND} -E copy_directory ${LIBDIR}/OpenImageIO/include ${HARVEST_TARGET}/OpenImageIO/include &&
-        ${CMAKE_COMMAND} -E copy_directory ${LIBDIR}/OpenImageIO/lib ${HARVEST_TARGET}/OpenImageIO/lib &&
-        ${CMAKE_COMMAND} -E copy ${LIBDIR}/OpenImageIO/bin/idiff.exe ${HARVEST_TARGET}/OpenImageIO/bin/idiff.exe &&
-=======
->>>>>>> 0e280b96
         # png
         ${CMAKE_COMMAND} -E copy ${LIBDIR}/png/lib/libpng16_static.lib ${HARVEST_TARGET}/png/lib/libpng.lib &&
         ${CMAKE_COMMAND} -E copy_directory ${LIBDIR}/png/include/ ${HARVEST_TARGET}/png/include/ &&
@@ -47,47 +40,11 @@
         # glew-> opengl
         ${CMAKE_COMMAND} -E copy ${LIBDIR}/glew/lib/libglew32.lib ${HARVEST_TARGET}/opengl/lib/glew.lib &&
         ${CMAKE_COMMAND} -E copy_directory ${LIBDIR}/glew/include/ ${HARVEST_TARGET}/opengl/include/ &&
-<<<<<<< HEAD
-        # sndfile
-        ${CMAKE_COMMAND} -E copy ${LIBDIR}/sndfile/lib/libsndfile.dll.a ${HARVEST_TARGET}/sndfile/lib/libsndfile-1.lib &&
-        ${CMAKE_COMMAND} -E copy ${LIBDIR}/sndfile/bin/libsndfile-1.dll ${HARVEST_TARGET}/sndfile/lib/libsndfile-1.dll &&
-        ${CMAKE_COMMAND} -E copy ${LIBDIR}/sndfile/include/sndfile.h ${HARVEST_TARGET}/sndfile/include/sndfile.h &&
-        # tiff
-        ${CMAKE_COMMAND} -E copy ${LIBDIR}/tiff/lib/tiff.lib ${HARVEST_TARGET}/tiff/lib/libtiff.lib &&
-        ${CMAKE_COMMAND} -E copy_directory ${LIBDIR}/tiff/include/ ${HARVEST_TARGET}/tiff/include/ &&
-        # BlendThumb
-        ${CMAKE_COMMAND} -E copy ${LIBDIR}/BlendThumb64/bin/blendthumb.dll ${HARVEST_TARGET}/ThumbHandler/lib/BlendThumb64.dll &&
-        ${CMAKE_COMMAND} -E copy ${LIBDIR}/BlendThumb32/bin/blendthumb.dll ${HARVEST_TARGET}/ThumbHandler/lib/BlendThumb.dll &&
-        # hidapi
-        ${CMAKE_COMMAND} -E copy_directory ${LIBDIR}/hidapi/ ${HARVEST_TARGET}/hidapi/ &&
-        # webp, straight up copy
-        ${CMAKE_COMMAND} -E copy_directory ${LIBDIR}/webp ${HARVEST_TARGET}/webp &&
-    DEPENDS
-  )
-endif()
-
-if(BUILD_MODE STREQUAL Debug)
-  add_custom_target(Harvest_Debug_Results
-        # OpenImageIO
-    COMMAND ${CMAKE_COMMAND} -E copy ${LIBDIR}/openimageio/lib/OpenImageIO.lib ${HARVEST_TARGET}/openimageio/lib/OpenImageIO_d.lib &&
-        ${CMAKE_COMMAND} -E copy ${LIBDIR}/openimageio/lib/OpenImageIO_Util.lib ${HARVEST_TARGET}/openimageio/lib/OpenImageIO_Util_d.lib &&
-        # python
-        ${CMAKE_COMMAND} -E copy_directory ${LIBDIR}/python/ ${HARVEST_TARGET}/python/ &&
-        # hdf5
-        ${CMAKE_COMMAND} -E copy_directory ${LIBDIR}/hdf5/lib ${HARVEST_TARGET}/hdf5/lib &&
-        # numpy
-        ${CMAKE_COMMAND} -E copy ${LIBDIR}/python${PYTHON_SHORT_VERSION_NO_DOTS}_numpy_${NUMPY_SHORT_VERSION}d.tar.gz ${HARVEST_TARGET}/Release/python${PYTHON_SHORT_VERSION_NO_DOTS}_numpy_${NUMPY_SHORT_VERSION}d.tar.gz &&
-        # python
-        ${CMAKE_COMMAND} -E copy ${LIBDIR}/python${PYTHON_SHORT_VERSION_NO_DOTS}_d.tar.gz ${HARVEST_TARGET}/Release/python${PYTHON_SHORT_VERSION_NO_DOTS}_d.tar.gz
-    DEPENDS Package_Python
-  )
-=======
         # tiff
         ${CMAKE_COMMAND} -E copy ${LIBDIR}/tiff/lib/tiff.lib ${HARVEST_TARGET}/tiff/lib/libtiff.lib &&
         ${CMAKE_COMMAND} -E copy_directory ${LIBDIR}/tiff/include/ ${HARVEST_TARGET}/tiff/include/
     DEPENDS
   )
->>>>>>> 0e280b96
 endif()
 
 else(WIN32)
