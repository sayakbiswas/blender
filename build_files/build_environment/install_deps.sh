--- conflicted
+++ resolved
@@ -2175,12 +2175,8 @@
       if [ $? -eq 0 ]; then
         install_packages_DEB libboost-locale$boost_version-dev libboost-filesystem$boost_version-dev \
                              libboost-regex$boost_version-dev libboost-system$boost_version-dev \
-<<<<<<< HEAD
                              libboost-thread$boost_version-dev libboost-python$boost_version-dev \
-                             libboost-program-options$boost_version-dev
-=======
-                             libboost-thread$boost_version-dev libboost-wave$boost_version-dev
->>>>>>> 227a9407
+                             libboost-program-options$boost_version-dev libboost-wave$boost_version-dev
         clean_Boost
       else
         compile_Boost
