#!/usr/bin/python
Import ('env')

sources = env.Glob('*.cpp') + env.Glob('Joystick/*.cpp')

incs = '. #/source/kernel/gen_system #/intern/string'
incs += ' #/source/gameengine/Expressions #/intern/moto/include'
incs += ' #/source/gameengine/Rasterizer #/source/gameengine/SceneGraph'

defs = []

if env['WITH_BF_SDL']:
	incs += ' ' + env['BF_SDL_INC']
else:
	defs.append('DISABLE_SDL')

if env['WITH_BF_PYTHON']:
<<<<<<< HEAD
	incs += ' ' + env['BF_PYTHON_INC']
else:
	defs.append('DISABLE_PYTHON')
=======
    incs += ' ' + env['BF_PYTHON_INC']
    defs.append('WITH_PYTHON')
>>>>>>> f48f8d3b

if env['OURPLATFORM'] in ('win32-vc', 'win64-vc'):
	if env['BF_DEBUG']:
		defs.append('_DEBUG')

if env['WITH_BF_CXX_GUARDEDALLOC']:
    defs.append('WITH_CXX_GUARDEDALLOC')
    incs += ' #/intern/guardedalloc'

env.BlenderLib ( 'bf_logic', sources, Split(incs), defs, libtype=['core','player'], priority=[330,65], cxx_compileflags=env['BGE_CXXFLAGS'])<|MERGE_RESOLUTION|>--- conflicted
+++ resolved
@@ -15,14 +15,9 @@
 	defs.append('DISABLE_SDL')
 
 if env['WITH_BF_PYTHON']:
-<<<<<<< HEAD
 	incs += ' ' + env['BF_PYTHON_INC']
 else:
 	defs.append('DISABLE_PYTHON')
-=======
-    incs += ' ' + env['BF_PYTHON_INC']
-    defs.append('WITH_PYTHON')
->>>>>>> f48f8d3b
 
 if env['OURPLATFORM'] in ('win32-vc', 'win64-vc'):
 	if env['BF_DEBUG']:
