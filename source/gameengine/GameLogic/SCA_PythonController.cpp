/**
 * Execute Python scripts
 *
 * $Id$
 *
 * ***** BEGIN GPL LICENSE BLOCK *****
 *
 * This program is free software; you can redistribute it and/or
 * modify it under the terms of the GNU General Public License
 * as published by the Free Software Foundation; either version 2
 * of the License, or (at your option) any later version.
 *
 * This program is distributed in the hope that it will be useful,
 * but WITHOUT ANY WARRANTY; without even the implied warranty of
 * MERCHANTABILITY or FITNESS FOR A PARTICULAR PURPOSE.  See the
 * GNU General Public License for more details.
 *
 * You should have received a copy of the GNU General Public License
 * along with this program; if not, write to the Free Software Foundation,
 * Inc., 59 Temple Place - Suite 330, Boston, MA  02111-1307, USA.
 *
 * The Original Code is Copyright (C) 2001-2002 by NaN Holding BV.
 * All rights reserved.
 *
 * The Original Code is: all of this file.
 *
 * Contributor(s): none yet.
 *
 * ***** END GPL LICENSE BLOCK *****
 */

#include "SCA_PythonController.h"
#include "SCA_LogicManager.h"
#include "SCA_ISensor.h"
#include "SCA_IActuator.h"
#include "PyObjectPlus.h"
#include "compile.h"
#include "eval.h"
#include <algorithm>


#ifdef HAVE_CONFIG_H
#include <config.h>
#endif

// initialize static member variables
SCA_PythonController* SCA_PythonController::m_sCurrentController = NULL;


SCA_PythonController::SCA_PythonController(SCA_IObject* gameobj,
										   int mode,
										   PyTypeObject* T)
	: SCA_IController(gameobj, T),
	m_bytecode(NULL),
	m_function(NULL),
	m_function_argc(0),
	m_bModified(true),
	m_debug(false),
	m_mode(mode),
	m_pythondictionary(NULL)
{
	
}

/*
//debugging
CValue*		SCA_PythonController::AddRef()
{
	//printf("AddRef refcount = %i\n",GetRefCount());
	return CValue::AddRef();
}
int			SCA_PythonController::Release()
{
	//printf("Release refcount = %i\n",GetRefCount());
	return CValue::Release();
}
*/



SCA_PythonController::~SCA_PythonController()
{
	//printf("released python byte script\n");
	
	Py_XDECREF(m_bytecode);
	Py_XDECREF(m_function);
	
	if (m_pythondictionary) {
		// break any circular references in the dictionary
		PyDict_Clear(m_pythondictionary);
		Py_DECREF(m_pythondictionary);
	}
}



CValue* SCA_PythonController::GetReplica()
{
	SCA_PythonController* replica = new SCA_PythonController(*this);
	
	/* why is this needed at all??? - m_bytecode is NULL'd below so this doesnt make sense
	 * but removing it crashes blender (with YoFrankie). so leave in for now - Campbell */
	Py_XINCREF(replica->m_bytecode);
	
	Py_XINCREF(replica->m_function); // this is ok since its not set to NULL
	replica->m_bModified = replica->m_bytecode == NULL;
	
	// The replica->m_pythondictionary is stolen - replace with a copy.
	if (m_pythondictionary)
		replica->m_pythondictionary = PyDict_Copy(m_pythondictionary);
		
	/*
	// The other option is to incref the replica->m_pythondictionary -
	// the replica objects can then share data.
	if (m_pythondictionary)
		Py_INCREF(replica->m_pythondictionary);
	*/
	
	// this will copy properties and so on...
	replica->ProcessReplica();

	return replica;
}



void SCA_PythonController::SetScriptText(const STR_String& text)
{ 
	m_scriptText = text;
	m_bModified = true;
}



void SCA_PythonController::SetScriptName(const STR_String& name)
{
	m_scriptName = name;
}



void SCA_PythonController::SetDictionary(PyObject*	pythondictionary)
{
	if (m_pythondictionary)
	{
		PyDict_Clear(m_pythondictionary);
		Py_DECREF(m_pythondictionary);
	}
	m_pythondictionary = PyDict_Copy(pythondictionary); /* new reference */
}

int SCA_PythonController::IsTriggered(class SCA_ISensor* sensor)
{
	if (std::find(m_triggeredSensors.begin(), m_triggeredSensors.end(), sensor) != 
		m_triggeredSensors.end())
		return 1;
	return 0;
}

/* warning, self is not the SCA_PythonController, its a PyObjectPlus_Proxy */
PyObject* SCA_PythonController::sPyGetCurrentController(PyObject *self)
{
	if(m_sCurrentController==NULL)
	{
		PyErr_SetString(PyExc_SystemError, "GameLogic.getCurrentController(), this function is being run outside the python controllers context, or blenders internal state is corrupt.");
		return NULL;
	}
	return m_sCurrentController->GetProxy();
}

SCA_IActuator* SCA_PythonController::LinkedActuatorFromPy(PyObject *value)
{
	// for safety, todo: only allow for registered actuators (pointertable)
	// we don't want to crash gameengine/blender by python scripts
	std::vector<SCA_IActuator*> lacts =  m_sCurrentController->GetLinkedActuators();
	std::vector<SCA_IActuator*>::iterator it;
	
	if (PyString_Check(value)) {
		/* get the actuator from the name */
		char *name= PyString_AsString(value);
		for(it = lacts.begin(); it!= lacts.end(); ++it) {
			if( name == (*it)->GetName() ) {
				return *it;
			}
		}
	}
	else if (BGE_PROXY_CHECK_TYPE(value)) {
		PyObjectPlus *value_plus= BGE_PROXY_REF(value);
		for(it = lacts.begin(); it!= lacts.end(); ++it) {
			if( static_cast<SCA_IActuator*>(value_plus) == (*it) ) {
				return *it;
			}
		}
	}
	
	/* set the exception */
	PyObject *value_str = PyObject_Repr(value); /* new ref */
	PyErr_Format(PyExc_ValueError, "'%s' not in this python controllers actuator list", PyString_AsString(value_str));
	Py_DECREF(value_str);
	
	return false;
}

/* warning, self is not the SCA_PythonController, its a PyObjectPlus_Proxy */
PyObject* SCA_PythonController::sPyAddActiveActuator(PyObject* self, PyObject* args)
{
	ShowDeprecationWarning("GameLogic.addActiveActuator(act, bool)", "controller.activate(act) or controller.deactivate(act)");
	
	PyObject* ob1;
	int activate;
	if (!PyArg_ParseTuple(args, "Oi:addActiveActuator", &ob1,&activate))
		return NULL;
	
	SCA_IActuator* actu = LinkedActuatorFromPy(ob1);
	if(actu==NULL)
		return NULL;
	
	bool boolval = (activate!=0);
	m_sCurrentLogicManager->AddActiveActuator((SCA_IActuator*)actu,boolval);
	Py_RETURN_NONE;
}

const char* SCA_PythonController::sPyGetCurrentController__doc__ = "getCurrentController()";
const char* SCA_PythonController::sPyAddActiveActuator__doc__= "addActiveActuator(actuator,bool)";

PyTypeObject SCA_PythonController::Type = {
<<<<<<< HEAD
	PyObject_HEAD_INIT(NULL)
		0,
=======
#if (PY_VERSION_HEX >= 0x02060000)
	PyVarObject_HEAD_INIT(NULL, 0)
#else
	/* python 2.5 and below */
	PyObject_HEAD_INIT( NULL )  /* required py macro */
	0,                          /* ob_size */
#endif
>>>>>>> 0c6ec76a
		"SCA_PythonController",
		sizeof(PyObjectPlus_Proxy),
		0,
		py_base_dealloc,
		0,
		0,
		0,
		0,
		py_base_repr,
		0,0,0,0,0,0,
		py_base_getattro,
		py_base_setattro,
		0,0,0,0,0,0,0,0,0,
		Methods
};

PyParentObject SCA_PythonController::Parents[] = {
	&SCA_PythonController::Type,
	&SCA_IController::Type,
	&CValue::Type,
	NULL
};
PyMethodDef SCA_PythonController::Methods[] = {
	{"activate", (PyCFunction) SCA_PythonController::sPyActivate, METH_O},
	{"deactivate", (PyCFunction) SCA_PythonController::sPyDeActivate, METH_O},
	
	//Deprecated functions ------>
	{"setScript", (PyCFunction) SCA_PythonController::sPySetScript, METH_O},
	{"getScript", (PyCFunction) SCA_PythonController::sPyGetScript, METH_NOARGS},
	//<----- Deprecated
	{NULL,NULL} //Sentinel
};

PyAttributeDef SCA_PythonController::Attributes[] = {
	KX_PYATTRIBUTE_RW_FUNCTION("script", SCA_PythonController, pyattr_get_script, pyattr_set_script),
	{ NULL }	//Sentinel
};

void SCA_PythonController::ErrorPrint(const char *error_msg)
{
	// didn't compile, so instead of compile, complain
	// something is wrong, tell the user what went wrong
	printf("%s - controller \"%s\":\n", error_msg, GetName().Ptr());
	//PyRun_SimpleString(m_scriptText.Ptr());
	PyErr_Print();
	
	/* Added in 2.48a, the last_traceback can reference Objects for example, increasing
	 * their user count. Not to mention holding references to wrapped data.
	 * This is especially bad when the PyObject for the wrapped data is free'd, after blender 
	 * has alredy dealocated the pointer */
	PySys_SetObject( (char *)"last_traceback", NULL);
	PyErr_Clear(); /* just to be sure */
}

bool SCA_PythonController::Compile()
{	
	//printf("py script modified '%s'\n", m_scriptName.Ptr());
	m_bModified= false;
	
	// if a script already exists, decref it before replace the pointer to a new script
	if (m_bytecode) {
		Py_DECREF(m_bytecode);
		m_bytecode=NULL;
	}
	
	// recompile the scripttext into bytecode
	m_bytecode = Py_CompileString(m_scriptText.Ptr(), m_scriptName.Ptr(), Py_file_input);
	
	if (m_bytecode) {
		return true;
	} else {
		ErrorPrint("Python error compiling script");
		return false;
	}
}

bool SCA_PythonController::Import()
{
	//printf("py module modified '%s'\n", m_scriptName.Ptr());
	m_bModified= false;
	
	/* incase we re-import */
	Py_XDECREF(m_function);
	m_function= NULL;
	
	vector<STR_String> py_function_path = m_scriptText.Explode('.');
	
	if(py_function_path.size() < 2) {
		printf("Python module name formatting error \"%s\":\n\texpected \"SomeModule.Func\", got \"%s\"\n", GetName().Ptr(), m_scriptText.Ptr());
		return false;
	}
	
	PyObject *mod = PyImport_ImportModule((char *)py_function_path[0].Ptr());
	if(mod && m_debug) {
		Py_DECREF(mod); /* getting a new one so dont hold a ref to the old one */
		mod= PyImport_ReloadModule(mod);
	}
	
	if(mod==NULL) {
		ErrorPrint("Python module not found");
		return false;
	}
	/* 'mod' will be DECREF'd as 'base' 
	 * 'm_function' will be left holding a reference that the controller owns */
	
	PyObject *base= mod;
	
	for(unsigned int i=1; i < py_function_path.size(); i++) {
		m_function = PyObject_GetAttrString(base, py_function_path[i].Ptr());
		Py_DECREF(base);
		base = m_function; /* for the next loop if there is on */
		
		if(m_function==NULL) {
			PyErr_Clear(); /* print our own error below */
			break;
		}
	}
	
	if(m_function==NULL) {
		printf("Python module error \"%s\":\n \"%s\" module found but function missing\n", GetName().Ptr(), m_scriptText.Ptr());
		return false;
	}
	
	if(!PyCallable_Check(m_function)) {
		Py_DECREF(m_function);
		printf("Python module function error \"%s\":\n \"%s\" not callable\n", GetName().Ptr(), m_scriptText.Ptr());
		return false;
	}
	
	m_function_argc = 0; /* rare cases this could be a function that isnt defined in python, assume zero args */
	if (PyFunction_Check(m_function)) {
		PyObject *py_arg_count = PyObject_GetAttrString(PyFunction_GET_CODE(m_function), "co_argcount");
		if(py_arg_count) {
			m_function_argc = PyLong_AsLong(py_arg_count);
			Py_DECREF(py_arg_count);
		}
		else {
			PyErr_Clear(); /* unlikely to fail but just incase */
		}
	}
	
	if(m_function_argc > 1) {
		Py_DECREF(m_function);
		printf("Python module function has \"%s\":\n \"%s\" takes %d args, should be zero or 1 controller arg\n", GetName().Ptr(), m_scriptText.Ptr(), m_function_argc);
		return false;
	}
	
	return true;
}

void SCA_PythonController::Trigger(SCA_LogicManager* logicmgr)
{
	m_sCurrentController = this;
	m_sCurrentLogicManager = logicmgr;
	
	PyObject *excdict=		NULL;
	PyObject* resultobj=	NULL;
	
	switch(m_mode) {
	case SCA_PYEXEC_SCRIPT:
	{
		if (m_bModified)
			if (Compile()==false) // sets m_bModified to false
				return;
		if (!m_bytecode)
			return;
		
		/*
		 * This part here with excdict is a temporary patch
		 * to avoid python/gameengine crashes when python
		 * inadvertently holds references to game objects
		 * in global variables.
		 * 
		 * The idea is always make a fresh dictionary, and
		 * destroy it right after it is used to make sure
		 * python won't hold any gameobject references.
		 * 
		 * Note that the PyDict_Clear _is_ necessary before
		 * the Py_DECREF() because it is possible for the
		 * variables inside the dictionary to hold references
		 * to the dictionary (ie. generate a cycle), so we
		 * break it by hand, then DECREF (which in this case
		 * should always ensure excdict is cleared).
		 */

		excdict= PyDict_Copy(m_pythondictionary);
		resultobj = PyEval_EvalCode((PyCodeObject*)m_bytecode, excdict, excdict);
		/* PyRun_SimpleString(m_scriptText.Ptr()); */
		break;
	}
	case SCA_PYEXEC_MODULE:
	{
		if (m_bModified || m_debug)
			if (Import()==false) // sets m_bModified to false
				return;
		if (!m_function)
			return;
		
		PyObject *args= NULL;
		
		if(m_function_argc==1) {
			args = PyTuple_New(1);
			PyTuple_SET_ITEM(args, 0, GetProxy());
		}
		
		resultobj = PyObject_CallObject(m_function, args);
		Py_XDECREF(args);
		break;
	}
	
	} /* end switch */
	
	
	
	/* Free the return value and print the error */
	if (resultobj)
	{
		Py_DECREF(resultobj);
	}
	else
	{
		// something is wrong, tell the user what went wrong
		printf("Python script error from controller \"%s\":\n", GetName().Ptr());
		PyErr_Print();
		
		/* Added in 2.48a, the last_traceback can reference Objects for example, increasing
		 * their user count. Not to mention holding references to wrapped data.
		 * This is especially bad when the PyObject for the wrapped data is free'd, after blender 
		 * has alredy dealocated the pointer */
		PySys_SetObject( (char *)"last_traceback", NULL);
		PyErr_Clear(); /* just to be sure */
	}
	
	if(excdict) /* Only for SCA_PYEXEC_SCRIPT types */
	{
		/* clear after PyErrPrint - seems it can be using
		 * something in this dictionary and crash? */
		PyDict_Clear(excdict);
		Py_DECREF(excdict);
	}	
	
	m_triggeredSensors.clear();
	m_sCurrentController = NULL;
}



PyObject* SCA_PythonController::py_getattro(PyObject *attr)
{
<<<<<<< HEAD
	char *attr_str= PyString_AsString(attr);
	if (!strcmp(attr_str,"state")) {
		return PyInt_FromLong(m_statemask);
	}
	if (!strcmp(attr_str,"script")) {
		return PyString_FromString(m_scriptText);
	}
	py_getattro_up(SCA_IController);
}

int SCA_PythonController::py_setattro(PyObject *attr, PyObject *value)
{
	char *attr_str= PyString_AsString(attr);
	if (!strcmp(attr_str,"state")) {
		PyErr_SetString(PyExc_AttributeError, "state is read only");
		return 1;
	}
	if (!strcmp(attr_str,"script")) {
		char *scriptArg = PyString_AsString(value);
		
		if (scriptArg==NULL) {
			PyErr_SetString(PyExc_TypeError, "expected a string (script name)");
			return -1;
		}
	
		/* set scripttext sets m_bModified to true, 
			so next time the script is needed, a reparse into byte code is done */
		this->SetScriptText(scriptArg);
		
		return 1;
	}
	return SCA_IController::py_setattro(attr, value);
=======
	py_getattro_up(SCA_IController);
}

PyObject* SCA_PythonController::py_getattro_dict() {
	py_getattro_dict_up(SCA_IController);
}

int SCA_PythonController::py_setattro(PyObject *attr, PyObject *value)
{
	py_setattro_up(SCA_IController);
>>>>>>> 0c6ec76a
}

PyObject* SCA_PythonController::PyActivate(PyObject *value)
{
	SCA_IActuator* actu = LinkedActuatorFromPy(value);
	if(actu==NULL)
		return NULL;
	
	m_sCurrentLogicManager->AddActiveActuator((SCA_IActuator*)actu, true);
	Py_RETURN_NONE;
}

PyObject* SCA_PythonController::PyDeActivate(PyObject *value)
{
	SCA_IActuator* actu = LinkedActuatorFromPy(value);
	if(actu==NULL)
		return NULL;
	
	m_sCurrentLogicManager->AddActiveActuator((SCA_IActuator*)actu, false);
	Py_RETURN_NONE;
}

/* 1. getScript */
PyObject* SCA_PythonController::PyGetScript()
{
	ShowDeprecationWarning("getScript()", "the script property");
	return PyString_FromString(m_scriptText);
}

/* 2. setScript */
PyObject* SCA_PythonController::PySetScript(PyObject* value)
{
	char *scriptArg = PyString_AsString(value);
	
	ShowDeprecationWarning("setScript()", "the script property");
	
	if (scriptArg==NULL) {
		PyErr_SetString(PyExc_TypeError, "expected a string (script name)");
		return NULL;
	}
	
	/* set scripttext sets m_bModified to true, 
		so next time the script is needed, a reparse into byte code is done */

	this->SetScriptText(scriptArg);
	
	Py_RETURN_NONE;
}

PyObject* SCA_PythonController::pyattr_get_script(void *self_v, const KX_PYATTRIBUTE_DEF *attrdef)
{
	SCA_PythonController* self= static_cast<SCA_PythonController*>(self_v);
	return PyString_FromString(self->m_scriptText);
}

int SCA_PythonController::pyattr_set_script(void *self_v, const KX_PYATTRIBUTE_DEF *attrdef, PyObject *value)
{
	SCA_PythonController* self= static_cast<SCA_PythonController*>(self_v);
	
	char *scriptArg = PyString_AsString(value);
	
	if (scriptArg==NULL) {
		PyErr_SetString(PyExc_TypeError, "controller.script = string: Python Controller, expected a string script text");
		return -1;
	}

	/* set scripttext sets m_bModified to true, 
		so next time the script is needed, a reparse into byte code is done */
	self->SetScriptText(scriptArg);
		
	return 0;
}


/* eof */<|MERGE_RESOLUTION|>--- conflicted
+++ resolved
@@ -224,10 +224,6 @@
 const char* SCA_PythonController::sPyAddActiveActuator__doc__= "addActiveActuator(actuator,bool)";
 
 PyTypeObject SCA_PythonController::Type = {
-<<<<<<< HEAD
-	PyObject_HEAD_INIT(NULL)
-		0,
-=======
 #if (PY_VERSION_HEX >= 0x02060000)
 	PyVarObject_HEAD_INIT(NULL, 0)
 #else
@@ -235,7 +231,6 @@
 	PyObject_HEAD_INIT( NULL )  /* required py macro */
 	0,                          /* ob_size */
 #endif
->>>>>>> 0c6ec76a
 		"SCA_PythonController",
 		sizeof(PyObjectPlus_Proxy),
 		0,
@@ -485,40 +480,6 @@
 
 PyObject* SCA_PythonController::py_getattro(PyObject *attr)
 {
-<<<<<<< HEAD
-	char *attr_str= PyString_AsString(attr);
-	if (!strcmp(attr_str,"state")) {
-		return PyInt_FromLong(m_statemask);
-	}
-	if (!strcmp(attr_str,"script")) {
-		return PyString_FromString(m_scriptText);
-	}
-	py_getattro_up(SCA_IController);
-}
-
-int SCA_PythonController::py_setattro(PyObject *attr, PyObject *value)
-{
-	char *attr_str= PyString_AsString(attr);
-	if (!strcmp(attr_str,"state")) {
-		PyErr_SetString(PyExc_AttributeError, "state is read only");
-		return 1;
-	}
-	if (!strcmp(attr_str,"script")) {
-		char *scriptArg = PyString_AsString(value);
-		
-		if (scriptArg==NULL) {
-			PyErr_SetString(PyExc_TypeError, "expected a string (script name)");
-			return -1;
-		}
-	
-		/* set scripttext sets m_bModified to true, 
-			so next time the script is needed, a reparse into byte code is done */
-		this->SetScriptText(scriptArg);
-		
-		return 1;
-	}
-	return SCA_IController::py_setattro(attr, value);
-=======
 	py_getattro_up(SCA_IController);
 }
 
@@ -529,7 +490,6 @@
 int SCA_PythonController::py_setattro(PyObject *attr, PyObject *value)
 {
 	py_setattro_up(SCA_IController);
->>>>>>> 0c6ec76a
 }
 
 PyObject* SCA_PythonController::PyActivate(PyObject *value)
