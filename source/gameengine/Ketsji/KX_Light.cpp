--- conflicted
+++ resolved
@@ -221,16 +221,11 @@
 
 GPULamp *KX_LightObject::GetGPULamp()
 {
-<<<<<<< HEAD
-	if(m_glsl && GetBlenderObject())
+	if (m_glsl && GetBlenderObject())
 	{
 		Scene *scene = (m_dynamic) ? m_blenderlight_scene : m_blenderscene;
 		return GPU_lamp_from_blender(scene, GetBlenderObject(), GetBlenderGroupObject());
 	}
-=======
-	if (m_glsl)
-		return GPU_lamp_from_blender(m_blenderscene, GetBlenderObject(), GetBlenderGroupObject());
->>>>>>> a667492d
 	else
 		return NULL;
 }
@@ -239,17 +234,13 @@
 {
 	GPULamp *lamp;
 
-<<<<<<< HEAD
-	if((lamp = GetGPULamp()) != NULL && GetSGNode()) {
+	if ((lamp = GetGPULamp()) != NULL && GetSGNode()) {
 		// If the light is inactive, we can reuse it's blender light for active lights
 		if (m_lightobj.m_layer != m_blenderscene->layact) {
 			forfeit_blenderlight();
 			return;
 		}
 
-=======
-	if ((lamp = GetGPULamp()) != NULL && GetSGNode()) {
->>>>>>> a667492d
 		float obmat[4][4];
 		// lights don't get their openGL matrix updated, do it now
 		if (GetSGNode()->IsDirty())
