--- conflicted
+++ resolved
@@ -204,11 +204,8 @@
 	{
 		LIB_LOAD_LOAD_ACTIONS = 1,
 		LIB_LOAD_VERBOSE = 2,
-<<<<<<< HEAD
-		LIB_LOAD_ASYNC = 4,
-=======
 		LIB_LOAD_LOAD_SCRIPTS = 4,
->>>>>>> 77f47799
+		LIB_LOAD_ASYNC = 8,
 	};
 
 
