--- conflicted
+++ resolved
@@ -250,13 +250,15 @@
 
 		// some blender stuff
 		float camzoom;
+		int draw_letterbox = 0;
 		
 		if(rv3d->persp==RV3D_CAMOB) {
 			if(startscene->gm.framing.type == SCE_GAMEFRAMING_BARS) { /* Letterbox */
 				camzoom = 1.0f;
+				draw_letterbox = 1;
 			}
 			else {
-				camzoom = BKE_screen_view3d_zoom_to_fac(rv3d->camzoom);
+				camzoom = BKE_screen_view3d_zoom_to_fac(rv3d->camzoom)*4.0f;
 			}
 		}
 		else {
@@ -427,16 +429,6 @@
 				{
 					// first check if we want to exit
 					exitrequested = ketsjiengine->GetExitCode();
-<<<<<<< HEAD
-
-					// Clear screen to border color
-					// We do this here since we set the canvas to be within the frames. This means the engine
-					// itself is unaware of the extra space, so we clear the whole region for it.
-					glClearColor(scene->gm.framing.col[0], scene->gm.framing.col[1], scene->gm.framing.col[2], 1.0f);
-					glViewport(ar->winrct.xmin, ar->winrct.ymin, ar->winrct.xmax, ar->winrct.ymax);
-					glClear(GL_COLOR_BUFFER_BIT);
-=======
->>>>>>> 221472f7
 					
 					// kick the engine
 					bool render = ketsjiengine->NextFrame();
