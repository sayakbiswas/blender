/*
 * ***** BEGIN GPL LICENSE BLOCK *****
 *
 * This program is free software; you can redistribute it and/or
 * modify it under the terms of the GNU General Public License
 * as published by the Free Software Foundation; either version 2
 * of the License, or (at your option) any later version. 
 *
 * This program is distributed in the hope that it will be useful,
 * but WITHOUT ANY WARRANTY; without even the implied warranty of
 * MERCHANTABILITY or FITNESS FOR A PARTICULAR PURPOSE.  See the
 * GNU General Public License for more details.
 *
 * You should have received a copy of the GNU General Public License
 * along with this program; if not, write to the Free Software Foundation,
 * Inc., 51 Franklin Street, Fifth Floor, Boston, MA 02110-1301, USA.
 *
 * The Original Code is Copyright (C) 2008 Blender Foundation.
 * All rights reserved.
 *
 * 
 * Contributor(s): Blender Foundation
 *
 * ***** END GPL LICENSE BLOCK *****
 */

/** \file ED_fileselect.h
 *  \ingroup editors
 */

#ifndef __ED_FILESELECT_H__
#define __ED_FILESELECT_H__

struct ARegion;
struct FileSelectParams;
struct SpaceFile;
struct bContext;
struct wmWindowManager;

#define FILE_LAYOUT_HOR 1
#define FILE_LAYOUT_VER 2

#define MAX_FILE_COLUMN 8

typedef enum FileListColumns {
	COLUMN_NAME = 0,
	COLUMN_DATE,
	COLUMN_TIME,
	COLUMN_SIZE,
	COLUMN_MODE1,
	COLUMN_MODE2,
	COLUMN_MODE3,
	COLUMN_OWNER
} FileListColumns;

typedef struct FileLayout {
	/* view settings - XXX - move into own struct */
	int prv_w;
	int prv_h;
	int tile_w;
	int tile_h;
	int tile_border_x;
	int tile_border_y;
	int prv_border_x;
	int prv_border_y;
	int rows;
	int columns;
	int width;
	int height;
	int flag;
	int dirty;
	int textheight;
	float column_widths[MAX_FILE_COLUMN];
} FileLayout;

typedef struct FileSelection {
	int first;
	int last;
} FileSelection;

struct rcti;

struct FileSelectParams *ED_fileselect_get_params(struct SpaceFile *sfile);

short ED_fileselect_set_params(struct SpaceFile *sfile);

void ED_fileselect_reset_params(struct SpaceFile *sfile);


void ED_fileselect_init_layout(struct SpaceFile *sfile, struct ARegion *ar);


FileLayout *ED_fileselect_get_layout(struct SpaceFile *sfile, struct ARegion *ar);

int ED_fileselect_layout_numfiles(FileLayout *layout, struct ARegion *ar);
int ED_fileselect_layout_offset(FileLayout *layout, int x, int y);
FileSelection ED_fileselect_layout_offset_rect(FileLayout *layout, const struct rcti *rect);

void ED_fileselect_layout_tilepos(FileLayout *layout, int tile, int *x, int *y);

void ED_operatormacros_file(void);

void ED_fileselect_clear(struct wmWindowManager *wm, struct SpaceFile *sfile);

void ED_fileselect_exit(struct wmWindowManager *wm, struct SpaceFile *sfile);

int ED_file_extension_icon(const char *relname);

void ED_file_read_bookmarks(void);

<<<<<<< HEAD
=======
void ED_file_change_dir(struct bContext *C, const bool checkdir);

>>>>>>> d4934f8f
/* File menu stuff */

typedef enum FSMenuCategory {
	FS_CATEGORY_SYSTEM,
	FS_CATEGORY_SYSTEM_BOOKMARKS,
	FS_CATEGORY_BOOKMARKS,
	FS_CATEGORY_RECENT
} FSMenuCategory;

typedef enum FSMenuInsert {
	FS_INSERT_SORTED = (1 << 0),
	FS_INSERT_SAVE   = (1 << 1),
<<<<<<< HEAD
	FS_INSERT_FIRST  = (1 << 2),   /* moves the item to the front of the list when its not already there */
	FS_APPEND_LAST   = (1 << 3)   /* just append to preseve delivered order */
=======
	FS_INSERT_FIRST  = (1 << 2),  /* moves the item to the front of the list when its not already there */
	FS_INSERT_LAST   = (1 << 3),  /* just append to preseve delivered order */
>>>>>>> d4934f8f
} FSMenuInsert;

struct FSMenu;
struct FSMenuEntry;

struct FSMenu *ED_fsmenu_get(void);
struct FSMenuEntry *ED_fsmenu_get_category(struct FSMenu *fsmenu, FSMenuCategory category);
void ED_fsmenu_set_category(struct FSMenu *fsmenu, FSMenuCategory category, struct FSMenuEntry *fsm_head);

int ED_fsmenu_get_nentries(struct FSMenu *fsmenu, FSMenuCategory category);

struct FSMenuEntry *ED_fsmenu_get_entry(struct FSMenu *fsmenu, FSMenuCategory category, int index);

char *ED_fsmenu_entry_get_path(struct FSMenuEntry *fsentry);
void ED_fsmenu_entry_set_path(struct FSMenuEntry *fsentry, const char *path);

char *ED_fsmenu_entry_get_name(struct FSMenuEntry *fsentry);
void ED_fsmenu_entry_set_name(struct FSMenuEntry *fsentry, const char *name);

#endif /* __ED_FILESELECT_H__ */
<|MERGE_RESOLUTION|>--- conflicted
+++ resolved
@@ -108,11 +108,8 @@
 
 void ED_file_read_bookmarks(void);
 
-<<<<<<< HEAD
-=======
 void ED_file_change_dir(struct bContext *C, const bool checkdir);
 
->>>>>>> d4934f8f
 /* File menu stuff */
 
 typedef enum FSMenuCategory {
@@ -125,13 +122,8 @@
 typedef enum FSMenuInsert {
 	FS_INSERT_SORTED = (1 << 0),
 	FS_INSERT_SAVE   = (1 << 1),
-<<<<<<< HEAD
-	FS_INSERT_FIRST  = (1 << 2),   /* moves the item to the front of the list when its not already there */
-	FS_APPEND_LAST   = (1 << 3)   /* just append to preseve delivered order */
-=======
 	FS_INSERT_FIRST  = (1 << 2),  /* moves the item to the front of the list when its not already there */
 	FS_INSERT_LAST   = (1 << 3),  /* just append to preseve delivered order */
->>>>>>> d4934f8f
 } FSMenuInsert;
 
 struct FSMenu;
