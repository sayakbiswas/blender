/*
 * ***** BEGIN GPL LICENSE BLOCK *****
 *
 * This program is free software; you can redistribute it and/or
 * modify it under the terms of the GNU General Public License
 * as published by the Free Software Foundation; either version 2
 * of the License, or (at your option) any later version. 
 *
 * This program is distributed in the hope that it will be useful,
 * but WITHOUT ANY WARRANTY; without even the implied warranty of
 * MERCHANTABILITY or FITNESS FOR A PARTICULAR PURPOSE.  See the
 * GNU General Public License for more details.
 *
 * You should have received a copy of the GNU General Public License
 * along with this program; if not, write to the Free Software Foundation,
 * Inc., 51 Franklin Street, Fifth Floor, Boston, MA 02110-1301, USA.
 *
 * The Original Code is Copyright (C) 2008 Blender Foundation.
 * All rights reserved.
 *
 * 
 * Contributor(s): Blender Foundation
 *
 * ***** END GPL LICENSE BLOCK *****
 */

/** \file ED_object.h
 *  \ingroup editors
 */

#ifndef __ED_OBJECT_H__
#define __ED_OBJECT_H__

#ifdef __cplusplus
extern "C" {
#endif

struct bFaceMap;
struct Base;
struct EnumPropertyItem;
struct ID;
struct Main;
struct ModifierData;
struct Object;
struct ReportList;
struct Scene;
struct ViewLayer;
struct bConstraint;
struct bContext;
struct bPoseChannel;
struct wmKeyConfig;
struct wmKeyMap;
struct wmOperator;
struct wmOperatorType;
struct wmWindow;
struct wmWindowManager;
struct PointerRNA;
struct PropertyRNA;
struct EnumPropertyItem;
struct Depsgraph;

#include "DNA_object_enums.h"

/* object_edit.c */
struct Object *ED_object_context(struct bContext *C);               /* context.object */
struct Object *ED_object_active_context(struct bContext *C); /* context.object or context.active_object */

/* object_ops.c */
void ED_operatortypes_object(void);
void ED_operatormacros_object(void);
void ED_keymap_object(struct wmKeyConfig *keyconf);

/* object_relations.c */
typedef enum eParentType {
	PAR_OBJECT,
	PAR_ARMATURE,
	PAR_ARMATURE_NAME,
	PAR_ARMATURE_ENVELOPE,
	PAR_ARMATURE_AUTO,
	PAR_BONE,
	PAR_BONE_RELATIVE,
	PAR_CURVE,
	PAR_FOLLOW,
	PAR_PATH_CONST,
	PAR_LATTICE,
	PAR_VERTEX,
	PAR_VERTEX_TRI,
} eParentType;

typedef enum eObjectSelect_Mode {
	BA_DESELECT = 0,
	BA_SELECT = 1,
	BA_INVERT = 2,
} eObjectSelect_Mode;

#ifdef __RNA_TYPES_H__
extern struct EnumPropertyItem prop_clear_parent_types[];
extern struct EnumPropertyItem prop_make_parent_types[];
#endif

bool ED_object_parent_set(struct ReportList *reports, const struct bContext *C, struct Scene *scene, struct Object *ob,
                          struct Object *par, int partype, const bool xmirror, const bool keep_transform,
                          const int vert_par[3]);
void ED_object_parent_clear(struct Object *ob, const int type);

void ED_keymap_proportional_cycle(struct wmKeyConfig *keyconf, struct wmKeyMap *keymap);
void ED_keymap_proportional_obmode(struct wmKeyConfig *keyconf, struct wmKeyMap *keymap);
void ED_keymap_proportional_maskmode(struct wmKeyConfig *keyconf, struct wmKeyMap *keymap);
void ED_keymap_proportional_editmode(struct wmKeyConfig *keyconf, struct wmKeyMap *keymap,
                                     const bool do_connected);

void ED_object_base_select(struct Base *base, eObjectSelect_Mode mode);
void ED_object_base_activate(struct bContext *C, struct Base *base);
void ED_object_base_free_and_unlink(struct Main *bmain, struct Scene *scene, struct Object *ob);

/* single object duplicate, if (dupflag == 0), fully linked, else it uses the flags given */
struct Base *ED_object_add_duplicate(struct Main *bmain, struct Scene *scene, struct ViewLayer *view_layer, struct Base *base, int dupflag);

void ED_object_parent(struct Object *ob, struct Object *parent, const int type, const char *substr);

/* bitflags for enter/exit editmode */
enum {
	EM_FREEDATA         = (1 << 0),
	EM_WAITCURSOR       = (1 << 1),
	EM_IGNORE_LAYER     = (1 << 3),
	EM_NO_CONTEXT       = (1 << 4),
};
<<<<<<< HEAD
void ED_object_editmode_exit_ex(
        struct Scene *scene, struct Object *obedit, int flag);
void ED_object_editmode_exit(struct bContext *C, int flag);

void ED_object_editmode_enter_ex(struct Scene *scene, struct Object *ob, int flag);
void ED_object_editmode_enter(struct bContext *C, int flag);
=======
bool ED_object_editmode_exit_ex(struct Scene *scene, struct Object *obedit, int flag);
bool ED_object_editmode_exit(struct bContext *C, int flag);
bool ED_object_editmode_enter(struct bContext *C, int flag);
>>>>>>> 18c12803
bool ED_object_editmode_load(struct Object *obedit);

bool ED_object_editmode_calc_active_center(struct Object *obedit, const bool select_only, float r_center[3]);


void ED_object_vpaintmode_enter_ex(
        struct Depsgraph *depsgraph, struct wmWindowManager *wm,
        struct Scene *scene, struct Object *ob);
void ED_object_vpaintmode_enter(struct bContext *C);
void ED_object_wpaintmode_enter_ex(
        struct Depsgraph *depsgraph, struct wmWindowManager *wm,
        struct Scene *scene, struct Object *ob);
void ED_object_wpaintmode_enter(struct bContext *C);

void ED_object_vpaintmode_exit_ex(struct Object *ob);
void ED_object_vpaintmode_exit(struct bContext *C);
void ED_object_wpaintmode_exit_ex(struct Object *ob);
void ED_object_wpaintmode_exit(struct bContext *C);

void ED_object_sculptmode_enter_ex(
        struct Depsgraph *depsgraph,
        struct Scene *scene, struct Object *ob,
        struct ReportList *reports);
void ED_object_sculptmode_enter(struct bContext *C, struct ReportList *reports);
void ED_object_sculptmode_exit_ex(
        struct Depsgraph *depsgraph,
        struct Scene *scene, struct Object *ob);
void ED_object_sculptmode_exit(struct bContext *C);

void ED_object_location_from_view(struct bContext *C, float loc[3]);
void ED_object_rotation_from_quat(float rot[3], const float quat[4], const char align_axis);
void ED_object_rotation_from_view(struct bContext *C, float rot[3], const char align_axis);
void ED_object_base_init_transform(struct bContext *C, struct Base *base, const float loc[3], const float rot[3]);
float ED_object_new_primitive_matrix(
        struct bContext *C, struct Object *editob,
        const float loc[3], const float rot[3], float primmat[4][4]);


/* Avoid allowing too much insane values even by typing (typos can hang/crash Blender otherwise). */
#define OBJECT_ADD_SIZE_MAXF 1.0e12f

void ED_object_add_unit_props(struct wmOperatorType *ot);
void ED_object_add_generic_props(struct wmOperatorType *ot, bool do_editmode);
void ED_object_add_mesh_props(struct wmOperatorType *ot);
bool ED_object_add_generic_get_opts(struct bContext *C, struct wmOperator *op, const char view_align_axis,
                                    float loc[3], float rot[3],
                                    bool *enter_editmode, unsigned int *layer, bool *is_view_aligned);

struct Object *ED_object_add_type(
        struct bContext *C,
        int type, const char *name, const float loc[3], const float rot[3],
        bool enter_editmode, unsigned int layer)
        ATTR_NONNULL(1) ATTR_RETURNS_NONNULL;

void ED_object_single_users(struct Main *bmain, struct Scene *scene, const bool full, const bool copy_groups);
void ED_object_single_user(struct Main *bmain, struct Scene *scene, struct Object *ob);

/* object motion paths */
void ED_objects_clear_paths(struct bContext *C, bool only_selected);
void ED_objects_recalculate_paths(struct bContext *C, struct Scene *scene);

/* constraints */
struct ListBase *get_active_constraints(struct Object *ob);
struct ListBase *get_constraint_lb(struct Object *ob, struct bConstraint *con, struct bPoseChannel **r_pchan);
struct bConstraint *get_active_constraint(struct Object *ob);

void object_test_constraints(struct Object *ob);

void ED_object_constraint_set_active(struct Object *ob, struct bConstraint *con);
void ED_object_constraint_update(struct Object *ob);
void ED_object_constraint_dependency_update(struct Main *bmain, struct Object *ob);

void ED_object_constraint_tag_update(struct Object *ob, struct bConstraint *con);
void ED_object_constraint_dependency_tag_update(struct Main *bmain, struct Object *ob, struct bConstraint *con);

/* object_modes.c */
bool ED_object_mode_compat_test(const struct Object *ob, eObjectMode mode);
bool ED_object_mode_compat_set(struct bContext *C, struct Object *ob, eObjectMode mode, struct ReportList *reports);
void ED_object_mode_toggle(struct bContext *C, eObjectMode mode);
void ED_object_mode_set(struct bContext *C, eObjectMode mode);

bool ED_object_mode_generic_enter(
        struct bContext *C,
        eObjectMode object_mode);
void ED_object_mode_generic_exit(
        struct Depsgraph *depsgraph,
        struct Scene *scene, struct Object *ob);
bool ED_object_mode_generic_has_data(
        struct Depsgraph *depsgraph,
        struct Object *ob);

bool ED_object_mode_generic_exists(
        struct wmWindowManager *wm, struct Object *ob,
        eObjectMode object_mode);

/* object_modifier.c */
enum {
	MODIFIER_APPLY_DATA = 1,
	MODIFIER_APPLY_SHAPE
};

struct ModifierData *ED_object_modifier_add(struct ReportList *reports, struct Main *bmain, struct Scene *scene,
                                            struct Object *ob, const char *name, int type);
bool ED_object_modifier_remove(struct ReportList *reports, struct Main *bmain,
                               struct Object *ob, struct ModifierData *md);
void ED_object_modifier_clear(struct Main *bmain, struct Object *ob);
int ED_object_modifier_move_down(struct ReportList *reports, struct Object *ob, struct ModifierData *md);
int ED_object_modifier_move_up(struct ReportList *reports, struct Object *ob, struct ModifierData *md);
int ED_object_modifier_convert(struct ReportList *reports, struct Main *bmain, struct Scene *scene,
                               struct ViewLayer *view_layer, struct Object *ob, struct ModifierData *md);
int ED_object_modifier_apply(struct ReportList *reports, struct Depsgraph *depsgraph, struct Scene *scene,
                             struct Object *ob, struct ModifierData *md, int mode);
int ED_object_modifier_copy(struct ReportList *reports, struct Object *ob, struct ModifierData *md);

bool ED_object_iter_other(
        struct Main *bmain, struct Object *orig_ob, const bool include_orig,
        bool (*callback)(struct Object *ob, void *callback_data),
        void *callback_data);

bool ED_object_multires_update_totlevels_cb(struct Object *ob, void *totlevel_v);

/* object_select.c */
void ED_object_select_linked_by_id(struct bContext *C, struct ID *id);

const struct EnumPropertyItem *ED_object_vgroup_selection_itemf_helper(
        const struct bContext *C,
        struct PointerRNA *ptr,
        struct PropertyRNA *prop,
        bool *r_free,
        const unsigned int selection_mask);

void ED_object_check_force_modifiers(struct Main *bmain, struct Scene *scene, struct Object *object);

/* object_facemap_ops.c */
void ED_object_facemap_face_add(struct Object *ob, struct bFaceMap *fmap, int facenum);
void ED_object_facemap_face_remove(struct Object *ob, struct bFaceMap *fmap, int facenum);

#ifdef __cplusplus
}
#endif

#endif /* __ED_OBJECT_H__ */<|MERGE_RESOLUTION|>--- conflicted
+++ resolved
@@ -125,18 +125,12 @@
 	EM_IGNORE_LAYER     = (1 << 3),
 	EM_NO_CONTEXT       = (1 << 4),
 };
-<<<<<<< HEAD
-void ED_object_editmode_exit_ex(
+bool ED_object_editmode_exit_ex(
         struct Scene *scene, struct Object *obedit, int flag);
-void ED_object_editmode_exit(struct bContext *C, int flag);
-
-void ED_object_editmode_enter_ex(struct Scene *scene, struct Object *ob, int flag);
-void ED_object_editmode_enter(struct bContext *C, int flag);
-=======
-bool ED_object_editmode_exit_ex(struct Scene *scene, struct Object *obedit, int flag);
 bool ED_object_editmode_exit(struct bContext *C, int flag);
+
+bool ED_object_editmode_enter_ex(struct Scene *scene, struct Object *ob, int flag);
 bool ED_object_editmode_enter(struct bContext *C, int flag);
->>>>>>> 18c12803
 bool ED_object_editmode_load(struct Object *obedit);
 
 bool ED_object_editmode_calc_active_center(struct Object *obedit, const bool select_only, float r_center[3]);
@@ -238,17 +232,20 @@
 	MODIFIER_APPLY_SHAPE
 };
 
-struct ModifierData *ED_object_modifier_add(struct ReportList *reports, struct Main *bmain, struct Scene *scene,
-                                            struct Object *ob, const char *name, int type);
+struct ModifierData *ED_object_modifier_add(
+        struct ReportList *reports, struct Main *bmain, struct Scene *scene,
+        struct Object *ob, const char *name, int type);
 bool ED_object_modifier_remove(struct ReportList *reports, struct Main *bmain,
                                struct Object *ob, struct ModifierData *md);
 void ED_object_modifier_clear(struct Main *bmain, struct Object *ob);
 int ED_object_modifier_move_down(struct ReportList *reports, struct Object *ob, struct ModifierData *md);
 int ED_object_modifier_move_up(struct ReportList *reports, struct Object *ob, struct ModifierData *md);
-int ED_object_modifier_convert(struct ReportList *reports, struct Main *bmain, struct Scene *scene,
-                               struct ViewLayer *view_layer, struct Object *ob, struct ModifierData *md);
-int ED_object_modifier_apply(struct ReportList *reports, struct Depsgraph *depsgraph, struct Scene *scene,
-                             struct Object *ob, struct ModifierData *md, int mode);
+int ED_object_modifier_convert(
+        struct ReportList *reports, struct Main *bmain, struct Scene *scene,
+        struct ViewLayer *view_layer, struct Object *ob, struct ModifierData *md);
+int ED_object_modifier_apply(
+        struct ReportList *reports, struct Depsgraph *depsgraph, struct Scene *scene,
+        struct Object *ob, struct ModifierData *md, int mode);
 int ED_object_modifier_copy(struct ReportList *reports, struct Object *ob, struct ModifierData *md);
 
 bool ED_object_iter_other(
@@ -268,7 +265,8 @@
         bool *r_free,
         const unsigned int selection_mask);
 
-void ED_object_check_force_modifiers(struct Main *bmain, struct Scene *scene, struct Object *object);
+void ED_object_check_force_modifiers(
+        struct Main *bmain, struct Scene *scene, struct Object *object);
 
 /* object_facemap_ops.c */
 void ED_object_facemap_face_add(struct Object *ob, struct bFaceMap *fmap, int facenum);
