/*
 * ***** BEGIN GPL LICENSE BLOCK *****
 *
 * This program is free software; you can redistribute it and/or
 * modify it under the terms of the GNU General Public License
 * as published by the Free Software Foundation; either version 2
 * of the License, or (at your option) any later version.
 *
 * This program is distributed in the hope that it will be useful,
 * but WITHOUT ANY WARRANTY; without even the implied warranty of
 * MERCHANTABILITY or FITNESS FOR A PARTICULAR PURPOSE.  See the
 * GNU General Public License for more details.
 *
 * You should have received a copy of the GNU General Public License
 * along with this program; if not, write to the Free Software Foundation,
 * Inc., 51 Franklin Street, Fifth Floor, Boston, MA 02110-1301, USA.
 *
 * The Original Code is Copyright (C) 2001-2002 by NaN Holding BV.
 * All rights reserved.
 *
 * The Original Code is: all of this file.
 *
 * Contributor(s): none yet.
 *
 * ***** END GPL LICENSE BLOCK *****
 */

/** \file blender/editors/sculpt_paint/paint_utils.c
 *  \ingroup edsculpt
 */

#include <math.h>
#include <stdlib.h>

#include "DNA_mesh_types.h"
#include "DNA_meshdata_types.h"
#include "DNA_object_types.h"

#include "DNA_scene_types.h"
#include "DNA_brush_types.h"

#include "BLI_math.h"
#include "BLI_utildefines.h"
#include "BLI_listbase.h"
#include "BLI_rect.h"

#include "BLF_translation.h"

#include "BKE_brush.h"
#include "BKE_context.h"
#include "BKE_DerivedMesh.h"
#include "BKE_image.h"
#include "BKE_paint.h"
#include "BKE_report.h"

#include "RNA_access.h"
#include "RNA_define.h"

#include "BIF_glutil.h"

<<<<<<< HEAD
#include "GPU_matrix.h"
=======
#include "IMB_colormanagement.h"
#include "IMB_imbuf_types.h"
>>>>>>> 146a1c77

#include "RE_shader_ext.h"
#include "RE_render_ext.h"

#include "ED_view3d.h"
#include "ED_screen.h"

#include "BLI_sys_types.h"
#include "ED_mesh.h" /* for face mask functions */

#include "WM_api.h"
#include "WM_types.h"

#include "paint_intern.h"

#include "GPU_glew.h"
#include "GPU_state_latch.h"

/* Convert the object-space axis-aligned bounding box (expressed as
 * its minimum and maximum corners) into a screen-space rectangle,
 * returns zero if the result is empty */
bool paint_convert_bb_to_rect(rcti *rect,
                              const float bb_min[3],
                              const float bb_max[3],
                              const ARegion *ar,
                              RegionView3D *rv3d,
                              Object *ob)
{
	float projection_mat[4][4];
	int i, j, k;

	BLI_rcti_init_minmax(rect);

	/* return zero if the bounding box has non-positive volume */
	if (bb_min[0] > bb_max[0] || bb_min[1] > bb_max[1] || bb_min[2] > bb_max[2])
		return 0;

	ED_view3d_ob_project_mat_get(rv3d, ob, projection_mat);

	for (i = 0; i < 2; ++i) {
		for (j = 0; j < 2; ++j) {
			for (k = 0; k < 2; ++k) {
				float vec[3], proj[2];
				int proj_i[2];
				vec[0] = i ? bb_min[0] : bb_max[0];
				vec[1] = j ? bb_min[1] : bb_max[1];
				vec[2] = k ? bb_min[2] : bb_max[2];
				/* convert corner to screen space */
				ED_view3d_project_float_v2_m4(ar, vec, proj, projection_mat);
				/* expand 2D rectangle */

				/* we could project directly to int? */
				proj_i[0] = proj[0];
				proj_i[1] = proj[1];

				BLI_rcti_do_minmax_v(rect, proj_i);
			}
		}
	}

	/* return false if the rectangle has non-positive area */
	return rect->xmin < rect->xmax && rect->ymin < rect->ymax;
}

/* Get four planes in object-space that describe the projection of
 * screen_rect from screen into object-space (essentially converting a
 * 2D screens-space bounding box into four 3D planes) */
void paint_calc_redraw_planes(float planes[4][4],
                              const ARegion *ar,
                              RegionView3D *rv3d,
                              Object *ob,
                              const rcti *screen_rect)
{
	BoundBox bb;
	bglMats mats;
	rcti rect;

	memset(&bb, 0, sizeof(BoundBox));
	view3d_get_transformation(ar, rv3d, ob, &mats);

	/* use some extra space just in case */
	rect = *screen_rect;
	rect.xmin -= 2;
	rect.xmax += 2;
	rect.ymin -= 2;
	rect.ymax += 2;

	ED_view3d_clipping_calc(&bb, planes, &mats, &rect);
	mul_m4_fl(planes, -1.0f);
}

float paint_calc_object_space_radius(ViewContext *vc, const float center[3],
                                     float pixel_radius)
{
	Object *ob = vc->obact;
	float delta[3], scale, loc[3];
	const float mval_f[2] = {pixel_radius, 0.0f};
	float zfac;

	mul_v3_m4v3(loc, ob->obmat, center);

	zfac = ED_view3d_calc_zfac(vc->rv3d, loc, NULL);
	ED_view3d_win_to_delta(vc->ar, mval_f, delta, zfac);

	scale = fabsf(mat4_to_scale(ob->obmat));
	scale = (scale == 0.0f) ? 1.0f : scale;

	return len_v3(delta) / scale;
}

float paint_get_tex_pixel(MTex *mtex, float u, float v, struct ImagePool *pool, int thread)
{
	float intensity, rgba[4];
	float co[3] = {u, v, 0.0f};

	externtex(mtex, co, &intensity,
	          rgba, rgba + 1, rgba + 2, rgba + 3, thread, pool);

	return intensity;
}

void paint_get_tex_pixel_col(MTex *mtex, float u, float v, float rgba[4], struct ImagePool *pool, int thread, bool convert_to_linear, struct ColorSpace *colorspace)
{
	float co[3] = {u, v, 0.0f};
	int hasrgb;
	float intensity;

	hasrgb = externtex(mtex, co, &intensity,
	                   rgba, rgba + 1, rgba + 2, rgba + 3, thread, pool);
	if (!hasrgb) {
		rgba[0] = intensity;
		rgba[1] = intensity;
		rgba[2] = intensity;
		rgba[3] = 1.0f;
	}

	if (convert_to_linear)
		IMB_colormanagement_colorspace_to_scene_linear_v3(rgba, colorspace);

	linearrgb_to_srgb_v3_v3(rgba, rgba);

	CLAMP(rgba[0], 0.0f, 1.0f);
	CLAMP(rgba[1], 0.0f, 1.0f);
	CLAMP(rgba[2], 0.0f, 1.0f);
	CLAMP(rgba[3], 0.0f, 1.0f);
}

<<<<<<< HEAD
/* 3D Paint */

static void imapaint_project(Object *ob, float model[4][4], float proj[4][4], const float co[3], float pco[4])
{
	copy_v3_v3(pco, co);
	pco[3] = 1.0f;

	mul_m4_v3(ob->obmat, pco);
	mul_m4_v3(model, pco);
	mul_m4_v4(proj, pco);
}

static void imapaint_tri_weights(Object *ob,
                                 const float v1[3], const float v2[3], const float v3[3],
                                 const float co[2], float w[3])
{
	float pv1[4], pv2[4], pv3[4], h[3], divw;
	float model[4][4], proj[4][4], wmat[3][3], invwmat[3][3];
	GLint view[4];

	/* compute barycentric coordinates */

	/* get the needed opengl matrices */
	gpuGetViewport(view);
	gpuGetMatrix(GL_MODELVIEW_MATRIX,  (float *)model);
	gpuGetMatrix(GL_PROJECTION_MATRIX, (float *)proj);
	view[0] = view[1] = 0;

	/* project the verts */
	imapaint_project(ob, model, proj, v1, pv1);
	imapaint_project(ob, model, proj, v2, pv2);
	imapaint_project(ob, model, proj, v3, pv3);

	/* do inverse view mapping, see gluProject man page */
	h[0] = (co[0] - view[0]) * 2.0f / view[2] - 1;
	h[1] = (co[1] - view[1]) * 2.0f / view[3] - 1;
	h[2] = 1.0f;

	/* solve for (w1,w2,w3)/perspdiv in:
	 * h * perspdiv = Project * Model * (w1 * v1 + w2 * v2 + w3 * v3) */

	wmat[0][0] = pv1[0];  wmat[1][0] = pv2[0];  wmat[2][0] = pv3[0];
	wmat[0][1] = pv1[1];  wmat[1][1] = pv2[1];  wmat[2][1] = pv3[1];
	wmat[0][2] = pv1[3];  wmat[1][2] = pv2[3];  wmat[2][2] = pv3[3];

	invert_m3_m3(invwmat, wmat);
	mul_m3_v3(invwmat, h);

	copy_v3_v3(w, h);

	/* w is still divided by perspdiv, make it sum to one */
	divw = w[0] + w[1] + w[2];
	if (divw != 0.0f) {
		mul_v3_fl(w, 1.0f / divw);
	}
}

/* compute uv coordinates of mouse in face */
void imapaint_pick_uv(Scene *scene, Object *ob, unsigned int faceindex, const int xy[2], float uv[2])
{
	DerivedMesh *dm = mesh_get_derived_final(scene, ob, CD_MASK_BAREMESH);
	MTFace *tface = dm->getTessFaceDataArray(dm, CD_MTFACE), *tf;
	int numfaces = dm->getNumTessFaces(dm), a, findex;
	float p[2], w[3], absw, minabsw;
	MFace mf;
	MVert mv[4];

	/* double lookup */
	const int *index_mf_to_mpoly = dm->getTessFaceDataArray(dm, CD_ORIGINDEX);
	const int *index_mp_to_orig  = dm->getPolyDataArray(dm, CD_ORIGINDEX);
	if (index_mf_to_mpoly == NULL) {
		index_mp_to_orig = NULL;
	}

	minabsw = 1e10;
	uv[0] = uv[1] = 0.0;

	/* test all faces in the derivedmesh with the original index of the picked face */
	for (a = 0; a < numfaces; a++) {
		findex = index_mf_to_mpoly ? DM_origindex_mface_mpoly(index_mf_to_mpoly, index_mp_to_orig, a) : a;

		if (findex == faceindex) {
			dm->getTessFace(dm, a, &mf);

			dm->getVert(dm, mf.v1, &mv[0]);
			dm->getVert(dm, mf.v2, &mv[1]);
			dm->getVert(dm, mf.v3, &mv[2]);
			if (mf.v4)
				dm->getVert(dm, mf.v4, &mv[3]);

			tf = &tface[a];

			p[0] = xy[0];
			p[1] = xy[1];

			if (mf.v4) {
				/* the triangle with the largest absolute values is the one
				 * with the most negative weights */
				imapaint_tri_weights(ob, mv[0].co, mv[1].co, mv[3].co, p, w);
				absw = fabsf(w[0]) + fabsf(w[1]) + fabsf(w[2]);
				if (absw < minabsw) {
					uv[0] = tf->uv[0][0] * w[0] + tf->uv[1][0] * w[1] + tf->uv[3][0] * w[2];
					uv[1] = tf->uv[0][1] * w[0] + tf->uv[1][1] * w[1] + tf->uv[3][1] * w[2];
					minabsw = absw;
				}

				imapaint_tri_weights(ob, mv[1].co, mv[2].co, mv[3].co, p, w);
				absw = fabsf(w[0]) + fabsf(w[1]) + fabsf(w[2]);
				if (absw < minabsw) {
					uv[0] = tf->uv[1][0] * w[0] + tf->uv[2][0] * w[1] + tf->uv[3][0] * w[2];
					uv[1] = tf->uv[1][1] * w[0] + tf->uv[2][1] * w[1] + tf->uv[3][1] * w[2];
					minabsw = absw;
				}
			}
			else {
				imapaint_tri_weights(ob, mv[0].co, mv[1].co, mv[2].co, p, w);
				absw = fabsf(w[0]) + fabsf(w[1]) + fabsf(w[2]);
				if (absw < minabsw) {
					uv[0] = tf->uv[0][0] * w[0] + tf->uv[1][0] * w[1] + tf->uv[2][0] * w[2];
					uv[1] = tf->uv[0][1] * w[0] + tf->uv[1][1] * w[1] + tf->uv[2][1] * w[2];
					minabsw = absw;
				}
			}
		}
	}

	dm->release(dm);
}

/* returns 0 if not found, otherwise 1 */
int imapaint_pick_face(ViewContext *vc, const int mval[2], unsigned int *index, unsigned int totface)
{
	if (totface == 0)
		return 0;

	/* sample only on the exact position */
	*index = view3d_sample_backbuf(vc, mval[0], mval[1]);

	if ((*index) == 0 || (*index) > (unsigned int)totface) {
		return 0;
	}

	(*index)--;
	
	return 1;
}

=======
>>>>>>> 146a1c77
/* Uses symm to selectively flip any axis of a coordinate. */
void flip_v3_v3(float out[3], const float in[3], const char symm)
{
	if (symm & PAINT_SYMM_X)
		out[0] = -in[0];
	else
		out[0] = in[0];
	if (symm & PAINT_SYMM_Y)
		out[1] = -in[1];
	else
		out[1] = in[1];
	if (symm & PAINT_SYMM_Z)
		out[2] = -in[2];
	else
		out[2] = in[2];
}

/* used for both 3d view and image window */
void paint_sample_color(const bContext *C, ARegion *ar, int x, int y)    /* frontbuf */
{
	Brush *br = BKE_paint_brush(BKE_paint_get_active_from_context(C));
	unsigned int col;
	const char *cp;

	CLAMP(x, 0, ar->winx);
	CLAMP(y, 0, ar->winy);
	
#if !defined(GLEW_ES_ONLY) // XXX jwilkins: ES can only read from COLOR_ATTACHMENT0
	glReadBuffer(GL_FRONT);
#endif
	glReadPixels(x + ar->winrct.xmin, y + ar->winrct.ymin, 1, 1, GL_RGBA, GL_UNSIGNED_BYTE, &col);
#if !defined(GLEW_ES_ONLY)
	glReadBuffer(GL_BACK);
#endif

	cp = (char *)&col;
	
	if (br) {
		br->rgb[0] = cp[0] / 255.0f;
		br->rgb[1] = cp[1] / 255.0f;
		br->rgb[2] = cp[2] / 255.0f;
	}
}

static int brush_curve_preset_exec(bContext *C, wmOperator *op)
{
	Brush *br = BKE_paint_brush(BKE_paint_get_active_from_context(C));

	if (br) {
		Scene *scene = CTX_data_scene(C);
		BKE_brush_curve_preset(br, RNA_enum_get(op->ptr, "shape"));
		BKE_paint_invalidate_cursor_overlay(scene, br->curve);
	}

	return OPERATOR_FINISHED;
}

static int brush_curve_preset_poll(bContext *C)
{
	Brush *br = BKE_paint_brush(BKE_paint_get_active_from_context(C));

	return br && br->curve;
}

void BRUSH_OT_curve_preset(wmOperatorType *ot)
{
	PropertyRNA *prop;
	static EnumPropertyItem prop_shape_items[] = {
		{CURVE_PRESET_SHARP, "SHARP", 0, "Sharp", ""},
		{CURVE_PRESET_SMOOTH, "SMOOTH", 0, "Smooth", ""},
		{CURVE_PRESET_MAX, "MAX", 0, "Max", ""},
		{CURVE_PRESET_LINE, "LINE", 0, "Line", ""},
		{CURVE_PRESET_ROUND, "ROUND", 0, "Round", ""},
		{CURVE_PRESET_ROOT, "ROOT", 0, "Root", ""},
		{0, NULL, 0, NULL, NULL}};

	ot->name = "Preset";
	ot->description = "Set brush shape";
	ot->idname = "BRUSH_OT_curve_preset";

	ot->exec = brush_curve_preset_exec;
	ot->poll = brush_curve_preset_poll;

	prop = RNA_def_enum(ot->srna, "shape", prop_shape_items, CURVE_PRESET_SMOOTH, "Mode", "");
	RNA_def_property_translation_context(prop, BLF_I18NCONTEXT_ID_CURVE); /* Abusing id_curve :/ */
}


/* face-select ops */
static int paint_select_linked_exec(bContext *C, wmOperator *UNUSED(op))
{
	paintface_select_linked(C, CTX_data_active_object(C), NULL, true);
	ED_region_tag_redraw(CTX_wm_region(C));
	return OPERATOR_FINISHED;
}

void PAINT_OT_face_select_linked(wmOperatorType *ot)
{
	ot->name = "Select Linked";
	ot->description = "Select linked faces";
	ot->idname = "PAINT_OT_face_select_linked";

	ot->exec = paint_select_linked_exec;
	ot->poll = facemask_paint_poll;

	ot->flag = OPTYPE_REGISTER | OPTYPE_UNDO;
}

static int paint_select_linked_pick_invoke(bContext *C, wmOperator *op, const wmEvent *event)
{
	const bool select = !RNA_boolean_get(op->ptr, "deselect");
	view3d_operator_needs_opengl(C);
	paintface_select_linked(C, CTX_data_active_object(C), event->mval, select);
	ED_region_tag_redraw(CTX_wm_region(C));
	return OPERATOR_FINISHED;
}

void PAINT_OT_face_select_linked_pick(wmOperatorType *ot)
{
	ot->name = "Select Linked Pick";
	ot->description = "Select linked faces under the cursor";
	ot->idname = "PAINT_OT_face_select_linked_pick";

	ot->invoke = paint_select_linked_pick_invoke;
	ot->poll = facemask_paint_poll;

	ot->flag = OPTYPE_REGISTER | OPTYPE_UNDO;

	RNA_def_boolean(ot->srna, "deselect", 0, "Deselect", "Deselect rather than select items");
}


static int face_select_all_exec(bContext *C, wmOperator *op)
{
	Object *ob = CTX_data_active_object(C);
	paintface_deselect_all_visible(ob, RNA_enum_get(op->ptr, "action"), true);
	ED_region_tag_redraw(CTX_wm_region(C));
	return OPERATOR_FINISHED;
}


void PAINT_OT_face_select_all(wmOperatorType *ot)
{
	ot->name = "(De)select All";
	ot->description = "Change selection for all faces";
	ot->idname = "PAINT_OT_face_select_all";

	ot->exec = face_select_all_exec;
	ot->poll = facemask_paint_poll;

	ot->flag = OPTYPE_REGISTER | OPTYPE_UNDO;

	WM_operator_properties_select_all(ot);
}


static int vert_select_all_exec(bContext *C, wmOperator *op)
{
	Object *ob = CTX_data_active_object(C);
	paintvert_deselect_all_visible(ob, RNA_enum_get(op->ptr, "action"), true);
	ED_region_tag_redraw(CTX_wm_region(C));
	return OPERATOR_FINISHED;
}


void PAINT_OT_vert_select_all(wmOperatorType *ot)
{
	ot->name = "(De)select All";
	ot->description = "Change selection for all vertices";
	ot->idname = "PAINT_OT_vert_select_all";

	ot->exec = vert_select_all_exec;
	ot->poll = vert_paint_poll;

	ot->flag = OPTYPE_REGISTER | OPTYPE_UNDO;

	WM_operator_properties_select_all(ot);
}


static int vert_select_ungrouped_exec(bContext *C, wmOperator *op)
{
	Object *ob = CTX_data_active_object(C);
	Mesh *me = ob->data;

	if (BLI_listbase_is_empty(&ob->defbase) || (me->dvert == NULL)) {
		BKE_report(op->reports, RPT_ERROR, "No weights/vertex groups on object");
		return OPERATOR_CANCELLED;
	}

	paintvert_select_ungrouped(ob, RNA_boolean_get(op->ptr, "extend"), true);
	ED_region_tag_redraw(CTX_wm_region(C));
	return OPERATOR_FINISHED;
}

void PAINT_OT_vert_select_ungrouped(wmOperatorType *ot)
{
	/* identifiers */
	ot->name = "Select Ungrouped";
	ot->idname = "PAINT_OT_vert_select_ungrouped";
	ot->description = "Select vertices without a group";

	/* api callbacks */
	ot->exec = vert_select_ungrouped_exec;
	ot->poll = vert_paint_poll;

	/* flags */
	ot->flag = OPTYPE_REGISTER | OPTYPE_UNDO;

	RNA_def_boolean(ot->srna, "extend", false, "Extend", "Extend the selection");
}

static int face_select_hide_exec(bContext *C, wmOperator *op)
{
	const bool unselected = RNA_boolean_get(op->ptr, "unselected");
	Object *ob = CTX_data_active_object(C);
	paintface_hide(ob, unselected);
	ED_region_tag_redraw(CTX_wm_region(C));
	return OPERATOR_FINISHED;
}

void PAINT_OT_face_select_hide(wmOperatorType *ot)
{
	ot->name = "Face Select Hide";
	ot->description = "Hide selected faces";
	ot->idname = "PAINT_OT_face_select_hide";

	ot->exec = face_select_hide_exec;
	ot->poll = facemask_paint_poll;

	ot->flag = OPTYPE_REGISTER | OPTYPE_UNDO;

	RNA_def_boolean(ot->srna, "unselected", 0, "Unselected", "Hide unselected rather than selected objects");
}

static int face_select_reveal_exec(bContext *C, wmOperator *UNUSED(op))
{
	Object *ob = CTX_data_active_object(C);
	paintface_reveal(ob);
	ED_region_tag_redraw(CTX_wm_region(C));
	return OPERATOR_FINISHED;
}

void PAINT_OT_face_select_reveal(wmOperatorType *ot)
{
	ot->name = "Face Select Reveal";
	ot->description = "Reveal hidden faces";
	ot->idname = "PAINT_OT_face_select_reveal";

	ot->exec = face_select_reveal_exec;
	ot->poll = facemask_paint_poll;

	ot->flag = OPTYPE_REGISTER | OPTYPE_UNDO;

	RNA_def_boolean(ot->srna, "unselected", 0, "Unselected", "Hide unselected rather than selected objects");
}<|MERGE_RESOLUTION|>--- conflicted
+++ resolved
@@ -58,12 +58,10 @@
 
 #include "BIF_glutil.h"
 
-<<<<<<< HEAD
 #include "GPU_matrix.h"
-=======
+
 #include "IMB_colormanagement.h"
 #include "IMB_imbuf_types.h"
->>>>>>> 146a1c77
 
 #include "RE_shader_ext.h"
 #include "RE_render_ext.h"
@@ -211,156 +209,6 @@
 	CLAMP(rgba[3], 0.0f, 1.0f);
 }
 
-<<<<<<< HEAD
-/* 3D Paint */
-
-static void imapaint_project(Object *ob, float model[4][4], float proj[4][4], const float co[3], float pco[4])
-{
-	copy_v3_v3(pco, co);
-	pco[3] = 1.0f;
-
-	mul_m4_v3(ob->obmat, pco);
-	mul_m4_v3(model, pco);
-	mul_m4_v4(proj, pco);
-}
-
-static void imapaint_tri_weights(Object *ob,
-                                 const float v1[3], const float v2[3], const float v3[3],
-                                 const float co[2], float w[3])
-{
-	float pv1[4], pv2[4], pv3[4], h[3], divw;
-	float model[4][4], proj[4][4], wmat[3][3], invwmat[3][3];
-	GLint view[4];
-
-	/* compute barycentric coordinates */
-
-	/* get the needed opengl matrices */
-	gpuGetViewport(view);
-	gpuGetMatrix(GL_MODELVIEW_MATRIX,  (float *)model);
-	gpuGetMatrix(GL_PROJECTION_MATRIX, (float *)proj);
-	view[0] = view[1] = 0;
-
-	/* project the verts */
-	imapaint_project(ob, model, proj, v1, pv1);
-	imapaint_project(ob, model, proj, v2, pv2);
-	imapaint_project(ob, model, proj, v3, pv3);
-
-	/* do inverse view mapping, see gluProject man page */
-	h[0] = (co[0] - view[0]) * 2.0f / view[2] - 1;
-	h[1] = (co[1] - view[1]) * 2.0f / view[3] - 1;
-	h[2] = 1.0f;
-
-	/* solve for (w1,w2,w3)/perspdiv in:
-	 * h * perspdiv = Project * Model * (w1 * v1 + w2 * v2 + w3 * v3) */
-
-	wmat[0][0] = pv1[0];  wmat[1][0] = pv2[0];  wmat[2][0] = pv3[0];
-	wmat[0][1] = pv1[1];  wmat[1][1] = pv2[1];  wmat[2][1] = pv3[1];
-	wmat[0][2] = pv1[3];  wmat[1][2] = pv2[3];  wmat[2][2] = pv3[3];
-
-	invert_m3_m3(invwmat, wmat);
-	mul_m3_v3(invwmat, h);
-
-	copy_v3_v3(w, h);
-
-	/* w is still divided by perspdiv, make it sum to one */
-	divw = w[0] + w[1] + w[2];
-	if (divw != 0.0f) {
-		mul_v3_fl(w, 1.0f / divw);
-	}
-}
-
-/* compute uv coordinates of mouse in face */
-void imapaint_pick_uv(Scene *scene, Object *ob, unsigned int faceindex, const int xy[2], float uv[2])
-{
-	DerivedMesh *dm = mesh_get_derived_final(scene, ob, CD_MASK_BAREMESH);
-	MTFace *tface = dm->getTessFaceDataArray(dm, CD_MTFACE), *tf;
-	int numfaces = dm->getNumTessFaces(dm), a, findex;
-	float p[2], w[3], absw, minabsw;
-	MFace mf;
-	MVert mv[4];
-
-	/* double lookup */
-	const int *index_mf_to_mpoly = dm->getTessFaceDataArray(dm, CD_ORIGINDEX);
-	const int *index_mp_to_orig  = dm->getPolyDataArray(dm, CD_ORIGINDEX);
-	if (index_mf_to_mpoly == NULL) {
-		index_mp_to_orig = NULL;
-	}
-
-	minabsw = 1e10;
-	uv[0] = uv[1] = 0.0;
-
-	/* test all faces in the derivedmesh with the original index of the picked face */
-	for (a = 0; a < numfaces; a++) {
-		findex = index_mf_to_mpoly ? DM_origindex_mface_mpoly(index_mf_to_mpoly, index_mp_to_orig, a) : a;
-
-		if (findex == faceindex) {
-			dm->getTessFace(dm, a, &mf);
-
-			dm->getVert(dm, mf.v1, &mv[0]);
-			dm->getVert(dm, mf.v2, &mv[1]);
-			dm->getVert(dm, mf.v3, &mv[2]);
-			if (mf.v4)
-				dm->getVert(dm, mf.v4, &mv[3]);
-
-			tf = &tface[a];
-
-			p[0] = xy[0];
-			p[1] = xy[1];
-
-			if (mf.v4) {
-				/* the triangle with the largest absolute values is the one
-				 * with the most negative weights */
-				imapaint_tri_weights(ob, mv[0].co, mv[1].co, mv[3].co, p, w);
-				absw = fabsf(w[0]) + fabsf(w[1]) + fabsf(w[2]);
-				if (absw < minabsw) {
-					uv[0] = tf->uv[0][0] * w[0] + tf->uv[1][0] * w[1] + tf->uv[3][0] * w[2];
-					uv[1] = tf->uv[0][1] * w[0] + tf->uv[1][1] * w[1] + tf->uv[3][1] * w[2];
-					minabsw = absw;
-				}
-
-				imapaint_tri_weights(ob, mv[1].co, mv[2].co, mv[3].co, p, w);
-				absw = fabsf(w[0]) + fabsf(w[1]) + fabsf(w[2]);
-				if (absw < minabsw) {
-					uv[0] = tf->uv[1][0] * w[0] + tf->uv[2][0] * w[1] + tf->uv[3][0] * w[2];
-					uv[1] = tf->uv[1][1] * w[0] + tf->uv[2][1] * w[1] + tf->uv[3][1] * w[2];
-					minabsw = absw;
-				}
-			}
-			else {
-				imapaint_tri_weights(ob, mv[0].co, mv[1].co, mv[2].co, p, w);
-				absw = fabsf(w[0]) + fabsf(w[1]) + fabsf(w[2]);
-				if (absw < minabsw) {
-					uv[0] = tf->uv[0][0] * w[0] + tf->uv[1][0] * w[1] + tf->uv[2][0] * w[2];
-					uv[1] = tf->uv[0][1] * w[0] + tf->uv[1][1] * w[1] + tf->uv[2][1] * w[2];
-					minabsw = absw;
-				}
-			}
-		}
-	}
-
-	dm->release(dm);
-}
-
-/* returns 0 if not found, otherwise 1 */
-int imapaint_pick_face(ViewContext *vc, const int mval[2], unsigned int *index, unsigned int totface)
-{
-	if (totface == 0)
-		return 0;
-
-	/* sample only on the exact position */
-	*index = view3d_sample_backbuf(vc, mval[0], mval[1]);
-
-	if ((*index) == 0 || (*index) > (unsigned int)totface) {
-		return 0;
-	}
-
-	(*index)--;
-	
-	return 1;
-}
-
-=======
->>>>>>> 146a1c77
 /* Uses symm to selectively flip any axis of a coordinate. */
 void flip_v3_v3(float out[3], const float in[3], const char symm)
 {
