/*
 * ***** BEGIN GPL LICENSE BLOCK *****
 *
 * This program is free software; you can redistribute it and/or
 * modify it under the terms of the GNU General Public License
 * as published by the Free Software Foundation; either version 2
 * of the License, or (at your option) any later version.
 *
 * This program is distributed in the hope that it will be useful,
 * but WITHOUT ANY WARRANTY; without even the implied warranty of
 * MERCHANTABILITY or FITNESS FOR A PARTICULAR PURPOSE.  See the
 * GNU General Public License for more details.
 *
 * You should have received a copy of the GNU General Public License
 * along with this program; if not, write to the Free Software Foundation,
 * Inc., 51 Franklin Street, Fifth Floor, Boston, MA 02110-1301, USA.
 *
 * The Original Code is Copyright (C) 2001-2002 by NaN Holding BV.
 * All rights reserved.
 *
 * The Original Code is: all of this file.
 *
 * Contributor(s): none yet.
 *
 * ***** END GPL LICENSE BLOCK *****
 */

/** \file blender/editors/sculpt_paint/paint_image_2d.c
 *  \ingroup bke
 */
//#include <math.h>
#include <string.h>

#include "MEM_guardedalloc.h"

#include "DNA_brush_types.h"
#include "DNA_scene_types.h"
#include "DNA_space_types.h"
#include "DNA_object_types.h"

#include "BLI_math.h"

#include "BLI_rect.h"
#include "BLI_math_color_blend.h"
#include "BLI_gsqueue.h"
#include "BLI_bitmap.h"

#include "BKE_context.h"
#include "BKE_depsgraph.h"
#include "BKE_brush.h"
#include "BKE_image.h"
#include "BKE_paint.h"
#include "BKE_report.h"
#include "BKE_texture.h"

#include "ED_screen.h"
#include "ED_sculpt.h"

#include "IMB_imbuf.h"
#include "IMB_imbuf_types.h"
#include "IMB_colormanagement.h"

#include "WM_api.h"
#include "WM_types.h"

#include "UI_view2d.h"

#include "RE_shader_ext.h"

#include "GPU_draw.h"

#include "paint_intern.h"

/* Brush Painting for 2D image editor */

/* Defines and Structs */

typedef struct BrushPainterCache {
	bool use_float;              /* need float imbuf? */
	bool use_color_correction;   /* use color correction for float */
	bool invert;

	bool is_texbrush;
	bool is_maskbrush;

	int lastdiameter;
	float last_tex_rotation;
	float last_mask_rotation;
	float last_pressure;

	ImBuf *ibuf;
	ImBuf *texibuf;
	unsigned short *curve_mask;
	unsigned short *tex_mask;
	unsigned short *tex_mask_old;
	unsigned int tex_mask_old_w;
	unsigned int tex_mask_old_h;
} BrushPainterCache;

typedef struct BrushPainter {
	Scene *scene;
	Brush *brush;

	float lastpaintpos[2];  /* position of last paint op */
	float startpaintpos[2]; /* position of first paint */

	short firsttouch;       /* first paint op */

	struct ImagePool *pool;	/* image pool */
	rctf tex_mapping;		/* texture coordinate mapping */
	rctf mask_mapping;		/* mask texture coordinate mapping */

	BrushPainterCache cache;
} BrushPainter;

typedef struct ImagePaintRegion {
	int destx, desty;
	int srcx, srcy;
	int width, height;
} ImagePaintRegion;

typedef struct ImagePaintState {
	BrushPainter *painter;
	SpaceImage *sima;
	View2D *v2d;
	Scene *scene;
	bScreen *screen;
	struct ImagePool *image_pool;

	Brush *brush;
	short tool, blend;
	Image *image;
	ImBuf *canvas;
	ImBuf *clonecanvas;
	const char *warnpackedfile;
	const char *warnmultifile;

	bool do_masking;

	/* viewport texture paint only, but _not_ project paint */
	Object *ob;
	int faceindex;
	float uv[2];
	int do_facesel;

	bool need_redraw;

	BlurKernel *blurkernel;
} ImagePaintState;


static BrushPainter *brush_painter_2d_new(Scene *scene, Brush *brush, bool invert)
{
	BrushPainter *painter = MEM_callocN(sizeof(BrushPainter), "BrushPainter");

	painter->brush = brush;
	painter->scene = scene;
	painter->firsttouch = 1;
	painter->cache.lastdiameter = -1; /* force ibuf create in refresh */
	painter->cache.invert = invert;

	return painter;
}


static void brush_painter_2d_require_imbuf(BrushPainter *painter, bool use_float, bool use_color_correction)
{
	Brush *brush = painter->brush;

	if ((painter->cache.use_float != use_float)) {
		if (painter->cache.ibuf) IMB_freeImBuf(painter->cache.ibuf);
		if (painter->cache.curve_mask) MEM_freeN(painter->cache.curve_mask);
		if (painter->cache.tex_mask) MEM_freeN(painter->cache.tex_mask);
		if (painter->cache.tex_mask_old) MEM_freeN(painter->cache.tex_mask_old);
		painter->cache.ibuf = NULL;
		painter->cache.curve_mask = NULL;
		painter->cache.tex_mask = NULL;
		painter->cache.lastdiameter = -1; /* force ibuf create in refresh */
	}

	painter->cache.use_float = use_float;
	painter->cache.use_color_correction = use_float && use_color_correction;
	painter->cache.is_texbrush = (brush->mtex.tex && brush->imagepaint_tool == PAINT_TOOL_DRAW) ? true : false;
	painter->cache.is_maskbrush = (brush->mask_mtex.tex) ? true : false;
}

static void brush_painter_2d_free(BrushPainter *painter)
{
	if (painter->cache.ibuf) IMB_freeImBuf(painter->cache.ibuf);
	if (painter->cache.texibuf) IMB_freeImBuf(painter->cache.texibuf);
	if (painter->cache.curve_mask) MEM_freeN(painter->cache.curve_mask);
	if (painter->cache.tex_mask) MEM_freeN(painter->cache.tex_mask);
	if (painter->cache.tex_mask_old) MEM_freeN(painter->cache.tex_mask_old);
	MEM_freeN(painter);
}

static void brush_imbuf_tex_co(rctf *mapping, int x, int y, float texco[3])
{
	texco[0] = mapping->xmin + x * mapping->xmax;
	texco[1] = mapping->ymin + y * mapping->ymax;
	texco[2] = 0.0f;
}

/* create a mask with the mask texture */
static unsigned short *brush_painter_mask_ibuf_new(BrushPainter *painter, int size)
{
	Scene *scene = painter->scene;
	Brush *brush = painter->brush;
	rctf mask_mapping = painter->mask_mapping;
	struct ImagePool *pool = painter->pool;

	float texco[3];
	unsigned short *mask, *m;
	int x, y, thread = 0;

	mask = MEM_mallocN(sizeof(unsigned short) * size * size, "brush_painter_mask");
	m = mask;

	for (y = 0; y < size; y++) {
		for (x = 0; x < size; x++, m++) {
			float res;
			brush_imbuf_tex_co(&mask_mapping, x, y, texco);
			res = BKE_brush_sample_masktex(scene, brush, texco, thread, pool);
			*m = (unsigned short)(65535.0f * res);
		}
	}

	return mask;
}

/* update rectangular section of the brush image */
static void brush_painter_mask_imbuf_update(BrushPainter *painter, unsigned short *tex_mask_old,
									   int origx, int origy, int w, int h, int xt, int yt, int diameter)
{
	Scene *scene = painter->scene;
	Brush *brush = painter->brush;
	rctf tex_mapping = painter->mask_mapping;
	struct ImagePool *pool = painter->pool;
	unsigned short res;

	bool use_texture_old = (tex_mask_old != NULL);

	int x, y, thread = 0;

	unsigned short *tex_mask = painter->cache.tex_mask;
	unsigned short *tex_mask_cur = painter->cache.tex_mask_old;

	/* fill pixels */
	for (y = origy; y < h; y++) {
		for (x = origx; x < w; x++) {
			/* sample texture */
			float texco[3];

			/* handle byte pixel */
			unsigned short *b = tex_mask + (y * diameter + x);
			unsigned short *t = tex_mask_cur + (y * diameter + x);

			if (!use_texture_old) {
				brush_imbuf_tex_co(&tex_mapping, x, y, texco);
				res = (unsigned short)(65535.0f * BKE_brush_sample_masktex(scene, brush, texco, thread, pool));
			}

			/* read from old texture buffer */
			if (use_texture_old) {
				res = *(tex_mask_old + ((y - origy + yt) * painter->cache.tex_mask_old_w + (x - origx + xt)));
			}

			/* write to new texture mask */
			*t = res;
			/* write to mask image buffer */
			*b = res;
		}
	}
}


/* update the brush mask image by trying to reuse the cached texture result. this
 * can be considerably faster for brushes that change size due to pressure or
 * textures that stick to the surface where only part of the pixels are new */
static void brush_painter_mask_imbuf_partial_update(BrushPainter *painter, const float pos[2], int diameter)
{
	BrushPainterCache *cache = &painter->cache;
	unsigned short *tex_mask_old;
	int destx, desty, srcx, srcy, w, h, x1, y1, x2, y2;

	/* create brush image buffer if it didn't exist yet */
	if (!cache->tex_mask)
		cache->tex_mask = MEM_mallocN(sizeof(unsigned short) * diameter * diameter, "brush_painter_mask");

	/* create new texture image buffer with coordinates relative to old */
	tex_mask_old = cache->tex_mask_old;
	cache->tex_mask_old = MEM_mallocN(sizeof(unsigned short) * diameter * diameter, "brush_painter_mask");

	if (tex_mask_old) {
		ImBuf maskibuf;
		ImBuf maskibuf_old;
		maskibuf.x = maskibuf.y = diameter;
		maskibuf_old.x = cache->tex_mask_old_w;
		maskibuf_old.y = cache->tex_mask_old_h;

		srcx = srcy = 0;
		destx = (int)painter->lastpaintpos[0] - (int)pos[0];
		desty = (int)painter->lastpaintpos[1] - (int)pos[1];
		w = cache->tex_mask_old_w;
		h = cache->tex_mask_old_h;

		/* hack, use temporary rects so that clipping works */
		IMB_rectclip(&maskibuf, &maskibuf_old, &destx, &desty, &srcx, &srcy, &w, &h);
	}
	else {
		srcx = srcy = 0;
		destx = desty = 0;
		w = h = 0;
	}

	x1 = destx;
	y1 = desty;
	x2 = min_ii(destx + w, diameter);
	y2 = min_ii(desty + h, diameter);

	/* blend existing texture in new position */
	if ((x1 < x2) && (y1 < y2))
		brush_painter_mask_imbuf_update(painter, tex_mask_old, x1, y1, x2, y2, srcx, srcy, diameter);

	if (tex_mask_old)
		MEM_freeN(tex_mask_old);

	/* sample texture in new areas */
	if ((0 < x1) && (0 < diameter))
		brush_painter_mask_imbuf_update(painter, NULL, 0, 0, x1, diameter, 0, 0, diameter);
	if ((x2 < diameter) && (0 < diameter))
		brush_painter_mask_imbuf_update(painter, NULL, x2, 0, diameter, diameter, 0, 0, diameter);
	if ((x1 < x2) && (0 < y1))
		brush_painter_mask_imbuf_update(painter, NULL, x1, 0, x2, y1, 0, 0, diameter);
	if ((x1 < x2) && (y2 < diameter))
		brush_painter_mask_imbuf_update(painter, NULL, x1, y2, x2, diameter, 0, 0, diameter);

	/* through with sampling, now update sizes */
	cache->tex_mask_old_w = diameter;
	cache->tex_mask_old_h = diameter;
}

/* create a mask with the falloff strength */
static unsigned short *brush_painter_curve_mask_new(BrushPainter *painter, int diameter, float radius)
{
	Brush *brush = painter->brush;

	int xoff = -diameter * 0.5f + 0.5f;
	int yoff = -diameter * 0.5f + 0.5f;

	unsigned short *mask, *m;
	int x, y;

	mask = MEM_mallocN(sizeof(unsigned short) * diameter * diameter, "brush_painter_mask");
	m = mask;

	for (y = 0; y < diameter; y++) {
		for (x = 0; x < diameter; x++, m++) {
			float xy[2] = {x + xoff, y + yoff};
			float len = len_v2(xy);

			*m = (unsigned short)(65535.0f * BKE_brush_curve_strength_clamp(brush, len, radius));
		}
	}

	return mask;
}


/* create imbuf with brush color */
static ImBuf *brush_painter_imbuf_new(BrushPainter *painter, int size, float pressure, float distance)
{
	Scene *scene = painter->scene;
	Brush *brush = painter->brush;

	const char *display_device = scene->display_settings.display_device;
	struct ColorManagedDisplay *display = IMB_colormanagement_display_get_named(display_device);

	rctf tex_mapping = painter->tex_mapping;
	struct ImagePool *pool = painter->pool;

	bool use_color_correction = painter->cache.use_color_correction;
	bool use_float = painter->cache.use_float;
	bool is_texbrush = painter->cache.is_texbrush;

	int x, y, thread = 0;
	float brush_rgb[3];

	/* allocate image buffer */
	ImBuf *ibuf = IMB_allocImBuf(size, size, 32, (use_float) ? IB_rectfloat : IB_rect);

	/* get brush color */
	if (brush->imagepaint_tool == PAINT_TOOL_DRAW) {
		paint_brush_color_get(brush, use_color_correction, painter->cache.invert, distance, pressure, brush_rgb, display);
	}
	else {
		brush_rgb[0] = 1.0f;
		brush_rgb[1] = 1.0f;
		brush_rgb[2] = 1.0f;
	}

	/* fill image buffer */
	for (y = 0; y < size; y++) {
		for (x = 0; x < size; x++) {
			/* sample texture and multiply with brush color */
			float texco[3], rgba[4];

			if (is_texbrush) {
				brush_imbuf_tex_co(&tex_mapping, x, y, texco);
				BKE_brush_sample_tex_3D(scene, brush, texco, rgba, thread, pool);
				/* TODO(sergey): Support texture paint color space. */
				if (!use_float) {
					IMB_colormanagement_scene_linear_to_display_v3(rgba, display);
				}
				mul_v3_v3(rgba, brush_rgb);
			}
			else {
				copy_v3_v3(rgba, brush_rgb);
				rgba[3] = 1.0f;
			}

			if (use_float) {
				/* write to float pixel */
				float *dstf = ibuf->rect_float + (y * size + x) * 4;
				mul_v3_v3fl(dstf, rgba, rgba[3]); /* premultiply */
				dstf[3] = rgba[3];
			}
			else {
				/* write to byte pixel */
				unsigned char *dst = (unsigned char *)ibuf->rect + (y * size + x) * 4;

				rgb_float_to_uchar(dst, rgba);
				dst[3] = FTOCHAR(rgba[3]);
			}
		}
	}

	return ibuf;
}

/* update rectangular section of the brush image */
static void brush_painter_imbuf_update(BrushPainter *painter, ImBuf *oldtexibuf,
                                       int origx, int origy, int w, int h, int xt, int yt)
{
	Scene *scene = painter->scene;
	Brush *brush = painter->brush;

	const char *display_device = scene->display_settings.display_device;
	struct ColorManagedDisplay *display = IMB_colormanagement_display_get_named(display_device);

	rctf tex_mapping = painter->tex_mapping;
	struct ImagePool *pool = painter->pool;

	bool use_color_correction = painter->cache.use_color_correction;
	bool use_float = painter->cache.use_float;
	bool is_texbrush = painter->cache.is_texbrush;
	bool use_texture_old = (oldtexibuf != NULL);

	int x, y, thread = 0;
	float brush_rgb[3];

	ImBuf *ibuf = painter->cache.ibuf;
	ImBuf *texibuf = painter->cache.texibuf;

	/* get brush color */
	if (brush->imagepaint_tool == PAINT_TOOL_DRAW) {
		paint_brush_color_get(brush, use_color_correction, painter->cache.invert, 0.0, 1.0, brush_rgb, display);
	}
	else {
		brush_rgb[0] = 1.0f;
		brush_rgb[1] = 1.0f;
		brush_rgb[2] = 1.0f;
	}

	/* fill pixels */
	for (y = origy; y < h; y++) {
		for (x = origx; x < w; x++) {
			/* sample texture and multiply with brush color */
			float texco[3], rgba[4];

			if (!use_texture_old) {
				if (is_texbrush) {
					brush_imbuf_tex_co(&tex_mapping, x, y, texco);
					BKE_brush_sample_tex_3D(scene, brush, texco, rgba, thread, pool);
					/* TODO(sergey): Support texture paint color space. */
					if (!use_float) {
						IMB_colormanagement_scene_linear_to_display_v3(rgba, display);
					}
					mul_v3_v3(rgba, brush_rgb);
				}
				else {
					copy_v3_v3(rgba, brush_rgb);
					rgba[3] = 1.0f;
				}
			}

			if (use_float) {
				/* handle float pixel */
				float *bf = ibuf->rect_float + (y * ibuf->x + x) * 4;
				float *tf = texibuf->rect_float + (y * texibuf->x + x) * 4;

				/* read from old texture buffer */
				if (use_texture_old) {
					const float *otf = oldtexibuf->rect_float + ((y - origy + yt) * oldtexibuf->x + (x - origx + xt)) * 4;
					copy_v4_v4(rgba, otf);
				}

				/* write to new texture buffer */
				copy_v4_v4(tf, rgba);

				/* output premultiplied float image, mf was already premultiplied */
				mul_v3_v3fl(bf, rgba, rgba[3]);
				bf[3] = rgba[3];
			}
			else {
				unsigned char crgba[4];

				/* handle byte pixel */
				unsigned char *b = (unsigned char *)ibuf->rect + (y * ibuf->x + x) * 4;
				unsigned char *t = (unsigned char *)texibuf->rect + (y * texibuf->x + x) * 4;

				/* read from old texture buffer */
				if (use_texture_old) {
					unsigned char *ot = (unsigned char *)oldtexibuf->rect + ((y - origy + yt) * oldtexibuf->x + (x - origx + xt)) * 4;
					crgba[0] = ot[0];
					crgba[1] = ot[1];
					crgba[2] = ot[2];
					crgba[3] = ot[3];
				}
				else
					rgba_float_to_uchar(crgba, rgba);

				/* write to new texture buffer */
				t[0] = crgba[0];
				t[1] = crgba[1];
				t[2] = crgba[2];
				t[3] = crgba[3];

				/* write to brush image buffer */
				b[0] = crgba[0];
				b[1] = crgba[1];
				b[2] = crgba[2];
				b[3] = crgba[3];
			}
		}
	}
}

/* update the brush image by trying to reuse the cached texture result. this
 * can be considerably faster for brushes that change size due to pressure or
 * textures that stick to the surface where only part of the pixels are new */
static void brush_painter_imbuf_partial_update(BrushPainter *painter, const float pos[2], int diameter)
{
	BrushPainterCache *cache = &painter->cache;
	ImBuf *oldtexibuf, *ibuf;
	int imbflag, destx, desty, srcx, srcy, w, h, x1, y1, x2, y2;

	/* create brush image buffer if it didn't exist yet */
	imbflag = (cache->use_float) ? IB_rectfloat : IB_rect;
	if (!cache->ibuf)
		cache->ibuf = IMB_allocImBuf(diameter, diameter, 32, imbflag);
	ibuf = cache->ibuf;

	/* create new texture image buffer with coordinates relative to old */
	oldtexibuf = cache->texibuf;
	cache->texibuf = IMB_allocImBuf(diameter, diameter, 32, imbflag);

	if (oldtexibuf) {
		srcx = srcy = 0;
		destx = (int)painter->lastpaintpos[0] - (int)pos[0];
		desty = (int)painter->lastpaintpos[1] - (int)pos[1];
		w = oldtexibuf->x;
		h = oldtexibuf->y;

		IMB_rectclip(cache->texibuf, oldtexibuf, &destx, &desty, &srcx, &srcy, &w, &h);
	}
	else {
		srcx = srcy = 0;
		destx = desty = 0;
		w = h = 0;
	}
<<<<<<< HEAD

	x1 = destx;
	y1 = desty;
=======
	
	x1 = min_ii(destx, ibuf->x);
	y1 = min_ii(desty, ibuf->y);
>>>>>>> f6226916
	x2 = min_ii(destx + w, ibuf->x);
	y2 = min_ii(desty + h, ibuf->y);

	/* blend existing texture in new position */
	if ((x1 < x2) && (y1 < y2))
		brush_painter_imbuf_update(painter, oldtexibuf, x1, y1, x2, y2, srcx, srcy);

	if (oldtexibuf)
		IMB_freeImBuf(oldtexibuf);

	/* sample texture in new areas */
	if ((0 < x1) && (0 < ibuf->y))
		brush_painter_imbuf_update(painter, NULL, 0, 0, x1, ibuf->y, 0, 0);
	if ((x2 < ibuf->x) && (0 < ibuf->y))
		brush_painter_imbuf_update(painter, NULL, x2, 0, ibuf->x, ibuf->y, 0, 0);
	if ((x1 < x2) && (0 < y1))
		brush_painter_imbuf_update(painter, NULL, x1, 0, x2, y1, 0, 0);
	if ((x1 < x2) && (y2 < ibuf->y))
		brush_painter_imbuf_update(painter, NULL, x1, y2, x2, ibuf->y, 0, 0);
}

static void brush_painter_2d_tex_mapping(ImagePaintState *s, int diameter, const float startpos[2], const float pos[2], const float mouse[2], int mapmode, rctf *mapping)
{
	float invw = 1.0f / (float)s->canvas->x;
	float invh = 1.0f / (float)s->canvas->y;
	int xmin, ymin, xmax, ymax;
	int ipos[2];

	/* find start coordinate of brush in canvas */
	ipos[0] = (int)floorf((pos[0] - diameter / 2) + 1.0f);
	ipos[1] = (int)floorf((pos[1] - diameter / 2) + 1.0f);

	if (mapmode == MTEX_MAP_MODE_STENCIL) {
		/* map from view coordinates of brush to region coordinates */
		UI_view2d_view_to_region(s->v2d, ipos[0] * invw, ipos[1] * invh, &xmin, &ymin);
		UI_view2d_view_to_region(s->v2d, (ipos[0] + diameter) * invw, (ipos[1] + diameter) * invh, &xmax, &ymax);

		/* output mapping from brush ibuf x/y to region coordinates */
		mapping->xmin = xmin;
		mapping->ymin = ymin;
		mapping->xmax = (xmax - xmin) / (float)diameter;
		mapping->ymax = (ymax - ymin) / (float)diameter;
	}
	else if (mapmode == MTEX_MAP_MODE_3D) {
		/* 3D mapping, just mapping to canvas 0..1  */
		mapping->xmin = 2.0f * (ipos[0] * invw - 0.5f);
		mapping->ymin = 2.0f * (ipos[1] * invh - 0.5f);
		mapping->xmax = 2.0f * invw;
		mapping->ymax = 2.0f * invh;
	}
	else if (ELEM(mapmode, MTEX_MAP_MODE_VIEW, MTEX_MAP_MODE_RANDOM)) {
		/* view mapping */
		mapping->xmin = mouse[0] - diameter * 0.5f + 0.5f;
		mapping->ymin = mouse[1] - diameter * 0.5f + 0.5f;
		mapping->xmax = 1.0f;
		mapping->ymax = 1.0f;
	}
	else /* if (mapmode == MTEX_MAP_MODE_TILED) */ {
		mapping->xmin = (int)(-diameter * 0.5) + (int)pos[0] - (int)startpos[0];
		mapping->ymin = (int)(-diameter * 0.5) + (int)pos[1] - (int)startpos[1];
		mapping->xmax = 1.0f;
		mapping->ymax = 1.0f;
	}
}

static void brush_painter_2d_refresh_cache(ImagePaintState *s, BrushPainter *painter, const float pos[2], const float mouse[2], float pressure, float distance, float size)
{
	const Scene *scene = painter->scene;
	UnifiedPaintSettings *ups = &scene->toolsettings->unified_paint_settings;
	Brush *brush = painter->brush;
	BrushPainterCache *cache = &painter->cache;
	const int diameter = 2 * size;

	bool do_random = false;
	bool do_partial_update = false;
	bool update_color = (brush->flag & BRUSH_USE_GRADIENT) &&
	                    ((ELEM(brush->gradient_stroke_mode, BRUSH_GRADIENT_SPACING_REPEAT, BRUSH_GRADIENT_SPACING_CLAMP))
	                     || (cache->last_pressure != pressure));
	float tex_rotation = -brush->mtex.rot;
	float mask_rotation = -brush->mask_mtex.rot;

	painter->pool = BKE_image_pool_new();

	/* determine how can update based on textures used */
	if (painter->cache.is_texbrush) {
		if (brush->mtex.brush_map_mode == MTEX_MAP_MODE_VIEW) {
			tex_rotation += ups->brush_rotation;
		}
		else if (brush->mtex.brush_map_mode == MTEX_MAP_MODE_RANDOM)
			do_random = true;
		else if (!((brush->flag & BRUSH_ANCHORED) || update_color))
			do_partial_update = true;

		brush_painter_2d_tex_mapping(s, diameter, painter->startpaintpos, pos, mouse,
		                             brush->mtex.brush_map_mode, &painter->tex_mapping);
	}

	if (painter->cache.is_maskbrush) {
		bool renew_maxmask = false;
		bool do_partial_update_mask = false;
		/* invalidate case for all mapping modes */
		if (brush->mask_mtex.brush_map_mode == MTEX_MAP_MODE_VIEW) {
			mask_rotation += ups->brush_rotation;
		}
		else if (brush->mask_mtex.brush_map_mode == MTEX_MAP_MODE_RANDOM) {
			renew_maxmask = true;
		}
		else if (!(brush->flag & BRUSH_ANCHORED)){
			do_partial_update_mask = true;
			renew_maxmask = true;
		}
		/* explicilty disable partial update even if it has been enabled above */
		if (brush->mask_pressure) {
			do_partial_update_mask = false;
			renew_maxmask = true;
		}

		if (diameter != cache->lastdiameter ||
			mask_rotation != cache->last_mask_rotation ||
			renew_maxmask)
		{
			if (cache->tex_mask) {
				MEM_freeN(cache->tex_mask);
				cache->tex_mask = NULL;
			}

			brush_painter_2d_tex_mapping(s, diameter, painter->startpaintpos, pos, mouse,
										 brush->mask_mtex.brush_map_mode, &painter->mask_mapping);

			if (do_partial_update_mask)
				brush_painter_mask_imbuf_partial_update(painter, pos, diameter);
			else
				cache->tex_mask = brush_painter_mask_ibuf_new(painter, diameter);
			cache->last_mask_rotation = mask_rotation;
		}
	}

	/* curve mask can only change if the size changes */
	if (diameter != cache->lastdiameter) {
		if (cache->curve_mask) {
			MEM_freeN(cache->curve_mask);
			cache->curve_mask = NULL;
		}

		cache->curve_mask = brush_painter_curve_mask_new(painter, diameter, size);
	}

	/* detect if we need to recreate image brush buffer */
	if (diameter != cache->lastdiameter ||
		tex_rotation != cache->last_tex_rotation ||
	    do_random ||
	    update_color)
	{
		if (cache->ibuf) {
			IMB_freeImBuf(cache->ibuf);
			cache->ibuf = NULL;
		}

		if (do_partial_update) {
			/* do partial update of texture */
			brush_painter_imbuf_partial_update(painter, pos, diameter);
		}
		else {
			/* create brush from scratch */
			cache->ibuf = brush_painter_imbuf_new(painter, diameter, pressure, distance);
		}

		cache->lastdiameter = diameter;
		cache->last_tex_rotation = tex_rotation;
		cache->last_pressure = pressure;
	}
	else if (do_partial_update) {
		/* do only partial update of texture */
		int dx = (int)painter->lastpaintpos[0] - (int)pos[0];
		int dy = (int)painter->lastpaintpos[1] - (int)pos[1];

		if ((dx != 0) || (dy != 0)) {
			brush_painter_imbuf_partial_update(painter, pos, diameter);
		}
	}

	BKE_image_pool_free(painter->pool);
	painter->pool = NULL;
}

/* keep these functions in sync */
static void paint_2d_ibuf_rgb_get(ImBuf *ibuf, int x, int y, const bool is_torus, float r_rgb[4])
{
	if (is_torus) {
		x %= ibuf->x;
		if (x < 0) x += ibuf->x;
		y %= ibuf->y;
		if (y < 0) y += ibuf->y;
	}

	if (ibuf->rect_float) {
		const float *rrgbf = ibuf->rect_float + (ibuf->x * y + x) * 4;
		copy_v4_v4(r_rgb, rrgbf);
	}
	else {
		unsigned char *rrgb = (unsigned char *)ibuf->rect + (ibuf->x * y + x) * 4;
		straight_uchar_to_premul_float(r_rgb, rrgb);
	}
}
static void paint_2d_ibuf_rgb_set(ImBuf *ibuf, int x, int y, const bool is_torus, const float rgb[4])
{
	if (is_torus) {
		x %= ibuf->x;
		if (x < 0) x += ibuf->x;
		y %= ibuf->y;
		if (y < 0) y += ibuf->y;
	}

	if (ibuf->rect_float) {
		float *rrgbf = ibuf->rect_float + (ibuf->x * y + x) * 4;
		float map_alpha = (rgb[3] == 0.0f) ? rrgbf[3] : rrgbf[3] / rgb[3];

		mul_v3_v3fl(rrgbf, rgb, map_alpha);
	}
	else {
		unsigned char straight[4];
		unsigned char *rrgb = (unsigned char *)ibuf->rect + (ibuf->x * y + x) * 4;

		premul_float_to_straight_uchar(straight, rgb);
		rrgb[0] = straight[0];
		rrgb[1] = straight[1];
		rrgb[2] = straight[2];
	}
}

static float paint_2d_ibuf_add_if(ImBuf *ibuf, unsigned int x, unsigned int y, float *outrgb, short torus, float w)
{
	float inrgb[4];

	// XXX: signed unsigned mismatch
	if ((x >= (unsigned int)(ibuf->x)) || (y >= (unsigned int)(ibuf->y))) {
		if (torus) paint_2d_ibuf_rgb_get(ibuf, x, y, 1, inrgb);
		else return 0;
	}
	else {
		paint_2d_ibuf_rgb_get(ibuf, x, y, 0, inrgb);
	}

	mul_v4_fl(inrgb, w);
	add_v4_v4(outrgb, inrgb);

	return w;
}

static void paint_2d_lift_soften(ImagePaintState *s, ImBuf *ibuf, ImBuf *ibufb, int *pos, const short is_torus)
{
	bool sharpen = (s->painter->cache.invert ^ ((s->brush->flag & BRUSH_DIR_IN) != 0));
	float threshold = s->brush->sharp_threshold;
	int x, y, xi, yi, xo, yo, xk, yk;
	float count;
	int out_off[2], in_off[2], dim[2];
	int diff_pos[2];
	float outrgb[4];
	float rgba[4];
	BlurKernel *kernel = s->blurkernel;

	dim[0] = ibufb->x;
	dim[1] = ibufb->y;
	in_off[0] = pos[0];
	in_off[1] = pos[1];
	out_off[0] = out_off[1] = 0;

	if (!is_torus) {
		IMB_rectclip(ibuf, ibufb, &in_off[0], &in_off[1], &out_off[0],
		             &out_off[1], &dim[0], &dim[1]);

		if ((dim[0] == 0) || (dim[1] == 0))
			return;
	}

	/* find offset inside mask buffers to sample them */
	sub_v2_v2v2_int(diff_pos, out_off, in_off);

	for (y = 0; y < dim[1]; y++) {
		for (x = 0; x < dim[0]; x++) {
			/* get input pixel */
			xi = in_off[0] + x;
			yi = in_off[1] + y;

			count = 0.0;
			paint_2d_ibuf_rgb_get(ibuf, xi, yi, is_torus, rgba);
			zero_v4(outrgb);

			for (yk = 0; yk < kernel->side; yk++) {
				for (xk = 0; xk < kernel->side; xk++) {
					count += paint_2d_ibuf_add_if(ibuf, xi + xk - kernel->pixel_len,
					                               yi + yk - kernel->pixel_len, outrgb, is_torus,
					                               kernel->wdata[xk + yk * kernel->side]);
				}
			}

			if (count > 0.0) {
				mul_v4_fl(outrgb, 1.0f / (float)count);

				if (sharpen) {
					/* subtract blurred image from normal image gives high pass filter */
					sub_v3_v3v3(outrgb, rgba, outrgb);

					/* now rgba_ub contains the edge result, but this should be converted to luminance to avoid
			         * colored speckles appearing in final image, and also to check for threshhold */
					outrgb[0] = outrgb[1] = outrgb[2] = rgb_to_grayscale(outrgb);
					if (fabs(outrgb[0]) > threshold) {
						float mask = BKE_brush_alpha_get(s->scene, s->brush);
						float alpha = rgba[3];
						rgba[3] = outrgb[3] = mask;

						/* add to enhance edges */
						blend_color_add_float(outrgb, rgba, outrgb);
						outrgb[3] = alpha;
					}
					else
						copy_v4_v4(outrgb, rgba);
				}
			}
			else
				copy_v4_v4(outrgb, rgba);
			/* write into brush buffer */
			xo = out_off[0] + x;
			yo = out_off[1] + y;
			paint_2d_ibuf_rgb_set(ibufb, xo, yo, 0, outrgb);
		}
	}
}

static void paint_2d_set_region(ImagePaintRegion *region, int destx, int desty, int srcx, int srcy, int width, int height)
{
	region->destx = destx;
	region->desty = desty;
	region->srcx = srcx;
	region->srcy = srcy;
	region->width = width;
	region->height = height;
}

static int paint_2d_torus_split_region(ImagePaintRegion region[4], ImBuf *dbuf, ImBuf *sbuf)
{
	int destx = region->destx;
	int desty = region->desty;
	int srcx = region->srcx;
	int srcy = region->srcy;
	int width = region->width;
	int height = region->height;
	int origw, origh, w, h, tot = 0;

	/* convert destination and source coordinates to be within image */
	destx = destx % dbuf->x;
	if (destx < 0) destx += dbuf->x;
	desty = desty % dbuf->y;
	if (desty < 0) desty += dbuf->y;
	srcx = srcx % sbuf->x;
	if (srcx < 0) srcx += sbuf->x;
	srcy = srcy % sbuf->y;
	if (srcy < 0) srcy += sbuf->y;

	/* clip width of blending area to destination imbuf, to avoid writing the
	 * same pixel twice */
	origw = w = (width > dbuf->x) ? dbuf->x : width;
	origh = h = (height > dbuf->y) ? dbuf->y : height;

	/* clip within image */
	IMB_rectclip(dbuf, sbuf, &destx, &desty, &srcx, &srcy, &w, &h);
	paint_2d_set_region(&region[tot++], destx, desty, srcx, srcy, w, h);

	/* do 3 other rects if needed */
	if (w < origw)
		paint_2d_set_region(&region[tot++], (destx + w) % dbuf->x, desty, (srcx + w) % sbuf->x, srcy, origw - w, h);
	if (h < origh)
		paint_2d_set_region(&region[tot++], destx, (desty + h) % dbuf->y, srcx, (srcy + h) % sbuf->y, w, origh - h);
	if ((w < origw) && (h < origh))
		paint_2d_set_region(&region[tot++], (destx + w) % dbuf->x, (desty + h) % dbuf->y, (srcx + w) % sbuf->x, (srcy + h) % sbuf->y, origw - w, origh - h);

	return tot;
}

static void paint_2d_lift_smear(ImBuf *ibuf, ImBuf *ibufb, int *pos)
{
	ImagePaintRegion region[4];
	int a, tot;

	paint_2d_set_region(region, 0, 0, pos[0], pos[1], ibufb->x, ibufb->y);
	tot = paint_2d_torus_split_region(region, ibufb, ibuf);

	for (a = 0; a < tot; a++)
		IMB_rectblend(ibufb, ibufb, ibuf, NULL, NULL, NULL, 0, region[a].destx, region[a].desty,
		              region[a].destx, region[a].desty,
		              region[a].srcx, region[a].srcy,
		              region[a].width, region[a].height, IMB_BLEND_COPY_RGB, false);
}

static ImBuf *paint_2d_lift_clone(ImBuf *ibuf, ImBuf *ibufb, int *pos)
{
	/* note: allocImbuf returns zero'd memory, so regions outside image will
	 * have zero alpha, and hence not be blended onto the image */
	int w = ibufb->x, h = ibufb->y, destx = 0, desty = 0, srcx = pos[0], srcy = pos[1];
	ImBuf *clonebuf = IMB_allocImBuf(w, h, ibufb->planes, ibufb->flags);

	IMB_rectclip(clonebuf, ibuf, &destx, &desty, &srcx, &srcy, &w, &h);
	IMB_rectblend(clonebuf, clonebuf, ibufb, NULL, NULL, NULL, 0, destx, desty, destx, desty, destx, desty, w, h,
	              IMB_BLEND_COPY_ALPHA, false);
	IMB_rectblend(clonebuf, clonebuf, ibuf, NULL, NULL, NULL, 0, destx, desty, destx, desty, srcx, srcy, w, h,
	              IMB_BLEND_COPY_RGB, false);

	return clonebuf;
}

static void paint_2d_convert_brushco(ImBuf *ibufb, const float pos[2], int ipos[2])
{
	ipos[0] = (int)floorf((pos[0] - ibufb->x / 2) + 1.0f);
	ipos[1] = (int)floorf((pos[1] - ibufb->y / 2) + 1.0f);
}

static int paint_2d_op(void *state, ImBuf *ibufb, unsigned short *curveb, unsigned short *texmaskb, const float lastpos[2], const float pos[2])
{
	ImagePaintState *s = ((ImagePaintState *)state);
	ImBuf *clonebuf = NULL, *frombuf;
	ImagePaintRegion region[4];
	short torus = s->brush->flag & BRUSH_TORUS;
	short blend = s->blend;
	const float *offset = s->brush->clone.offset;
	float liftpos[2];
	float mask_max = BKE_brush_alpha_get(s->scene, s->brush);
	int bpos[2], blastpos[2], bliftpos[2];
	int a, tot;

	paint_2d_convert_brushco(ibufb, pos, bpos);

	/* lift from canvas */
	if (s->tool == PAINT_TOOL_SOFTEN) {
		paint_2d_lift_soften(s, s->canvas, ibufb, bpos, torus);
	}
	else if (s->tool == PAINT_TOOL_SMEAR) {
		if (lastpos[0] == pos[0] && lastpos[1] == pos[1])
			return 0;

		paint_2d_convert_brushco(ibufb, lastpos, blastpos);
		paint_2d_lift_smear(s->canvas, ibufb, blastpos);
	}
	else if (s->tool == PAINT_TOOL_CLONE && s->clonecanvas) {
		liftpos[0] = pos[0] - offset[0] * s->canvas->x;
		liftpos[1] = pos[1] - offset[1] * s->canvas->y;

		paint_2d_convert_brushco(ibufb, liftpos, bliftpos);
		clonebuf = paint_2d_lift_clone(s->clonecanvas, ibufb, bliftpos);
	}

	frombuf = (clonebuf) ? clonebuf : ibufb;

	if (torus) {
		paint_2d_set_region(region, bpos[0], bpos[1], 0, 0, frombuf->x, frombuf->y);
		tot = paint_2d_torus_split_region(region, s->canvas, frombuf);
	}
	else {
		paint_2d_set_region(region, bpos[0], bpos[1], 0, 0, frombuf->x, frombuf->y);
		tot = 1;
	}
	
	/* blend into canvas */
	for (a = 0; a < tot; a++) {
		ED_imapaint_dirty_region(s->image, s->canvas,
		                      region[a].destx, region[a].desty,
		                      region[a].width, region[a].height);
	
		if (s->do_masking) {
			/* masking, find original pixels tiles from undo buffer to composite over */
			int tilex, tiley, tilew, tileh, tx, ty;
			ImBuf *tmpbuf;

			imapaint_region_tiles(s->canvas, region[a].destx, region[a].desty,
			                      region[a].width, region[a].height,
			                      &tilex, &tiley, &tilew, &tileh);

			tmpbuf = IMB_allocImBuf(IMAPAINT_TILE_SIZE, IMAPAINT_TILE_SIZE, 32, 0);

			for (ty = tiley; ty <= tileh; ty++) {
				for (tx = tilex; tx <= tilew; tx++) {
					/* retrieve original pixels + mask from undo buffer */
					unsigned short *mask;
					int origx = region[a].destx - tx * IMAPAINT_TILE_SIZE;
					int origy = region[a].desty - ty * IMAPAINT_TILE_SIZE;

					if (s->canvas->rect_float)
						tmpbuf->rect_float = image_undo_find_tile(s->image, s->canvas, tx, ty, &mask, false);
					else
						tmpbuf->rect = image_undo_find_tile(s->image, s->canvas, tx, ty, &mask, false);

					IMB_rectblend(s->canvas, tmpbuf, frombuf, mask,
								  curveb, texmaskb, mask_max,
								  region[a].destx, region[a].desty,
								  origx, origy,
								  region[a].srcx, region[a].srcy,
								  region[a].width, region[a].height, blend, ((s->brush->flag & BRUSH_ACCUMULATE) != 0));
				}
			}

			IMB_freeImBuf(tmpbuf);
		}
		else {
			/* no masking, composite brush directly onto canvas */
			IMB_rectblend(s->canvas, s->canvas, frombuf, NULL, curveb, texmaskb, mask_max,
			              region[a].destx, region[a].desty,
			              region[a].destx, region[a].desty,
			              region[a].srcx, region[a].srcy,
			              region[a].width, region[a].height, blend, false);
		}
	}

	if (clonebuf) IMB_freeImBuf(clonebuf);

	return 1;
}


static int paint_2d_canvas_set(ImagePaintState *s, Image *ima)
{
	ImBuf *ibuf = BKE_image_acquire_ibuf(ima, s->sima ? &s->sima->iuser : NULL, NULL);

	/* verify that we can paint and set canvas */
	if (ima == NULL) {
		return 0;
	}
	else if (ima->packedfile && ima->rr) {
		s->warnpackedfile = ima->id.name + 2;
		return 0;
	}
	else if (ibuf && ibuf->channels != 4) {
		s->warnmultifile = ima->id.name + 2;
		return 0;
	}
	else if (!ibuf || !(ibuf->rect || ibuf->rect_float))
		return 0;

	s->image = ima;
	s->canvas = ibuf;

	/* set clone canvas */
	if (s->tool == PAINT_TOOL_CLONE) {
		ima = s->brush->clone.image;
		ibuf = BKE_image_acquire_ibuf(ima, s->sima ? &s->sima->iuser : NULL, NULL);

		if (!ima || !ibuf || !(ibuf->rect || ibuf->rect_float)) {
			BKE_image_release_ibuf(ima, ibuf, NULL);
			BKE_image_release_ibuf(s->image, s->canvas, NULL);
			return 0;
		}

		s->clonecanvas = ibuf;

		/* temporarily add float rect for cloning */
		if (s->canvas->rect_float && !s->clonecanvas->rect_float) {
			IMB_float_from_rect(s->clonecanvas);
		}
		else if (!s->canvas->rect_float && !s->clonecanvas->rect)
			IMB_rect_from_float(s->clonecanvas);
	}

	/* set masking */
	s->do_masking = paint_use_opacity_masking(s->brush);
	
	return 1;
}

static void paint_2d_canvas_free(ImagePaintState *s)
{
	BKE_image_release_ibuf(s->image, s->canvas, NULL);
	BKE_image_release_ibuf(s->brush->clone.image, s->clonecanvas, NULL);

	if (s->blurkernel) {
		paint_delete_blur_kernel(s->blurkernel);
		MEM_freeN(s->blurkernel);
	}

	image_undo_remove_masks();
}

void paint_2d_stroke(void *ps, const float prev_mval[2], const float mval[2], int eraser, float pressure, float distance, float size)
{
	float newuv[2], olduv[2];
	ImagePaintState *s = ps;
	BrushPainter *painter = s->painter;
	ImBuf *ibuf = BKE_image_acquire_ibuf(s->image, s->sima ? &s->sima->iuser : NULL, NULL);
	const bool is_data = (ibuf && ibuf->colormanage_flag & IMB_COLORMANAGE_IS_DATA);

	if (!ibuf)
		return;

	s->blend = s->brush->blend;
	if (eraser)
		s->blend = IMB_BLEND_ERASE_ALPHA;

	UI_view2d_region_to_view(s->v2d, mval[0], mval[1], &newuv[0], &newuv[1]);
	UI_view2d_region_to_view(s->v2d, prev_mval[0], prev_mval[1], &olduv[0], &olduv[1]);

	newuv[0] *= ibuf->x;
	newuv[1] *= ibuf->y;

	olduv[0] *= ibuf->x;
	olduv[1] *= ibuf->y;

	if (painter->firsttouch) {
		float startuv[2];

		UI_view2d_region_to_view(s->v2d, 0, 0, &startuv[0], &startuv[1]);

		/* paint exactly once on first touch */
		painter->startpaintpos[0] = startuv[0] * ibuf->x;
		painter->startpaintpos[1] = startuv[1] * ibuf->y;

		painter->firsttouch = 0;
		copy_v2_v2(painter->lastpaintpos, newuv);
	}
	else {
		copy_v2_v2(painter->lastpaintpos, olduv);
	}

	/* OCIO_TODO: float buffers are now always linear, so always use color correction
	 *            this should probably be changed when texture painting color space is supported
	 */
	brush_painter_2d_require_imbuf(painter, (ibuf->rect_float != NULL), !is_data);

	brush_painter_2d_refresh_cache(s, painter, newuv, mval, pressure, distance, size);

	if (paint_2d_op(s, painter->cache.ibuf, painter->cache.curve_mask, painter->cache.tex_mask, olduv, newuv))
		s->need_redraw = true;

	BKE_image_release_ibuf(s->image, ibuf, NULL);
}

void *paint_2d_new_stroke(bContext *C, wmOperator *op, int mode)
{
	Scene *scene = CTX_data_scene(C);
	ToolSettings *settings = scene->toolsettings;
	Brush *brush = BKE_paint_brush(&settings->imapaint.paint);

	ImagePaintState *s = MEM_callocN(sizeof(ImagePaintState), "ImagePaintState");

	s->sima = CTX_wm_space_image(C);
	s->v2d = &CTX_wm_region(C)->v2d;
	s->scene = scene;
	s->screen = CTX_wm_screen(C);

	s->brush = brush;
	s->tool = brush->imagepaint_tool;
	s->blend = brush->blend;

	s->image = s->sima->image;

	if (!paint_2d_canvas_set(s, s->image)) {
		if (s->warnmultifile)
			BKE_report(op->reports, RPT_WARNING, "Image requires 4 color channels to paint");
		if (s->warnpackedfile)
			BKE_report(op->reports, RPT_WARNING, "Packed MultiLayer files cannot be painted");

		MEM_freeN(s);
		return NULL;
	}

	if (brush->imagepaint_tool == PAINT_TOOL_SOFTEN) {
		s->blurkernel = paint_new_blur_kernel(brush);
	}

	paint_brush_init_tex(s->brush);

	/* create painter */
	s->painter = brush_painter_2d_new(scene, s->brush, mode == BRUSH_STROKE_INVERT);

	return s;
}

void paint_2d_redraw(const bContext *C, void *ps, bool final)
{
	ImagePaintState *s = ps;

	if (s->need_redraw) {
		ImBuf *ibuf = BKE_image_acquire_ibuf(s->image, s->sima ? &s->sima->iuser : NULL, NULL);

		imapaint_image_update(s->sima, s->image, ibuf, false);
		ED_imapaint_clear_partial_redraw();

		BKE_image_release_ibuf(s->image, ibuf, NULL);

		s->need_redraw = false;
	}
	else if (!final) {
		return;
	}

	if (final) {
		if (s->image && !(s->sima && s->sima->lock))
			GPU_free_image(s->image);

		/* compositor listener deals with updating */
		WM_event_add_notifier(C, NC_IMAGE | NA_EDITED, s->image);
		DAG_id_tag_update(&s->image->id, 0);
	}
	else {
		if (!s->sima || !s->sima->lock)
			ED_region_tag_redraw(CTX_wm_region(C));
		else
			WM_event_add_notifier(C, NC_IMAGE | NA_PAINTING, s->image);
	}
}

void paint_2d_stroke_done(void *ps)
{
	ImagePaintState *s = ps;

	paint_2d_canvas_free(s);
	brush_painter_2d_free(s->painter);
	paint_brush_exit_tex(s->brush);

	MEM_freeN(s);
}

static void paint_2d_fill_add_pixel_byte(int i, int j, ImBuf *ibuf, GSQueue *stack, BLI_bitmap *touched, float color[4], float threshold)
{
	int coordinate = j * ibuf->x + i;

	if (i >= ibuf->x || i < 0 || j >= ibuf->y || j < 0)
		return;

	if (!BLI_BITMAP_GET(touched, coordinate)) {
		float color_f[4];
		unsigned char *color_b = (unsigned char *)(ibuf->rect + coordinate);
		float luminance;
		rgba_uchar_to_float(color_f, color_b);

		sub_v3_v3(color_f, color);

		luminance = (fabs(color_f[0]) + fabs(color_f[0]) + fabs(color_f[0]))/3.0;
		if (luminance < threshold) {
			BLI_gsqueue_push(stack, &coordinate);
		}
		BLI_BITMAP_SET(touched, coordinate);
	}
}

static void paint_2d_fill_add_pixel_float(int i, int j, ImBuf *ibuf, GSQueue *stack, BLI_bitmap *touched, float color[4], float threshold)
{
	int coordinate = j * ibuf->x + i;

	if (i >= ibuf->x || i < 0 || j >= ibuf->y || j < 0)
		return;

	if (!BLI_BITMAP_GET(touched, coordinate)) {
		float color_f[4];
		float luminance;
		sub_v3_v3v3(color_f, ibuf->rect_float + 4 * coordinate, color);

		luminance = (fabs(color_f[0]) + fabs(color_f[0]) + fabs(color_f[0]))/3.0;
		if (luminance < threshold) {
			BLI_gsqueue_push(stack, &coordinate);
		}
		BLI_BITMAP_SET(touched, coordinate);
	}
}

/* this function expects linear space color values */
void paint_2d_bucket_fill (const bContext *C, float color[3], Brush *br, float mouse_init[2], void *ps)
{
	SpaceImage *sima = CTX_wm_space_image(C);
	Image *ima = sima->image;

	ImagePaintState *s = ps;

	ImBuf *ibuf;
	int i = 0, j = 0;
	unsigned int color_b;
	float color_f[4];
	float strength = br ? br->alpha : 1.0;

	bool do_float;

	if (!ima)
		return;

	ibuf = BKE_image_acquire_ibuf(ima, &sima->iuser, NULL);

	if (!ibuf)
		return;

	do_float = (ibuf->rect_float != NULL);
	/* first check if our image is float. If it is not we should correct the colour to
	 * be in gamma space. strictly speaking this is not correct, but blender does not paint
	 * byte images in linear space */
	if (!do_float) {
		linearrgb_to_srgb_uchar3((unsigned char *)&color_b, color);
		*(((char *)&color_b) + 3) = strength * 255;
	} else {
		copy_v3_v3(color_f, color);
		color_f[3] = strength;
	}

	if (!mouse_init || !br) {
		/* first case, no image UV, fill the whole image */
		ED_imapaint_dirty_region(ima, ibuf, 0, 0, ibuf->x, ibuf->y);

		if (do_float) {
			for (; i < ibuf->x; i++) {
				for (j = 0; j < ibuf->y; j++) {
					blend_color_mix_float(ibuf->rect_float + 4 * (j * ibuf->x + i),
					                      ibuf->rect_float + 4 * (j * ibuf->x + i), color_f);
				}
			}
		}
		else {
			for (; i < ibuf->x; i++) {
				for (j = 0; j < ibuf->y; j++) {
					blend_color_mix_byte((unsigned char *)(ibuf->rect + j * ibuf->x + i),
					                     (unsigned char *)(ibuf->rect + j * ibuf->x + i), (unsigned char *)&color_b);
				}
			}
		}
	}
	else {
		/* second case, start sweeping the neighboring pixels, looking for pixels whose
		 * value is within the brush fill threshold from the fill color */
		GSQueue *stack;
		BLI_bitmap *touched;
		int coordinate;
		int width = ibuf->x;
		float image_init[2];
		int minx = ibuf->x, miny = ibuf->y, maxx = 0, maxy = 0;
		float pixel_color[4];

		UI_view2d_region_to_view(s->v2d, mouse_init[0], mouse_init[1], &image_init[0], &image_init[1]);

		i = image_init[0] * ibuf->x;
		j = image_init[1] * ibuf->y;

		if (i >= ibuf->x || i < 0 || j > ibuf->y || j < 0) {
			BKE_image_release_ibuf(ima, ibuf, NULL);
			return;
		}

		/* change image invalidation method later */
		ED_imapaint_dirty_region(ima, ibuf, 0, 0, ibuf->x, ibuf->y);

		stack = BLI_gsqueue_new(sizeof(int));
		touched = BLI_BITMAP_NEW(ibuf->x * ibuf->y, "bucket_fill_bitmap");

		coordinate = (j * ibuf->x + i);

		if (do_float) {
			copy_v4_v4(pixel_color, ibuf->rect_float + 4 * coordinate);
		}
		else {
			int pixel_color_b = *(ibuf->rect + coordinate);
			rgba_uchar_to_float(pixel_color, (unsigned char *)&pixel_color_b);
		}

		BLI_gsqueue_push(stack, &coordinate);
		BLI_BITMAP_SET(touched, coordinate);

		if (do_float) {
			while (!BLI_gsqueue_is_empty(stack)) {
				BLI_gsqueue_pop(stack, &coordinate);

				blend_color_mix_float(ibuf->rect_float + 4 * (coordinate),
					                      ibuf->rect_float + 4 * (coordinate), color_f);

				/* reconstruct the coordinates here */
				i = coordinate % width;
				j = coordinate / width;

				paint_2d_fill_add_pixel_float(i - 1, j - 1, ibuf, stack, touched, pixel_color, br->fill_threshold);
				paint_2d_fill_add_pixel_float(i - 1, j, ibuf, stack, touched, pixel_color, br->fill_threshold);
				paint_2d_fill_add_pixel_float(i - 1, j + 1, ibuf, stack, touched, pixel_color, br->fill_threshold);
				paint_2d_fill_add_pixel_float(i, j + 1, ibuf, stack, touched, pixel_color, br->fill_threshold);
				paint_2d_fill_add_pixel_float(i, j - 1, ibuf, stack, touched, pixel_color, br->fill_threshold);
				paint_2d_fill_add_pixel_float(i + 1, j - 1, ibuf, stack, touched, pixel_color, br->fill_threshold);
				paint_2d_fill_add_pixel_float(i + 1, j, ibuf, stack, touched, pixel_color, br->fill_threshold);
				paint_2d_fill_add_pixel_float(i + 1, j + 1, ibuf, stack, touched, pixel_color, br->fill_threshold);

				if (i > maxx)
					maxx = i;
				if (i < minx)
					minx = i;
				if (j > maxy)
					maxy = j;
				if (i > miny)
					miny = j;
			}
		}
		else {
			while (!BLI_gsqueue_is_empty(stack)) {
				BLI_gsqueue_pop(stack, &coordinate);

				blend_color_mix_byte((unsigned char *)(ibuf->rect + coordinate),
					                     (unsigned char *)(ibuf->rect + coordinate), (unsigned char *)&color_b);

				/* reconstruct the coordinates here */
				i = coordinate % width;
				j = coordinate / width;

				paint_2d_fill_add_pixel_byte(i - 1, j - 1, ibuf, stack, touched, pixel_color, br->fill_threshold);
				paint_2d_fill_add_pixel_byte(i - 1, j, ibuf, stack, touched, pixel_color, br->fill_threshold);
				paint_2d_fill_add_pixel_byte(i - 1, j + 1, ibuf, stack, touched, pixel_color, br->fill_threshold);
				paint_2d_fill_add_pixel_byte(i, j + 1, ibuf, stack, touched, pixel_color, br->fill_threshold);
				paint_2d_fill_add_pixel_byte(i, j - 1, ibuf, stack, touched, pixel_color, br->fill_threshold);
				paint_2d_fill_add_pixel_byte(i + 1, j - 1, ibuf, stack, touched, pixel_color, br->fill_threshold);
				paint_2d_fill_add_pixel_byte(i + 1, j, ibuf, stack, touched, pixel_color, br->fill_threshold);
				paint_2d_fill_add_pixel_byte(i + 1, j + 1, ibuf, stack, touched, pixel_color, br->fill_threshold);

				if (i > maxx)
					maxx = i;
				if (i < minx)
					minx = i;
				if (j > maxy)
					maxy = j;
				if (i > miny)
					miny = j;
			}
		}

		MEM_freeN(touched);
		BLI_gsqueue_free(stack);
	}

	imapaint_image_update(sima, ima, ibuf, false);
	ED_imapaint_clear_partial_redraw();

	BKE_image_release_ibuf(ima, ibuf, NULL);

	WM_event_add_notifier(C, NC_IMAGE | NA_EDITED, ima);
}

void paint_2d_gradient_fill (const bContext *C, Brush *br, float mouse_init[2], float mouse_final[2], void *ps)
{
	SpaceImage *sima = CTX_wm_space_image(C);
	Image *ima = sima->image;
	ImagePaintState *s = ps;

	ImBuf *ibuf;
	unsigned short i = 0, j = 0;
	unsigned int color_b;
	float color_f[4];
	float image_init[2], image_final[2];
	float tangent[2];
	float line_len_sq_inv, line_len;

	bool do_float;

	if (!ima)
		return;

	ibuf = BKE_image_acquire_ibuf(ima, &sima->iuser, NULL);

	if (!ibuf)
		return;

	UI_view2d_region_to_view(s->v2d, mouse_final[0], mouse_final[1], &image_final[0], &image_final[1]);
	UI_view2d_region_to_view(s->v2d, mouse_init[0], mouse_init[1], &image_init[0], &image_init[1]);

	image_final[0] *= ibuf->x;
	image_final[1] *= ibuf->y;

	image_init[0] *= ibuf->x;
	image_init[1] *= ibuf->y;

	/* some math to get needed gradient variables */
	sub_v2_v2v2(tangent, image_final, image_init);
	line_len = len_squared_v2(tangent);
	line_len_sq_inv = 1.0/line_len;
	line_len = sqrt(line_len);

	do_float = (ibuf->rect_float != NULL);

	/* this will be substituted by something else when selection is available */
	ED_imapaint_dirty_region(ima, ibuf, 0, 0, ibuf->x, ibuf->y);

	if (do_float) {
		for (; i < ibuf->x; i++) {
			for (j = 0; j < ibuf->y; j++) {
				float f;
				float p[2] = {i - image_init[0], j - image_init[1]};

				switch (br->gradient_fill_mode) {
					case BRUSH_GRADIENT_LINEAR:
					{
						f = dot_v2v2(p, tangent)*line_len_sq_inv;
						break;
					}
					case BRUSH_GRADIENT_RADIAL:
					{
						f = len_v2(p)/line_len;
						break;
					}
				}
				do_colorband(br->gradient, f, color_f);
				/* convert to premultiplied */
				mul_v3_fl(color_f, color_f[3]);
				color_f[3] *= br->alpha;
				blend_color_mix_float(ibuf->rect_float + 4 * (j * ibuf->x + i),
				                      ibuf->rect_float + 4 * (j * ibuf->x + i),
				                      color_f);
			}
		}
	}
	else {
		for (; i < ibuf->x; i++) {
			for (j = 0; j < ibuf->y; j++) {
				float f;
				float p[2] = {i - image_init[0], j - image_init[1]};

				switch (br->gradient_fill_mode) {
					case BRUSH_GRADIENT_LINEAR:
					{
						f = dot_v2v2(p, tangent)*line_len_sq_inv;
						break;
					}
					case BRUSH_GRADIENT_RADIAL:
					{
						f = len_v2(p)/line_len;
						break;
					}
				}

				do_colorband(br->gradient, f, color_f);
				rgba_float_to_uchar((unsigned char *)&color_b, color_f);
				((unsigned char *)&color_b)[3] *= br->alpha;
				blend_color_mix_byte((unsigned char *)(ibuf->rect + j * ibuf->x + i),
				                     (unsigned char *)(ibuf->rect + j * ibuf->x + i),
				                     (unsigned char *)&color_b);
			}
		}
	}

	imapaint_image_update(sima, ima, ibuf, false);
	ED_imapaint_clear_partial_redraw();

	BKE_image_release_ibuf(ima, ibuf, NULL);

	WM_event_add_notifier(C, NC_IMAGE | NA_EDITED, ima);
}<|MERGE_RESOLUTION|>--- conflicted
+++ resolved
@@ -313,8 +313,8 @@
 		w = h = 0;
 	}
 
-	x1 = destx;
-	y1 = desty;
+	x1 = min_ii(destx, diameter);
+	y1 = min_ii(desty, diameter);
 	x2 = min_ii(destx + w, diameter);
 	y2 = min_ii(desty + h, diameter);
 
@@ -579,15 +579,9 @@
 		destx = desty = 0;
 		w = h = 0;
 	}
-<<<<<<< HEAD
-
-	x1 = destx;
-	y1 = desty;
-=======
 	
 	x1 = min_ii(destx, ibuf->x);
 	y1 = min_ii(desty, ibuf->y);
->>>>>>> f6226916
 	x2 = min_ii(destx + w, ibuf->x);
 	y2 = min_ii(desty + h, ibuf->y);
 
