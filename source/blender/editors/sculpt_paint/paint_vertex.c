/*
 * ***** BEGIN GPL LICENSE BLOCK *****
 *
 * This program is free software; you can redistribute it and/or
 * modify it under the terms of the GNU General Public License
 * as published by the Free Software Foundation; either version 2
 * of the License, or (at your option) any later version.
 *
 * This program is distributed in the hope that it will be useful,
 * but WITHOUT ANY WARRANTY; without even the implied warranty of
 * MERCHANTABILITY or FITNESS FOR A PARTICULAR PURPOSE.  See the
 * GNU General Public License for more details.
 *
 * You should have received a copy of the GNU General Public License
 * along with this program; if not, write to the Free Software Foundation,
 * Inc., 51 Franklin Street, Fifth Floor, Boston, MA 02110-1301, USA.
 *
 * The Original Code is Copyright (C) 2001-2002 by NaN Holding BV.
 * All rights reserved.
 *
 * The Original Code is: all of this file.
 *
 * Contributor(s): none yet.
 *
 * ***** END GPL LICENSE BLOCK *****
 */

/** \file blender/editors/sculpt_paint/paint_vertex.c
 *  \ingroup edsculpt
 *
 * Used for vertex color & weight paint and mode switching.
 *
 * \note This file is already big,
 * use `paint_vertex_color_ops.c` & `paint_vertex_weight_ops.c` for general purpose operators.
 */

#include "MEM_guardedalloc.h"

#include "BLI_listbase.h"
#include "BLI_rect.h"
#include "BLI_math.h"
#include "BLI_array_utils.h"
#include "BLI_task.h"

#include "DNA_armature_types.h"
#include "DNA_mesh_types.h"
#include "DNA_particle_types.h"
#include "DNA_scene_types.h"
#include "DNA_brush_types.h"
#include "DNA_object_types.h"

#include "RNA_access.h"
#include "RNA_define.h"

#include "BKE_brush.h"
#include "BKE_context.h"
#include "BKE_depsgraph.h"
#include "BKE_deform.h"
#include "BKE_mesh.h"
#include "BKE_mesh_mapping.h"
#include "BKE_object_deform.h"
#include "BKE_paint.h"
#include "BKE_report.h"
#include "BKE_subsurf.h"

#include "WM_api.h"
#include "WM_types.h"

#include "ED_object.h"
#include "ED_mesh.h"
#include "ED_screen.h"
#include "ED_view3d.h"

#include "bmesh.h"
#include "BKE_ccg.h"

#include "sculpt_intern.h"
#include "paint_intern.h"  /* own include */

/* Use for 'blur' brush, align with PBVH nodes, created and freed on each update. */
struct VPaintAverageAccum {
	uint len;
	uint value[3];
};

struct WPaintAverageAccum {
	uint len;
	double value;
};

struct NormalAnglePrecalc {
	bool do_mask_normal;
	/* what angle to mask at */
	float angle;
	/* cos(angle), faster to compare */
	float angle__cos;
	float angle_inner;
	float angle_inner__cos;
	/* difference between angle and angle_inner, for easy access */
	float angle_range;
};


static void view_angle_limits_init(
        struct NormalAnglePrecalc *a, float angle, bool do_mask_normal)
{
	a->do_mask_normal = do_mask_normal;
	if (do_mask_normal) {
		a->angle_inner = angle;
		a->angle = (a->angle_inner + 90.0f) * 0.5f;
	}
	else {
		a->angle_inner = a->angle = angle;
	}

	a->angle_inner *=   (float)(M_PI_2 / 90);
	a->angle *=         (float)(M_PI_2 / 90);
	a->angle_range = a->angle - a->angle_inner;

	if (a->angle_range <= 0.0f) {
		a->do_mask_normal = false;  /* no need to do blending */
	}

	a->angle__cos       = cosf(a->angle);
	a->angle_inner__cos = cosf(a->angle_inner);
}

static float view_angle_limits_apply_falloff(
        const struct NormalAnglePrecalc *a, float angle_cos, float *mask_p)
{
	if (angle_cos <= a->angle__cos) {
		/* outsize the normal limit */
		return false;
	}
	else if (angle_cos < a->angle_inner__cos) {
		*mask_p *= (a->angle - acosf(angle_cos)) / a->angle_range;
		return true;
	}
	else {
		return true;
	}
}

static bool vwpaint_use_normal(const VPaint *vp)
{
	return ((vp->flag & VP_FLAG_PROJECT_BACKFACE) == 0) ||
	       ((vp->flag & VP_FLAG_PROJECT_FLAT) == 0);
}


static MDeformVert *defweight_prev_init(MDeformVert *dvert_prev, MDeformVert *dvert_curr, int index)
{
	MDeformVert *dv_curr = &dvert_curr[index];
	MDeformVert *dv_prev = &dvert_prev[index];
	if (dv_prev->flag == 1) {
		dv_prev->flag = 0;
		defvert_copy(dv_prev, dv_curr);
	}
	return dv_prev;
}

/* check if we can do partial updates and have them draw realtime
 * (without rebuilding the 'derivedFinal') */
static bool vertex_paint_use_fast_update_check(Object *ob)
{
	DerivedMesh *dm = ob->derivedFinal;

	if (dm) {
		Mesh *me = BKE_mesh_from_object(ob);
		if (me && me->mloopcol) {
			return (me->mloopcol == CustomData_get_layer(&dm->loopData, CD_MLOOPCOL));
		}
	}

	return false;
}

static void paint_last_stroke_update(Scene *scene, ARegion *ar, const float mval[2])
{
	const int mval_i[2] = {mval[0], mval[1]};
	float world[3];

	if (ED_view3d_autodist_simple(ar, mval_i, world, 0, NULL)) {
		UnifiedPaintSettings *ups = &scene->toolsettings->unified_paint_settings;
		ups->average_stroke_counter++;
		add_v3_v3(ups->average_stroke_accum, world);
		ups->last_stroke_valid = true;
	}
}

/* polling - retrieve whether cursor should be set or operator should be done */

/* Returns true if vertex paint mode is active */
int vertex_paint_mode_poll(bContext *C)
{
	Object *ob = CTX_data_active_object(C);

	return ob && ob->mode == OB_MODE_VERTEX_PAINT && ((Mesh *)ob->data)->totpoly;
}

int vertex_paint_poll(bContext *C)
{
	if (vertex_paint_mode_poll(C) &&
	    BKE_paint_brush(&CTX_data_tool_settings(C)->vpaint->paint))
	{
		ScrArea *sa = CTX_wm_area(C);
		if (sa && sa->spacetype == SPACE_VIEW3D) {
			ARegion *ar = CTX_wm_region(C);
			if (ar->regiontype == RGN_TYPE_WINDOW)
				return 1;
		}
	}
	return 0;
}

int weight_paint_mode_poll(bContext *C)
{
	Object *ob = CTX_data_active_object(C);

	return ob && ob->mode == OB_MODE_WEIGHT_PAINT && ((Mesh *)ob->data)->totpoly;
}

int weight_paint_poll(bContext *C)
{
	Object *ob = CTX_data_active_object(C);
	ScrArea *sa;

	if ((ob != NULL) &&
	    (ob->mode & OB_MODE_WEIGHT_PAINT) &&
	    (BKE_paint_brush(&CTX_data_tool_settings(C)->wpaint->paint) != NULL) &&
	    (sa = CTX_wm_area(C)) &&
	    (sa->spacetype == SPACE_VIEW3D))
	{
		ARegion *ar = CTX_wm_region(C);
		if (ar->regiontype == RGN_TYPE_WINDOW) {
			return 1;
		}
	}
	return 0;
}

static VPaint *new_vpaint(void)
{
	VPaint *vp = MEM_callocN(sizeof(VPaint), "VPaint");

	vp->paint.flags |= PAINT_SHOW_BRUSH;

	return vp;
}

uint vpaint_get_current_col(Scene *scene, VPaint *vp)
{
	Brush *brush = BKE_paint_brush(&vp->paint);
	uchar col[4];
	rgb_float_to_uchar(col, BKE_brush_color_get(scene, brush));
	col[3] = 255; /* alpha isn't used, could even be removed to speedup paint a little */
	return *(uint *)col;
}

/* wpaint has 'wpaint_blend' */
static uint vpaint_blend(
        const VPaint *vp, uint color_curr, uint color_orig,
        uint color_paint, const int alpha_i,
        /* pre scaled from [0-1] --> [0-255] */
        const int brush_alpha_value_i)
{
	const Brush *brush = vp->paint.brush;
	const int tool = brush->vertexpaint_tool;

	uint color_blend = ED_vpaint_blend_tool(tool, color_curr, color_paint, alpha_i);

	/* if no accumulate, clip color adding with colorig & orig alpha */
	if ((brush->flag & BRUSH_ACCUMULATE) == 0) {
		uint color_test, a;
		char *cp, *ct, *co;

		color_test = ED_vpaint_blend_tool(tool, color_orig, color_paint, brush_alpha_value_i);

		cp = (char *)&color_blend;
		ct = (char *)&color_test;
		co = (char *)&color_orig;

		for (a = 0; a < 4; a++) {
			if (ct[a] < co[a]) {
				if (cp[a] < ct[a]) cp[a] = ct[a];
				else if (cp[a] > co[a]) cp[a] = co[a];
			}
			else {
				if (cp[a] < co[a]) cp[a] = co[a];
				else if (cp[a] > ct[a]) cp[a] = ct[a];
			}
		}
	}

	if ((brush->flag & BRUSH_LOCK_ALPHA) &&
	    !ELEM(tool, PAINT_BLEND_ALPHA_SUB, PAINT_BLEND_ALPHA_ADD))
	{
		char *cp, *cc;
		cp = (char *)&color_blend;
		cc = (char *)&color_curr;
		cp[3] = cc[3];
	}

	return color_blend;
}


/* whats _dl mean? */
static float calc_vp_strength_col_dl(
        VPaint *vp, const ViewContext *vc, const float co[3],
        const float mval[2], const float brush_size_pressure, float rgba[4])
{
	float co_ss[2];  /* screenspace */

<<<<<<< HEAD
	if (ID_IS_LINKED(ob) ||
	    ((me = BKE_mesh_from_object(ob)) == NULL) ||
	    (me->totpoly == 0) ||
	    (me->edit_btmesh))
=======
	if (ED_view3d_project_float_object(
	        vc->ar,
	        co, co_ss,
	        V3D_PROJ_TEST_CLIP_BB | V3D_PROJ_TEST_CLIP_NEAR) == V3D_PROJ_RET_OK)
>>>>>>> c1191102
	{
		const float dist_sq = len_squared_v2v2(mval, co_ss);

		if (dist_sq <= SQUARE(brush_size_pressure)) {
			Brush *brush = BKE_paint_brush(&vp->paint);
			const float dist = sqrtf(dist_sq);
			float factor;

			if (brush->mtex.tex && rgba) {
				if (brush->mtex.brush_map_mode == MTEX_MAP_MODE_3D) {
					BKE_brush_sample_tex_3D(vc->scene, brush, co, rgba, 0, NULL);
				}
				else {
					const float co_ss_3d[3] = {co_ss[0], co_ss[1], 0.0f};  /* we need a 3rd empty value */
					BKE_brush_sample_tex_3D(vc->scene, brush, co_ss_3d, rgba, 0, NULL);
				}
				factor = rgba[3];
			}
			else {
				factor = 1.0f;
			}
			return factor * BKE_brush_curve_strength_clamped(brush, dist, brush_size_pressure);
		}
	}
	if (rgba)
		zero_v4(rgba);
	return 0.0f;
}

static float calc_vp_alpha_col_dl(
        VPaint *vp, const ViewContext *vc,
        float vpimat[3][3], const DMCoNo *v_co_no,
        const float mval[2],
        const float brush_size_pressure, const float brush_alpha_pressure, float rgba[4])
{
	float strength = calc_vp_strength_col_dl(vp, vc, v_co_no->co, mval, brush_size_pressure, rgba);

	if (strength > 0.0f) {
		float alpha = brush_alpha_pressure * strength;

		if ((vp->flag & VP_FLAG_PROJECT_FLAT) == 0) {
			float dvec[3];

			/* transpose ! */
			dvec[2] = dot_v3v3(vpimat[2], v_co_no->no);
			if (dvec[2] > 0.0f) {
				dvec[0] = dot_v3v3(vpimat[0], v_co_no->no);
				dvec[1] = dot_v3v3(vpimat[1], v_co_no->no);

				alpha *= dvec[2] / len_v3(dvec);
			}
			else {
				return 0.0f;
			}
		}

		return alpha;
	}

	return 0.0f;
}

/* vpaint has 'vpaint_blend' */
static float wpaint_blend(
        const VPaint *wp, float weight,
        const float alpha, float paintval,
        const float UNUSED(brush_alpha_value),
        const short do_flip)
{
	const Brush *brush = wp->paint.brush;
	int tool = brush->vertexpaint_tool;

	if (do_flip) {
		switch (tool) {
			case PAINT_BLEND_MIX:
				paintval = 1.f - paintval; break;
			case PAINT_BLEND_ADD:
				tool = PAINT_BLEND_SUB; break;
			case PAINT_BLEND_SUB:
				tool = PAINT_BLEND_ADD; break;
			case PAINT_BLEND_LIGHTEN:
				tool = PAINT_BLEND_DARKEN; break;
			case PAINT_BLEND_DARKEN:
				tool = PAINT_BLEND_LIGHTEN; break;
		}
	}

	weight = ED_wpaint_blend_tool(tool, weight, paintval, alpha);

	CLAMP(weight, 0.0f, 1.0f);

	return weight;
}

static float wpaint_clamp_monotonic(float oldval, float curval, float newval)
{
	if (newval < oldval)
		return MIN2(newval, curval);
	else if (newval > oldval)
		return MAX2(newval, curval);
	else
		return newval;
}

/* ----------------------------------------------------- */

static void do_weight_paint_normalize_all(MDeformVert *dvert, const int defbase_tot, const bool *vgroup_validmap)
{
	float sum = 0.0f, fac;
	uint i, tot = 0;
	MDeformWeight *dw;

	for (i = dvert->totweight, dw = dvert->dw; i != 0; i--, dw++) {
		if (dw->def_nr < defbase_tot && vgroup_validmap[dw->def_nr]) {
			tot++;
			sum += dw->weight;
		}
	}

	if ((tot == 0) || (sum == 1.0f)) {
		return;
	}

	if (sum != 0.0f) {
		fac = 1.0f / sum;

		for (i = dvert->totweight, dw = dvert->dw; i != 0; i--, dw++) {
			if (dw->def_nr < defbase_tot && vgroup_validmap[dw->def_nr]) {
				dw->weight *= fac;
			}
		}
	}
	else {
		/* hrmf, not a factor in this case */
		fac = 1.0f / tot;

		for (i = dvert->totweight, dw = dvert->dw; i != 0; i--, dw++) {
			if (dw->def_nr < defbase_tot && vgroup_validmap[dw->def_nr]) {
				dw->weight = fac;
			}
		}
	}
}

/**
 * A version of #do_weight_paint_normalize_all that includes locked weights
 * but only changes unlocked weights.
 */
static bool do_weight_paint_normalize_all_locked(
        MDeformVert *dvert, const int defbase_tot, const bool *vgroup_validmap,
        const bool *lock_flags)
{
	float sum = 0.0f, fac;
	float sum_unlock = 0.0f;
	float lock_weight = 0.0f;
	uint i, tot = 0;
	MDeformWeight *dw;

	if (lock_flags == NULL) {
		do_weight_paint_normalize_all(dvert, defbase_tot, vgroup_validmap);
		return true;
	}

	for (i = dvert->totweight, dw = dvert->dw; i != 0; i--, dw++) {
		if (dw->def_nr < defbase_tot && vgroup_validmap[dw->def_nr]) {
			sum += dw->weight;

			if (lock_flags[dw->def_nr]) {
				lock_weight += dw->weight;
			}
			else {
				tot++;
				sum_unlock += dw->weight;
			}
		}
	}

	if (sum == 1.0f) {
		return true;
	}

	if (tot == 0) {
		return false;
	}

	if (lock_weight >= 1.0f) {
		/* locked groups make it impossible to fully normalize,
		 * zero out what we can and return false */
		for (i = dvert->totweight, dw = dvert->dw; i != 0; i--, dw++) {
			if (dw->def_nr < defbase_tot && vgroup_validmap[dw->def_nr]) {
				if (lock_flags[dw->def_nr] == false) {
					dw->weight = 0.0f;
				}
			}
		}

		return (lock_weight == 1.0f);
	}
	else if (sum_unlock != 0.0f) {
		fac = (1.0f - lock_weight) / sum_unlock;

		for (i = dvert->totweight, dw = dvert->dw; i != 0; i--, dw++) {
			if (dw->def_nr < defbase_tot && vgroup_validmap[dw->def_nr]) {
				if (lock_flags[dw->def_nr] == false) {
					dw->weight *= fac;
					/* paranoid but possibly with float error */
					CLAMP(dw->weight, 0.0f, 1.0f);
				}
			}
		}
	}
	else {
		/* hrmf, not a factor in this case */
		fac = (1.0f - lock_weight) / tot;
		/* paranoid but possibly with float error */
		CLAMP(fac, 0.0f, 1.0f);

		for (i = dvert->totweight, dw = dvert->dw; i != 0; i--, dw++) {
			if (dw->def_nr < defbase_tot && vgroup_validmap[dw->def_nr]) {
				if (lock_flags[dw->def_nr] == false) {
					dw->weight = fac;
				}
			}
		}
	}

	return true;
}

/**
 * \note same as function above except it does a second pass without active group
 * if normalize fails with it.
 */
static void do_weight_paint_normalize_all_locked_try_active(
        MDeformVert *dvert, const int defbase_tot, const bool *vgroup_validmap,
        const bool *lock_flags, const bool *lock_with_active)
{
	/* first pass with both active and explicitly locked groups restricted from change */

	bool success = do_weight_paint_normalize_all_locked(dvert, defbase_tot, vgroup_validmap, lock_with_active);

	if (!success) {
		/**
		 * Locks prevented the first pass from full completion, so remove restriction on active group; e.g:
		 *
		 * - With 1.0 weight painted into active:
		 *   nonzero locked weight; first pass zeroed out unlocked weight; scale 1 down to fit.
		 * - With 0.0 weight painted into active:
		 *   no unlocked groups; first pass did nothing; increase 0 to fit.
		 */
		do_weight_paint_normalize_all_locked(dvert, defbase_tot, vgroup_validmap, lock_flags);
	}
}

#if 0 /* UNUSED */
static bool has_unselected_unlocked_bone_group(
        int defbase_tot, bool *defbase_sel, int selected,
        const bool *lock_flags, const bool *vgroup_validmap)
{
	int i;
	if (defbase_tot == selected) {
		return false;
	}
	for (i = 0; i < defbase_tot; i++) {
		if (vgroup_validmap[i] && !defbase_sel[i] && !lock_flags[i]) {
			return true;
		}
	}
	return false;
}
#endif

static void multipaint_clamp_change(
        MDeformVert *dvert, const int defbase_tot, const bool *defbase_sel,
        float *change_p)
{
	int i;
	MDeformWeight *dw;
	float val;
	float change = *change_p;

	/* verify that the change does not cause values exceeding 1 and clamp it */
	for (i = dvert->totweight, dw = dvert->dw; i != 0; i--, dw++) {
		if (dw->def_nr < defbase_tot && defbase_sel[dw->def_nr]) {
			if (dw->weight) {
				val = dw->weight * change;
				if (val > 1) {
					change = 1.0f / dw->weight;
				}
			}
		}
	}

	*change_p = change;
}

static bool multipaint_verify_change(MDeformVert *dvert, const int defbase_tot, float change, const bool *defbase_sel)
{
	int i;
	MDeformWeight *dw;
	float val;

	/* in case the change is reduced, you need to recheck
	 * the earlier values to make sure they are not 0
	 * (precision error) */
	for (i = dvert->totweight, dw = dvert->dw; i != 0; i--, dw++) {
		if (dw->def_nr < defbase_tot && defbase_sel[dw->def_nr]) {
			if (dw->weight) {
				val = dw->weight * change;
				/* the value should never reach zero while multi-painting if it
				 * was nonzero beforehand */
				if (val <= 0) {
					return false;
				}
			}
		}
	}

	return true;
}

static void multipaint_apply_change(MDeformVert *dvert, const int defbase_tot, float change, const bool *defbase_sel)
{
	int i;
	MDeformWeight *dw;

	/* apply the valid change */
	for (i = dvert->totweight, dw = dvert->dw; i != 0; i--, dw++) {
		if (dw->def_nr < defbase_tot && defbase_sel[dw->def_nr]) {
			if (dw->weight) {
				dw->weight = dw->weight * change;
				CLAMP(dw->weight, 0.0f, 1.0f);
			}
		}
	}
}

/**
 * Variables stored both for 'active' and 'mirror' sides.
 */
struct WeightPaintGroupData {
	/** index of active group or its mirror
	 *
	 * - 'active' is always `ob->actdef`.
	 * - 'mirror' is -1 when 'ME_EDIT_MIRROR_X' flag id disabled,
	 *   otherwise this will be set to the mirror or the active group (if the group isn't mirrored).
	 */
	int index;
	/** lock that includes the 'index' as locked too
	 *
	 * - 'active' is set of locked or active/selected groups
	 * - 'mirror' is set of locked or mirror groups
	 */
	const bool *lock;
};

/* struct to avoid passing many args each call to do_weight_paint_vertex()
 * this _could_ be made a part of the operators 'WPaintData' struct, or at
 * least a member, but for now keep its own struct, initialized on every
 * paint stroke update - campbell */
typedef struct WeightPaintInfo {

	int defbase_tot;

	/* both must add up to 'defbase_tot' */
	int defbase_tot_sel;
	int defbase_tot_unsel;

	struct WeightPaintGroupData active, mirror;

	/* boolean array for locked bones,
	 * length of defbase_tot */
	const bool *lock_flags;
	/* boolean array for selected bones,
	 * length of defbase_tot, cant be const because of how its passed */
	const bool *defbase_sel;
	/* same as WeightPaintData.vgroup_validmap,
	 * only added here for convenience */
	const bool *vgroup_validmap;

	bool do_flip;
	bool do_multipaint;
	bool do_auto_normalize;

	float brush_alpha_value;  /* result of BKE_brush_alpha_get() */
} WeightPaintInfo;

static void do_weight_paint_vertex_single(
        /* vars which remain the same for every vert */
        const VPaint *wp, Object *ob, const WeightPaintInfo *wpi,
        /* vars which change on each stroke */
        const uint index, float alpha, float paintweight)
{
	Mesh *me = ob->data;
	MDeformVert *dv = &me->dvert[index];
	bool topology = (me->editflag & ME_EDIT_MIRROR_TOPO) != 0;

	MDeformWeight *dw;
	float weight_prev;

	/* mirror vars */
	int index_mirr;
	int vgroup_mirr;

	MDeformVert *dv_mirr;
	MDeformWeight *dw_mirr;

	/* from now on we can check if mirrors enabled if this var is -1 and not bother with the flag */
	if (me->editflag & ME_EDIT_MIRROR_X) {
		index_mirr = mesh_get_x_mirror_vert(ob, NULL, index, topology);
		vgroup_mirr = wpi->mirror.index;

		/* another possible error - mirror group _and_ active group are the same (which is fine),
		 * but we also are painting onto a center vertex - this would paint the same weight twice */
		if (index_mirr == index && vgroup_mirr == wpi->active.index) {
			index_mirr = vgroup_mirr = -1;
		}
	}
	else {
		index_mirr = vgroup_mirr = -1;
	}

	if (wp->flag & VP_FLAG_VGROUP_RESTRICT) {
		dw = defvert_find_index(dv, wpi->active.index);
	}
	else {
		dw = defvert_verify_index(dv, wpi->active.index);
	}

	if (dw == NULL) {
		return;
	}

	/* get the mirror def vars */
	if (index_mirr != -1) {
		dv_mirr = &me->dvert[index_mirr];
		if (wp->flag & VP_FLAG_VGROUP_RESTRICT) {
			dw_mirr = defvert_find_index(dv_mirr, vgroup_mirr);

			if (dw_mirr == NULL) {
				index_mirr = vgroup_mirr = -1;
				dv_mirr = NULL;
			}
		}
		else {
			if (index != index_mirr) {
				dw_mirr = defvert_verify_index(dv_mirr, vgroup_mirr);
			}
			else {
				/* dv and dv_mirr are the same */
				int totweight_prev = dv_mirr->totweight;
				int dw_offset = (int)(dw - dv_mirr->dw);
				dw_mirr = defvert_verify_index(dv_mirr, vgroup_mirr);

				/* if we added another, get our old one back */
				if (totweight_prev != dv_mirr->totweight) {
					dw = &dv_mirr->dw[dw_offset];
				}
			}
		}
	}
	else {
		dv_mirr = NULL;
		dw_mirr = NULL;
	}

	if ((wp->paint.brush->flag & BRUSH_ACCUMULATE) == 0) {
		MDeformVert *dvert_prev = ob->sculpt->mode.wpaint.dvert_prev;
		MDeformVert *dv_prev = defweight_prev_init(dvert_prev, me->dvert, index);
		if (index_mirr != -1) {
			defweight_prev_init(dvert_prev, me->dvert, index_mirr);
		}

		weight_prev = defvert_find_weight(dv_prev, wpi->active.index);
	}
	else {
		weight_prev = dw->weight;
	}

	/* If there are no normalize-locks or multipaint,
	 * then there is no need to run the more complicated checks */

	{
		float new_weight = wpaint_blend(
		        wp, weight_prev, alpha, paintweight,
		        wpi->brush_alpha_value, wpi->do_flip);

		dw->weight = wpaint_clamp_monotonic(weight_prev, dw->weight, new_weight);

		/* WATCH IT: take care of the ordering of applying mirror -> normalize,
		 * can give wrong results [#26193], least confusing if normalize is done last */

		/* apply mirror */
		if (index_mirr != -1) {
			/* copy, not paint again */
			dw_mirr->weight = dw->weight;
		}

		/* apply normalize */
		if (wpi->do_auto_normalize) {
			/* note on normalize - this used to be applied after painting and normalize all weights,
			 * in some ways this is good because there is feedback where the more weights involved would
			 * 'resist' so you couldn't instantly zero out other weights by painting 1.0 on the active.
			 *
			 * However this gave a problem since applying mirror, then normalize both verts
			 * the resulting weight wont match on both sides.
			 *
			 * If this 'resisting', slower normalize is nicer, we could call
			 * do_weight_paint_normalize_all() and only use...
			 * do_weight_paint_normalize_all_active() when normalizing the mirror vertex.
			 * - campbell
			 */
			do_weight_paint_normalize_all_locked_try_active(
			        dv, wpi->defbase_tot, wpi->vgroup_validmap, wpi->lock_flags, wpi->active.lock);

			if (index_mirr != -1) {
				/* only normalize if this is not a center vertex, else we get a conflict, normalizing twice */
				if (index != index_mirr) {
					do_weight_paint_normalize_all_locked_try_active(
					        dv_mirr, wpi->defbase_tot, wpi->vgroup_validmap, wpi->lock_flags, wpi->mirror.lock);
				}
				else {
					/* this case accounts for...
					 * - painting onto a center vertex of a mesh
					 * - x mirror is enabled
					 * - auto normalize is enabled
					 * - the group you are painting onto has a L / R version
					 *
					 * We want L/R vgroups to have the same weight but this cant be if both are over 0.5,
					 * We _could_ have special check for that, but this would need its own normalize function which
					 * holds 2 groups from changing at once.
					 *
					 * So! just balance out the 2 weights, it keeps them equal and everything normalized.
					 *
					 * While it wont hit the desired weight immediately as the user waggles their mouse,
					 * constant painting and re-normalizing will get there. this is also just simpler logic.
					 * - campbell */
					dw_mirr->weight = dw->weight = (dw_mirr->weight + dw->weight) * 0.5f;
				}
			}
		}
	}
}

static void do_weight_paint_vertex_multi(
        /* vars which remain the same for every vert */
        const VPaint *wp, Object *ob, const WeightPaintInfo *wpi,
        /* vars which change on each stroke */
        const uint index, float alpha, float paintweight)
{
	Mesh *me = ob->data;
	MDeformVert *dv = &me->dvert[index];
	bool topology = (me->editflag & ME_EDIT_MIRROR_TOPO) != 0;

	/* mirror vars */
	int index_mirr = -1;
	MDeformVert *dv_mirr = NULL;

	/* weights */
	float curw, oldw, neww, change, curw_mirr, change_mirr;

	/* from now on we can check if mirrors enabled if this var is -1 and not bother with the flag */
	if (me->editflag & ME_EDIT_MIRROR_X) {
		index_mirr = mesh_get_x_mirror_vert(ob, NULL, index, topology);

		if (index_mirr != -1 && index_mirr != index) {
			dv_mirr = &me->dvert[index_mirr];
		}
		else {
			index_mirr = -1;
		}
	}

	/* compute weight change by applying the brush to average or sum of group weights */
	curw = BKE_defvert_multipaint_collective_weight(
	        dv, wpi->defbase_tot, wpi->defbase_sel, wpi->defbase_tot_sel, wpi->do_auto_normalize);

	if (curw == 0.0f) {
		/* note: no weight to assign to this vertex, could add all groups? */
		return;
	}

	if ((wp->paint.brush->flag & BRUSH_ACCUMULATE) == 0) {
		MDeformVert *dvert_prev = ob->sculpt->mode.wpaint.dvert_prev;
		MDeformVert *dv_prev = defweight_prev_init(dvert_prev, me->dvert, index);
		if (index_mirr != -1) {
			defweight_prev_init(dvert_prev, me->dvert, index_mirr);
		}

		oldw = BKE_defvert_multipaint_collective_weight(
			dv_prev, wpi->defbase_tot, wpi->defbase_sel, wpi->defbase_tot_sel, wpi->do_auto_normalize);
	}
	else {
		oldw = curw;
	}

	neww = wpaint_blend(wp, oldw, alpha, paintweight, wpi->brush_alpha_value, wpi->do_flip);
	neww = wpaint_clamp_monotonic(oldw, curw, neww);

	change = neww / curw;

	/* verify for all groups that 0 < result <= 1 */
	multipaint_clamp_change(dv, wpi->defbase_tot, wpi->defbase_sel, &change);

	if (dv_mirr != NULL) {
		curw_mirr = BKE_defvert_multipaint_collective_weight(
		        dv_mirr, wpi->defbase_tot, wpi->defbase_sel, wpi->defbase_tot_sel, wpi->do_auto_normalize);

		if (curw_mirr == 0.0f) {
			/* can't mirror into a zero weight vertex */
			dv_mirr = NULL;
		}
		else {
			/* mirror is changed to achieve the same collective weight value */
			float orig = change_mirr = curw * change / curw_mirr;

			multipaint_clamp_change(dv_mirr, wpi->defbase_tot, wpi->defbase_sel, &change_mirr);

			if (!multipaint_verify_change(dv_mirr, wpi->defbase_tot, change_mirr, wpi->defbase_sel)) {
				return;
			}

			change *= change_mirr / orig;
		}
	}

	if (!multipaint_verify_change(dv, wpi->defbase_tot, change, wpi->defbase_sel)) {
		return;
	}

	/* apply validated change to vertex and mirror */
	multipaint_apply_change(dv, wpi->defbase_tot, change, wpi->defbase_sel);

	if (dv_mirr != NULL) {
		multipaint_apply_change(dv_mirr, wpi->defbase_tot, change_mirr, wpi->defbase_sel);
	}

	/* normalize */
	if (wpi->do_auto_normalize) {
		do_weight_paint_normalize_all_locked_try_active(
		        dv, wpi->defbase_tot, wpi->vgroup_validmap, wpi->lock_flags, wpi->active.lock);

		if (dv_mirr != NULL) {
			do_weight_paint_normalize_all_locked_try_active(
			        dv_mirr, wpi->defbase_tot, wpi->vgroup_validmap, wpi->lock_flags, wpi->active.lock);
		}
	}
}

static void do_weight_paint_vertex(
        /* vars which remain the same for every vert */
        const VPaint *wp, Object *ob, const WeightPaintInfo *wpi,
        /* vars which change on each stroke */
        const uint index, float alpha, float paintweight)
{
	if (wpi->do_multipaint) {
		do_weight_paint_vertex_multi(wp, ob, wpi, index, alpha, paintweight);
	}
	else {
		do_weight_paint_vertex_single(wp, ob, wpi, index, alpha, paintweight);
	}
}


/* Toggle operator for turning vertex paint mode on or off (copied from sculpt.c) */
static void vertex_paint_init_session(Scene *scene, Object *ob)
{
	if (ob->sculpt == NULL) {
		ob->sculpt = MEM_callocN(sizeof(SculptSession), "sculpt session");
		BKE_sculpt_update_mesh_elements(scene, scene->toolsettings->sculpt, ob, 0, false);
	}
}

static void vertex_paint_init_session_data(const ToolSettings *ts, Object *ob)
{
	/* Create maps */
	struct SculptVertexPaintGeomMap *gmap = NULL;
	const Brush *brush = NULL;
	if (ob->mode == OB_MODE_VERTEX_PAINT) {
		gmap = &ob->sculpt->mode.vpaint.gmap;
		brush = BKE_paint_brush(&ts->vpaint->paint);
		ob->sculpt->mode_type = OB_MODE_VERTEX_PAINT;
	}
	else if (ob->mode == OB_MODE_WEIGHT_PAINT) {
		gmap = &ob->sculpt->mode.wpaint.gmap;
		brush = BKE_paint_brush(&ts->wpaint->paint);
		ob->sculpt->mode_type = OB_MODE_WEIGHT_PAINT;
	}
	else {
		ob->sculpt->mode_type = 0;
		BLI_assert(0);
		return;
	}

	Mesh *me = ob->data;

	if (gmap->vert_to_loop == NULL) {
		gmap->vert_map_mem = NULL;
		gmap->vert_to_loop = NULL;
		gmap->poly_map_mem = NULL;
		gmap->vert_to_poly = NULL;
		BKE_mesh_vert_loop_map_create(
		        &gmap->vert_to_loop,
		        &gmap->vert_map_mem,
		        me->mpoly, me->mloop, me->totvert, me->totpoly, me->totloop);
		BKE_mesh_vert_poly_map_create(
		        &gmap->vert_to_poly,
		        &gmap->poly_map_mem,
		        me->mpoly, me->mloop, me->totvert, me->totpoly, me->totloop);
	}

	/* Create average brush arrays */
	if (ob->mode == OB_MODE_VERTEX_PAINT) {
		if ((brush->flag & BRUSH_ACCUMULATE) == 0) {
			if (ob->sculpt->mode.vpaint.previous_color == NULL) {
				ob->sculpt->mode.vpaint.previous_color =
				        MEM_callocN(me->totloop * sizeof(uint), __func__);
			}
		}
		else {
			MEM_SAFE_FREE(ob->sculpt->mode.vpaint.previous_color);
		}
	}
	else if (ob->mode == OB_MODE_WEIGHT_PAINT) {
		if ((brush->flag & BRUSH_ACCUMULATE) == 0) {
			if (ob->sculpt->mode.wpaint.alpha_weight == NULL) {
				ob->sculpt->mode.wpaint.alpha_weight =
				        MEM_callocN(me->totvert * sizeof(float), __func__);
			}
			if (ob->sculpt->mode.wpaint.dvert_prev == NULL) {
				ob->sculpt->mode.wpaint.dvert_prev =
				        MEM_callocN(me->totvert * sizeof(MDeformVert), __func__);
				MDeformVert *dv = ob->sculpt->mode.wpaint.dvert_prev;
				for (int i = 0; i < me->totvert; i++, dv++) {
					/* Use to show this isn't initialized, never apply to the mesh data. */
					dv->flag = 1;
				}
			}
		}
		else {
			MEM_SAFE_FREE(ob->sculpt->mode.wpaint.alpha_weight);
			if (ob->sculpt->mode.wpaint.dvert_prev != NULL) {
				BKE_defvert_array_free_elems(ob->sculpt->mode.wpaint.dvert_prev, me->totvert);
				MEM_freeN(ob->sculpt->mode.wpaint.dvert_prev);
				ob->sculpt->mode.wpaint.dvert_prev = NULL;
			}
		}
	}

}

/* *************** set wpaint operator ****************** */

/**
 * \note Keep in sync with #vpaint_mode_toggle_exec
 */
static int wpaint_mode_toggle_exec(bContext *C, wmOperator *op)
{
	Object *ob = CTX_data_active_object(C);
	const int mode_flag = OB_MODE_WEIGHT_PAINT;
	const bool is_mode_set = (ob->mode & mode_flag) != 0;
	Scene *scene = CTX_data_scene(C);
	VPaint *wp = scene->toolsettings->wpaint;
	Mesh *me;

	if (!is_mode_set) {
		if (!ED_object_mode_compat_set(C, ob, mode_flag, op->reports)) {
			return OPERATOR_CANCELLED;
		}
	}

	me = BKE_mesh_from_object(ob);

	if (ob->mode & mode_flag) {
		ob->mode &= ~mode_flag;

		if (me->editflag & ME_EDIT_PAINT_VERT_SEL) {
			BKE_mesh_flush_select_from_verts(me);
		}
		else if (me->editflag & ME_EDIT_PAINT_FACE_SEL) {
			BKE_mesh_flush_select_from_polys(me);
		}

		/* weight paint specific */
		ED_mesh_mirror_spatial_table(NULL, NULL, NULL, NULL, 'e');
		ED_mesh_mirror_topo_table(NULL, NULL, 'e');

		/* If the cache is not released by a cancel or a done, free it now. */
		if (ob->sculpt->cache) {
			sculpt_cache_free(ob->sculpt->cache);
			ob->sculpt->cache = NULL;
		}

		BKE_sculptsession_free(ob);

		paint_cursor_delete_textures();
	}
	else {
		ob->mode |= mode_flag;

		if (wp == NULL)
			wp = scene->toolsettings->wpaint = new_vpaint();

		paint_cursor_start(C, weight_paint_poll);

		BKE_paint_init(scene, ePaintWeight, PAINT_CURSOR_WEIGHT_PAINT);

		/* weight paint specific */
		ED_mesh_mirror_spatial_table(ob, NULL, NULL, NULL, 's');
		ED_vgroup_sync_from_pose(ob);

		/* Create vertex/weight paint mode session data */
		if (ob->sculpt) {
			BKE_sculptsession_free(ob);
		}
		vertex_paint_init_session(scene, ob);
	}

	/* Weightpaint works by overriding colors in mesh,
	 * so need to make sure we recalc on enter and
	 * exit (exit needs doing regardless because we
	 * should redeform).
	 */
	DAG_id_tag_update(&me->id, 0);

	WM_event_add_notifier(C, NC_SCENE | ND_MODE, scene);

	return OPERATOR_FINISHED;
}

/* for switching to/from mode */
static int paint_poll_test(bContext *C)
{
	Object *ob = CTX_data_active_object(C);
	if (ob == NULL || ob->type != OB_MESH)
		return 0;
	if (!ob->data || ID_IS_LINKED(ob->data))
		return 0;
	if (CTX_data_edit_object(C))
		return 0;
	return 1;
}

void PAINT_OT_weight_paint_toggle(wmOperatorType *ot)
{

	/* identifiers */
	ot->name = "Weight Paint Mode";
	ot->idname = "PAINT_OT_weight_paint_toggle";
	ot->description = "Toggle weight paint mode in 3D view";

	/* api callbacks */
	ot->exec = wpaint_mode_toggle_exec;
	ot->poll = paint_poll_test;

	/* flags */
	ot->flag = OPTYPE_REGISTER | OPTYPE_UNDO;
}

/* ************ weight paint operator ********** */

struct WPaintData {
	ViewContext vc;
	struct NormalAnglePrecalc normal_angle_precalc;

	struct WeightPaintGroupData active, mirror;

	void *vp_handle;
	DMCoNo *vertexcosnos;

	float wpimat[3][3];

	/* variables for auto normalize */
	const bool *vgroup_validmap; /* stores if vgroups tie to deforming bones or not */
	const bool *lock_flags;

	/* variables for multipaint */
	const bool *defbase_sel;      /* set of selected groups */
	int defbase_tot_sel;          /* number of selected groups */
	bool do_multipaint;           /* true if multipaint enabled and multiple groups selected */

	int defbase_tot;
};

/* Initialize the stroke cache invariants from operator properties */
static void vwpaint_update_cache_invariants(
        bContext *C, const VPaint *vp, SculptSession *ss, wmOperator *op, const float mouse[2])
{
	StrokeCache *cache;
	Scene *scene = CTX_data_scene(C);
	UnifiedPaintSettings *ups = &CTX_data_tool_settings(C)->unified_paint_settings;
	const Brush *brush = vp->paint.brush;
	ViewContext *vc = paint_stroke_view_context(op->customdata);
	Object *ob = CTX_data_active_object(C);
	float mat[3][3];
	float view_dir[3] = {0.0f, 0.0f, 1.0f};
	int mode;

	/* VW paint needs to allocate stroke cache before update is called. */
	if (!ss->cache) {
		cache = MEM_callocN(sizeof(StrokeCache), "stroke cache");
		ss->cache = cache;
	}
	else {
		cache = ss->cache;
	}

	/* Initial mouse location */
	if (mouse)
		copy_v2_v2(cache->initial_mouse, mouse);
	else
		zero_v2(cache->initial_mouse);

	mode = RNA_enum_get(op->ptr, "mode");
	cache->invert = mode == BRUSH_STROKE_INVERT;
	cache->alt_smooth = mode == BRUSH_STROKE_SMOOTH;
	/* not very nice, but with current events system implementation
	* we can't handle brush appearance inversion hotkey separately (sergey) */
	if (cache->invert) ups->draw_inverted = true;
	else ups->draw_inverted = false;

	copy_v2_v2(cache->mouse, cache->initial_mouse);
	/* Truly temporary data that isn't stored in properties */
	cache->vc = vc;
	cache->brush = brush;
	cache->first_time = 1;

	/* cache projection matrix */
	ED_view3d_ob_project_mat_get(cache->vc->rv3d, ob, cache->projection_mat);

	invert_m4_m4(ob->imat, ob->obmat);
	copy_m3_m4(mat, cache->vc->rv3d->viewinv);
	mul_m3_v3(mat, view_dir);
	copy_m3_m4(mat, ob->imat);
	mul_m3_v3(mat, view_dir);
	normalize_v3_v3(cache->true_view_normal, view_dir);

	copy_v3_v3(cache->view_normal, cache->true_view_normal);
	cache->bstrength = BKE_brush_alpha_get(scene, brush);
	cache->is_last_valid = false;
}

/* Initialize the stroke cache variants from operator properties */
static void vwpaint_update_cache_variants(bContext *C, VPaint *vp, Object *ob, PointerRNA *ptr)
{
	Scene *scene = CTX_data_scene(C);
	SculptSession *ss = ob->sculpt;
	StrokeCache *cache = ss->cache;
	Brush *brush = BKE_paint_brush(&vp->paint);

	/* This effects the actual brush radius, so things farther away
	 * are compared with a larger radius and vise versa. */
	if (cache->first_time) {
		RNA_float_get_array(ptr, "location", cache->true_location);
	}

	RNA_float_get_array(ptr, "mouse", cache->mouse);

	/* XXX: Use pressure value from first brush step for brushes which don't
	 * support strokes (grab, thumb). They depends on initial state and
	 * brush coord/pressure/etc.
	 * It's more an events design issue, which doesn't split coordinate/pressure/angle
	 * changing events. We should avoid this after events system re-design */
	if (paint_supports_dynamic_size(brush, ePaintSculpt) || cache->first_time) {
		cache->pressure = RNA_float_get(ptr, "pressure");
	}

	/* Truly temporary data that isn't stored in properties */
	if (cache->first_time) {
		if (!BKE_brush_use_locked_size(scene, brush)) {
			cache->initial_radius = paint_calc_object_space_radius(
			        cache->vc, cache->true_location, BKE_brush_size_get(scene, brush));
			BKE_brush_unprojected_radius_set(scene, brush, cache->initial_radius);
		}
		else {
			cache->initial_radius = BKE_brush_unprojected_radius_get(scene, brush);
		}
	}

	if (BKE_brush_use_size_pressure(scene, brush) && paint_supports_dynamic_size(brush, ePaintSculpt)) {
		cache->radius = cache->initial_radius * cache->pressure;
	}
	else {
		cache->radius = cache->initial_radius;
	}

	cache->radius_squared = cache->radius * cache->radius;

	if (ss->pbvh) {
		BKE_pbvh_update(ss->pbvh, PBVH_UpdateRedraw, NULL);
		BKE_pbvh_update(ss->pbvh, PBVH_UpdateBB, NULL);
	}
}

static bool wpaint_stroke_test_start(bContext *C, wmOperator *op, const float mouse[2])
{
	Scene *scene = CTX_data_scene(C);
	struct PaintStroke *stroke = op->customdata;
	ToolSettings *ts = scene->toolsettings;
	Object *ob = CTX_data_active_object(C);
	Mesh *me = BKE_mesh_from_object(ob);
	struct WPaintData *wpd;
	struct WPaintVGroupIndex vgroup_index;
	int defbase_tot, defbase_tot_sel;
	bool *defbase_sel;
	SculptSession *ss = ob->sculpt;
	VPaint *vp = CTX_data_tool_settings(C)->wpaint;

	float mat[4][4], imat[4][4];

	if (ED_wpaint_ensure_data(C, op->reports, WPAINT_ENSURE_MIRROR, &vgroup_index) == false) {
		return false;
	}

	{
		/* check if we are attempting to paint onto a locked vertex group,
		 * and other options disallow it from doing anything useful */
		bDeformGroup *dg;
		dg = BLI_findlink(&ob->defbase, vgroup_index.active);
		if (dg->flag & DG_LOCK_WEIGHT) {
			BKE_report(op->reports, RPT_WARNING, "Active group is locked, aborting");
			return false;
		}
		if (vgroup_index.mirror != -1) {
			dg = BLI_findlink(&ob->defbase, vgroup_index.mirror);
			if (dg->flag & DG_LOCK_WEIGHT) {
				BKE_report(op->reports, RPT_WARNING, "Mirror group is locked, aborting");
				return false;
			}
		}
	}

	/* check that multipaint groups are unlocked */
	defbase_tot = BLI_listbase_count(&ob->defbase);
	defbase_sel = BKE_object_defgroup_selected_get(ob, defbase_tot, &defbase_tot_sel);

	if (ts->multipaint && defbase_tot_sel > 1) {
		int i;
		bDeformGroup *dg;

		if (me->editflag & ME_EDIT_MIRROR_X) {
			BKE_object_defgroup_mirror_selection(ob, defbase_tot, defbase_sel, defbase_sel, &defbase_tot_sel);
		}

		for (i = 0; i < defbase_tot; i++) {
			if (defbase_sel[i]) {
				dg = BLI_findlink(&ob->defbase, i);
				if (dg->flag & DG_LOCK_WEIGHT) {
					BKE_report(op->reports, RPT_WARNING, "Multipaint group is locked, aborting");
					MEM_freeN(defbase_sel);
					return false;
				}
			}
		}
	}

	/* ALLOCATIONS! no return after this line */
	/* make mode data storage */
	wpd = MEM_callocN(sizeof(struct WPaintData), "WPaintData");
	paint_stroke_set_mode_data(stroke, wpd);
	view3d_set_viewcontext(C, &wpd->vc);
	view_angle_limits_init(&wpd->normal_angle_precalc, vp->normal_angle, (vp->flag & VP_FLAG_PROJECT_FLAT) == 0);

	wpd->active.index = vgroup_index.active;
	wpd->mirror.index = vgroup_index.mirror;

	/* multipaint */
	wpd->defbase_tot = defbase_tot;
	wpd->defbase_sel = defbase_sel;
	wpd->defbase_tot_sel = defbase_tot_sel > 1 ? defbase_tot_sel : 1;
	wpd->do_multipaint = (ts->multipaint && defbase_tot_sel > 1);

	/* set up auto-normalize, and generate map for detecting which
	 * vgroups affect deform bones */
	wpd->lock_flags = BKE_object_defgroup_lock_flags_get(ob, wpd->defbase_tot);
	if (ts->auto_normalize || ts->multipaint || wpd->lock_flags) {
		wpd->vgroup_validmap = BKE_object_defgroup_validmap_get(ob, wpd->defbase_tot);
	}

	if (wpd->do_multipaint && ts->auto_normalize) {
		bool *tmpflags;
		tmpflags = MEM_mallocN(sizeof(bool) * defbase_tot, __func__);
		if (wpd->lock_flags) {
			BLI_array_binary_or(tmpflags, wpd->defbase_sel, wpd->lock_flags, wpd->defbase_tot);
		}
		else {
			memcpy(tmpflags, wpd->defbase_sel, sizeof(*tmpflags) * wpd->defbase_tot);
		}
		wpd->active.lock = tmpflags;
	}
	else if (ts->auto_normalize) {
		bool *tmpflags;

		tmpflags = wpd->lock_flags ?
		        MEM_dupallocN(wpd->lock_flags) :
		        MEM_callocN(sizeof(bool) * defbase_tot, __func__);
		tmpflags[wpd->active.index] = true;
		wpd->active.lock = tmpflags;

		tmpflags = wpd->lock_flags ?
		        MEM_dupallocN(wpd->lock_flags) :
		        MEM_callocN(sizeof(bool) * defbase_tot, __func__);
		tmpflags[(wpd->mirror.index != -1) ? wpd->mirror.index : wpd->active.index] = true;
		wpd->mirror.lock = tmpflags;
	}

	/* painting on subsurfs should give correct points too, this returns me->totvert amount */
	ob->sculpt->building_vp_handle = true;
	wpd->vp_handle = ED_vpaint_proj_handle_create(scene, ob, &wpd->vertexcosnos);
	ob->sculpt->building_vp_handle = false;

	/* imat for normals */
	mul_m4_m4m4(mat, wpd->vc.rv3d->viewmat, ob->obmat);
	invert_m4_m4(imat, mat);
	copy_m3_m4(wpd->wpimat, imat);

	/* If not previously created, create vertex/weight paint mode session data */
	vertex_paint_init_session(scene, ob);
	vwpaint_update_cache_invariants(C, vp, ss, op, mouse);
	vertex_paint_init_session_data(ts, ob);

	if (ob->sculpt->mode.wpaint.dvert_prev != NULL) {
		MDeformVert *dv = ob->sculpt->mode.wpaint.dvert_prev;
		for (int i = 0; i < me->totvert; i++, dv++) {
			/* Use to show this isn't initialized, never apply to the mesh data. */
			dv->flag = 1;
		}
	}

	return true;
}

static float dot_vf3vs3(const float brushNormal[3], const short vertexNormal[3])
{
	float normal[3];
	normal_short_to_float_v3(normal, vertexNormal);
	return dot_v3v3(brushNormal, normal);
}

static void get_brush_alpha_data(
        const Scene *scene, const SculptSession *ss, const Brush *brush,
        float *r_brush_size_pressure, float *r_brush_alpha_value, float *r_brush_alpha_pressure)
{
	*r_brush_size_pressure =
	        BKE_brush_size_get(scene, brush) *
	        (BKE_brush_use_size_pressure(scene, brush) ? ss->cache->pressure : 1.0f);
	*r_brush_alpha_value =
	        BKE_brush_alpha_get(scene, brush);
	*r_brush_alpha_pressure =
	        (BKE_brush_use_alpha_pressure(scene, brush) ? ss->cache->pressure : 1.0f);
}

static float wpaint_get_active_weight(const MDeformVert *dv, const WeightPaintInfo *wpi)
{
	if (wpi->do_multipaint) {
		float weight = BKE_defvert_multipaint_collective_weight(
		     dv, wpi->defbase_tot, wpi->defbase_sel, wpi->defbase_tot_sel, wpi->do_auto_normalize);

		CLAMP(weight, 0.0f, 1.0f);
		return weight;
	}
	else {
		return defvert_find_weight(dv, wpi->active.index);
	}
}

static SculptBrushTestFn sculpt_brush_test_init_with_falloff_shape(
        SculptSession *ss, SculptBrushTest *test, char falloff_shape)
{
	sculpt_brush_test_init(ss, test);
	SculptBrushTestFn sculpt_brush_test_sq_fn;
	if (falloff_shape == VP_FALLOFF_SHAPE_SPHERE) {
		sculpt_brush_test_sq_fn = sculpt_brush_test_sphere_sq;
	}
	else {
		/* VP_FALLOFF_SHAPE_TUBE */
		plane_from_point_normal_v3(test->plane, test->location, ss->cache->view_normal);
		sculpt_brush_test_sq_fn = sculpt_brush_test_circle_sq;
	}
	return sculpt_brush_test_sq_fn;
}

static void do_wpaint_brush_blur_task_cb_ex(
        void *userdata, void *UNUSED(userdata_chunk), const int n, const int UNUSED(thread_id))
{
	SculptThreadedTaskData *data = userdata;
	SculptSession *ss = data->ob->sculpt;
	CCGDerivedMesh *ccgdm = BKE_pbvh_get_ccgdm(ss->pbvh);
	const struct SculptVertexPaintGeomMap *gmap = &ss->mode.wpaint.gmap;

	const Brush *brush = data->brush;
	const StrokeCache *cache = ss->cache;
	Scene *scene = CTX_data_scene(data->C);

	float brush_size_pressure, brush_alpha_value, brush_alpha_pressure;
	get_brush_alpha_data(scene, ss, brush, &brush_size_pressure, &brush_alpha_value, &brush_alpha_pressure);
	const bool use_normal = vwpaint_use_normal(data->vp);
	const bool use_face_sel = (data->me->editflag & ME_EDIT_PAINT_FACE_SEL) != 0;
	const bool use_vert_sel = (data->me->editflag & ME_EDIT_PAINT_VERT_SEL) != 0;

	SculptBrushTest test;
	SculptBrushTestFn sculpt_brush_test_sq_fn =
	        sculpt_brush_test_init_with_falloff_shape(ss, &test, data->vp->falloff_shape);

	/* For each vertex */
	PBVHVertexIter vd;
	BKE_pbvh_vertex_iter_begin(ss->pbvh, data->nodes[n], vd, PBVH_ITER_UNIQUE)
	{
		/* Test to see if the vertex coordinates are within the spherical brush region. */
		if (sculpt_brush_test_sq_fn(&test, vd.co)) {
			/* For grid based pbvh, take the vert whose loop coopresponds to the current grid.
			 * Otherwise, take the current vert. */
			const int v_index = ccgdm ? data->me->mloop[vd.grid_indices[vd.g]].v : vd.vert_indices[vd.i];
			const float grid_alpha = ccgdm ? 1.0f / vd.gridsize : 1.0f;
			const char v_flag = data->me->mvert[v_index].flag;
			/* If the vertex is selected */
			if (!(use_face_sel || use_vert_sel) || v_flag & SELECT) {
				/* Get the average poly weight */
				int total_hit_loops = 0;
				float weight_final = 0.0f;
				for (int j = 0; j < gmap->vert_to_poly[v_index].count; j++) {
					const int p_index = gmap->vert_to_poly[v_index].indices[j];
					const MPoly *mp = &data->me->mpoly[p_index];

					total_hit_loops += mp->totloop;
					for (int k = 0; k < mp->totloop; k++) {
						const int l_index = mp->loopstart + k;
						const MLoop *ml = &data->me->mloop[l_index];
						const MDeformVert *dv = &data->me->dvert[ml->v];
						weight_final += wpaint_get_active_weight(dv, data->wpi);
					}
				}

				/* Apply the weight to the vertex. */
				if (total_hit_loops != 0) {
					float brush_strength = cache->bstrength;
					const float angle_cos = (use_normal && vd.no) ?
					        dot_vf3vs3(ss->cache->sculpt_normal_symm, vd.no) : 1.0f;
					if (((data->vp->flag & VP_FLAG_PROJECT_BACKFACE) ||
					     (angle_cos > 0.0f)) &&
					    ((data->vp->flag & VP_FLAG_PROJECT_FLAT) ||
					     view_angle_limits_apply_falloff(&data->wpd->normal_angle_precalc, angle_cos, &brush_strength)))
					{
						const float brush_fade = BKE_brush_curve_strength(brush, sqrtf(test.dist), cache->radius);
						const float final_alpha =
						        brush_fade * brush_strength *
						        grid_alpha * brush_alpha_pressure;

						if ((brush->flag & BRUSH_ACCUMULATE) == 0) {
							if (ss->mode.wpaint.alpha_weight[v_index] < final_alpha) {
								ss->mode.wpaint.alpha_weight[v_index] = final_alpha;
							}
							else {
								continue;
							}
						}

						weight_final /= total_hit_loops;
						/* Only paint visable verts */
						do_weight_paint_vertex(
						        data->vp, data->ob, data->wpi,
						        v_index, final_alpha, weight_final);
					}
				}
			}
		}
	}
	BKE_pbvh_vertex_iter_end;
}

static void do_wpaint_brush_smear_task_cb_ex(
        void *userdata, void *UNUSED(userdata_chunk), const int n, const int UNUSED(thread_id))
{
	SculptThreadedTaskData *data = userdata;
	SculptSession *ss = data->ob->sculpt;
	CCGDerivedMesh *ccgdm = BKE_pbvh_get_ccgdm(ss->pbvh);
	const struct SculptVertexPaintGeomMap *gmap = &ss->mode.wpaint.gmap;

	const Brush *brush = data->brush;
	const Scene *scene = CTX_data_scene(data->C);
	const StrokeCache *cache = ss->cache;
	float brush_size_pressure, brush_alpha_value, brush_alpha_pressure;
	get_brush_alpha_data(scene, ss, brush, &brush_size_pressure, &brush_alpha_value, &brush_alpha_pressure);
	const bool use_normal = vwpaint_use_normal(data->vp);
	const bool use_face_sel = (data->me->editflag & ME_EDIT_PAINT_FACE_SEL) != 0;
	const bool use_vert_sel = (data->me->editflag & ME_EDIT_PAINT_VERT_SEL) != 0;
	float brush_dir[3];

	sub_v3_v3v3(brush_dir, cache->location, cache->last_location);
	project_plane_v3_v3v3(brush_dir, brush_dir, cache->view_normal);

	if (cache->is_last_valid && (normalize_v3(brush_dir) != 0.0f)) {

		SculptBrushTest test;
		SculptBrushTestFn sculpt_brush_test_sq_fn =
		        sculpt_brush_test_init_with_falloff_shape(ss, &test, data->vp->falloff_shape);

		/* For each vertex */
		PBVHVertexIter vd;
		BKE_pbvh_vertex_iter_begin(ss->pbvh, data->nodes[n], vd, PBVH_ITER_UNIQUE)
		{
			/* Test to see if the vertex coordinates are within the spherical brush region. */
			if (sculpt_brush_test_sq_fn(&test, vd.co)) {
				/* For grid based pbvh, take the vert whose loop cooresponds to the current grid.
				 * Otherwise, take the current vert. */
				const int v_index = ccgdm ? data->me->mloop[vd.grid_indices[vd.g]].v : vd.vert_indices[vd.i];
				const float grid_alpha = ccgdm ? 1.0f / vd.gridsize : 1.0f;
				const MVert *mv_curr = &data->me->mvert[v_index];

				/* If the vertex is selected */
				if (!(use_face_sel || use_vert_sel) || mv_curr->flag & SELECT) {
					float brush_strength = cache->bstrength;
					const float angle_cos = (use_normal && vd.no) ?
					        dot_vf3vs3(ss->cache->sculpt_normal_symm, vd.no) : 1.0f;
					if (((data->vp->flag & VP_FLAG_PROJECT_BACKFACE) ||
					     (angle_cos > 0.0f)) &&
					    ((data->vp->flag & VP_FLAG_PROJECT_FLAT) ||
					     view_angle_limits_apply_falloff(&data->wpd->normal_angle_precalc, angle_cos, &brush_strength)))
					{
						bool do_color = false;
						/* Minimum dot product between brush direction and current
						 * to neighbor direction is 0.0, meaning orthogonal. */
						float stroke_dot_max = 0.0f;

						/* Get the color of the loop in the opposite direction of the brush movement
						 * (this callback is specifically for smear.) */
						float weight_final = 0.0;
						for (int j = 0; j < gmap->vert_to_poly[v_index].count; j++) {
							const int p_index = gmap->vert_to_poly[v_index].indices[j];
							const MPoly *mp = &data->me->mpoly[p_index];
							const MLoop *ml_other = &data->me->mloop[mp->loopstart];
							for (int k = 0; k < mp->totloop; k++, ml_other++) {
								const uint v_other_index = ml_other->v;
								if (v_other_index != v_index) {
									const MVert *mv_other = &data->me->mvert[v_other_index];

									/* Get the direction from the selected vert to the neighbor. */
									float other_dir[3];
									sub_v3_v3v3(other_dir, mv_curr->co, mv_other->co);
									project_plane_v3_v3v3(other_dir, other_dir, cache->view_normal);

									normalize_v3(other_dir);

									const float stroke_dot = dot_v3v3(other_dir, brush_dir);

									if (stroke_dot > stroke_dot_max) {
										stroke_dot_max = stroke_dot;
										MDeformVert *dv = &data->me->dvert[v_other_index];
										weight_final = wpaint_get_active_weight(dv, data->wpi);
										do_color = true;
									}
								}
							}
						}
						/* Apply weight to vertex */
						if (do_color) {
							const float brush_fade = BKE_brush_curve_strength(brush, 0.0f, cache->radius);
							const float final_alpha =
							        brush_fade * brush_strength *
							        grid_alpha * brush_alpha_pressure;
							do_weight_paint_vertex(
							        data->vp, data->ob, data->wpi,
							        v_index, final_alpha, (float)weight_final);
						}
					}
				}
			}
		}
		BKE_pbvh_vertex_iter_end;
	}
}

static void do_wpaint_brush_draw_task_cb_ex(
        void *userdata, void *UNUSED(userdata_chunk), const int n, const int UNUSED(thread_id))
{
	SculptThreadedTaskData *data = userdata;
	SculptSession *ss = data->ob->sculpt;
	CCGDerivedMesh *ccgdm = BKE_pbvh_get_ccgdm(ss->pbvh);
	const Scene *scene = CTX_data_scene(data->C);

	const Brush *brush = data->brush;
	const StrokeCache *cache = ss->cache;
	/* note: normally `BKE_brush_weight_get(scene, brush)` is used,
	 * however in this case we calculate a new weight each time. */
	const float paintweight = data->strength;
	float brush_size_pressure, brush_alpha_value, brush_alpha_pressure;
	get_brush_alpha_data(scene, ss, brush, &brush_size_pressure, &brush_alpha_value, &brush_alpha_pressure);
	const bool use_normal = vwpaint_use_normal(data->vp);
	const bool use_face_sel = (data->me->editflag & ME_EDIT_PAINT_FACE_SEL) != 0;
	const bool use_vert_sel = (data->me->editflag & ME_EDIT_PAINT_VERT_SEL) != 0;

	SculptBrushTest test;
	SculptBrushTestFn sculpt_brush_test_sq_fn =
	        sculpt_brush_test_init_with_falloff_shape(ss, &test, data->vp->falloff_shape);

	/* For each vertex */
	PBVHVertexIter vd;
	BKE_pbvh_vertex_iter_begin(ss->pbvh, data->nodes[n], vd, PBVH_ITER_UNIQUE)
	{
		/* Test to see if the vertex coordinates are within the spherical brush region. */
		if (sculpt_brush_test_sq_fn(&test, vd.co)) {
			/* Note: grids are 1:1 with corners (aka loops).
			 * For multires, take the vert whose loop cooresponds to the current grid.
			 * Otherwise, take the current vert. */
			const int v_index = ccgdm ? data->me->mloop[vd.grid_indices[vd.g]].v : vd.vert_indices[vd.i];
			const float grid_alpha = ccgdm ? 1.0f / vd.gridsize : 1.0f;

			const char v_flag = data->me->mvert[v_index].flag;
			/* If the vertex is selected */
			if (!(use_face_sel || use_vert_sel) || v_flag & SELECT) {
				float brush_strength = cache->bstrength;
				const float angle_cos = (use_normal && vd.no) ?
				        dot_vf3vs3(ss->cache->sculpt_normal_symm, vd.no) : 1.0f;
				if (((data->vp->flag & VP_FLAG_PROJECT_BACKFACE) ||
				     (angle_cos > 0.0f)) &&
				    ((data->vp->flag & VP_FLAG_PROJECT_FLAT) ||
				     view_angle_limits_apply_falloff(&data->wpd->normal_angle_precalc, angle_cos, &brush_strength)))
				{
					const float brush_fade = BKE_brush_curve_strength(brush, sqrtf(test.dist), cache->radius);
					const float final_alpha = brush_fade * brush_strength * grid_alpha * brush_alpha_pressure;

					if ((brush->flag & BRUSH_ACCUMULATE) == 0) {
						if (ss->mode.wpaint.alpha_weight[v_index] < final_alpha) {
							ss->mode.wpaint.alpha_weight[v_index] = final_alpha;
						}
						else {
							continue;
						}
					}

					do_weight_paint_vertex(
					        data->vp, data->ob, data->wpi,
					        v_index, final_alpha, paintweight);
				}
			}
		}
	}
	BKE_pbvh_vertex_iter_end;
}

static void do_wpaint_brush_calc_average_weight_cb_ex(
        void *userdata, void *UNUSED(userdata_chunk), const int n, const int UNUSED(thread_id))
{
	SculptThreadedTaskData *data = userdata;
	SculptSession *ss = data->ob->sculpt;
	StrokeCache *cache = ss->cache;
	CCGDerivedMesh *ccgdm = BKE_pbvh_get_ccgdm(ss->pbvh);

	const bool use_normal = vwpaint_use_normal(data->vp);
	const bool use_face_sel = (data->me->editflag & ME_EDIT_PAINT_FACE_SEL) != 0;
	const bool use_vert_sel = (data->me->editflag & ME_EDIT_PAINT_VERT_SEL) != 0;

	struct WPaintAverageAccum *accum = (struct WPaintAverageAccum *)data->custom_data + n;
	accum->len = 0;
	accum->value = 0.0;

	SculptBrushTest test;
	SculptBrushTestFn sculpt_brush_test_sq_fn =
	        sculpt_brush_test_init_with_falloff_shape(ss, &test, data->vp->falloff_shape);

	/* For each vertex */
	PBVHVertexIter vd;
	BKE_pbvh_vertex_iter_begin(ss->pbvh, data->nodes[n], vd, PBVH_ITER_UNIQUE)
	{
		/* Test to see if the vertex coordinates are within the spherical brush region. */
		if (sculpt_brush_test_sq_fn(&test, vd.co)) {
			const float angle_cos = (use_normal && vd.no) ?
			        dot_vf3vs3(ss->cache->sculpt_normal_symm, vd.no) : 1.0f;
			if (angle_cos > 0.0 && BKE_brush_curve_strength(data->brush, sqrtf(test.dist), cache->radius) > 0.0) {
				const int v_index = ccgdm ? data->me->mloop[vd.grid_indices[vd.g]].v : vd.vert_indices[vd.i];
				// const float grid_alpha = ccgdm ? 1.0f / vd.gridsize : 1.0f;
				const char v_flag = data->me->mvert[v_index].flag;

				/* If the vertex is selected. */
				if (!(use_face_sel || use_vert_sel) || v_flag & SELECT) {
					const MDeformVert *dv = &data->me->dvert[v_index];
					accum->len += 1;
					accum->value += wpaint_get_active_weight(dv, data->wpi);
				}
			}
		}
	}
	BKE_pbvh_vertex_iter_end;
}

static void calculate_average_weight(SculptThreadedTaskData *data, PBVHNode **UNUSED(nodes), int totnode)
{
	struct WPaintAverageAccum *accum = MEM_mallocN(sizeof(*accum) * totnode, __func__);
	data->custom_data = accum;

	BLI_task_parallel_range_ex(
	        0, totnode, data, NULL, 0, do_wpaint_brush_calc_average_weight_cb_ex,
	        ((data->sd->flags & SCULPT_USE_OPENMP) && totnode > SCULPT_THREADED_LIMIT), false);

	uint accum_len = 0;
	double accum_weight = 0.0;
	for (int i = 0; i < totnode; i++) {
		accum_len += accum[i].len;
		accum_weight += accum[i].value;
	}
	if (accum_len != 0) {
		accum_weight /= accum_len;
		data->strength = (float)accum_weight;
	}

	MEM_SAFE_FREE(data->custom_data);  /* 'accum' */
}


static void wpaint_paint_leaves(
        bContext *C, Object *ob, Sculpt *sd, VPaint *vp, struct WPaintData *wpd, WeightPaintInfo *wpi,
        Mesh *me, PBVHNode **nodes, int totnode)
{
	Scene *scene = CTX_data_scene(C);
	const Brush *brush = ob->sculpt->cache->brush;

	/* threaded loop over nodes */
	SculptThreadedTaskData data = {
		.sd = sd, .ob = ob, .brush = brush, .nodes = nodes, .vp = vp, .wpd = wpd, .wpi = wpi, .me = me, .C = C,
	};

	/* Use this so average can modify its weight without touching the brush. */
	data.strength = BKE_brush_weight_get(scene, brush);

	/* current mirroring code cannot be run in parallel */
	bool use_threading = !(me->editflag & ME_EDIT_MIRROR_X);

	switch (brush->vertexpaint_tool) {
		case PAINT_BLEND_AVERAGE:
			calculate_average_weight(&data, nodes, totnode);
			BLI_task_parallel_range_ex(
			        0, totnode, &data, NULL, 0,
			        do_wpaint_brush_draw_task_cb_ex, use_threading, false);
			break;
		case PAINT_BLEND_SMEAR:
			BLI_task_parallel_range_ex(
			        0, totnode, &data, NULL, 0,
			        do_wpaint_brush_smear_task_cb_ex, use_threading, false);
			break;
		case PAINT_BLEND_BLUR:
			BLI_task_parallel_range_ex(
			        0, totnode, &data, NULL, 0,
			        do_wpaint_brush_blur_task_cb_ex, use_threading, false);
			break;
		default:
			BLI_task_parallel_range_ex(
			        0, totnode, &data, NULL, 0,
			        do_wpaint_brush_draw_task_cb_ex, use_threading, false);
			break;
	}
}

static PBVHNode **vwpaint_pbvh_gather_generic(
        Object *ob, VPaint *wp, Sculpt *sd, Brush *brush, int *r_totnode)
{
	SculptSession *ss = ob->sculpt;
	const bool use_normal = vwpaint_use_normal(wp);
	PBVHNode **nodes = NULL;

	/* Build a list of all nodes that are potentially within the brush's area of influence */
	if (wp->falloff_shape == VP_FALLOFF_SHAPE_SPHERE) {
		SculptSearchSphereData data = {
			.ss = ss,
			.sd = sd,
			.radius_squared = ss->cache->radius_squared,
			.original = true,
		};
		BKE_pbvh_search_gather(ss->pbvh, sculpt_search_sphere_cb, &data, &nodes, r_totnode);
		if (use_normal) {
			sculpt_pbvh_calc_area_normal(brush, ob, nodes, *r_totnode, true, ss->cache->sculpt_normal_symm);
		}
		else {
			zero_v3(ss->cache->sculpt_normal_symm);
		}
	}
	else {
		struct DistRayAABB_Precalc dist_ray_to_aabb_precalc;
		dist_squared_ray_to_aabb_precalc(&dist_ray_to_aabb_precalc, ss->cache->location, ss->cache->view_normal);
		SculptSearchCircleData data = {
			.ss = ss,
			.sd = sd,
			.radius_squared = ss->cache->radius_squared,
			.original = true,
			.dist_ray_to_aabb_precalc = &dist_ray_to_aabb_precalc,
		};
		BKE_pbvh_search_gather(ss->pbvh, sculpt_search_circle_cb, &data, &nodes, r_totnode);
		if (use_normal) {
			copy_v3_v3(ss->cache->sculpt_normal_symm, ss->cache->view_normal);
		}
		else {
			zero_v3(ss->cache->sculpt_normal_symm);
		}
	}
	return nodes;
}

static void wpaint_do_paint(
        bContext *C, Object *ob, VPaint *wp, Sculpt *sd, struct WPaintData *wpd, WeightPaintInfo *wpi,
        Mesh *me, Brush *brush, const char symm, const int axis, const int i, const float angle)
{
	SculptSession *ss = ob->sculpt;
	ss->cache->radial_symmetry_pass = i;
	sculpt_cache_calc_brushdata_symm(ss->cache, symm, axis, angle);

	int totnode;
	PBVHNode **nodes = vwpaint_pbvh_gather_generic(ob, wp, sd, brush, &totnode);

	wpaint_paint_leaves(C, ob, sd, wp, wpd, wpi, me, nodes, totnode);

	if (nodes)
		MEM_freeN(nodes);
}

static void wpaint_do_radial_symmetry(
        bContext *C, Object *ob, VPaint *wp, Sculpt *sd, struct WPaintData *wpd, WeightPaintInfo *wpi,
        Mesh *me, Brush *brush, const char symm, const int axis)
{
	for (int i = 1; i < wp->radial_symm[axis - 'X']; i++) {
		const float angle = (2.0 * M_PI) * i / wp->radial_symm[axis - 'X'];
		wpaint_do_paint(C, ob, wp, sd, wpd, wpi, me, brush, symm, axis, i, angle);
	}
}

/* near duplicate of: sculpt.c's, 'do_symmetrical_brush_actions' and 'vpaint_do_symmetrical_brush_actions'. */
static void wpaint_do_symmetrical_brush_actions(
        bContext *C, Object *ob, VPaint *wp, Sculpt *sd, struct WPaintData *wpd, WeightPaintInfo *wpi)
{
	Brush *brush = BKE_paint_brush(&wp->paint);
	Mesh *me = ob->data;
	SculptSession *ss = ob->sculpt;
	StrokeCache *cache = ss->cache;
	const char symm = wp->paint.symmetry_flags & PAINT_SYMM_AXIS_ALL;
	int i = 0;

	/* initial stroke */
	wpaint_do_paint(C, ob, wp, sd, wpd, wpi, me, brush, 0, 'X', 0, 0);
	wpaint_do_radial_symmetry(C, ob, wp, sd, wpd, wpi, me, brush, 0, 'X');
	wpaint_do_radial_symmetry(C, ob, wp, sd, wpd, wpi, me, brush, 0, 'Y');
	wpaint_do_radial_symmetry(C, ob, wp, sd, wpd, wpi, me, brush, 0, 'Z');

	cache->symmetry = symm;

	/* symm is a bit combination of XYZ - 1 is mirror X; 2 is Y; 3 is XY; 4 is Z; 5 is XZ; 6 is YZ; 7 is XYZ */
	for (i = 1; i <= symm; i++) {
		if ((symm & i && (symm != 5 || i != 3) && (symm != 6 || (i != 3 && i != 5)))) {
			cache->mirror_symmetry_pass = i;
			cache->radial_symmetry_pass = 0;
			sculpt_cache_calc_brushdata_symm(cache, i, 0, 0);

			if (i & (1 << 0)) {
				wpaint_do_paint(C, ob, wp, sd, wpd, wpi, me, brush, i, 'X', 0, 0);
				wpaint_do_radial_symmetry(C, ob, wp, sd, wpd, wpi, me, brush, i, 'X');
			}
			if (i & (1 << 1)) {
				wpaint_do_paint(C, ob, wp, sd, wpd, wpi, me, brush, i, 'Y', 0, 0);
				wpaint_do_radial_symmetry(C, ob, wp, sd, wpd, wpi, me, brush, i, 'Y');
			}
			if (i & (1 << 2)) {
				wpaint_do_paint(C, ob, wp, sd, wpd, wpi, me, brush, i, 'Z', 0, 0);
				wpaint_do_radial_symmetry(C, ob, wp, sd, wpd, wpi, me, brush, i, 'Z');
			}
		}
	}
	copy_v3_v3(cache->true_last_location, cache->true_location);
	cache->is_last_valid = true;
}

static void wpaint_stroke_update_step(bContext *C, struct PaintStroke *stroke, PointerRNA *itemptr)
{
	Scene *scene = CTX_data_scene(C);
	ToolSettings *ts = CTX_data_tool_settings(C);
	VPaint *wp = ts->wpaint;
	Brush *brush = BKE_paint_brush(&wp->paint);
	struct WPaintData *wpd = paint_stroke_mode_data(stroke);
	ViewContext *vc;
	Object *ob = CTX_data_active_object(C);

	SculptSession *ss = ob->sculpt;
	Sculpt *sd = CTX_data_tool_settings(C)->sculpt;

	vwpaint_update_cache_variants(C, wp, ob, itemptr);

	float mat[4][4];
	float mval[2];

	const float brush_alpha_value = BKE_brush_alpha_get(scene, brush);

	/* intentionally don't initialize as NULL, make sure we initialize all members below */
	WeightPaintInfo wpi;

	/* cannot paint if there is no stroke data */
	if (wpd == NULL) {
		/* XXX: force a redraw here, since even though we can't paint,
		 * at least view won't freeze until stroke ends */
		ED_region_tag_redraw(CTX_wm_region(C));
		return;
	}

	vc = &wpd->vc;
	ob = vc->obact;

	view3d_operator_needs_opengl(C);
	ED_view3d_init_mats_rv3d(ob, vc->rv3d);

	/* load projection matrix */
	mul_m4_m4m4(mat, vc->rv3d->persmat, ob->obmat);


	/* *** setup WeightPaintInfo - pass onto do_weight_paint_vertex *** */
	wpi.defbase_tot =        wpd->defbase_tot;
	wpi.defbase_sel =        wpd->defbase_sel;
	wpi.defbase_tot_sel =    wpd->defbase_tot_sel;

	wpi.defbase_tot_unsel =  wpi.defbase_tot - wpi.defbase_tot_sel;
	wpi.active =             wpd->active;
	wpi.mirror =             wpd->mirror;
	wpi.lock_flags =         wpd->lock_flags;
	wpi.vgroup_validmap =    wpd->vgroup_validmap;
	wpi.do_flip =            RNA_boolean_get(itemptr, "pen_flip");
	wpi.do_multipaint =      wpd->do_multipaint;
	wpi.do_auto_normalize =  ((ts->auto_normalize != 0) && (wpi.vgroup_validmap != NULL));
	wpi.brush_alpha_value =  brush_alpha_value;
	/* *** done setting up WeightPaintInfo *** */

	wpaint_do_symmetrical_brush_actions(C, ob, wp, sd, wpd, &wpi);

	swap_m4m4(vc->rv3d->persmat, mat);

	/* calculate pivot for rotation around seletion if needed */
	/* also needed for "View Selected" on last stroke */
	paint_last_stroke_update(scene, vc->ar, mval);

	DAG_id_tag_update(ob->data, 0);
	WM_event_add_notifier(C, NC_OBJECT | ND_DRAW, ob);
	swap_m4m4(wpd->vc.rv3d->persmat, mat);

	rcti r;
	if (sculpt_get_redraw_rect(vc->ar, CTX_wm_region_view3d(C), ob, &r)) {
		if (ss->cache) {
			ss->cache->current_r = r;
		}

		/* previous is not set in the current cache else
		 * the partial rect will always grow */
		if (ss->cache) {
			if (!BLI_rcti_is_empty(&ss->cache->previous_r))
				BLI_rcti_union(&r, &ss->cache->previous_r);
		}

		r.xmin += vc->ar->winrct.xmin - 2;
		r.xmax += vc->ar->winrct.xmin + 2;
		r.ymin += vc->ar->winrct.ymin - 2;
		r.ymax += vc->ar->winrct.ymin + 2;

		ss->partial_redraw = 1;
	}
	ED_region_tag_redraw_partial(vc->ar, &r);
}

static void wpaint_stroke_done(const bContext *C, struct PaintStroke *stroke)
{
	Object *ob = CTX_data_active_object(C);
	struct WPaintData *wpd = paint_stroke_mode_data(stroke);

	if (wpd) {
		ED_vpaint_proj_handle_free(wpd->vp_handle);

		if (wpd->defbase_sel)
			MEM_freeN((void *)wpd->defbase_sel);
		if (wpd->vgroup_validmap)
			MEM_freeN((void *)wpd->vgroup_validmap);
		if (wpd->lock_flags)
			MEM_freeN((void *)wpd->lock_flags);
		if (wpd->active.lock)
			MEM_freeN((void *)wpd->active.lock);
		if (wpd->mirror.lock)
			MEM_freeN((void *)wpd->mirror.lock);

		MEM_freeN(wpd);
	}

	/* and particles too */
	if (ob->particlesystem.first) {
		ParticleSystem *psys;
		int i;

		for (psys = ob->particlesystem.first; psys; psys = psys->next) {
			for (i = 0; i < PSYS_TOT_VG; i++) {
				if (psys->vgroup[i] == ob->actdef) {
					psys->recalc |= PSYS_RECALC_RESET;
					break;
				}
			}
		}
	}

	DAG_id_tag_update(ob->data, 0);

	WM_event_add_notifier(C, NC_OBJECT | ND_DRAW, ob);

	sculpt_cache_free(ob->sculpt->cache);
	ob->sculpt->cache = NULL;
}


static int wpaint_invoke(bContext *C, wmOperator *op, const wmEvent *event)
{
	int retval;

	op->customdata = paint_stroke_new(
	        C, op, sculpt_stroke_get_location, wpaint_stroke_test_start,
	        wpaint_stroke_update_step, NULL,
	        wpaint_stroke_done, event->type);

	if ((retval = op->type->modal(C, op, event)) == OPERATOR_FINISHED) {
		paint_stroke_data_free(op);
		return OPERATOR_FINISHED;
	}
	/* add modal handler */
	WM_event_add_modal_handler(C, op);

	OPERATOR_RETVAL_CHECK(retval);
	BLI_assert(retval == OPERATOR_RUNNING_MODAL);

	return OPERATOR_RUNNING_MODAL;
}

static int wpaint_exec(bContext *C, wmOperator *op)
{
	op->customdata = paint_stroke_new(
	        C, op, sculpt_stroke_get_location, wpaint_stroke_test_start,
	        wpaint_stroke_update_step, NULL,
	        wpaint_stroke_done, 0);

	/* frees op->customdata */
	paint_stroke_exec(C, op);

	return OPERATOR_FINISHED;
}

static void wpaint_cancel(bContext *C, wmOperator *op)
{
	Object *ob = CTX_data_active_object(C);
	if (ob->sculpt->cache) {
		sculpt_cache_free(ob->sculpt->cache);
		ob->sculpt->cache = NULL;
	}

	paint_stroke_cancel(C, op);
}

void PAINT_OT_weight_paint(wmOperatorType *ot)
{
	/* identifiers */
	ot->name = "Weight Paint";
	ot->idname = "PAINT_OT_weight_paint";
	ot->description = "Paint a stroke in the current vertex group's weights";

	/* api callbacks */
	ot->invoke = wpaint_invoke;
	ot->modal = paint_stroke_modal;
	ot->exec = wpaint_exec;
	ot->poll = weight_paint_poll;
	ot->cancel = wpaint_cancel;

	/* flags */
	ot->flag = OPTYPE_UNDO | OPTYPE_BLOCKING;

	paint_stroke_operator_properties(ot);
}

/* ************ set / clear vertex paint mode ********** */

/**
 * \note Keep in sync with #wpaint_mode_toggle_exec
 */
static int vpaint_mode_toggle_exec(bContext *C, wmOperator *op)
{
	Object *ob = CTX_data_active_object(C);
	const int mode_flag = OB_MODE_VERTEX_PAINT;
	const bool is_mode_set = (ob->mode & mode_flag) != 0;
	Scene *scene = CTX_data_scene(C);
	VPaint *vp = scene->toolsettings->vpaint;
	Mesh *me;

	if (!is_mode_set) {
		if (!ED_object_mode_compat_set(C, ob, mode_flag, op->reports)) {
			return OPERATOR_CANCELLED;
		}
	}

	me = BKE_mesh_from_object(ob);

	/* toggle: end vpaint */
	if (is_mode_set) {
		ob->mode &= ~mode_flag;

		if (me->editflag & ME_EDIT_PAINT_FACE_SEL) {
			BKE_mesh_flush_select_from_polys(me);
		}
		else if (me->editflag & ME_EDIT_PAINT_VERT_SEL) {
			BKE_mesh_flush_select_from_verts(me);
		}

		/* If the cache is not released by a cancel or a done, free it now. */
		if (ob->sculpt->cache) {
			sculpt_cache_free(ob->sculpt->cache);
			ob->sculpt->cache = NULL;
		}

		BKE_sculptsession_free(ob);

		paint_cursor_delete_textures();
	}
	else {
		ob->mode |= mode_flag;

		ED_mesh_color_ensure(me, NULL);

		if (vp == NULL)
			vp = scene->toolsettings->vpaint = new_vpaint();

		paint_cursor_start(C, vertex_paint_poll);

		BKE_paint_init(scene, ePaintVertex, PAINT_CURSOR_VERTEX_PAINT);

		/* Create vertex/weight paint mode session data */
		if (ob->sculpt) {
			if (ob->sculpt->cache) {
				sculpt_cache_free(ob->sculpt->cache);
				ob->sculpt->cache = NULL;
			}
			BKE_sculptsession_free(ob);
		}
		vertex_paint_init_session(scene, ob);
	}

	/* update modifier stack for mapping requirements */
	DAG_id_tag_update(&me->id, 0);

	WM_event_add_notifier(C, NC_SCENE | ND_MODE, scene);

	return OPERATOR_FINISHED;
}

void PAINT_OT_vertex_paint_toggle(wmOperatorType *ot)
{
	/* identifiers */
	ot->name = "Vertex Paint Mode";
	ot->idname = "PAINT_OT_vertex_paint_toggle";
	ot->description = "Toggle the vertex paint mode in 3D view";

	/* api callbacks */
	ot->exec = vpaint_mode_toggle_exec;
	ot->poll = paint_poll_test;

	/* flags */
	ot->flag = OPTYPE_REGISTER | OPTYPE_UNDO;
}



/* ********************** vertex paint operator ******************* */

/* Implementation notes:
 *
 * Operator->invoke()
 * - validate context (add mcol)
 * - create customdata storage
 * - call paint once (mouse click)
 * - add modal handler
 *
 * Operator->modal()
 * - for every mousemove, apply vertex paint
 * - exit on mouse release, free customdata
 *   (return OPERATOR_FINISHED also removes handler and operator)
 *
 * For future:
 * - implement a stroke event (or mousemove with past positons)
 * - revise whether op->customdata should be added in object, in set_vpaint
 */

typedef struct PolyFaceMap {
	struct PolyFaceMap *next, *prev;
	int facenr;
} PolyFaceMap;

struct VPaintData {
	ViewContext vc;
	struct NormalAnglePrecalc normal_angle_precalc;

	uint paintcol;

	struct VertProjHandle *vp_handle;
	struct DMCoNo *vertexcosnos;

	float vpimat[3][3];

	/* modify 'me->mcol' directly, since the derived mesh is drawing from this
	 * array, otherwise we need to refresh the modifier stack */
	bool use_fast_update;

	/* loops tagged as having been painted, to apply shared vertex color
	 * blending only to modified loops */
	bool *mlooptag;

	bool is_texbrush;
};

static bool vpaint_stroke_test_start(bContext *C, struct wmOperator *op, const float mouse[2])
{
	Scene *scene = CTX_data_scene(C);
	ToolSettings *ts = scene->toolsettings;
	struct PaintStroke *stroke = op->customdata;
	VPaint *vp = ts->vpaint;
	Brush *brush = BKE_paint_brush(&vp->paint);
	struct VPaintData *vpd;
	Object *ob = CTX_data_active_object(C);
	Mesh *me;
	float mat[4][4], imat[4][4];
	SculptSession *ss = ob->sculpt;

	/* context checks could be a poll() */
	me = BKE_mesh_from_object(ob);
	if (me == NULL || me->totpoly == 0)
		return false;

	ED_mesh_color_ensure(me, NULL);
	if (me->mloopcol == NULL)
		return false;

	/* make mode data storage */
	vpd = MEM_callocN(sizeof(*vpd), "VPaintData");
	paint_stroke_set_mode_data(stroke, vpd);
	view3d_set_viewcontext(C, &vpd->vc);
	view_angle_limits_init(&vpd->normal_angle_precalc, vp->normal_angle, (vp->flag & VP_FLAG_PROJECT_FLAT) == 0);

	vpd->paintcol = vpaint_get_current_col(scene, vp);

	vpd->is_texbrush = !(brush->vertexpaint_tool == PAINT_BLEND_BLUR) &&
	                   brush->mtex.tex;

	/* are we painting onto a modified mesh?,
	 * if not we can skip face map trickiness */
	if (vertex_paint_use_fast_update_check(ob)) {
		vpd->use_fast_update = true;
/*		printf("Fast update!\n");*/
	}
	else {
		vpd->use_fast_update = false;
/*		printf("No fast update!\n");*/
	}

	/* to keep tracked of modified loops for shared vertex color blending */
	if (brush->vertexpaint_tool == PAINT_BLEND_BLUR) {
		vpd->mlooptag = MEM_mallocN(sizeof(bool) * me->totloop, "VPaintData mlooptag");
	}

	/* Create projection handle */
	if (vpd->is_texbrush) {
		ob->sculpt->building_vp_handle = true;
		vpd->vp_handle = ED_vpaint_proj_handle_create(scene, ob, &vpd->vertexcosnos);
		ob->sculpt->building_vp_handle = false;
	}

	/* some old cruft to sort out later */
	mul_m4_m4m4(mat, vpd->vc.rv3d->viewmat, ob->obmat);
	invert_m4_m4(imat, mat);
	copy_m3_m4(vpd->vpimat, imat);

	/* If not previously created, create vertex/weight paint mode session data */
	vertex_paint_init_session(scene, ob);
	vwpaint_update_cache_invariants(C, vp, ss, op, mouse);
	vertex_paint_init_session_data(ts, ob);

	if (ob->sculpt->mode.vpaint.previous_color != NULL) {
		memset(ob->sculpt->mode.vpaint.previous_color, 0, sizeof(uint) * me->totloop);
	}

	return 1;
}

static void do_vpaint_brush_calc_average_color_cb_ex(
        void *userdata, void *UNUSED(userdata_chunk), const int n, const int UNUSED(thread_id))
{
	SculptThreadedTaskData *data = userdata;
	SculptSession *ss = data->ob->sculpt;
	CCGDerivedMesh *ccgdm = BKE_pbvh_get_ccgdm(ss->pbvh);
	const struct SculptVertexPaintGeomMap *gmap = &ss->mode.vpaint.gmap;

	StrokeCache *cache = ss->cache;
	uint *lcol = data->lcol;
	char *col;
	const bool use_vert_sel = (data->me->editflag & (ME_EDIT_PAINT_FACE_SEL | ME_EDIT_PAINT_VERT_SEL)) != 0;

	struct VPaintAverageAccum *accum = (struct VPaintAverageAccum *)data->custom_data + n;
	accum->len = 0;
	memset(accum->value, 0, sizeof(accum->value));

	SculptBrushTest test;
	SculptBrushTestFn sculpt_brush_test_sq_fn =
	        sculpt_brush_test_init_with_falloff_shape(ss, &test, data->vp->falloff_shape);

	/* For each vertex */
	PBVHVertexIter vd;
	BKE_pbvh_vertex_iter_begin(ss->pbvh, data->nodes[n], vd, PBVH_ITER_UNIQUE)
	{
		/* Test to see if the vertex coordinates are within the spherical brush region. */
		if (sculpt_brush_test_sq_fn(&test, vd.co)) {
			const int v_index = ccgdm ? data->me->mloop[vd.grid_indices[vd.g]].v : vd.vert_indices[vd.i];
			if (BKE_brush_curve_strength(data->brush, 0.0, cache->radius) > 0.0) {
				/* If the vertex is selected for painting. */
				const MVert *mv = &data->me->mvert[v_index];
				if (!use_vert_sel || mv->flag & SELECT) {
					accum->len += gmap->vert_to_loop[v_index].count;
					/* if a vertex is within the brush region, then add it's color to the blend. */
					for (int j = 0; j < gmap->vert_to_loop[v_index].count; j++) {
						const int l_index = gmap->vert_to_loop[v_index].indices[j];
						col = (char *)(&lcol[l_index]);
						/* Color is squared to compensate the sqrt color encoding. */
						accum->value[0] += col[0] * col[0];
						accum->value[1] += col[1] * col[1];
						accum->value[2] += col[2] * col[2];
					}
				}
			}
		}
	}
	BKE_pbvh_vertex_iter_end;
}

static void handle_texture_brush(
        SculptThreadedTaskData *data, PBVHVertexIter vd, float size_pressure, float alpha_pressure,
        float *r_alpha, uint *r_color)
{
	SculptSession *ss = data->ob->sculpt;
	CCGDerivedMesh *ccgdm = BKE_pbvh_get_ccgdm(ss->pbvh);
	const int v_index = ccgdm ? data->me->mloop[vd.grid_indices[vd.g]].v : vd.vert_indices[vd.i];

	float rgba[4];
	float rgba_br[3];

	*r_alpha = calc_vp_alpha_col_dl(
	        data->vp, &data->vpd->vc, data->vpd->vpimat,
	        &data->vpd->vertexcosnos[v_index], ss->cache->mouse, size_pressure, alpha_pressure, rgba);
	rgb_uchar_to_float(rgba_br, (const uchar *)&data->vpd->paintcol);
	mul_v3_v3(rgba_br, rgba);
	rgb_float_to_uchar((uchar *)r_color, rgba_br);
}

static void do_vpaint_brush_draw_task_cb_ex(
        void *userdata, void *UNUSED(userdata_chunk), const int n, const int UNUSED(thread_id))
{
	SculptThreadedTaskData *data = userdata;
	SculptSession *ss = data->ob->sculpt;
	CCGDerivedMesh *ccgdm = BKE_pbvh_get_ccgdm(ss->pbvh);
	const struct SculptVertexPaintGeomMap *gmap = &ss->mode.vpaint.gmap;

	const Brush *brush = data->brush;
	const StrokeCache *cache = ss->cache;
	uint *lcol = data->lcol;
	const Scene *scene = CTX_data_scene(data->C);
	float brush_size_pressure, brush_alpha_value, brush_alpha_pressure;
	get_brush_alpha_data(scene, ss, brush, &brush_size_pressure, &brush_alpha_value, &brush_alpha_pressure);
	const bool use_normal = vwpaint_use_normal(data->vp);
	const bool use_vert_sel = (data->me->editflag & (ME_EDIT_PAINT_FACE_SEL | ME_EDIT_PAINT_VERT_SEL)) != 0;
	const bool use_face_sel = (data->me->editflag & ME_EDIT_PAINT_FACE_SEL) != 0;

	SculptBrushTest test;
	SculptBrushTestFn sculpt_brush_test_sq_fn =
	        sculpt_brush_test_init_with_falloff_shape(ss, &test, data->vp->falloff_shape);

	/* For each vertex */
	PBVHVertexIter vd;
	BKE_pbvh_vertex_iter_begin(ss->pbvh, data->nodes[n], vd, PBVH_ITER_UNIQUE)
	{
		/* Test to see if the vertex coordinates are within the spherical brush region. */
		if (sculpt_brush_test_sq_fn(&test, vd.co)) {
			/* Note: Grids are 1:1 with corners (aka loops).
			 * For grid based pbvh, take the vert whose loop cooresponds to the current grid.
			 * Otherwise, take the current vert. */
			const int v_index = ccgdm ? data->me->mloop[vd.grid_indices[vd.g]].v : vd.vert_indices[vd.i];
			const float grid_alpha = ccgdm ? 1.0f / vd.gridsize : 1.0f;
			const MVert *mv = &data->me->mvert[v_index];

			/* If the vertex is selected for painting. */
			if (!use_vert_sel || mv->flag & SELECT) {
				/* Calc the dot prod. between ray norm on surf and current vert
				 * (ie splash prevention factor), and only paint front facing verts. */
				float brush_strength = cache->bstrength;
				const float angle_cos = (use_normal && vd.no) ?
				        dot_vf3vs3(ss->cache->sculpt_normal_symm, vd.no) : 1.0f;
				if (((data->vp->flag & VP_FLAG_PROJECT_BACKFACE) ||
				     (angle_cos > 0.0f)) &&
				    ((data->vp->flag & VP_FLAG_PROJECT_FLAT) ||
				     view_angle_limits_apply_falloff(&data->vpd->normal_angle_precalc, angle_cos, &brush_strength)))
				{
					const float brush_fade = BKE_brush_curve_strength(brush, sqrtf(test.dist), cache->radius);
					uint color_final = data->vpd->paintcol;

					/* If we're painting with a texture, sample the texture color and alpha. */
					float tex_alpha = 1.0;
					if (data->vpd->is_texbrush) {
						handle_texture_brush(
						        data, vd, brush_size_pressure, brush_alpha_pressure,
						        &tex_alpha, &color_final);
					}
					/* For each poly owning this vert, paint each loop belonging to this vert. */
					for (int j = 0; j < gmap->vert_to_poly[v_index].count; j++) {
						const int p_index = gmap->vert_to_poly[v_index].indices[j];
						const int l_index = gmap->vert_to_loop[v_index].indices[j];
						BLI_assert(data->me->mloop[l_index].v == v_index);
						const MPoly *mp = &data->me->mpoly[p_index];
						if (!use_face_sel || mp->flag & ME_FACE_SEL) {
							uint color_orig = 0;  /* unused when array is NULL */
							if (ss->mode.vpaint.previous_color != NULL) {
								/* Get the previous loop color */
								if (ss->mode.vpaint.previous_color[l_index] == 0) {
									ss->mode.vpaint.previous_color[l_index] = lcol[l_index];
								}
								color_orig = ss->mode.vpaint.previous_color[l_index];
							}
							const float final_alpha =
							        255 * brush_fade * brush_strength *
							        tex_alpha * brush_alpha_pressure * grid_alpha;

							/* Mix the new color with the original based on final_alpha. */
							lcol[l_index] = vpaint_blend(
							        data->vp, lcol[l_index], color_orig, color_final,
							        final_alpha, 255 * brush_strength);
						}
					}
				}
			}
		}
	}
	BKE_pbvh_vertex_iter_end;
}

static void do_vpaint_brush_blur_task_cb_ex(
        void *userdata, void *UNUSED(userdata_chunk), const int n, const int UNUSED(thread_id))
{
	SculptThreadedTaskData *data = userdata;
	SculptSession *ss = data->ob->sculpt;
	CCGDerivedMesh *ccgdm = BKE_pbvh_get_ccgdm(ss->pbvh);

	Scene *scene = CTX_data_scene(data->C);
	const struct SculptVertexPaintGeomMap *gmap = &ss->mode.vpaint.gmap;
	const Brush *brush = data->brush;
	const StrokeCache *cache = ss->cache;
	uint *lcol = data->lcol;
	float brush_size_pressure, brush_alpha_value, brush_alpha_pressure;
	get_brush_alpha_data(scene, ss, brush, &brush_size_pressure, &brush_alpha_value, &brush_alpha_pressure);
	const bool use_normal = vwpaint_use_normal(data->vp);
	const bool use_vert_sel = (data->me->editflag & (ME_EDIT_PAINT_FACE_SEL | ME_EDIT_PAINT_VERT_SEL)) != 0;
	const bool use_face_sel = (data->me->editflag & ME_EDIT_PAINT_FACE_SEL) != 0;

	SculptBrushTest test;
	SculptBrushTestFn sculpt_brush_test_sq_fn =
	        sculpt_brush_test_init_with_falloff_shape(ss, &test, data->vp->falloff_shape);

	/* For each vertex */
	PBVHVertexIter vd;
	BKE_pbvh_vertex_iter_begin(ss->pbvh, data->nodes[n], vd, PBVH_ITER_UNIQUE)
	{
		/* Test to see if the vertex coordinates are within the spherical brush region. */
		if (sculpt_brush_test_sq_fn(&test, vd.co)) {
			/* For grid based pbvh, take the vert whose loop cooresponds to the current grid.
			 * Otherwise, take the current vert. */
			const int v_index = ccgdm ? data->me->mloop[vd.grid_indices[vd.g]].v : vd.vert_indices[vd.i];
			const float grid_alpha = ccgdm ? 1.0f / vd.gridsize : 1.0f;
			const MVert *mv = &data->me->mvert[v_index];

			/* If the vertex is selected for painting. */
			if (!use_vert_sel || mv->flag & SELECT) {
				float brush_strength = cache->bstrength;
				const float angle_cos = (use_normal && vd.no) ?
				        dot_vf3vs3(ss->cache->sculpt_normal_symm, vd.no) : 1.0f;
				if (((data->vp->flag & VP_FLAG_PROJECT_BACKFACE) ||
				     (angle_cos > 0.0f)) &&
				    ((data->vp->flag & VP_FLAG_PROJECT_FLAT) ||
				     view_angle_limits_apply_falloff(&data->vpd->normal_angle_precalc, angle_cos, &brush_strength)))
				{
					const float brush_fade = BKE_brush_curve_strength(brush, sqrtf(test.dist), cache->radius);

					/* Get the average poly color */
					uint color_final = 0;
					int total_hit_loops = 0;
					uint blend[4] = {0};
					for (int j = 0; j < gmap->vert_to_poly[v_index].count; j++) {
						int p_index = gmap->vert_to_poly[v_index].indices[j];
						const MPoly *mp = &data->me->mpoly[p_index];
						if (!use_face_sel || mp->flag & ME_FACE_SEL) {
							total_hit_loops += mp->totloop;
							for (int k = 0; k < mp->totloop; k++) {
								const uint l_index = mp->loopstart + k;
								const char *col = (const char *)(&lcol[l_index]);
								/* Color is squared to compensate the sqrt color encoding. */
								blend[0] += (uint)col[0] * (uint)col[0];
								blend[1] += (uint)col[1] * (uint)col[1];
								blend[2] += (uint)col[2] * (uint)col[2];
								blend[3] += (uint)col[3] * (uint)col[3];
							}
						}
					}
					if (total_hit_loops != 0) {
						/* Use rgb^2 color averaging. */
						char *col = (char *)(&color_final);
						col[0] = round_fl_to_uchar(sqrtf(divide_round_i(blend[0], total_hit_loops)));
						col[1] = round_fl_to_uchar(sqrtf(divide_round_i(blend[1], total_hit_loops)));
						col[2] = round_fl_to_uchar(sqrtf(divide_round_i(blend[2], total_hit_loops)));
						col[3] = round_fl_to_uchar(sqrtf(divide_round_i(blend[3], total_hit_loops)));

						/* For each poly owning this vert, paint each loop belonging to this vert. */
						for (int j = 0; j < gmap->vert_to_poly[v_index].count; j++) {
							const int p_index = gmap->vert_to_poly[v_index].indices[j];
							const int l_index = gmap->vert_to_loop[v_index].indices[j];
							BLI_assert(data->me->mloop[l_index].v == v_index);
							const MPoly *mp = &data->me->mpoly[p_index];
							if (!use_face_sel || mp->flag & ME_FACE_SEL) {
								uint color_orig = 0;  /* unused when array is NULL */
								if (ss->mode.vpaint.previous_color != NULL) {
									/* Get the previous loop color */
									if (ss->mode.vpaint.previous_color[l_index] == 0) {
										ss->mode.vpaint.previous_color[l_index] = lcol[l_index];
									}
									color_orig = ss->mode.vpaint.previous_color[l_index];
								}
								const float final_alpha =
								        255 * brush_fade * brush_strength *
								        brush_alpha_pressure * grid_alpha;
								/* Mix the new color with the original
								 * based on the brush strength and the curve. */
								lcol[l_index] = vpaint_blend(
								        data->vp, lcol[l_index], color_orig, *((uint *)col),
								        final_alpha, 255 * brush_strength);
							}
						}
					}
				}
			}
		}
	}
	BKE_pbvh_vertex_iter_end;
}

static void do_vpaint_brush_smear_task_cb_ex(
        void *userdata, void *UNUSED(userdata_chunk), const int n, const int UNUSED(thread_id))
{
	SculptThreadedTaskData *data = userdata;
	SculptSession *ss = data->ob->sculpt;
	CCGDerivedMesh *ccgdm = BKE_pbvh_get_ccgdm(ss->pbvh);

	Scene *scene = CTX_data_scene(data->C);
	const struct SculptVertexPaintGeomMap *gmap = &ss->mode.vpaint.gmap;
	const Brush *brush = data->brush;
	const StrokeCache *cache = ss->cache;
	uint *lcol = data->lcol;
	float brush_size_pressure, brush_alpha_value, brush_alpha_pressure;
	get_brush_alpha_data(scene, ss, brush, &brush_size_pressure, &brush_alpha_value, &brush_alpha_pressure);
	float brush_dir[3];
	const bool use_normal = vwpaint_use_normal(data->vp);
	const bool use_vert_sel = (data->me->editflag & (ME_EDIT_PAINT_FACE_SEL | ME_EDIT_PAINT_VERT_SEL)) != 0;
	const bool use_face_sel = (data->me->editflag & ME_EDIT_PAINT_FACE_SEL) != 0;

	sub_v3_v3v3(brush_dir, cache->location, cache->last_location);
	project_plane_v3_v3v3(brush_dir, brush_dir, cache->view_normal);

	if (cache->is_last_valid && (normalize_v3(brush_dir) != 0.0f)) {

		SculptBrushTest test;
		SculptBrushTestFn sculpt_brush_test_sq_fn =
		        sculpt_brush_test_init_with_falloff_shape(ss, &test, data->vp->falloff_shape);

		/* For each vertex */
		PBVHVertexIter vd;
		BKE_pbvh_vertex_iter_begin(ss->pbvh, data->nodes[n], vd, PBVH_ITER_UNIQUE)
		{
			/* Test to see if the vertex coordinates are within the spherical brush region. */
			if (sculpt_brush_test_sq_fn(&test, vd.co)) {
				/* For grid based pbvh, take the vert whose loop cooresponds to the current grid.
				 * Otherwise, take the current vert. */
				const int v_index = ccgdm ? data->me->mloop[vd.grid_indices[vd.g]].v : vd.vert_indices[vd.i];
				const float grid_alpha = ccgdm ? 1.0f / vd.gridsize : 1.0f;
				const MVert *mv_curr = &data->me->mvert[v_index];

				/* if the vertex is selected for painting. */
				if (!use_vert_sel || mv_curr->flag & SELECT) {
					/* Calc the dot prod. between ray norm on surf and current vert
					 * (ie splash prevention factor), and only paint front facing verts. */
					float brush_strength = cache->bstrength;
					const float angle_cos = (use_normal && vd.no) ?
					        dot_vf3vs3(ss->cache->sculpt_normal_symm, vd.no) : 1.0f;
					if (((data->vp->flag & VP_FLAG_PROJECT_BACKFACE) ||
					     (angle_cos > 0.0f)) &&
					    ((data->vp->flag & VP_FLAG_PROJECT_FLAT) ||
					     view_angle_limits_apply_falloff(&data->vpd->normal_angle_precalc, angle_cos, &brush_strength)))
					{
						const float brush_fade = BKE_brush_curve_strength(brush, sqrtf(test.dist), cache->radius);

						bool do_color = false;
						/* Minimum dot product between brush direction and current
						 * to neighbor direction is 0.0, meaning orthogonal. */
						float stroke_dot_max = 0.0f;

						/* Get the color of the loop in the opposite direction of the brush movement */
						uint color_final = 0;
						for (int j = 0; j < gmap->vert_to_poly[v_index].count; j++) {
							const int p_index = gmap->vert_to_poly[v_index].indices[j];
							const int l_index = gmap->vert_to_loop[v_index].indices[j];
							BLI_assert(data->me->mloop[l_index].v == v_index);
							UNUSED_VARS_NDEBUG(l_index);
							const MPoly *mp = &data->me->mpoly[p_index];
							if (!use_face_sel || mp->flag & ME_FACE_SEL) {
								const MLoop *ml_other = &data->me->mloop[mp->loopstart];
								for (int k = 0; k < mp->totloop; k++, ml_other++) {
									const uint v_other_index = ml_other->v;
									if (v_other_index != v_index) {
										const MVert *mv_other = &data->me->mvert[v_other_index];

										/* Get the direction from the selected vert to the neighbor. */
										float other_dir[3];
										sub_v3_v3v3(other_dir, mv_curr->co, mv_other->co);
										project_plane_v3_v3v3(other_dir, other_dir, cache->view_normal);

										normalize_v3(other_dir);

										const float stroke_dot = dot_v3v3(other_dir, brush_dir);

										if (stroke_dot > stroke_dot_max) {
											stroke_dot_max = stroke_dot;
											color_final = lcol[mp->loopstart + k];
											do_color = true;
										}
									}
								}
							}
						}

						if (do_color) {
							/* For each poly owning this vert, paint each loop belonging to this vert. */
							for (int j = 0; j < gmap->vert_to_poly[v_index].count; j++) {
								const int p_index = gmap->vert_to_poly[v_index].indices[j];
								const int l_index = gmap->vert_to_loop[v_index].indices[j];
								BLI_assert(data->me->mloop[l_index].v == v_index);
								const MPoly *mp = &data->me->mpoly[p_index];
								if (!use_face_sel || mp->flag & ME_FACE_SEL) {
									/* Get the previous loop color */
									uint color_orig = 0;  /* unused when array is NULL */
									if (ss->mode.vpaint.previous_color != NULL) {
										/* Get the previous loop color */
										if (ss->mode.vpaint.previous_color[l_index] == 0) {
											ss->mode.vpaint.previous_color[l_index] = lcol[l_index];
										}
										color_orig = ss->mode.vpaint.previous_color[l_index];
									}
									const float final_alpha =
									        255 * brush_fade * brush_strength *
									        brush_alpha_pressure * grid_alpha;
									/* Mix the new color with the original
									 * based on the brush strength and the curve. */
									lcol[l_index] = vpaint_blend(
									        data->vp, lcol[l_index], color_orig, color_final,
									        final_alpha, 255 * brush_strength);
								}
							}
						}
					}
				}
			}
		}
		BKE_pbvh_vertex_iter_end;
	}
}

static void calculate_average_color(SculptThreadedTaskData *data, PBVHNode **UNUSED(nodes), int totnode)
{
	struct VPaintAverageAccum *accum = MEM_mallocN(sizeof(*accum) * totnode, __func__);
	data->custom_data = accum;

	BLI_task_parallel_range_ex(
	        0, totnode, data, NULL, 0, do_vpaint_brush_calc_average_color_cb_ex,
	        true, false);

	uint accum_len = 0;
	uint accum_value[3] = {0};
	uchar blend[4] = {0};
	for (int i = 0; i < totnode; i++) {
		accum_len += accum[i].len;
		accum_value[0] += accum[i].value[0];
		accum_value[1] += accum[i].value[1];
		accum_value[2] += accum[i].value[2];
	}
	if (accum_len != 0) {
		blend[0] = round_fl_to_uchar(sqrtf(divide_round_i(accum_value[0], accum_len)));
		blend[1] = round_fl_to_uchar(sqrtf(divide_round_i(accum_value[1], accum_len)));
		blend[2] = round_fl_to_uchar(sqrtf(divide_round_i(accum_value[2], accum_len)));
		blend[3] = 255;
		data->vpd->paintcol = *((uint *)blend);
	}

	MEM_SAFE_FREE(data->custom_data);  /* 'accum' */
}

static void vpaint_paint_leaves(
        bContext *C, Sculpt *sd, VPaint *vp, struct VPaintData *vpd,
        Object *ob, Mesh *me, PBVHNode **nodes, int totnode)
{
	const Brush *brush = ob->sculpt->cache->brush;

	SculptThreadedTaskData data = {
		.sd = sd, .ob = ob, .brush = brush, .nodes = nodes, .vp = vp, .vpd = vpd,
		.lcol = (uint *)me->mloopcol, .me = me, .C = C,
	};
	switch (brush->vertexpaint_tool) {
		case PAINT_BLEND_AVERAGE:
			calculate_average_color(&data, nodes, totnode);
			BLI_task_parallel_range_ex(
			    0, totnode, &data, NULL, 0,
			    do_vpaint_brush_draw_task_cb_ex, true, false);
			break;
		case PAINT_BLEND_BLUR:
			BLI_task_parallel_range_ex(
			    0, totnode, &data, NULL, 0,
			    do_vpaint_brush_blur_task_cb_ex, true, false);
			break;
		case PAINT_BLEND_SMEAR:
			BLI_task_parallel_range_ex(
			    0, totnode, &data, NULL, 0,
			    do_vpaint_brush_smear_task_cb_ex, true, false);
			break;
		default:
			BLI_task_parallel_range_ex(
			    0, totnode, &data, NULL, 0,
			    do_vpaint_brush_draw_task_cb_ex, true, false);
			break;
	}
}

static void vpaint_do_paint(
        bContext *C, Sculpt *sd, VPaint *vp, struct VPaintData *vpd,
        Object *ob, Mesh *me, Brush *brush, const char symm, const int axis, const int i, const float angle)
{
	SculptSession *ss = ob->sculpt;
	ss->cache->radial_symmetry_pass = i;
	sculpt_cache_calc_brushdata_symm(ss->cache, symm, axis, angle);

	int totnode;
	PBVHNode **nodes = vwpaint_pbvh_gather_generic(ob, vp, sd, brush, &totnode);

	/* Paint those leaves. */
	vpaint_paint_leaves(C, sd, vp, vpd, ob, me, nodes, totnode);

	if (nodes) {
		MEM_freeN(nodes);
	}
}

static void vpaint_do_radial_symmetry(
        bContext *C, Sculpt *sd, VPaint *vp, struct VPaintData *vpd, Object *ob, Mesh *me,
        Brush *brush, const char symm, const int axis)
{
	for (int i = 1; i < vp->radial_symm[axis - 'X']; i++) {
		const float angle = (2.0 * M_PI) * i / vp->radial_symm[axis - 'X'];
		vpaint_do_paint(C, sd, vp, vpd, ob, me, brush, symm, axis, i, angle);
	}
}

/* near duplicate of: sculpt.c's, 'do_symmetrical_brush_actions' and 'wpaint_do_symmetrical_brush_actions'. */
static void vpaint_do_symmetrical_brush_actions(
        bContext *C, Sculpt *sd, VPaint *vp, struct VPaintData *vpd, Object *ob)
{
	Brush *brush = BKE_paint_brush(&vp->paint);
	Mesh *me = ob->data;
	SculptSession *ss = ob->sculpt;
	StrokeCache *cache = ss->cache;
	const char symm = vp->paint.symmetry_flags & PAINT_SYMM_AXIS_ALL;
	int i = 0;

	/* initial stroke */
	vpaint_do_paint(C, sd, vp, vpd, ob, me, brush, i, 'X', 0, 0);
	vpaint_do_radial_symmetry(C, sd, vp, vpd, ob, me, brush, i, 'X');
	vpaint_do_radial_symmetry(C, sd, vp, vpd, ob, me, brush, i, 'Y');
	vpaint_do_radial_symmetry(C, sd, vp, vpd, ob, me, brush, i, 'Z');

	cache->symmetry = symm;

	/* symm is a bit combination of XYZ - 1 is mirror X; 2 is Y; 3 is XY; 4 is Z; 5 is XZ; 6 is YZ; 7 is XYZ */
	for (i = 1; i <= symm; i++) {
		if (symm & i && (symm != 5 || i != 3) && (symm != 6 || (i != 3 && i != 5))) {
			cache->mirror_symmetry_pass = i;
			cache->radial_symmetry_pass = 0;
			sculpt_cache_calc_brushdata_symm(cache, i, 0, 0);

			if (i & (1 << 0)) {
				vpaint_do_paint(C, sd, vp, vpd, ob, me, brush, i, 'X', 0, 0);
				vpaint_do_radial_symmetry(C, sd, vp, vpd, ob, me, brush, i, 'X');
			}
			if (i & (1 << 1)) {
				vpaint_do_paint(C, sd, vp, vpd, ob, me, brush, i, 'Y', 0, 0);
				vpaint_do_radial_symmetry(C, sd, vp, vpd, ob, me, brush, i, 'Y');
			}
			if (i & (1 << 2)) {
				vpaint_do_paint(C, sd, vp, vpd, ob, me, brush, i, 'Z', 0, 0);
				vpaint_do_radial_symmetry(C, sd, vp, vpd, ob, me, brush, i, 'Z');
			}
		}
	}

	copy_v3_v3(cache->true_last_location, cache->true_location);
	cache->is_last_valid = true;
}

static void vpaint_stroke_update_step(bContext *C, struct PaintStroke *stroke, PointerRNA *itemptr)
{
	Scene *scene = CTX_data_scene(C);
	ToolSettings *ts = CTX_data_tool_settings(C);
	struct VPaintData *vpd = paint_stroke_mode_data(stroke);
	VPaint *vp = ts->vpaint;
	ViewContext *vc = &vpd->vc;
	Object *ob = vc->obact;
	Sculpt *sd = CTX_data_tool_settings(C)->sculpt;

	vwpaint_update_cache_variants(C, vp, ob, itemptr);

	float mat[4][4];
	float mval[2];

	ED_view3d_init_mats_rv3d(ob, vc->rv3d);

	/* load projection matrix */
	mul_m4_m4m4(mat, vc->rv3d->persmat, ob->obmat);

	swap_m4m4(vc->rv3d->persmat, mat);

	vpaint_do_symmetrical_brush_actions(C, sd, vp, vpd, ob);

	swap_m4m4(vc->rv3d->persmat, mat);

	/* calculate pivot for rotation around seletion if needed */
	/* also needed for "View Selected" on last stroke */
	paint_last_stroke_update(scene, vc->ar, mval);

	ED_region_tag_redraw(vc->ar);

	if (vpd->use_fast_update == false) {
		/* recalculate modifier stack to get new colors, slow,
		 * avoid this if we can! */
		DAG_id_tag_update(ob->data, 0);
	}
	else {
		/* If using new VBO drawing, mark mcol as dirty to force colors gpu buffer refresh! */
		ob->derivedFinal->dirty |= DM_DIRTY_MCOL_UPDATE_DRAW;
	}
}

static void vpaint_stroke_done(const bContext *C, struct PaintStroke *stroke)
{
	struct VPaintData *vpd = paint_stroke_mode_data(stroke);
	ViewContext *vc = &vpd->vc;
	Object *ob = vc->obact;

	if (vpd->mlooptag)
		MEM_freeN(vpd->mlooptag);

	WM_event_add_notifier(C, NC_OBJECT | ND_DRAW, ob);

	MEM_freeN(vpd);

	sculpt_cache_free(ob->sculpt->cache);
	ob->sculpt->cache = NULL;
}

static int vpaint_invoke(bContext *C, wmOperator *op, const wmEvent *event)
{
	int retval;

	op->customdata = paint_stroke_new(
	        C, op, sculpt_stroke_get_location, vpaint_stroke_test_start,
	        vpaint_stroke_update_step, NULL,
	        vpaint_stroke_done, event->type);

	if ((retval = op->type->modal(C, op, event)) == OPERATOR_FINISHED) {
		paint_stroke_data_free(op);
		return OPERATOR_FINISHED;
	}

	/* add modal handler */
	WM_event_add_modal_handler(C, op);

	OPERATOR_RETVAL_CHECK(retval);
	BLI_assert(retval == OPERATOR_RUNNING_MODAL);

	return OPERATOR_RUNNING_MODAL;
}

static int vpaint_exec(bContext *C, wmOperator *op)
{
	op->customdata = paint_stroke_new(
	        C, op, sculpt_stroke_get_location, vpaint_stroke_test_start,
	        vpaint_stroke_update_step, NULL,
	        vpaint_stroke_done, 0);

	/* frees op->customdata */
	paint_stroke_exec(C, op);

	return OPERATOR_FINISHED;
}

static void vpaint_cancel(bContext *C, wmOperator *op)
{
	Object *ob = CTX_data_active_object(C);
	if (ob->sculpt->cache) {
		sculpt_cache_free(ob->sculpt->cache);
		ob->sculpt->cache = NULL;
	}

	paint_stroke_cancel(C, op);
}

void PAINT_OT_vertex_paint(wmOperatorType *ot)
{
	/* identifiers */
	ot->name = "Vertex Paint";
	ot->idname = "PAINT_OT_vertex_paint";
	ot->description = "Paint a stroke in the active vertex color layer";

	/* api callbacks */
	ot->invoke = vpaint_invoke;
	ot->modal = paint_stroke_modal;
	ot->exec = vpaint_exec;
	ot->poll = vertex_paint_poll;
	ot->cancel = vpaint_cancel;

	/* flags */
	ot->flag = OPTYPE_UNDO | OPTYPE_BLOCKING;

	paint_stroke_operator_properties(ot);
}<|MERGE_RESOLUTION|>--- conflicted
+++ resolved
@@ -312,17 +312,10 @@
 {
 	float co_ss[2];  /* screenspace */
 
-<<<<<<< HEAD
-	if (ID_IS_LINKED(ob) ||
-	    ((me = BKE_mesh_from_object(ob)) == NULL) ||
-	    (me->totpoly == 0) ||
-	    (me->edit_btmesh))
-=======
 	if (ED_view3d_project_float_object(
 	        vc->ar,
 	        co, co_ss,
 	        V3D_PROJ_TEST_CLIP_BB | V3D_PROJ_TEST_CLIP_NEAR) == V3D_PROJ_RET_OK)
->>>>>>> c1191102
 	{
 		const float dist_sq = len_squared_v2v2(mval, co_ss);
 
