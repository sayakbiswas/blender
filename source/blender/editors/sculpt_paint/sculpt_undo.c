--- conflicted
+++ resolved
@@ -708,12 +708,10 @@
     }
     if (unode->mask) {
       MEM_freeN(unode->mask);
-<<<<<<< HEAD
-    if (unode->col)
+    }
+    if (unode->col) {
       MEM_freeN(unode->col);
-=======
-    }
->>>>>>> 58a1eb9a
+    }
 
     if (unode->bm_entry) {
       BM_log_entry_drop(unode->bm_entry);
