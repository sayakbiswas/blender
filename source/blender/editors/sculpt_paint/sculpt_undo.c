--- conflicted
+++ resolved
@@ -158,11 +158,7 @@
 			if (kb) {
 				ob->shapenr = BLI_findindex(&key->block, kb) + 1;
 
-<<<<<<< HEAD
-				BKE_sculpt_update_mesh_elements(depsgraph, scene, sd, ob, 0, false);
-=======
-				BKE_sculpt_update_mesh_elements(scene, sd, ob, false, false);
->>>>>>> 80dcb2ce
+				BKE_sculpt_update_mesh_elements(depsgraph, scene, sd, ob, false, false);
 				WM_event_add_notifier(C, NC_OBJECT | ND_DATA, ob);
 			}
 			else {
@@ -497,13 +493,9 @@
 		}
 	}
 
-<<<<<<< HEAD
 	DEG_id_tag_update(&ob->id, DEG_TAG_COPY_ON_WRITE);
 
-	BKE_sculpt_update_mesh_elements(depsgraph, scene, sd, ob, 0, need_mask);
-=======
-	BKE_sculpt_update_mesh_elements(scene, sd, ob, false, need_mask);
->>>>>>> 80dcb2ce
+	BKE_sculpt_update_mesh_elements(depsgraph, scene, sd, ob, false, need_mask);
 
 	/* call _after_ sculpt_update_mesh_elements() which may update 'ob->derivedFinal' */
 	dm = mesh_get_derived_final(depsgraph, scene, ob, 0);
