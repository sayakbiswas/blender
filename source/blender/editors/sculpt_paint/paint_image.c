--- conflicted
+++ resolved
@@ -5316,7 +5316,7 @@
 	RNA_def_boolean(ot->srna, "invert", FALSE, "Invert", "Invert the colours of the brush during painting");
 }
 
-static int get_imapaint_zoom(bContext *C, float *zoomx, float *zoomy)
+int get_imapaint_zoom(bContext *C, float *zoomx, float *zoomy)
 {
 	RegionView3D *rv3d = CTX_wm_region_view3d(C);
 
@@ -5431,13 +5431,8 @@
 
 		if (!imapaint->paintcursor) {
 			imapaint->paintcursor =
-<<<<<<< HEAD
 				WM_paint_cursor_activate(wm, image_paint_poll,
 										paint_draw_cursor, NULL);
-=======
-			        WM_paint_cursor_activate(wm, image_paint_poll,
-			                                 brush_drawcursor, NULL);
->>>>>>> 433816ea
 		}
 	}
 }
