--- conflicted
+++ resolved
@@ -1294,12 +1294,8 @@
 	WM_redraw_windows(C);
 
 	RNA_int_set_array(op->ptr, "location", event->mval);
-<<<<<<< HEAD
 	paint_sample_color(C, ar, event->mval[0], event->mval[1], mode == PAINT_TEXTURE_PROJECTIVE, false);
-=======
-	paint_sample_color(C, ar, event->mval[0], event->mval[1]);
 	WM_cursor_modal_set(CTX_wm_window(C), BC_EYEDROPPER_CURSOR);
->>>>>>> a2c002ac
 
 	WM_event_add_notifier(C, NC_BRUSH | NA_EDITED, brush);
 
@@ -1320,14 +1316,11 @@
 			paint->flags |= PAINT_SHOW_BRUSH;
 		}
 
-<<<<<<< HEAD
 		if (data->sample_palette) {
 			copy_v3_v3(brush->rgb, data->initcolor);
 			RNA_boolean_set(op->ptr, "palette", true);
 		}
-=======
 		WM_cursor_modal_restore(CTX_wm_window(C));
->>>>>>> a2c002ac
 		MEM_freeN(data);
 		ED_area_headerprint(sa, NULL);
 
