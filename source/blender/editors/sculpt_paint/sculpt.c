--- conflicted
+++ resolved
@@ -115,39 +115,7 @@
 }
 #endif  /* __APPLE__ */
 
-<<<<<<< HEAD
-void ED_sculpt_stroke_get_average(Object *ob, float stroke[3])
-{
-	SculptSession *ss = ob->paint->sculpt;
-
-	if (ss->last_stroke_valid && ss->average_stroke_counter > 0) {
-		float fac = 1.0f / ss->average_stroke_counter;
-		mul_v3_v3fl(stroke, ss->average_stroke_accum, fac);
-	}
-	else {
-		copy_v3_v3(stroke, ob->obmat[3]);
-	}
-}
-
-bool ED_sculpt_minmax(bContext *C, float min[3], float max[3])
-{
-	Object *ob = CTX_data_active_object(C);
-	SculptSession *ss = (ob && ob->paint) ? ob->paint->sculpt : NULL;
-
-	if (ss && ss->last_stroke_valid) {
-		copy_v3_v3(min, ss->last_stroke);
-		copy_v3_v3(max, ss->last_stroke);
-
-		return 1;
-	}
-	else {
-		return 0;
-	}
-}
-
-
-=======
->>>>>>> 18854a65
+
 /* Check if there are any active modifiers in stack (used for flushing updates at enter/exit sculpt mode) */
 static bool sculpt_has_active_modifiers(Scene *scene, Object *ob)
 {
@@ -3052,12 +3020,6 @@
 		/* update average stroke position */
 		copy_v3_v3(location, ss->cache->true_location);
 		mul_m4_v3(ob->obmat, location);
-<<<<<<< HEAD
-
-		add_v3_v3(ss->average_stroke_accum, location);
-		ss->average_stroke_counter++;
-=======
->>>>>>> 18854a65
 	}
 }
 
@@ -3176,15 +3138,10 @@
 		copy_v3_v3(location, ss->cache->true_location);
 		mul_m4_v3(ob->obmat, location);
 
-<<<<<<< HEAD
-		add_v3_v3(ss->average_stroke_accum, location);
-		ss->average_stroke_counter++;
-=======
 		add_v3_v3(ups->average_stroke_accum, location);
 		ups->average_stroke_counter++;
 		/* update last stroke position */
 		ups->last_stroke_valid = true;
->>>>>>> 18854a65
 	}
 }
 
@@ -4184,12 +4141,6 @@
 	is_smooth = sculpt_any_smooth_mode(brush, NULL, mode);
 	BKE_sculpt_update_mesh_elements(scene, sd, ob, is_smooth, need_mask);
 
-<<<<<<< HEAD
-	zero_v3(ss->average_stroke_accum);
-	ss->average_stroke_counter = 0;
-
-=======
->>>>>>> 18854a65
 	return 1;
 }
 
@@ -4400,13 +4351,6 @@
 			}
 		}
 
-<<<<<<< HEAD
-		/* update last stroke position */
-		ss->last_stroke_valid = 1;
-		ED_sculpt_stroke_get_average(ob, ss->last_stroke);
-
-=======
->>>>>>> 18854a65
 		sculpt_cache_free(ss->cache);
 		ss->cache = NULL;
 
