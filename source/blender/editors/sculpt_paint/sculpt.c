/*
 * ***** BEGIN GPL LICENSE BLOCK *****
 *
 * This program is free software; you can redistribute it and/or
 * modify it under the terms of the GNU General Public License
 * as published by the Free Software Foundation; either version 2
 * of the License, or (at your option) any later version.
 *
 * This program is distributed in the hope that it will be useful,
 * but WITHOUT ANY WARRANTY; without even the implied warranty of
 * MERCHANTABILITY or FITNESS FOR A PARTICULAR PURPOSE.  See the
 * GNU General Public License for more details.
 *
 * You should have received a copy of the GNU General Public License
 * along with this program; if not, write to the Free Software  Foundation,
 * Inc., 51 Franklin Street, Fifth Floor, Boston, MA 02110-1301, USA.
 *
 * The Original Code is Copyright (C) 2006 by Nicholas Bishop
 * All rights reserved.
 *
 * The Original Code is: all of this file.
 *
 * Contributor(s): Jason Wilkins, Tom Musgrove.
 *
 * ***** END GPL LICENSE BLOCK *****
 *
 * Implements the Sculpt Mode tools
 *
 */

/** \file blender/editors/sculpt_paint/sculpt.c
 *  \ingroup edsculpt
 */


#include "MEM_guardedalloc.h"

#include "BLI_math.h"
#include "BLI_blenlib.h"
#include "BLI_utildefines.h"
#include "BLI_dynstr.h"
#include "BLI_ghash.h"
#include "BLI_pbvh.h"
#include "BLI_threads.h"
#include "BLI_rand.h"

#include "DNA_mesh_types.h"
#include "DNA_meshdata_types.h"
#include "DNA_node_types.h"
#include "DNA_object_types.h"
#include "DNA_scene_types.h"
#include "DNA_brush_types.h"

#include "BKE_brush.h"
#include "BKE_ccg.h"
#include "BKE_cdderivedmesh.h"
#include "BKE_context.h"
#include "BKE_depsgraph.h"
#include "BKE_key.h"
#include "BKE_library.h"
#include "BKE_mesh.h"
#include "BKE_modifier.h"
#include "BKE_multires.h"
#include "BKE_paint.h"
#include "BKE_report.h"
#include "BKE_lattice.h" /* for armature_deform_verts */
#include "BKE_node.h"
#include "BKE_subsurf.h"

#include "BIF_glutil.h"

#include "WM_api.h"
#include "WM_types.h"

#include "ED_sculpt.h"
#include "ED_screen.h"
#include "ED_view3d.h"
#include "ED_util.h" /* for crazyspace correction */
#include "paint_intern.h"
#include "sculpt_intern.h"

#include "RNA_access.h"
#include "RNA_define.h"

#include "RE_render_ext.h"

#include "GPU_buffers.h"

#include <math.h>
#include <stdlib.h>
#include <string.h>

#ifdef _OPENMP
#include <omp.h>
#endif

void ED_sculpt_force_update(bContext *C)
{
	Object *ob = CTX_data_active_object(C);

	if (ob && (ob->mode & OB_MODE_SCULPT))
		multires_force_update(ob);
}

float *ED_sculpt_get_last_stroke(struct Object *ob)
{
	return (ob && ob->sculpt && ob->sculpt->last_stroke_valid) ? ob->sculpt->last_stroke : NULL;
}

int ED_sculpt_minmax(bContext *C, float min[3], float max[3])
{
	Object *ob = CTX_data_active_object(C);

	if (ob && ob->sculpt && ob->sculpt->last_stroke_valid) {
		copy_v3_v3(min, ob->sculpt->last_stroke);
		copy_v3_v3(max, ob->sculpt->last_stroke);

		return 1;
	}
	else {
		return 0;
	}
}

/* Sculpt mode handles multires differently from regular meshes, but only if
 * it's the last modifier on the stack and it is not on the first level */
MultiresModifierData *sculpt_multires_active(Scene *scene, Object *ob)
{
	Mesh *me = (Mesh *)ob->data;
	ModifierData *md;

	if (!CustomData_get_layer(&me->ldata, CD_MDISPS)) {
		/* multires can't work without displacement layer */
		return NULL;
	}

	for (md = modifiers_getVirtualModifierList(ob); md; md = md->next) {
		if (md->type == eModifierType_Multires) {
			MultiresModifierData *mmd = (MultiresModifierData *)md;

			if (!modifier_isEnabled(scene, md, eModifierMode_Realtime))
				continue;

			if (mmd->sculptlvl > 0) return mmd;
			else return NULL;
		}
	}

	return NULL;
}

/* Check if there are any active modifiers in stack (used for flushing updates at enter/exit sculpt mode) */
static int sculpt_has_active_modifiers(Scene *scene, Object *ob)
{
	ModifierData *md;

	md = modifiers_getVirtualModifierList(ob);

	/* exception for shape keys because we can edit those */
	for (; md; md = md->next) {
		if (modifier_isEnabled(scene, md, eModifierMode_Realtime))
			return 1;
	}

	return 0;
}

/* Checks if there are any supported deformation modifiers active */
static int sculpt_modifiers_active(Scene *scene, Sculpt *sd, Object *ob)
{
	ModifierData *md;
	Mesh *me = (Mesh *)ob->data;
	MultiresModifierData *mmd = sculpt_multires_active(scene, ob);

	if (mmd) return 0;

	/* non-locked shape keys could be handled in the same way as deformed mesh */
	if ((ob->shapeflag & OB_SHAPE_LOCK) == 0 && me->key && ob->shapenr)
		return 1;

	md = modifiers_getVirtualModifierList(ob);

	/* exception for shape keys because we can edit those */
	for (; md; md = md->next) {
		ModifierTypeInfo *mti = modifierType_getInfo(md->type);
		if (!modifier_isEnabled(scene, md, eModifierMode_Realtime)) continue;
		if (md->type == eModifierType_ShapeKey) continue;

		if (mti->type == eModifierTypeType_OnlyDeform) return 1;
		else if ((sd->flags & SCULPT_ONLY_DEFORM) == 0) return 1;
	}

	return 0;
}

typedef enum StrokeFlags {
	CLIP_X = 1,
	CLIP_Y = 2,
	CLIP_Z = 4
} StrokeFlags;

/* Cache stroke properties. Used because
 * RNA property lookup isn't particularly fast.
 *
 * For descriptions of these settings, check the operator properties.
 */
typedef struct StrokeCache {
	/* Invariants */
	float initial_radius;
	float scale[3];
	int flag;
	float clip_tolerance[3];
	float initial_mouse[2];

	/* Variants */
	float radius;
	float radius_squared;
	float true_location[3];
	float location[3];

	float pen_flip;
	float invert;
	float pressure;
	float mouse[2];
	float bstrength;
	float tex_mouse[2];

	/* The rest is temporary storage that isn't saved as a property */

	int first_time; /* Beginning of stroke may do some things special */

	/* from ED_view3d_ob_project_mat_get() */
	float projection_mat[4][4];

	/* Clean this up! */
	ViewContext *vc;
	Brush *brush;

	float (*face_norms)[3]; /* Copy of the mesh faces' normals */
	float special_rotation; /* Texture rotation (radians) for anchored and rake modes */
	int pixel_radius, previous_pixel_radius;
	float grab_delta[3], grab_delta_symmetry[3];
	float old_grab_location[3], orig_grab_location[3];

	int symmetry; /* Symmetry index between 0 and 7 bit combo 0 is Brush only;
	               * 1 is X mirror; 2 is Y mirror; 3 is XY; 4 is Z; 5 is XZ; 6 is YZ; 7 is XYZ */
	int mirror_symmetry_pass; /* the symmetry pass we are currently on between 0 and 7*/
	float true_view_normal[3];
	float view_normal[3];

	/* sculpt_normal gets calculated by calc_sculpt_normal(), then the
	 * sculpt_normal_symm gets updated quickly with the usual symmetry
	 * transforms */
	float sculpt_normal[3];
	float sculpt_normal_symm[3];

	/* Used for wrap texture mode, local_mat gets calculated by
	 * calc_brush_local_mat() and used in tex_strength(). */
	float brush_local_mat[4][4];
	
	float last_center[3];
	int radial_symmetry_pass;
	float symm_rot_mat[4][4];
	float symm_rot_mat_inv[4][4];
	float last_rake[2]; /* Last location of updating rake rotation */
	int original;

	float vertex_rotation;

	char saved_active_brush_name[MAX_ID_NAME];
	char saved_mask_brush_tool;
	int alt_smooth;

	float plane_trim_squared;

	rcti previous_r; /* previous redraw rectangle */
} StrokeCache;


/*** paint mesh ***/

static void paint_mesh_restore_co(Sculpt *sd, SculptSession *ss)
{
	StrokeCache *cache = ss->cache;
	int i;

	PBVHNode **nodes;
	int n, totnode;

#ifndef _OPENMP
	(void)sd; /* quied unused warning */
#endif

	BLI_pbvh_search_gather(ss->pbvh, NULL, NULL, &nodes, &totnode);

	#pragma omp parallel for schedule(guided) if (sd->flags & SCULPT_USE_OPENMP)
	for (n = 0; n < totnode; n++) {
		SculptUndoNode *unode;
		
		unode = sculpt_undo_get_node(nodes[n]);
		if (unode) {
			PBVHVertexIter vd;

			BLI_pbvh_vertex_iter_begin(ss->pbvh, nodes[n], vd, PBVH_ITER_UNIQUE)
			{
				if (unode->type == SCULPT_UNDO_COORDS) {
					copy_v3_v3(vd.co, unode->co[vd.i]);
					if (vd.no) copy_v3_v3_short(vd.no, unode->no[vd.i]);
					else normal_short_to_float_v3(vd.fno, unode->no[vd.i]);
				}
				else if (unode->type == SCULPT_UNDO_MASK) {
					*vd.mask = unode->mask[vd.i];
				}
				if (vd.mvert) vd.mvert->flag |= ME_VERT_PBVH_UPDATE;
			}
			BLI_pbvh_vertex_iter_end;

			BLI_pbvh_node_mark_update(nodes[n]);
		}
	}

	if (ss->face_normals) {
		float *fn = ss->face_normals;
		for (i = 0; i < ss->totpoly; ++i, fn += 3)
			copy_v3_v3(fn, cache->face_norms[i]);
	}

	if (nodes)
		MEM_freeN(nodes);
}

/*** BVH Tree ***/

/* Get a screen-space rectangle of the modified area */
static int sculpt_get_redraw_rect(ARegion *ar, RegionView3D *rv3d,
                                  Object *ob, rcti *rect)
{
	SculptSession *ss;
	PBVH *pbvh = ob->sculpt->pbvh;
	float bb_min[3], bb_max[3];

	if (!pbvh)
		return 0;

	BLI_pbvh_redraw_BB(pbvh, bb_min, bb_max);

	/* convert 3D bounding box to screen space */
	if (!paint_convert_bb_to_rect(rect,
	                              bb_min,
	                              bb_max,
	                              ar,
	                              rv3d,
	                              ob))
	{
		return 0;
	}

	/* expand redraw rect with redraw rect from previous step to
	 * prevent partial-redraw issues caused by fast strokes. This is
	 * needed here (not in sculpt_flush_update) as it was before
	 * because redraw rectangle should be the same in both of
	 * optimized PBVH draw function and 3d view redraw (if not -- some
	 * mesh parts could disappear from screen (sergey) */
	ss = ob->sculpt;
	if (ss->cache) {
		if (!BLI_rcti_is_empty(&ss->cache->previous_r))
			BLI_union_rcti(rect, &ss->cache->previous_r);
	}

	return 1;
}

void sculpt_get_redraw_planes(float planes[4][4], ARegion *ar,
                              RegionView3D *rv3d, Object *ob)
{
	PBVH *pbvh = ob->sculpt->pbvh;
	rcti rect;

	sculpt_get_redraw_rect(ar, rv3d, ob, &rect);

	paint_calc_redraw_planes(planes, ar, rv3d, ob, &rect);

	/* clear redraw flag from nodes */
	if (pbvh)
		BLI_pbvh_update(pbvh, PBVH_UpdateRedraw, NULL);
}

/************************ Brush Testing *******************/

typedef struct SculptBrushTest {
	float radius_squared;
	float location[3];
	float dist;
} SculptBrushTest;

static void sculpt_brush_test_init(SculptSession *ss, SculptBrushTest *test)
{
	test->radius_squared = ss->cache->radius_squared;
	copy_v3_v3(test->location, ss->cache->location);
	test->dist = 0.0f;   /* just for initialize */
}

static int sculpt_brush_test(SculptBrushTest *test, float co[3])
{
	float distsq = len_squared_v3v3(co, test->location);

	if (distsq <= test->radius_squared) {
		test->dist = sqrt(distsq);
		return 1;
	}
	else {
		return 0;
	}
}

static int sculpt_brush_test_sq(SculptBrushTest *test, float co[3])
{
	float distsq = len_squared_v3v3(co, test->location);

	if (distsq <= test->radius_squared) {
		test->dist = distsq;
		return 1;
	}
	else {
		return 0;
	}
}

static int sculpt_brush_test_fast(SculptBrushTest *test, float co[3])
{
	return len_squared_v3v3(co, test->location) <= test->radius_squared;
}

static int sculpt_brush_test_cube(SculptBrushTest *test, float co[3], float local[4][4])
{
	float side = M_SQRT1_2;
	float local_co[3];

	mul_v3_m4v3(local_co, local, co);

	local_co[0] = fabs(local_co[0]);
	local_co[1] = fabs(local_co[1]);
	local_co[2] = fabs(local_co[2]);

	if (local_co[0] <= side && local_co[1] <= side && local_co[2] <= side) {
		float p = 4.0f;
		
		test->dist = ((powf(local_co[0], p) +
		               powf(local_co[1], p) +
		               powf(local_co[2], p)) / powf(side, p));

		return 1;
	}
	else {
		return 0;
	}
}

static float frontface(Brush *brush, const float sculpt_normal[3],
                       const short no[3], const float fno[3])
{
	if (brush->flag & BRUSH_FRONTFACE) {
		float dot;

		if (no) {
			float tmp[3];

			normal_short_to_float_v3(tmp, no);
			dot = dot_v3v3(tmp, sculpt_normal);
		}
		else {
			dot = dot_v3v3(fno, sculpt_normal);
		}
		return dot > 0 ? dot : 0;
	}
	else {
		return 1;
	}
}

#if 0

static int sculpt_brush_test_cyl(SculptBrushTest *test, float co[3], float location[3], float an[3])
{
	if (sculpt_brush_test_fast(test, co)) {
		float t1[3], t2[3], t3[3], dist;

		sub_v3_v3v3(t1, location, co);
		sub_v3_v3v3(t2, x2, location);

		cross_v3_v3v3(t3, an, t1);

		dist = len_v3(t3) / len_v3(t2);

		test->dist = dist;

		return 1;
	}

	return 0;
}

#endif

/* ===== Sculpting =====
 *
 */
  

static float overlapped_curve(Brush *br, float x)
{
	int i;
	const int n = 100 / br->spacing;
	const float h = br->spacing / 50.0f;
	const float x0 = x - 1;

	float sum;

	sum = 0;
	for (i = 0; i < n; i++) {
		float xx;

		xx = fabs(x0 + i * h);

		if (xx < 1.0f)
			sum += BKE_brush_curve_strength(br, xx, 1);
	}

	return sum;
}

static float integrate_overlap(Brush *br)
{
	int i;
	int m = 10;
	float g = 1.0f / m;
	float max;

	max = 0;
	for (i = 0; i < m; i++) {
		float overlap = overlapped_curve(br, i * g);

		if (overlap > max)
			max = overlap;
	}

	return max;
}

/* Uses symm to selectively flip any axis of a coordinate. */
static void flip_v3_v3(float out[3], const float in[3], const char symm)
{
	if (symm & SCULPT_SYMM_X)
		out[0] = -in[0];
	else
		out[0] = in[0];
	if (symm & SCULPT_SYMM_Y)
		out[1] = -in[1];
	else
		out[1] = in[1];
	if (symm & SCULPT_SYMM_Z)
		out[2] = -in[2];
	else
		out[2] = in[2];
}

static void flip_v3(float v[3], const char symm)
{
	flip_v3_v3(v, v, symm);
}

static float calc_overlap(StrokeCache *cache, const char symm, const char axis, const float angle)
{
	float mirror[3];
	float distsq;
	
	/* flip_v3_v3(mirror, cache->traced_location, symm); */
	flip_v3_v3(mirror, cache->true_location, symm);

	if (axis != 0) {
		float mat[4][4] = MAT4_UNITY;
		rotate_m4(mat, axis, angle);
		mul_m4_v3(mat, mirror);
	}

	/* distsq = len_squared_v3v3(mirror, cache->traced_location); */
	distsq = len_squared_v3v3(mirror, cache->true_location);

	if (distsq <= 4.0f * (cache->radius_squared))
		return (2.0f * (cache->radius) - sqrtf(distsq))  /  (2.0f * (cache->radius));
	else
		return 0;
}

static float calc_radial_symmetry_feather(Sculpt *sd, StrokeCache *cache, const char symm, const char axis)
{
	int i;
	float overlap;

	overlap = 0;
	for (i = 1; i < sd->radial_symm[axis - 'X']; ++i) {
		const float angle = 2 * M_PI * i / sd->radial_symm[axis - 'X'];
		overlap += calc_overlap(cache, symm, axis, angle);
	}

	return overlap;
}

static float calc_symmetry_feather(Sculpt *sd, StrokeCache *cache)
{
	if (sd->flags & SCULPT_SYMMETRY_FEATHER) {
		float overlap;
		int symm = cache->symmetry;
		int i;

		overlap = 0;
		for (i = 0; i <= symm; i++) {
			if (i == 0 || (symm & i && (symm != 5 || i != 3) && (symm != 6 || (i != 3 && i != 5)))) {

				overlap += calc_overlap(cache, i, 0, 0);

				overlap += calc_radial_symmetry_feather(sd, cache, i, 'X');
				overlap += calc_radial_symmetry_feather(sd, cache, i, 'Y');
				overlap += calc_radial_symmetry_feather(sd, cache, i, 'Z');
			}
		}

		return 1 / overlap;
	}
	else {
		return 1;
	}
}

/* Return modified brush strength. Includes the direction of the brush, positive
 * values pull vertices, negative values push. Uses tablet pressure and a
 * special multiplier found experimentally to scale the strength factor. */
static float brush_strength(Sculpt *sd, StrokeCache *cache, float feather)
{
	const Scene *scene = cache->vc->scene;
	Brush *brush = paint_brush(&sd->paint);

	/* Primary strength input; square it to make lower values more sensitive */
	const float root_alpha = BKE_brush_alpha_get(scene, brush);
	float alpha        = root_alpha * root_alpha;
	float dir          = brush->flag & BRUSH_DIR_IN ? -1 : 1;
	float pressure     = BKE_brush_use_alpha_pressure(scene, brush) ? cache->pressure : 1;
	float pen_flip     = cache->pen_flip ? -1 : 1;
	float invert       = cache->invert ? -1 : 1;
	float accum        = integrate_overlap(brush);
	/* spacing is integer percentage of radius, divide by 50 to get
	 * normalized diameter */
	float overlap      = (brush->flag & BRUSH_SPACE_ATTEN &&
	                      brush->flag & BRUSH_SPACE &&
	                      !(brush->flag & BRUSH_ANCHORED) &&
	                      (brush->spacing < 100)) ? 1.0f / accum : 1;
	float flip         = dir * invert * pen_flip;

	switch (brush->sculpt_tool) {
		case SCULPT_TOOL_CLAY:
		case SCULPT_TOOL_CLAY_STRIPS:
		case SCULPT_TOOL_DRAW:
		case SCULPT_TOOL_LAYER:
			return alpha * flip * pressure * overlap * feather;
			
		case SCULPT_TOOL_MASK:
			overlap = (1 + overlap) / 2;
			switch ((BrushMaskTool)brush->mask_tool) {
				case BRUSH_MASK_DRAW:
					return alpha * flip * pressure * overlap * feather;
				case BRUSH_MASK_SMOOTH:
					return alpha * pressure * feather;
			}

		case SCULPT_TOOL_CREASE:
		case SCULPT_TOOL_BLOB:
			return alpha * flip * pressure * overlap * feather;

		case SCULPT_TOOL_INFLATE:
			if (flip > 0) {
				return 0.250f * alpha * flip * pressure * overlap * feather;
			}
			else {
				return 0.125f * alpha * flip * pressure * overlap * feather;
			}

		case SCULPT_TOOL_FILL:
		case SCULPT_TOOL_SCRAPE:
		case SCULPT_TOOL_FLATTEN:
			if (flip > 0) {
				overlap = (1 + overlap) / 2;
				return alpha * flip * pressure * overlap * feather;
			}
			else {
				/* reduce strength for DEEPEN, PEAKS, and CONTRAST */
				return 0.5f * alpha * flip * pressure * overlap * feather; 
			}

		case SCULPT_TOOL_SMOOTH:
			return alpha * pressure * feather;

		case SCULPT_TOOL_PINCH:
			if (flip > 0) {
				return alpha * flip * pressure * overlap * feather;
			}
			else {
				return 0.25f * alpha * flip * pressure * overlap * feather;
			}

		case SCULPT_TOOL_NUDGE:
			overlap = (1 + overlap) / 2;
			return alpha * pressure * overlap * feather;

		case SCULPT_TOOL_THUMB:
			return alpha * pressure * feather;

		case SCULPT_TOOL_SNAKE_HOOK:
			return feather;

		case SCULPT_TOOL_GRAB:
			return feather;

		case SCULPT_TOOL_ROTATE:
			return alpha * pressure * feather;

		default:
			return 0;
	}
}

/* Return a multiplier for brush strength on a particular vertex. */
static float tex_strength(SculptSession *ss, Brush *br, float point[3],
                          const float len,
                          const float sculpt_normal[3],
                          const short vno[3],
                          const float fno[3],
                          const float mask)
{
	MTex *mtex = &br->mtex;
	float avg = 1;

	if (!mtex->tex) {
		avg = 1;
	}
	else if (mtex->brush_map_mode == MTEX_MAP_MODE_3D) {
		float jnk;

		/* Get strength by feeding the vertex 
		 * location directly into a texture */
		externtex(mtex, point, &avg,
		          &jnk, &jnk, &jnk, &jnk, 0);
	}
	else if (ss->texcache) {
		float rotation = -mtex->rot;
		float symm_point[3], point_2d[2];
		float x, y;
		float radius;

		/* if the active area is being applied for symmetry, flip it
		 * across the symmetry axis and rotate it back to the original
		 * position in order to project it. This insures that the 
		 * brush texture will be oriented correctly. */

		flip_v3_v3(symm_point, point, ss->cache->mirror_symmetry_pass);

		if (ss->cache->radial_symmetry_pass)
			mul_m4_v3(ss->cache->symm_rot_mat_inv, symm_point);

		ED_view3d_project_float_v2(ss->cache->vc->ar, symm_point, point_2d, ss->cache->projection_mat);

		if (mtex->brush_map_mode == MTEX_MAP_MODE_VIEW) {
			/* keep coordinates relative to mouse */

			rotation += ss->cache->special_rotation;

			point_2d[0] -= ss->cache->tex_mouse[0];
			point_2d[1] -= ss->cache->tex_mouse[1];

			/* use pressure adjusted size for fixed mode */
			radius = ss->cache->pixel_radius;

			x = point_2d[0] + ss->cache->vc->ar->winrct.xmin;
			y = point_2d[1] + ss->cache->vc->ar->winrct.ymin;
		}
		else if (mtex->brush_map_mode == MTEX_MAP_MODE_TILED) {
			/* leave the coordinates relative to the screen */

			/* use unadjusted size for tiled mode */
			radius = BKE_brush_size_get(ss->cache->vc->scene, br);
		
			x = point_2d[0];
			y = point_2d[1];
		}
		else if (mtex->brush_map_mode == MTEX_MAP_MODE_AREA) {
			/* Similar to fixed mode, but projects from brush angle
			 * rather than view direction */
<<<<<<< HEAD

			/* Rotation is handled by the brush_local_mat */
			rotation = 0;

			mul_m4_v3(ss->cache->brush_local_mat, symm_point);

=======

			/* Rotation is handled by the brush_local_mat */
			rotation = 0;

			mul_m4_v3(ss->cache->brush_local_mat, symm_point);

>>>>>>> dab1d8e4
			x = symm_point[0];
			y = symm_point[1];
		}

		if (mtex->brush_map_mode != MTEX_MAP_MODE_AREA) {
			x /= ss->cache->vc->ar->winx;
			y /= ss->cache->vc->ar->winy;

			if (mtex->brush_map_mode == MTEX_MAP_MODE_TILED) {
				x -= 0.5f;
				y -= 0.5f;
			}
		
			x *= ss->cache->vc->ar->winx / radius;
			y *= ss->cache->vc->ar->winy / radius;
		}

		/* it is probably worth optimizing for those cases where 
		 * the texture is not rotated by skipping the calls to
		 * atan2, sqrtf, sin, and cos. */
		if (rotation > 0.001f || rotation < -0.001f) {
			const float angle    = atan2f(y, x) + rotation;
			const float flen     = sqrtf(x * x + y * y);

			x = flen * cosf(angle);
			y = flen * sinf(angle);
		}

		x *= br->mtex.size[0];
		y *= br->mtex.size[1];

		x += br->mtex.ofs[0];
		y += br->mtex.ofs[1];

		avg = paint_get_tex_pixel(br, x, y);
	}

	avg += br->texture_sample_bias;

	/* Falloff curve */
	avg *= BKE_brush_curve_strength(br, len, ss->cache->radius);

	avg *= frontface(br, sculpt_normal, vno, fno);

	/* Paint mask */
	avg *= 1.0f - mask;

	return avg;
}

typedef struct {
	Sculpt *sd;
	SculptSession *ss;
	float radius_squared;
	int original;
} SculptSearchSphereData;

/* Test AABB against sphere */
static int sculpt_search_sphere_cb(PBVHNode *node, void *data_v)
{
	SculptSearchSphereData *data = data_v;
	float *center = data->ss->cache->location, nearest[3];
	float t[3], bb_min[3], bb_max[3];
	int i;

	if (data->original)
		BLI_pbvh_node_get_original_BB(node, bb_min, bb_max);
	else
		BLI_pbvh_node_get_BB(node, bb_min, bb_max);
	
	for (i = 0; i < 3; ++i) {
		if (bb_min[i] > center[i])
			nearest[i] = bb_min[i];
		else if (bb_max[i] < center[i])
			nearest[i] = bb_max[i];
		else
			nearest[i] = center[i]; 
	}
	
	sub_v3_v3v3(t, center, nearest);

	return dot_v3v3(t, t) < data->radius_squared;
}

/* Handles clipping against a mirror modifier and SCULPT_LOCK axis flags */
static void sculpt_clip(Sculpt *sd, SculptSession *ss, float co[3], const float val[3])
{
	int i;

	for (i = 0; i < 3; ++i) {
		if (sd->flags & (SCULPT_LOCK_X << i))
			continue;

		if ((ss->cache->flag & (CLIP_X << i)) && (fabsf(co[i]) <= ss->cache->clip_tolerance[i]))
			co[i] = 0.0f;
		else
			co[i] = val[i];
	}
}

static void add_norm_if(float view_vec[3], float out[3], float out_flip[3], float fno[3])
{
	if ((dot_v3v3(view_vec, fno)) > 0) {
		add_v3_v3(out, fno);
	}
	else {
		add_v3_v3(out_flip, fno); /* out_flip is used when out is {0,0,0} */
	}
}

static void calc_area_normal(Sculpt *sd, Object *ob, float an[3], PBVHNode **nodes, int totnode)
{
	SculptSession *ss = ob->sculpt;
	float out_flip[3] = {0.0f, 0.0f, 0.0f};
	int n, original;

	/* Grab brush requires to test on original data (see r33888 and
	 * bug #25371) */
	original = (paint_brush(&sd->paint)->sculpt_tool == SCULPT_TOOL_GRAB ?
				TRUE : ss->cache->original);

	(void)sd; /* unused w/o openmp */
	
	zero_v3(an);

	#pragma omp parallel for schedule(guided) if (sd->flags & SCULPT_USE_OPENMP)
	for (n = 0; n < totnode; n++) {
		PBVHVertexIter vd;
		SculptBrushTest test;
		SculptUndoNode *unode;
		float private_an[3] = {0.0f, 0.0f, 0.0f};
		float private_out_flip[3] = {0.0f, 0.0f, 0.0f};

		unode = sculpt_undo_push_node(ob, nodes[n], SCULPT_UNDO_COORDS);
		sculpt_brush_test_init(ss, &test);

		if (original) {
			BLI_pbvh_vertex_iter_begin(ss->pbvh, nodes[n], vd, PBVH_ITER_UNIQUE)
			{
				if (sculpt_brush_test_fast(&test, unode->co[vd.i])) {
					float fno[3];

					normal_short_to_float_v3(fno, unode->no[vd.i]);
					add_norm_if(ss->cache->view_normal, private_an, private_out_flip, fno);
				}
			}
			BLI_pbvh_vertex_iter_end;
		}
		else {
			BLI_pbvh_vertex_iter_begin(ss->pbvh, nodes[n], vd, PBVH_ITER_UNIQUE)
			{
				if (sculpt_brush_test_fast(&test, vd.co)) {
					if (vd.no) {
						float fno[3];

						normal_short_to_float_v3(fno, vd.no);
						add_norm_if(ss->cache->view_normal, private_an, private_out_flip, fno);
					}
					else {
						add_norm_if(ss->cache->view_normal, private_an, private_out_flip, vd.fno);
					}
				}
			}
			BLI_pbvh_vertex_iter_end;
		}

		#pragma omp critical
		{
			add_v3_v3(an, private_an);
			add_v3_v3(out_flip, private_out_flip);
		}
	}

	if (is_zero_v3(an))
		copy_v3_v3(an, out_flip);

	normalize_v3(an);
}

/* Calculate primary direction of movement for many brushes */
static void calc_sculpt_normal(Sculpt *sd, Object *ob,
							   PBVHNode **nodes, int totnode,
							   float an[3])
{
	const Brush *brush = paint_brush(&sd->paint);
	const SculptSession *ss = ob->sculpt;

	switch (brush->sculpt_plane) {
		case SCULPT_DISP_DIR_VIEW:
			ED_view3d_global_to_vector(ss->cache->vc->rv3d,
									   ss->cache->vc->rv3d->twmat[3],
									   an);
			break;

		case SCULPT_DISP_DIR_X:
			an[1] = 0.0;
			an[2] = 0.0;
			an[0] = 1.0;
			break;

		case SCULPT_DISP_DIR_Y:
			an[0] = 0.0;
			an[2] = 0.0;
			an[1] = 1.0;
			break;

		case SCULPT_DISP_DIR_Z:
			an[0] = 0.0;
			an[1] = 0.0;
			an[2] = 1.0;
			break;

		case SCULPT_DISP_DIR_AREA:
			calc_area_normal(sd, ob, an, nodes, totnode);

		default:
			break;
	}
}

static void update_sculpt_normal(Sculpt *sd, Object *ob,
								 PBVHNode **nodes, int totnode)
{
	const Brush *brush = paint_brush(&sd->paint);
	StrokeCache *cache = ob->sculpt->cache;
	
	if (cache->mirror_symmetry_pass == 0 &&
	    cache->radial_symmetry_pass == 0 &&
	    (cache->first_time || !(brush->flag & BRUSH_ORIGINAL_NORMAL)))
	{
		calc_sculpt_normal(sd, ob, nodes, totnode, cache->sculpt_normal);
		copy_v3_v3(cache->sculpt_normal_symm, cache->sculpt_normal);
	}
	else {
		copy_v3_v3(cache->sculpt_normal_symm, cache->sculpt_normal);
		flip_v3(cache->sculpt_normal_symm, cache->mirror_symmetry_pass);
		mul_m4_v3(cache->symm_rot_mat, cache->sculpt_normal_symm);
<<<<<<< HEAD
	}
}

static void calc_local_y(ViewContext *vc, const float center[3], float y[3])
{
	Object *ob = vc->obact;
	float loc[3], mval_f[2] = {0.0f, 1.0f};

	mul_v3_m4v3(loc, ob->imat, center);
	initgrabz(vc->rv3d, loc[0], loc[1], loc[2]);

	ED_view3d_win_to_delta(vc->ar, mval_f, y);
	normalize_v3(y);

	add_v3_v3(y, ob->loc);
	mul_m4_v3(ob->imat, y);
}

static void calc_brush_local_mat(const Brush *brush, Object *ob,
								 float local_mat[4][4])
{
	const StrokeCache *cache = ob->sculpt->cache;
	float tmat[4][4];
	float mat[4][4];
	float scale[4][4];
	float angle, v[3];
	float up[3];

	/* Ensure ob->imat is up to date */
	invert_m4_m4(ob->imat, ob->obmat);

	/* Initialize last column of matrix */
	mat[0][3] = 0;
	mat[1][3] = 0;
	mat[2][3] = 0;
	mat[3][3] = 1;

	/* Get view's up vector in object-space */
	calc_local_y(cache->vc, cache->location, up);

	/* Calculate the X axis of the local matrix */
	cross_v3_v3v3(v, up, cache->sculpt_normal);
	/* Apply rotation (user angle, rake, etc.) to X axis */
	angle = brush->mtex.rot - cache->special_rotation;
	rotate_v3_v3v3fl(mat[0], v, cache->sculpt_normal, angle);

	/* Get other axes */
	cross_v3_v3v3(mat[1], cache->sculpt_normal, mat[0]);
	copy_v3_v3(mat[2], cache->sculpt_normal);

	/* Set location */
	copy_v3_v3(mat[3], cache->location);

	/* Scale by brush radius */
	normalize_m4(mat);
	scale_m4_fl(scale, cache->radius);
	mult_m4_m4m4(tmat, mat, scale);

	/* Return inverse (for converting from modelspace coords to local
	 * area coords) */
	invert_m4_m4(local_mat, tmat);
}

static void update_brush_local_mat(Sculpt *sd, Object *ob)
{
	StrokeCache *cache = ob->sculpt->cache;

	if (cache->mirror_symmetry_pass == 0 &&
		cache->radial_symmetry_pass == 0)
	{
		calc_brush_local_mat(paint_brush(&sd->paint), ob,
							 cache->brush_local_mat);
	}
}

=======
	}
}

static void calc_local_y(ViewContext *vc, const float center[3], float y[3])
{
	Object *ob = vc->obact;
	float loc[3], mval_f[2] = {0.0f, 1.0f};

	mul_v3_m4v3(loc, ob->imat, center);
	initgrabz(vc->rv3d, loc[0], loc[1], loc[2]);

	ED_view3d_win_to_delta(vc->ar, mval_f, y);
	normalize_v3(y);

	add_v3_v3(y, ob->loc);
	mul_m4_v3(ob->imat, y);
}

static void calc_brush_local_mat(const Brush *brush, Object *ob,
								 float local_mat[4][4])
{
	const StrokeCache *cache = ob->sculpt->cache;
	float tmat[4][4];
	float mat[4][4];
	float scale[4][4];
	float angle, v[3];
	float up[3];

	/* Ensure ob->imat is up to date */
	invert_m4_m4(ob->imat, ob->obmat);

	/* Initialize last column of matrix */
	mat[0][3] = 0;
	mat[1][3] = 0;
	mat[2][3] = 0;
	mat[3][3] = 1;

	/* Get view's up vector in object-space */
	calc_local_y(cache->vc, cache->location, up);

	/* Calculate the X axis of the local matrix */
	cross_v3_v3v3(v, up, cache->sculpt_normal);
	/* Apply rotation (user angle, rake, etc.) to X axis */
	angle = brush->mtex.rot - cache->special_rotation;
	rotate_v3_v3v3fl(mat[0], v, cache->sculpt_normal, angle);

	/* Get other axes */
	cross_v3_v3v3(mat[1], cache->sculpt_normal, mat[0]);
	copy_v3_v3(mat[2], cache->sculpt_normal);

	/* Set location */
	copy_v3_v3(mat[3], cache->location);

	/* Scale by brush radius */
	normalize_m4(mat);
	scale_m4_fl(scale, cache->radius);
	mult_m4_m4m4(tmat, mat, scale);

	/* Return inverse (for converting from modelspace coords to local
	 * area coords) */
	invert_m4_m4(local_mat, tmat);
}

static void update_brush_local_mat(Sculpt *sd, Object *ob)
{
	StrokeCache *cache = ob->sculpt->cache;

	if (cache->mirror_symmetry_pass == 0 &&
		cache->radial_symmetry_pass == 0)
	{
		calc_brush_local_mat(paint_brush(&sd->paint), ob,
							 cache->brush_local_mat);
	}
}

>>>>>>> dab1d8e4
/* Test whether the StrokeCache.sculpt_normal needs update in
 * do_brush_action() */
static int brush_needs_sculpt_normal(const Brush *brush)
{
	return ((ELEM(brush->sculpt_tool,
				  SCULPT_TOOL_GRAB,
				  SCULPT_TOOL_SNAKE_HOOK) &&
			 ((brush->normal_weight > 0) ||
			  (brush->flag & BRUSH_FRONTFACE))) ||

			ELEM7(brush->sculpt_tool,
				  SCULPT_TOOL_BLOB,
				  SCULPT_TOOL_CREASE,
				  SCULPT_TOOL_DRAW,
				  SCULPT_TOOL_LAYER,
				  SCULPT_TOOL_NUDGE,
				  SCULPT_TOOL_ROTATE,
				  SCULPT_TOOL_THUMB) ||

			(brush->mtex.brush_map_mode == MTEX_MAP_MODE_AREA));
}

/* For the smooth brush, uses the neighboring vertices around vert to calculate
 * a smoothed location for vert. Skips corner vertices (used by only one
 * polygon.) */
static void neighbor_average(SculptSession *ss, float avg[3], unsigned vert)
{
	const MeshElemMap *vert_map = &ss->pmap[vert];
	const MVert *mvert = ss->mvert;
	float (*deform_co)[3] = ss->deform_cos;

	zero_v3(avg);
		
	/* Don't modify corner vertices */
	if (vert_map->count > 1) {
		int i, total = 0;

		for (i = 0; i < vert_map->count; i++) {
			const MPoly *p = &ss->mpoly[vert_map->indices[i]];
			unsigned f_adj_v[3];

			if (poly_get_adj_loops_from_vert(f_adj_v, p, ss->mloop, vert) != -1) {
				int j;
			
				for (j = 0; j < 3; j++) {
					if (vert_map->count != 2 || ss->pmap[f_adj_v[j]].count <= 2) {
						add_v3_v3(avg, deform_co ? deform_co[f_adj_v[j]] :
						          mvert[f_adj_v[j]].co);

						total++;
					}
				}
			}
		}

		if (total > 0) {
			mul_v3_fl(avg, 1.0f / total);
			return;
		}
	}

	copy_v3_v3(avg, deform_co ? deform_co[vert] : mvert[vert].co);
}

/* Similar to neighbor_average(), but returns an averaged mask value
 * instead of coordinate. Also does not restrict based on border or
 * corner vertices. */
static float neighbor_average_mask(SculptSession *ss, unsigned vert)
{
	const float *vmask = ss->vmask;
	float avg = 0;
	int i, total = 0;

	for (i = 0; i < ss->pmap[vert].count; i++) {
		const MPoly *p = &ss->mpoly[ss->pmap[vert].indices[i]];
		unsigned f_adj_v[3];

		if (poly_get_adj_loops_from_vert(f_adj_v, p, ss->mloop, vert) != -1) {
			int j;
			
			for (j = 0; j < 3; j++) {
				avg += vmask[f_adj_v[j]];
				total++;
			}
		}
	}

	if (total > 0)
		return avg / (float)total;
	else
		return vmask[vert];
}

static void do_mesh_smooth_brush(Sculpt *sd, SculptSession *ss, PBVHNode *node, float bstrength, int smooth_mask)
{
	Brush *brush = paint_brush(&sd->paint);
	PBVHVertexIter vd;
	SculptBrushTest test;
	
	CLAMP(bstrength, 0.0f, 1.0f);

	sculpt_brush_test_init(ss, &test);

	BLI_pbvh_vertex_iter_begin(ss->pbvh, node, vd, PBVH_ITER_UNIQUE)
	{
		if (sculpt_brush_test(&test, vd.co)) {
			const float fade = bstrength * tex_strength(ss, brush, vd.co, test.dist,
			                                            ss->cache->view_normal, vd.no, vd.fno,
			                                            smooth_mask ? 0 : *vd.mask);
			if (smooth_mask) {
				float val = neighbor_average_mask(ss, vd.vert_indices[vd.i]) - *vd.mask;
				val *= fade * bstrength;
				*vd.mask += val;
				CLAMP(*vd.mask, 0, 1);
			}
			else {
				float avg[3], val[3];

				neighbor_average(ss, avg, vd.vert_indices[vd.i]);
				sub_v3_v3v3(val, avg, vd.co);
				mul_v3_fl(val, fade);

				add_v3_v3(val, vd.co);

				sculpt_clip(sd, ss, vd.co, val);
			}

			if (vd.mvert)
				vd.mvert->flag |= ME_VERT_PBVH_UPDATE;
		}
	}
	BLI_pbvh_vertex_iter_end;
}

static void do_multires_smooth_brush(Sculpt *sd, SculptSession *ss, PBVHNode *node,
                                     float bstrength, int smooth_mask)
{
	Brush *brush = paint_brush(&sd->paint);
	SculptBrushTest test;
	CCGElem **griddata, *data;
	CCGKey key;
	DMGridAdjacency *gridadj, *adj;
	float (*tmpgrid_co)[3], (*tmprow_co)[3];
	float *tmpgrid_mask, *tmprow_mask;
	int v1, v2, v3, v4;
	int *grid_indices, totgrid, gridsize, i, x, y;

	sculpt_brush_test_init(ss, &test);

	CLAMP(bstrength, 0.0f, 1.0f);

	BLI_pbvh_node_get_grids(ss->pbvh, node, &grid_indices, &totgrid,
	                        NULL, &gridsize, &griddata, &gridadj);
	BLI_pbvh_get_grid_key(ss->pbvh, &key);

	#pragma omp critical
	{
		if (smooth_mask) {
			tmpgrid_mask = MEM_mallocN(sizeof(float) * gridsize * gridsize, "tmpgrid_mask");
			tmprow_mask = MEM_mallocN(sizeof(float) * gridsize, "tmprow_mask");
		}
		else {
			tmpgrid_co = MEM_mallocN(sizeof(float) * 3 * gridsize * gridsize, "tmpgrid_co");
			tmprow_co = MEM_mallocN(sizeof(float) * 3 * gridsize, "tmprow_co");
		}
	}

	for (i = 0; i < totgrid; ++i) {
		data = griddata[grid_indices[i]];
		adj = &gridadj[grid_indices[i]];

		if (smooth_mask)
			memset(tmpgrid_mask, 0, sizeof(float) * gridsize * gridsize);
		else
			memset(tmpgrid_co, 0, sizeof(float) * 3 * gridsize * gridsize);

		for (y = 0; y < gridsize - 1; y++) {
			v1 = y * gridsize;
			if (smooth_mask) {
				tmprow_mask[0] = (*CCG_elem_offset_mask(&key, data, v1) +
				                  *CCG_elem_offset_mask(&key, data, v1 + gridsize));
			}
			else {
				add_v3_v3v3(tmprow_co[0],
				            CCG_elem_offset_co(&key, data, v1),
				            CCG_elem_offset_co(&key, data, v1 + gridsize));
			}

			for (x = 0; x < gridsize - 1; x++) {
				v1 = x + y * gridsize;
				v2 = v1 + 1;
				v3 = v1 + gridsize;
				v4 = v3 + 1;

				if (smooth_mask) {
					float tmp;

					tmprow_mask[x + 1] = (*CCG_elem_offset_mask(&key, data, v2) +
					                      *CCG_elem_offset_mask(&key, data, v4));
					tmp = tmprow_mask[x + 1] + tmprow_mask[x];

					tmpgrid_mask[v1] += tmp;
					tmpgrid_mask[v2] += tmp;
					tmpgrid_mask[v3] += tmp;
					tmpgrid_mask[v4] += tmp;
				}
				else {
					float tmp[3];

					add_v3_v3v3(tmprow_co[x + 1],
					            CCG_elem_offset_co(&key, data, v2),
					            CCG_elem_offset_co(&key, data, v4));
					add_v3_v3v3(tmp, tmprow_co[x + 1], tmprow_co[x]);

					add_v3_v3(tmpgrid_co[v1], tmp);
					add_v3_v3(tmpgrid_co[v2], tmp);
					add_v3_v3(tmpgrid_co[v3], tmp);
					add_v3_v3(tmpgrid_co[v4], tmp);
				}
			}
		}

		/* blend with existing coordinates */
		for (y = 0; y < gridsize; ++y) {
			for (x = 0; x < gridsize; ++x) {
				float *co;
				float *fno;
				float *mask;
				int index;

				if (x == 0 && adj->index[0] == -1)
					continue;

				if (x == gridsize - 1 && adj->index[2] == -1)
					continue;

				if (y == 0 && adj->index[3] == -1)
					continue;

				if (y == gridsize - 1 && adj->index[1] == -1)
					continue;

				index = x + y * gridsize;
				co = CCG_elem_offset_co(&key, data, index);
				fno = CCG_elem_offset_no(&key, data, index);
				mask = CCG_elem_offset_mask(&key, data, index);

				if (sculpt_brush_test(&test, co)) {
					const float strength_mask = (smooth_mask ? 0 : *mask);
					const float fade = bstrength * tex_strength(ss, brush, co, test.dist,
					                                            ss->cache->view_normal,
					                                            NULL, fno, strength_mask);
					float n = 1.0f / 16.0f;
					
					if (x == 0 || x == gridsize - 1)
						n *= 2;
					
					if (y == 0 || y == gridsize - 1)
						n *= 2;
					
					if (smooth_mask) {
						*mask += ((tmpgrid_mask[x + y * gridsize] * n) - *mask) * fade;
					}
					else {
						float *avg, val[3];

						avg = tmpgrid_co[x + y * gridsize];

						mul_v3_fl(avg, n);

						sub_v3_v3v3(val, avg, co);
						mul_v3_fl(val, fade);

						add_v3_v3(val, co);

						sculpt_clip(sd, ss, co, val);
					}
				}
			}
		}
	}

	#pragma omp critical
	{
		if (smooth_mask) {
			MEM_freeN(tmpgrid_mask);
			MEM_freeN(tmprow_mask);
		}
		else {
			MEM_freeN(tmpgrid_co);
			MEM_freeN(tmprow_co);
		}
	}
}

static void smooth(Sculpt *sd, Object *ob, PBVHNode **nodes, int totnode,
                   float bstrength, int smooth_mask)
{
	SculptSession *ss = ob->sculpt;
	const int max_iterations = 4;
	const float fract = 1.0f / max_iterations;
	int iteration, n, count;
	float last;

	CLAMP(bstrength, 0, 1);

	count = (int)(bstrength * max_iterations);
	last  = max_iterations * (bstrength - count * fract);

	for (iteration = 0; iteration <= count; ++iteration) {
		#pragma omp parallel for schedule(guided) if (sd->flags & SCULPT_USE_OPENMP)
		for (n = 0; n < totnode; n++) {
			if (ss->multires) {
				do_multires_smooth_brush(sd, ss, nodes[n],
				                         iteration != count ? 1.0f : last, smooth_mask);
			}
			else if (ss->pmap) {
				do_mesh_smooth_brush(sd, ss, nodes[n],
				                     iteration != count ? 1.0f : last, smooth_mask);
			}
		}

		if (ss->multires)
			multires_stitch_grids(ob);
	}
}

static void do_smooth_brush(Sculpt *sd, Object *ob, PBVHNode **nodes, int totnode)
{
	SculptSession *ss = ob->sculpt;
	smooth(sd, ob, nodes, totnode, ss->cache->bstrength, FALSE);
}

static void do_mask_brush_draw(Sculpt *sd, Object *ob, PBVHNode **nodes, int totnode)
{
	SculptSession *ss = ob->sculpt;
	Brush *brush = paint_brush(&sd->paint);
	float bstrength = ss->cache->bstrength;
	int n;

	/* threaded loop over nodes */
	#pragma omp parallel for schedule(guided) if (sd->flags & SCULPT_USE_OPENMP)
	for (n = 0; n < totnode; n++) {
		PBVHVertexIter vd;
		SculptBrushTest test;

		sculpt_brush_test_init(ss, &test);

		BLI_pbvh_vertex_iter_begin(ss->pbvh, nodes[n], vd, PBVH_ITER_UNIQUE)
		{
			if (sculpt_brush_test(&test, vd.co)) {
				float fade = tex_strength(ss, brush, vd.co, test.dist,
				                          ss->cache->view_normal, vd.no, vd.fno, 0);

				(*vd.mask) += fade * bstrength;
				CLAMP(*vd.mask, 0, 1);

				if (vd.mvert)
					vd.mvert->flag |= ME_VERT_PBVH_UPDATE;
			}
			BLI_pbvh_vertex_iter_end;
		}
	}
}

static void do_mask_brush(Sculpt *sd, Object *ob, PBVHNode **nodes, int totnode)
{
	SculptSession *ss = ob->sculpt;
	Brush *brush = paint_brush(&sd->paint);
	
	switch ((BrushMaskTool)brush->mask_tool) {
		case BRUSH_MASK_DRAW:
			do_mask_brush_draw(sd, ob, nodes, totnode);
			break;
		case BRUSH_MASK_SMOOTH:
			smooth(sd, ob, nodes, totnode, ss->cache->bstrength, TRUE);
			break;
	}
}

static void do_draw_brush(Sculpt *sd, Object *ob, PBVHNode **nodes, int totnode)
{
	SculptSession *ss = ob->sculpt;
	Brush *brush = paint_brush(&sd->paint);
	float offset[3];
	float bstrength = ss->cache->bstrength;
	int n;

	/* offset with as much as possible factored in already */
	mul_v3_v3fl(offset, ss->cache->sculpt_normal_symm, ss->cache->radius);
	mul_v3_v3(offset, ss->cache->scale);
	mul_v3_fl(offset, bstrength);

	/* threaded loop over nodes */
	#pragma omp parallel for schedule(guided) if (sd->flags & SCULPT_USE_OPENMP)
	for (n = 0; n < totnode; n++) {
		PBVHVertexIter vd;
		SculptBrushTest test;
		float (*proxy)[3];

		proxy = BLI_pbvh_node_add_proxy(ss->pbvh, nodes[n])->co;

		sculpt_brush_test_init(ss, &test);

		BLI_pbvh_vertex_iter_begin(ss->pbvh, nodes[n], vd, PBVH_ITER_UNIQUE)
		{
			if (sculpt_brush_test(&test, vd.co)) {
				/* offset vertex */
				float fade = tex_strength(ss, brush, vd.co, test.dist,
				                          ss->cache->sculpt_normal_symm, vd.no,
										  vd.fno, *vd.mask);

				mul_v3_v3fl(proxy[vd.i], offset, fade);

				if (vd.mvert)
					vd.mvert->flag |= ME_VERT_PBVH_UPDATE;
			}
		}
		BLI_pbvh_vertex_iter_end;
	}
}

static void do_crease_brush(Sculpt *sd, Object *ob, PBVHNode **nodes, int totnode)
{
	SculptSession *ss = ob->sculpt;
	const Scene *scene = ss->cache->vc->scene;
	Brush *brush = paint_brush(&sd->paint);
	float offset[3];
	float bstrength = ss->cache->bstrength;
	float flippedbstrength, crease_correction;
	float brush_alpha;
	int n;

	/* offset with as much as possible factored in already */
	mul_v3_v3fl(offset, ss->cache->sculpt_normal_symm, ss->cache->radius);
	mul_v3_v3(offset, ss->cache->scale);
	mul_v3_fl(offset, bstrength);
	
	/* we divide out the squared alpha and multiply by the squared crease to give us the pinch strength */
	crease_correction = brush->crease_pinch_factor * brush->crease_pinch_factor;
	brush_alpha = BKE_brush_alpha_get(scene, brush);
	if (brush_alpha > 0.0f)
		crease_correction /= brush_alpha * brush_alpha;

	/* we always want crease to pinch or blob to relax even when draw is negative */
	flippedbstrength = (bstrength < 0) ? -crease_correction * bstrength : crease_correction * bstrength;

	if (brush->sculpt_tool == SCULPT_TOOL_BLOB) flippedbstrength *= -1.0f;

	/* threaded loop over nodes */
	#pragma omp parallel for schedule(guided) if (sd->flags & SCULPT_USE_OPENMP)
	for (n = 0; n < totnode; n++) {
		PBVHVertexIter vd;
		SculptBrushTest test;
		float (*proxy)[3];

		proxy = BLI_pbvh_node_add_proxy(ss->pbvh, nodes[n])->co;

		sculpt_brush_test_init(ss, &test);

		BLI_pbvh_vertex_iter_begin(ss->pbvh, nodes[n], vd, PBVH_ITER_UNIQUE)
		{
			if (sculpt_brush_test(&test, vd.co)) {
				/* offset vertex */
				const float fade = tex_strength(ss, brush, vd.co, test.dist,
				                                ss->cache->sculpt_normal_symm,
												vd.no, vd.fno, *vd.mask);
				float val1[3];
				float val2[3];

				/* first we pinch */
				sub_v3_v3v3(val1, test.location, vd.co);
				mul_v3_fl(val1, fade * flippedbstrength);

				/* then we draw */
				mul_v3_v3fl(val2, offset, fade);

				add_v3_v3v3(proxy[vd.i], val1, val2);

				if (vd.mvert)
					vd.mvert->flag |= ME_VERT_PBVH_UPDATE;
			}
		}
		BLI_pbvh_vertex_iter_end;
	}
}

static void do_pinch_brush(Sculpt *sd, Object *ob, PBVHNode **nodes, int totnode)
{
	SculptSession *ss = ob->sculpt;
	Brush *brush = paint_brush(&sd->paint);
	float bstrength = ss->cache->bstrength;
	int n;

	#pragma omp parallel for schedule(guided) if (sd->flags & SCULPT_USE_OPENMP)
	for (n = 0; n < totnode; n++) {
		PBVHVertexIter vd;
		SculptBrushTest test;
		float (*proxy)[3];

		proxy = BLI_pbvh_node_add_proxy(ss->pbvh, nodes[n])->co;

		sculpt_brush_test_init(ss, &test);

		BLI_pbvh_vertex_iter_begin(ss->pbvh, nodes[n], vd, PBVH_ITER_UNIQUE)
		{
			if (sculpt_brush_test(&test, vd.co)) {
				float fade = bstrength * tex_strength(ss, brush, vd.co, test.dist,
				                                      ss->cache->view_normal, vd.no,
				                                      vd.fno, *vd.mask);
				float val[3];

				sub_v3_v3v3(val, test.location, vd.co);
				mul_v3_v3fl(proxy[vd.i], val, fade);

				if (vd.mvert)
					vd.mvert->flag |= ME_VERT_PBVH_UPDATE;
			}
		}
		BLI_pbvh_vertex_iter_end;
	}
}

static void do_grab_brush(Sculpt *sd, Object *ob, PBVHNode **nodes, int totnode)
{
	SculptSession *ss = ob->sculpt;
	Brush *brush = paint_brush(&sd->paint);
	float bstrength = ss->cache->bstrength;
	float grab_delta[3];
	int n;
	float len;

	copy_v3_v3(grab_delta, ss->cache->grab_delta_symmetry);

	len = len_v3(grab_delta);

	if (brush->normal_weight > 0) {
		mul_v3_fl(ss->cache->sculpt_normal_symm, len * brush->normal_weight);
		mul_v3_fl(grab_delta, 1.0f - brush->normal_weight);
		add_v3_v3(grab_delta, ss->cache->sculpt_normal_symm);
	}

	#pragma omp parallel for schedule(guided) if (sd->flags & SCULPT_USE_OPENMP)
	for (n = 0; n < totnode; n++) {
		PBVHVertexIter vd;
		SculptUndoNode *unode;
		SculptBrushTest test;
		float (*origco)[3];
		short (*origno)[3];
		float (*proxy)[3];

		unode =  sculpt_undo_push_node(ob, nodes[n], SCULPT_UNDO_COORDS);
		origco = unode->co;
		origno = unode->no;

		proxy = BLI_pbvh_node_add_proxy(ss->pbvh, nodes[n])->co;

		sculpt_brush_test_init(ss, &test);

		BLI_pbvh_vertex_iter_begin(ss->pbvh, nodes[n], vd, PBVH_ITER_UNIQUE)
		{
			if (sculpt_brush_test(&test, origco[vd.i])) {
				const float fade = bstrength * tex_strength(ss, brush, origco[vd.i], test.dist,
				                                            ss->cache->sculpt_normal_symm, origno[vd.i], NULL, *vd.mask);

				mul_v3_v3fl(proxy[vd.i], grab_delta, fade);

				if (vd.mvert)
					vd.mvert->flag |= ME_VERT_PBVH_UPDATE;
			}
		}
		BLI_pbvh_vertex_iter_end;
	}
}

static void do_nudge_brush(Sculpt *sd, Object *ob, PBVHNode **nodes, int totnode)
{
	SculptSession *ss = ob->sculpt;
	Brush *brush = paint_brush(&sd->paint);
	float bstrength = ss->cache->bstrength;
	float grab_delta[3];
	float tmp[3], cono[3];
	int n;

	copy_v3_v3(grab_delta, ss->cache->grab_delta_symmetry);

	cross_v3_v3v3(tmp, ss->cache->sculpt_normal_symm, grab_delta);
	cross_v3_v3v3(cono, tmp, ss->cache->sculpt_normal_symm);

	#pragma omp parallel for schedule(guided) if (sd->flags & SCULPT_USE_OPENMP)
	for (n = 0; n < totnode; n++) {
		PBVHVertexIter vd;
		SculptBrushTest test;
		float (*proxy)[3];

		proxy = BLI_pbvh_node_add_proxy(ss->pbvh, nodes[n])->co;

		sculpt_brush_test_init(ss, &test);

		BLI_pbvh_vertex_iter_begin(ss->pbvh, nodes[n], vd, PBVH_ITER_UNIQUE)
		{
			if (sculpt_brush_test(&test, vd.co)) {
				const float fade = bstrength * tex_strength(ss, brush, vd.co, test.dist,
				                                            ss->cache->sculpt_normal_symm,
															vd.no, vd.fno, *vd.mask);

				mul_v3_v3fl(proxy[vd.i], cono, fade);

				if (vd.mvert)
					vd.mvert->flag |= ME_VERT_PBVH_UPDATE;
			}
		}
		BLI_pbvh_vertex_iter_end;
	}
}

static void do_snake_hook_brush(Sculpt *sd, Object *ob, PBVHNode **nodes, int totnode)
{
	SculptSession *ss = ob->sculpt;
	Brush *brush = paint_brush(&sd->paint);
	float bstrength = ss->cache->bstrength;
	float grab_delta[3];
	int n;
	float len;

	copy_v3_v3(grab_delta, ss->cache->grab_delta_symmetry);

	len = len_v3(grab_delta);

	if (bstrength < 0)
		negate_v3(grab_delta);

	if (brush->normal_weight > 0) {
		mul_v3_fl(ss->cache->sculpt_normal_symm, len * brush->normal_weight);
		mul_v3_fl(grab_delta, 1.0f - brush->normal_weight);
		add_v3_v3(grab_delta, ss->cache->sculpt_normal_symm);
	}

	#pragma omp parallel for schedule(guided) if (sd->flags & SCULPT_USE_OPENMP)
	for (n = 0; n < totnode; n++) {
		PBVHVertexIter vd;
		SculptBrushTest test;
		float (*proxy)[3];

		proxy = BLI_pbvh_node_add_proxy(ss->pbvh, nodes[n])->co;

		sculpt_brush_test_init(ss, &test);

		BLI_pbvh_vertex_iter_begin(ss->pbvh, nodes[n], vd, PBVH_ITER_UNIQUE)
		{
			if (sculpt_brush_test(&test, vd.co)) {
				const float fade = bstrength * tex_strength(ss, brush, vd.co, test.dist,
				                                            ss->cache->sculpt_normal_symm,
														    vd.no, vd.fno, *vd.mask);

				mul_v3_v3fl(proxy[vd.i], grab_delta, fade);

				if (vd.mvert)
					vd.mvert->flag |= ME_VERT_PBVH_UPDATE;
			}
		}
		BLI_pbvh_vertex_iter_end;
	}
}

static void do_thumb_brush(Sculpt *sd, Object *ob, PBVHNode **nodes, int totnode)
{
	SculptSession *ss = ob->sculpt;
	Brush *brush = paint_brush(&sd->paint);
	float bstrength = ss->cache->bstrength;
	float grab_delta[3];
	float tmp[3], cono[3];
	int n;

	copy_v3_v3(grab_delta, ss->cache->grab_delta_symmetry);

	cross_v3_v3v3(tmp, ss->cache->sculpt_normal_symm, grab_delta);
	cross_v3_v3v3(cono, tmp, ss->cache->sculpt_normal_symm);

	#pragma omp parallel for schedule(guided) if (sd->flags & SCULPT_USE_OPENMP)
	for (n = 0; n < totnode; n++) {
		PBVHVertexIter vd;
		SculptUndoNode *unode;
		SculptBrushTest test;
		float (*origco)[3];
		short (*origno)[3];
		float (*proxy)[3];

		unode =  sculpt_undo_push_node(ob, nodes[n], SCULPT_UNDO_COORDS);
		origco = unode->co;
		origno = unode->no;

		proxy = BLI_pbvh_node_add_proxy(ss->pbvh, nodes[n])->co;

		sculpt_brush_test_init(ss, &test);

		BLI_pbvh_vertex_iter_begin(ss->pbvh, nodes[n], vd, PBVH_ITER_UNIQUE)
		{
			if (sculpt_brush_test(&test, origco[vd.i])) {
				const float fade = bstrength * tex_strength(ss, brush, origco[vd.i], test.dist,
				                                            ss->cache->sculpt_normal_symm,
															origno[vd.i], NULL, *vd.mask);

				mul_v3_v3fl(proxy[vd.i], cono, fade);

				if (vd.mvert)
					vd.mvert->flag |= ME_VERT_PBVH_UPDATE;
			}
		}
		BLI_pbvh_vertex_iter_end;
	}
}

static void do_rotate_brush(Sculpt *sd, Object *ob, PBVHNode **nodes, int totnode)
{
	SculptSession *ss = ob->sculpt;
	Brush *brush = paint_brush(&sd->paint);
	float bstrength = ss->cache->bstrength;
	int n;
	float m[4][4], rot[4][4], lmat[4][4], ilmat[4][4];
	static const int flip[8] = { 1, -1, -1, 1, -1, 1, 1, -1 };
	float angle = ss->cache->vertex_rotation * flip[ss->cache->mirror_symmetry_pass];

	unit_m4(m);
	unit_m4(lmat);

	copy_v3_v3(lmat[3], ss->cache->location);
	invert_m4_m4(ilmat, lmat);
	axis_angle_to_mat4(rot, ss->cache->sculpt_normal_symm, angle);

	mul_serie_m4(m, lmat, rot, ilmat, NULL, NULL, NULL, NULL, NULL);

	#pragma omp parallel for schedule(guided) if (sd->flags & SCULPT_USE_OPENMP)
	for (n = 0; n < totnode; n++) {
		PBVHVertexIter vd;
		SculptUndoNode *unode;
		SculptBrushTest test;
		float (*origco)[3];
		short (*origno)[3];
		float (*proxy)[3];

		unode =  sculpt_undo_push_node(ob, nodes[n], SCULPT_UNDO_COORDS);
		origco = unode->co;
		origno = unode->no;

		proxy = BLI_pbvh_node_add_proxy(ss->pbvh, nodes[n])->co;

		sculpt_brush_test_init(ss, &test);

		BLI_pbvh_vertex_iter_begin(ss->pbvh, nodes[n], vd, PBVH_ITER_UNIQUE)
		{
			if (sculpt_brush_test(&test, origco[vd.i])) {
				const float fade = bstrength * tex_strength(ss, brush, origco[vd.i], test.dist,
				                                            ss->cache->sculpt_normal_symm,
														    origno[vd.i], NULL, *vd.mask);

				mul_v3_m4v3(proxy[vd.i], m, origco[vd.i]);
				sub_v3_v3(proxy[vd.i], origco[vd.i]);
				mul_v3_fl(proxy[vd.i], fade);

				if (vd.mvert)
					vd.mvert->flag |= ME_VERT_PBVH_UPDATE;
			}
		}
		BLI_pbvh_vertex_iter_end;
	}
}

static void do_layer_brush(Sculpt *sd, Object *ob, PBVHNode **nodes, int totnode)
{
	SculptSession *ss = ob->sculpt;
	Brush *brush = paint_brush(&sd->paint);
	float bstrength = ss->cache->bstrength;
	float offset[3];
	float lim = brush->height;
	int n;

	if (bstrength < 0)
		lim = -lim;

	mul_v3_v3v3(offset, ss->cache->scale, ss->cache->sculpt_normal_symm);

	#pragma omp parallel for schedule(guided) if (sd->flags & SCULPT_USE_OPENMP)
	for (n = 0; n < totnode; n++) {
		PBVHVertexIter vd;
		SculptBrushTest test;
		SculptUndoNode *unode;
		float (*origco)[3], *layer_disp;
		/* XXX: layer brush needs conversion to proxy but its more complicated */
		/* proxy = BLI_pbvh_node_add_proxy(ss->pbvh, nodes[n])->co; */
		
		unode = sculpt_undo_push_node(ob, nodes[n], SCULPT_UNDO_COORDS);
		origco = unode->co;
		if (!unode->layer_disp) {
			#pragma omp critical 
			unode->layer_disp = MEM_callocN(sizeof(float) * unode->totvert, "layer disp");
		}

		layer_disp = unode->layer_disp;

		sculpt_brush_test_init(ss, &test);

		BLI_pbvh_vertex_iter_begin(ss->pbvh, nodes[n], vd, PBVH_ITER_UNIQUE)
		{
			if (sculpt_brush_test(&test, origco[vd.i])) {
				const float fade = bstrength * tex_strength(ss, brush, vd.co, test.dist,
				                                            ss->cache->sculpt_normal_symm,
															vd.no, vd.fno, *vd.mask);
				float *disp = &layer_disp[vd.i];
				float val[3];

				*disp += fade;

				/* Don't let the displacement go past the limit */
				if ((lim < 0 && *disp < lim) || (lim >= 0 && *disp > lim))
					*disp = lim;

				mul_v3_v3fl(val, offset, *disp);

				if (ss->layer_co && (brush->flag & BRUSH_PERSISTENT)) {
					int index = vd.vert_indices[vd.i];

					/* persistent base */
					add_v3_v3(val, ss->layer_co[index]);
				}
				else {
					add_v3_v3(val, origco[vd.i]);
				}

				sculpt_clip(sd, ss, vd.co, val);

				if (vd.mvert)
					vd.mvert->flag |= ME_VERT_PBVH_UPDATE;
			}
		}
		BLI_pbvh_vertex_iter_end;
	}
}

static void do_inflate_brush(Sculpt *sd, Object *ob, PBVHNode **nodes, int totnode)
{
	SculptSession *ss = ob->sculpt;
	Brush *brush = paint_brush(&sd->paint);
	float bstrength = ss->cache->bstrength;
	int n;

	#pragma omp parallel for schedule(guided) if (sd->flags & SCULPT_USE_OPENMP)
	for (n = 0; n < totnode; n++) {
		PBVHVertexIter vd;
		SculptBrushTest test;
		float (*proxy)[3];

		proxy = BLI_pbvh_node_add_proxy(ss->pbvh, nodes[n])->co;

		sculpt_brush_test_init(ss, &test);

		BLI_pbvh_vertex_iter_begin(ss->pbvh, nodes[n], vd, PBVH_ITER_UNIQUE)
		{
			if (sculpt_brush_test(&test, vd.co)) {
				const float fade = bstrength * tex_strength(ss, brush, vd.co, test.dist,
				                                            ss->cache->view_normal, vd.no, vd.fno, *vd.mask);
				float val[3];

				if (vd.fno) copy_v3_v3(val, vd.fno);
				else normal_short_to_float_v3(val, vd.no);
				
				mul_v3_fl(val, fade * ss->cache->radius);
				mul_v3_v3v3(proxy[vd.i], val, ss->cache->scale);

				if (vd.mvert)
					vd.mvert->flag |= ME_VERT_PBVH_UPDATE;
			}
		}
		BLI_pbvh_vertex_iter_end;
	}
}

static void calc_flatten_center(Sculpt *sd, Object *ob, PBVHNode **nodes, int totnode, float fc[3])
{
	SculptSession *ss = ob->sculpt;
	int n;

	float count = 0;

	(void)sd; /* unused w/o openmp */

	zero_v3(fc);

	#pragma omp parallel for schedule(guided) if (sd->flags & SCULPT_USE_OPENMP)
	for (n = 0; n < totnode; n++) {
		PBVHVertexIter vd;
		SculptBrushTest test;
		SculptUndoNode *unode;
		float private_fc[3] = {0.0f, 0.0f, 0.0f};
		int private_count = 0;

		unode = sculpt_undo_push_node(ob, nodes[n], SCULPT_UNDO_COORDS);
		sculpt_brush_test_init(ss, &test);

		if (ss->cache->original) {
			BLI_pbvh_vertex_iter_begin(ss->pbvh, nodes[n], vd, PBVH_ITER_UNIQUE)
			{
				if (sculpt_brush_test_fast(&test, unode->co[vd.i])) {
					add_v3_v3(private_fc, unode->co[vd.i]);
					private_count++;
				}
			}
			BLI_pbvh_vertex_iter_end;
		}
		else {
			BLI_pbvh_vertex_iter_begin(ss->pbvh, nodes[n], vd, PBVH_ITER_UNIQUE)
			{
				if (sculpt_brush_test_fast(&test, vd.co)) {
					add_v3_v3(private_fc, vd.co);
					private_count++;
				}
			}
			BLI_pbvh_vertex_iter_end;
		}

		#pragma omp critical
		{
			add_v3_v3(fc, private_fc);
			count += private_count;
		}
	}

	mul_v3_fl(fc, 1.0f / count);
}

/* this calculates flatten center and area normal together, 
 * amortizing the memory bandwidth and loop overhead to calculate both at the same time */
static void calc_area_normal_and_flatten_center(Sculpt *sd, Object *ob,
                                                PBVHNode **nodes, int totnode,
                                                float an[3], float fc[3])
{
	SculptSession *ss = ob->sculpt;
	int n;

	/* for area normal */
	float out_flip[3] = {0.0f, 0.0f, 0.0f};

	/* for flatten center */
	float count = 0;

	(void)sd; /* unused w/o openmp */
	
	/* for area normal */
	zero_v3(an);

	/* for flatten center */
	zero_v3(fc);

	#pragma omp parallel for schedule(guided) if (sd->flags & SCULPT_USE_OPENMP)
	for (n = 0; n < totnode; n++) {
		PBVHVertexIter vd;
		SculptBrushTest test;
		SculptUndoNode *unode;
		float private_an[3] = {0.0f, 0.0f, 0.0f};
		float private_out_flip[3] = {0.0f, 0.0f, 0.0f};
		float private_fc[3] = {0.0f, 0.0f, 0.0f};
		int private_count = 0;

		unode = sculpt_undo_push_node(ob, nodes[n], SCULPT_UNDO_COORDS);
		sculpt_brush_test_init(ss, &test);

		if (ss->cache->original) {
			BLI_pbvh_vertex_iter_begin(ss->pbvh, nodes[n], vd, PBVH_ITER_UNIQUE)
			{
				if (sculpt_brush_test_fast(&test, unode->co[vd.i])) {
					/* for area normal */
					float fno[3];

					normal_short_to_float_v3(fno, unode->no[vd.i]);
					add_norm_if(ss->cache->view_normal, private_an, private_out_flip, fno);

					/* for flatten center */
					add_v3_v3(private_fc, unode->co[vd.i]);
					private_count++;
				}
			}
			BLI_pbvh_vertex_iter_end;
		}
		else {
			BLI_pbvh_vertex_iter_begin(ss->pbvh, nodes[n], vd, PBVH_ITER_UNIQUE)
			{
				if (sculpt_brush_test_fast(&test, vd.co)) {
					/* for area normal */
					if (vd.no) {
						float fno[3];

						normal_short_to_float_v3(fno, vd.no);
						add_norm_if(ss->cache->view_normal, private_an, private_out_flip, fno);
					}
					else {
						add_norm_if(ss->cache->view_normal, private_an, private_out_flip, vd.fno);
					}

					/* for flatten center */
					add_v3_v3(private_fc, vd.co);
					private_count++;
				}
			}
			BLI_pbvh_vertex_iter_end;
		}

		#pragma omp critical
		{
			/* for area normal */
			add_v3_v3(an, private_an);
			add_v3_v3(out_flip, private_out_flip);

			/* for flatten center */
			add_v3_v3(fc, private_fc);
			count += private_count;
		}
	}

	/* for area normal */
	if (is_zero_v3(an))
		copy_v3_v3(an, out_flip);

	normalize_v3(an);

	/* for flatten center */
	if (count != 0) {
		mul_v3_fl(fc, 1.0f / count);
	}
	else {
		zero_v3(fc);
	}
}

static void calc_sculpt_plane(Sculpt *sd, Object *ob, PBVHNode **nodes, int totnode, float an[3], float fc[3])
{
	SculptSession *ss = ob->sculpt;
	Brush *brush = paint_brush(&sd->paint);

	if (ss->cache->mirror_symmetry_pass == 0 &&
	    ss->cache->radial_symmetry_pass == 0 &&
	    (ss->cache->first_time || !(brush->flag & BRUSH_ORIGINAL_NORMAL)))
	{
		switch (brush->sculpt_plane) {
			case SCULPT_DISP_DIR_VIEW:
				ED_view3d_global_to_vector(ss->cache->vc->rv3d, ss->cache->vc->rv3d->twmat[3], an);
				break;

			case SCULPT_DISP_DIR_X:
				an[1] = 0.0;
				an[2] = 0.0;
				an[0] = 1.0;
				break;

			case SCULPT_DISP_DIR_Y:
				an[0] = 0.0;
				an[2] = 0.0;
				an[1] = 1.0;
				break;

			case SCULPT_DISP_DIR_Z:
				an[0] = 0.0;
				an[1] = 0.0;
				an[2] = 1.0;
				break;

			case SCULPT_DISP_DIR_AREA:
				calc_area_normal_and_flatten_center(sd, ob, nodes, totnode, an, fc);

			default:
				break;
		}

		/* for flatten center */
		/* flatten center has not been calculated yet if we are not using the area normal */
		if (brush->sculpt_plane != SCULPT_DISP_DIR_AREA)
			calc_flatten_center(sd, ob, nodes, totnode, fc);

		/* for area normal */
		copy_v3_v3(ss->cache->sculpt_normal, an);

		/* for flatten center */
		copy_v3_v3(ss->cache->last_center, fc);
	}
	else {
		/* for area normal */
		copy_v3_v3(an, ss->cache->sculpt_normal);

		/* for flatten center */
		copy_v3_v3(fc, ss->cache->last_center);

		/* for area normal */
		flip_v3(an, ss->cache->mirror_symmetry_pass);

		/* for flatten center */
		flip_v3(fc, ss->cache->mirror_symmetry_pass);

		/* for area normal */
		mul_m4_v3(ss->cache->symm_rot_mat, an);

		/* for flatten center */
		mul_m4_v3(ss->cache->symm_rot_mat, fc);
	}
}

/* Projects a point onto a plane along the plane's normal */
static void point_plane_project(float intr[3], float co[3], float plane_normal[3], float plane_center[3])
{
	sub_v3_v3v3(intr, co, plane_center);
	mul_v3_v3fl(intr, plane_normal, dot_v3v3(plane_normal, intr));
	sub_v3_v3v3(intr, co, intr);
}

static int plane_trim(StrokeCache *cache, Brush *brush, float val[3])
{
	return (!(brush->flag & BRUSH_PLANE_TRIM) ||
	        ((dot_v3v3(val, val) <= cache->radius_squared * cache->plane_trim_squared)));
}

static int plane_point_side_flip(float co[3], float plane_normal[3], float plane_center[3], int flip)
{
	float delta[3];
	float d;

	sub_v3_v3v3(delta, co, plane_center);
	d = dot_v3v3(plane_normal, delta);

	if (flip) d = -d;

	return d <= 0.0f;
}

static int plane_point_side(float co[3], float plane_normal[3], float plane_center[3])
{
	float delta[3];

	sub_v3_v3v3(delta, co, plane_center);
	return dot_v3v3(plane_normal, delta) <= 0.0f;
}

static float get_offset(Sculpt *sd, SculptSession *ss)
{
	Brush *brush = paint_brush(&sd->paint);

	float rv = brush->plane_offset;

	if (brush->flag & BRUSH_OFFSET_PRESSURE) {
		rv *= ss->cache->pressure;
	}

	return rv;
}

static void do_flatten_brush(Sculpt *sd, Object *ob, PBVHNode **nodes, int totnode)
{
	SculptSession *ss = ob->sculpt;
	Brush *brush = paint_brush(&sd->paint);

	float bstrength = ss->cache->bstrength;
	const float radius = ss->cache->radius;

	float an[3];
	float fc[3];

	float offset = get_offset(sd, ss);

	float displace;

	int n;

	float temp[3];

	calc_sculpt_plane(sd, ob, nodes, totnode, an, fc);

	displace = radius * offset;

	mul_v3_v3v3(temp, an, ss->cache->scale);
	mul_v3_fl(temp, displace);
	add_v3_v3(fc, temp);

	#pragma omp parallel for schedule(guided) if (sd->flags & SCULPT_USE_OPENMP)
	for (n = 0; n < totnode; n++) {
		PBVHVertexIter vd;
		SculptBrushTest test;
		float (*proxy)[3];

		proxy = BLI_pbvh_node_add_proxy(ss->pbvh, nodes[n])->co;

		sculpt_brush_test_init(ss, &test);

		BLI_pbvh_vertex_iter_begin(ss->pbvh, nodes[n], vd, PBVH_ITER_UNIQUE)
		{
			if (sculpt_brush_test_sq(&test, vd.co)) {
				float intr[3];
				float val[3];

				point_plane_project(intr, vd.co, an, fc);

				sub_v3_v3v3(val, intr, vd.co);

				if (plane_trim(ss->cache, brush, val)) {
					const float fade = bstrength * tex_strength(ss, brush, vd.co, sqrt(test.dist),
					                                            an, vd.no, vd.fno, *vd.mask);

					mul_v3_v3fl(proxy[vd.i], val, fade);

					if (vd.mvert)
						vd.mvert->flag |= ME_VERT_PBVH_UPDATE;
				}
			}
		}
		BLI_pbvh_vertex_iter_end;
	}
}

static void do_clay_brush(Sculpt *sd, Object *ob, PBVHNode **nodes, int totnode)
{
	SculptSession *ss = ob->sculpt;
	Brush *brush = paint_brush(&sd->paint);

	float bstrength = ss->cache->bstrength;
	float radius    = ss->cache->radius;
	float offset    = get_offset(sd, ss);
	
	float displace;

	float an[3];
	float fc[3];

	int n;

	float temp[3];

	int flip;

	calc_sculpt_plane(sd, ob, nodes, totnode, an, fc);

	flip = bstrength < 0;

	if (flip) {
		bstrength = -bstrength;
		radius    = -radius;
	}

	displace = radius * (0.25f + offset);

	mul_v3_v3v3(temp, an, ss->cache->scale);
	mul_v3_fl(temp, displace);
	add_v3_v3(fc, temp);

	/* add_v3_v3v3(p, ss->cache->location, an); */

	#pragma omp parallel for schedule(guided) if (sd->flags & SCULPT_USE_OPENMP)
	for (n = 0; n < totnode; n++) {
		PBVHVertexIter vd;
		SculptBrushTest test;
		float (*proxy)[3];

		proxy = BLI_pbvh_node_add_proxy(ss->pbvh, nodes[n])->co;

		sculpt_brush_test_init(ss, &test);

		BLI_pbvh_vertex_iter_begin(ss->pbvh, nodes[n], vd, PBVH_ITER_UNIQUE)
		{
			if (sculpt_brush_test_sq(&test, vd.co)) {
				if (plane_point_side_flip(vd.co, an, fc, flip)) {
					float intr[3];
					float val[3];

					point_plane_project(intr, vd.co, an, fc);

					sub_v3_v3v3(val, intr, vd.co);

					if (plane_trim(ss->cache, brush, val)) {
						const float fade = bstrength * tex_strength(ss, brush, vd.co,
						                                            sqrt(test.dist),
						                                            an, vd.no, vd.fno, *vd.mask);

						mul_v3_v3fl(proxy[vd.i], val, fade);

						if (vd.mvert)
							vd.mvert->flag |= ME_VERT_PBVH_UPDATE;
					}
				}
			}
		}
		BLI_pbvh_vertex_iter_end;
	}
}

static void do_clay_strips_brush(Sculpt *sd, Object *ob, PBVHNode **nodes, int totnode)
{
	SculptSession *ss = ob->sculpt;
	Brush *brush = paint_brush(&sd->paint);

	float bstrength = ss->cache->bstrength;
	float radius    = ss->cache->radius;
	float offset    = get_offset(sd, ss);
	
	float displace;

	float sn[3];
	float an[3];
	float fc[3];

	int n;

	float temp[3];
	float mat[4][4];
	float scale[4][4];
	float tmat[4][4];

	int flip;

	calc_sculpt_plane(sd, ob, nodes, totnode, sn, fc);

	if (brush->sculpt_plane != SCULPT_DISP_DIR_AREA || (brush->flag & BRUSH_ORIGINAL_NORMAL))
		calc_area_normal(sd, ob, an, nodes, totnode);
	else
		copy_v3_v3(an, sn);

	/* delay the first daub because grab delta is not setup */
	if (ss->cache->first_time)
		return;

	flip = bstrength < 0;

	if (flip) {
		bstrength = -bstrength;
		radius    = -radius;
	}

	displace = radius * (0.25f + offset);

	mul_v3_v3v3(temp, sn, ss->cache->scale);
	mul_v3_fl(temp, displace);
	add_v3_v3(fc, temp);

	/* init mat */
	cross_v3_v3v3(mat[0], an, ss->cache->grab_delta_symmetry);
	mat[0][3] = 0;
	cross_v3_v3v3(mat[1], an, mat[0]);
	mat[1][3] = 0;
	copy_v3_v3(mat[2], an);
	mat[2][3] = 0;
	copy_v3_v3(mat[3], ss->cache->location);
	mat[3][3] = 1;
	normalize_m4(mat);

	/* scale mat */
	scale_m4_fl(scale, ss->cache->radius);
	mult_m4_m4m4(tmat, mat, scale);
	invert_m4_m4(mat, tmat);

	#pragma omp parallel for schedule(guided) if (sd->flags & SCULPT_USE_OPENMP)
	for (n = 0; n < totnode; n++) {
		PBVHVertexIter vd;
		SculptBrushTest test;
		float (*proxy)[3];

		proxy = BLI_pbvh_node_add_proxy(ss->pbvh, nodes[n])->co;

		sculpt_brush_test_init(ss, &test);

		BLI_pbvh_vertex_iter_begin(ss->pbvh, nodes[n], vd, PBVH_ITER_UNIQUE)
		{
			if (sculpt_brush_test_cube(&test, vd.co, mat)) {
				if (plane_point_side_flip(vd.co, sn, fc, flip)) {
					float intr[3];
					float val[3];

					point_plane_project(intr, vd.co, sn, fc);

					sub_v3_v3v3(val, intr, vd.co);

					if (plane_trim(ss->cache, brush, val)) {
						const float fade = bstrength * tex_strength(ss, brush, vd.co,
						                                            ss->cache->radius * test.dist,
						                                            an, vd.no, vd.fno, *vd.mask);

						mul_v3_v3fl(proxy[vd.i], val, fade);

						if (vd.mvert)
							vd.mvert->flag |= ME_VERT_PBVH_UPDATE;
					}
				}
			}
		}
		BLI_pbvh_vertex_iter_end;
	}
}

static void do_fill_brush(Sculpt *sd, Object *ob, PBVHNode **nodes, int totnode)
{
	SculptSession *ss = ob->sculpt;
	Brush *brush = paint_brush(&sd->paint);

	float bstrength = ss->cache->bstrength;
	const float radius = ss->cache->radius;

	float an[3];
	float fc[3];
	float offset = get_offset(sd, ss);

	float displace;

	int n;

	float temp[3];

	calc_sculpt_plane(sd, ob, nodes, totnode, an, fc);

	displace = radius * offset;

	mul_v3_v3v3(temp, an, ss->cache->scale);
	mul_v3_fl(temp, displace);
	add_v3_v3(fc, temp);

	#pragma omp parallel for schedule(guided) if (sd->flags & SCULPT_USE_OPENMP)
	for (n = 0; n < totnode; n++) {
		PBVHVertexIter vd;
		SculptBrushTest test;
		float (*proxy)[3];

		proxy = BLI_pbvh_node_add_proxy(ss->pbvh, nodes[n])->co;

		sculpt_brush_test_init(ss, &test);

		BLI_pbvh_vertex_iter_begin(ss->pbvh, nodes[n], vd, PBVH_ITER_UNIQUE)
		{
			if (sculpt_brush_test_sq(&test, vd.co)) {
				if (plane_point_side(vd.co, an, fc)) {
					float intr[3];
					float val[3];

					point_plane_project(intr, vd.co, an, fc);

					sub_v3_v3v3(val, intr, vd.co);

					if (plane_trim(ss->cache, brush, val)) {
						const float fade = bstrength * tex_strength(ss, brush, vd.co,
						                                            sqrt(test.dist),
						                                            an, vd.no, vd.fno, *vd.mask);

						mul_v3_v3fl(proxy[vd.i], val, fade);

						if (vd.mvert)
							vd.mvert->flag |= ME_VERT_PBVH_UPDATE;
					}
				}
			}
		}
		BLI_pbvh_vertex_iter_end;
	}
}

static void do_scrape_brush(Sculpt *sd, Object *ob, PBVHNode **nodes, int totnode)
{
	SculptSession *ss = ob->sculpt;
	Brush *brush = paint_brush(&sd->paint);

	float bstrength = ss->cache->bstrength;
	const float radius = ss->cache->radius;

	float an[3];
	float fc[3];
	float offset = get_offset(sd, ss);

	float displace;

	int n;

	float temp[3];

	calc_sculpt_plane(sd, ob, nodes, totnode, an, fc);

	displace = -radius * offset;

	mul_v3_v3v3(temp, an, ss->cache->scale);
	mul_v3_fl(temp, displace);
	add_v3_v3(fc, temp);

	#pragma omp parallel for schedule(guided) if (sd->flags & SCULPT_USE_OPENMP)
	for (n = 0; n < totnode; n++) {
		PBVHVertexIter vd;
		SculptBrushTest test;
		float (*proxy)[3];

		proxy = BLI_pbvh_node_add_proxy(ss->pbvh, nodes[n])->co;

		sculpt_brush_test_init(ss, &test);

		BLI_pbvh_vertex_iter_begin(ss->pbvh, nodes[n], vd, PBVH_ITER_UNIQUE)
		{
			if (sculpt_brush_test_sq(&test, vd.co)) {
				if (!plane_point_side(vd.co, an, fc)) {
					float intr[3];
					float val[3];

					point_plane_project(intr, vd.co, an, fc);

					sub_v3_v3v3(val, intr, vd.co);

					if (plane_trim(ss->cache, brush, val)) {
						const float fade = bstrength * tex_strength(ss, brush, vd.co,
						                                            sqrt(test.dist),
						                                            an, vd.no, vd.fno, *vd.mask);

						mul_v3_v3fl(proxy[vd.i], val, fade);

						if (vd.mvert)
							vd.mvert->flag |= ME_VERT_PBVH_UPDATE;
					}
				}
			}
		}
		BLI_pbvh_vertex_iter_end;
	}
}

void sculpt_vertcos_to_key(Object *ob, KeyBlock *kb, float (*vertCos)[3])
{
	Mesh *me = (Mesh *)ob->data;
	float (*ofs)[3] = NULL;
	int a, is_basis = 0;
	KeyBlock *currkey;

	/* for relative keys editing of base should update other keys */
	if (me->key->type == KEY_RELATIVE)
		for (currkey = me->key->block.first; currkey; currkey = currkey->next)
			if (ob->shapenr - 1 == currkey->relative) {
				is_basis = 1;
				break;
			}

	if (is_basis) {
		ofs = key_to_vertcos(ob, kb);

		/* calculate key coord offsets (from previous location) */
		for (a = 0; a < me->totvert; a++) {
			sub_v3_v3v3(ofs[a], vertCos[a], ofs[a]);
		}

		/* apply offsets on other keys */
		currkey = me->key->block.first;
		while (currkey) {
			int apply_offset = ((currkey != kb) && (ob->shapenr - 1 == currkey->relative));

			if (apply_offset)
				offset_to_key(ob, currkey, ofs);

			currkey = currkey->next;
		}

		MEM_freeN(ofs);
	}

	/* modifying of basis key should update mesh */
	if (kb == me->key->refkey) {
		MVert *mvert = me->mvert;

		for (a = 0; a < me->totvert; a++, mvert++)
			copy_v3_v3(mvert->co, vertCos[a]);

		BKE_mesh_calc_normals_mapping(me->mvert, me->totvert, me->mloop,
		                              me->mpoly, me->totloop, me->totpoly,
		                              NULL, NULL, 0, NULL, NULL);
	}

	/* apply new coords on active key block */
	vertcos_to_key(ob, kb, vertCos);
}

static void do_brush_action(Sculpt *sd, Object *ob, Brush *brush)
{
	SculptSession *ss = ob->sculpt;
	SculptSearchSphereData data;
	PBVHNode **nodes = NULL;
	int n, totnode;

	/* Build a list of all nodes that are potentially within the brush's area of influence */
	data.ss = ss;
	data.sd = sd;
	data.radius_squared = ss->cache->radius_squared;
	data.original = ELEM4(brush->sculpt_tool,
	                      SCULPT_TOOL_GRAB,
	                      SCULPT_TOOL_ROTATE,
	                      SCULPT_TOOL_THUMB,
	                      SCULPT_TOOL_LAYER);
	BLI_pbvh_search_gather(ss->pbvh, sculpt_search_sphere_cb, &data, &nodes, &totnode);

	/* Only act if some verts are inside the brush area */
	if (totnode) {
		#pragma omp parallel for schedule(guided) if (sd->flags & SCULPT_USE_OPENMP)
		for (n = 0; n < totnode; n++) {
			sculpt_undo_push_node(ob, nodes[n],
			                      brush->sculpt_tool == SCULPT_TOOL_MASK ?
			                      SCULPT_UNDO_MASK : SCULPT_UNDO_COORDS);
			BLI_pbvh_node_mark_update(nodes[n]);
		}

		if (brush_needs_sculpt_normal(brush))
			update_sculpt_normal(sd, ob, nodes, totnode);

		if (brush->mtex.brush_map_mode == MTEX_MAP_MODE_AREA)
			update_brush_local_mat(sd, ob);

		/* Apply one type of brush action */
		switch (brush->sculpt_tool) {
			case SCULPT_TOOL_DRAW:
				do_draw_brush(sd, ob, nodes, totnode);
				break;
			case SCULPT_TOOL_SMOOTH:
				do_smooth_brush(sd, ob, nodes, totnode);
				break;
			case SCULPT_TOOL_CREASE:
				do_crease_brush(sd, ob, nodes, totnode);
				break;
			case SCULPT_TOOL_BLOB:
				do_crease_brush(sd, ob, nodes, totnode);
				break;
			case SCULPT_TOOL_PINCH:
				do_pinch_brush(sd, ob, nodes, totnode);
				break;
			case SCULPT_TOOL_INFLATE:
				do_inflate_brush(sd, ob, nodes, totnode);
				break;
			case SCULPT_TOOL_GRAB:
				do_grab_brush(sd, ob, nodes, totnode);
				break;
			case SCULPT_TOOL_ROTATE:
				do_rotate_brush(sd, ob, nodes, totnode);
				break;
			case SCULPT_TOOL_SNAKE_HOOK:
				do_snake_hook_brush(sd, ob, nodes, totnode);
				break;
			case SCULPT_TOOL_NUDGE:
				do_nudge_brush(sd, ob, nodes, totnode);
				break;
			case SCULPT_TOOL_THUMB:
				do_thumb_brush(sd, ob, nodes, totnode);
				break;
			case SCULPT_TOOL_LAYER:
				do_layer_brush(sd, ob, nodes, totnode);
				break;
			case SCULPT_TOOL_FLATTEN:
				do_flatten_brush(sd, ob, nodes, totnode);
				break;
			case SCULPT_TOOL_CLAY:
				do_clay_brush(sd, ob, nodes, totnode);
				break;
			case SCULPT_TOOL_CLAY_STRIPS:
				do_clay_strips_brush(sd, ob, nodes, totnode);
				break;
			case SCULPT_TOOL_FILL:
				do_fill_brush(sd, ob, nodes, totnode);
				break;
			case SCULPT_TOOL_SCRAPE:
				do_scrape_brush(sd, ob, nodes, totnode);
				break;
			case SCULPT_TOOL_MASK:
				do_mask_brush(sd, ob, nodes, totnode);
				break;
		}

		if (!ELEM(brush->sculpt_tool, SCULPT_TOOL_SMOOTH, SCULPT_TOOL_MASK) &&
		    brush->autosmooth_factor > 0)
		{
			if (brush->flag & BRUSH_INVERSE_SMOOTH_PRESSURE) {
				smooth(sd, ob, nodes, totnode, brush->autosmooth_factor * (1 - ss->cache->pressure), FALSE);
			}
			else {
				smooth(sd, ob, nodes, totnode, brush->autosmooth_factor, FALSE);
			}
		}

		MEM_freeN(nodes);
	}
}

/* flush displacement from deformed PBVH vertex to original mesh */
static void sculpt_flush_pbvhvert_deform(Object *ob, PBVHVertexIter *vd)
{
	SculptSession *ss = ob->sculpt;
	Mesh *me = ob->data;
	float disp[3], newco[3];
	int index = vd->vert_indices[vd->i];

	sub_v3_v3v3(disp, vd->co, ss->deform_cos[index]);
	mul_m3_v3(ss->deform_imats[index], disp);
	add_v3_v3v3(newco, disp, ss->orig_cos[index]);

	copy_v3_v3(ss->deform_cos[index], vd->co);
	copy_v3_v3(ss->orig_cos[index], newco);

	if (!ss->kb)
		copy_v3_v3(me->mvert[index].co, newco);
}

static void sculpt_combine_proxies(Sculpt *sd, Object *ob)
{
	SculptSession *ss = ob->sculpt;
	Brush *brush = paint_brush(&sd->paint);
	PBVHNode **nodes;
	int totnode, n;

	BLI_pbvh_gather_proxies(ss->pbvh, &nodes, &totnode);

	if (!ELEM(brush->sculpt_tool, SCULPT_TOOL_SMOOTH, SCULPT_TOOL_LAYER)) {
		/* these brushes start from original coordinates */
		const int use_orco = (ELEM3(brush->sculpt_tool, SCULPT_TOOL_GRAB,
		                            SCULPT_TOOL_ROTATE, SCULPT_TOOL_THUMB));

		#pragma omp parallel for schedule(guided) if (sd->flags & SCULPT_USE_OPENMP)
		for (n = 0; n < totnode; n++) {
			PBVHVertexIter vd;
			PBVHProxyNode *proxies;
			int proxy_count;
			float (*orco)[3];

			if (use_orco)
				orco = sculpt_undo_push_node(ob, nodes[n], SCULPT_UNDO_COORDS)->co;

			BLI_pbvh_node_get_proxies(nodes[n], &proxies, &proxy_count);

			BLI_pbvh_vertex_iter_begin(ss->pbvh, nodes[n], vd, PBVH_ITER_UNIQUE)
			{
				float val[3];
				int p;

				if (use_orco)
					copy_v3_v3(val, orco[vd.i]);
				else
					copy_v3_v3(val, vd.co);

				for (p = 0; p < proxy_count; p++)
					add_v3_v3(val, proxies[p].co[vd.i]);

				sculpt_clip(sd, ss, vd.co, val);

				if (ss->modifiers_active)
					sculpt_flush_pbvhvert_deform(ob, &vd);
			}
			BLI_pbvh_vertex_iter_end;

			BLI_pbvh_node_free_proxies(nodes[n]);
		}
	}

	if (nodes)
		MEM_freeN(nodes);
}

/* copy the modified vertices from bvh to the active key */
static void sculpt_update_keyblock(Object *ob)
{
	SculptSession *ss = ob->sculpt;
	float (*vertCos)[3];

	/* Keyblock update happens after handling deformation caused by modifiers,
	 * so ss->orig_cos would be updated with new stroke */
	if (ss->orig_cos) vertCos = ss->orig_cos;
	else vertCos = BLI_pbvh_get_vertCos(ss->pbvh);

	if (vertCos) {
		sculpt_vertcos_to_key(ob, ss->kb, vertCos);

		if (vertCos != ss->orig_cos)
			MEM_freeN(vertCos);
	}
}

/* flush displacement from deformed PBVH to original layer */
static void sculpt_flush_stroke_deform(Sculpt *sd, Object *ob)
{
	SculptSession *ss = ob->sculpt;
	Brush *brush = paint_brush(&sd->paint);

	if (ELEM(brush->sculpt_tool, SCULPT_TOOL_SMOOTH, SCULPT_TOOL_LAYER)) {
		/* this brushes aren't using proxies, so sculpt_combine_proxies() wouldn't
		 * propagate needed deformation to original base */

		int n, totnode;
		Mesh *me = (Mesh *)ob->data;
		PBVHNode **nodes;
		float (*vertCos)[3] = NULL;

		if (ss->kb)
			vertCos = MEM_callocN(sizeof(*vertCos) * me->totvert, "flushStrokeDeofrm keyVerts");

		BLI_pbvh_search_gather(ss->pbvh, NULL, NULL, &nodes, &totnode);

		#pragma omp parallel for schedule(guided) if (sd->flags & SCULPT_USE_OPENMP)
		for (n = 0; n < totnode; n++) {
			PBVHVertexIter vd;

			BLI_pbvh_vertex_iter_begin(ss->pbvh, nodes[n], vd, PBVH_ITER_UNIQUE)
			{
				sculpt_flush_pbvhvert_deform(ob, &vd);

				if (vertCos) {
					int index = vd.vert_indices[vd.i];
					copy_v3_v3(vertCos[index], ss->orig_cos[index]);
				}
			}
			BLI_pbvh_vertex_iter_end;
		}

		if (vertCos) {
			sculpt_vertcos_to_key(ob, ss->kb, vertCos);
			MEM_freeN(vertCos);
		}

		MEM_freeN(nodes);

		/* Modifiers could depend on mesh normals, so we should update them/
		 * Note, then if sculpting happens on locked key, normals should be re-calculated
		 * after applying coords from keyblock on base mesh */
		BKE_mesh_calc_normals(me->mvert, me->totvert, me->mloop, me->mpoly, me->totloop, me->totpoly, NULL);
	}
	else if (ss->kb) {
		sculpt_update_keyblock(ob);
	}
}

/* Flip all the editdata across the axis/axes specified by symm. Used to
 * calculate multiple modifications to the mesh when symmetry is enabled. */
static void calc_brushdata_symm(Sculpt *sd, StrokeCache *cache, const char symm,
                                const char axis, const float angle,
                                const float UNUSED(feather))
{
	(void)sd; /* unused */

	flip_v3_v3(cache->location, cache->true_location, symm);
	flip_v3_v3(cache->grab_delta_symmetry, cache->grab_delta, symm);
	flip_v3_v3(cache->view_normal, cache->true_view_normal, symm);

	/* XXX This reduces the length of the grab delta if it approaches the line of symmetry
	 * XXX However, a different approach appears to be needed */
#if 0
	if (sd->flags & SCULPT_SYMMETRY_FEATHER) {
		float frac = 1.0f / max_overlap_count(sd);
		float reduce = (feather - frac) / (1 - frac);

		printf("feather: %f frac: %f reduce: %f\n", feather, frac, reduce);

		if (frac < 1)
			mul_v3_fl(cache->grab_delta_symmetry, reduce);
	}
#endif

	unit_m4(cache->symm_rot_mat);
	unit_m4(cache->symm_rot_mat_inv);

	if (axis) { /* expects XYZ */
		rotate_m4(cache->symm_rot_mat, axis, angle);
		rotate_m4(cache->symm_rot_mat_inv, axis, -angle);
	}

	mul_m4_v3(cache->symm_rot_mat, cache->location);
	mul_m4_v3(cache->symm_rot_mat, cache->grab_delta_symmetry);
}

static void do_radial_symmetry(Sculpt *sd, Object *ob, Brush *brush,
                               const char symm, const int axis,
                               const float feather)
{
	SculptSession *ss = ob->sculpt;
	int i;

	for (i = 1; i < sd->radial_symm[axis - 'X']; ++i) {
		const float angle = 2 * M_PI * i / sd->radial_symm[axis - 'X'];
		ss->cache->radial_symmetry_pass = i;
		calc_brushdata_symm(sd, ss->cache, symm, axis, angle, feather);
		do_brush_action(sd, ob, brush);
	}
}

/* noise texture gives different values for the same input coord; this
 * can tear a multires mesh during sculpting so do a stitch in this
 * case */
static void sculpt_fix_noise_tear(Sculpt *sd, Object *ob)
{
	SculptSession *ss = ob->sculpt;
	Brush *brush = paint_brush(&sd->paint);
	MTex *mtex = &brush->mtex;

	if (ss->multires && mtex->tex && mtex->tex->type == TEX_NOISE)
		multires_stitch_grids(ob);
}

static void do_symmetrical_brush_actions(Sculpt *sd, Object *ob)
{
	Brush *brush = paint_brush(&sd->paint);
	SculptSession *ss = ob->sculpt;
	StrokeCache *cache = ss->cache;
	const char symm = sd->flags & 7;
	int i;

	float feather = calc_symmetry_feather(sd, ss->cache);

	cache->bstrength = brush_strength(sd, cache, feather);

	cache->symmetry = symm;

	/* symm is a bit combination of XYZ - 1 is mirror X; 2 is Y; 3 is XY; 4 is Z; 5 is XZ; 6 is YZ; 7 is XYZ */ 
	for (i = 0; i <= symm; ++i) {
		if (i == 0 || (symm & i && (symm != 5 || i != 3) && (symm != 6 || (i != 3 && i != 5)))) {
			cache->mirror_symmetry_pass = i;
			cache->radial_symmetry_pass = 0;

			calc_brushdata_symm(sd, cache, i, 0, 0, feather);
			do_brush_action(sd, ob, brush);

			do_radial_symmetry(sd, ob, brush, i, 'X', feather);
			do_radial_symmetry(sd, ob, brush, i, 'Y', feather);
			do_radial_symmetry(sd, ob, brush, i, 'Z', feather);
		}
	}

	sculpt_combine_proxies(sd, ob);

	/* hack to fix noise texture tearing mesh */
	sculpt_fix_noise_tear(sd, ob);

	if (ss->modifiers_active)
		sculpt_flush_stroke_deform(sd, ob);

	cache->first_time = 0;
}

static void sculpt_update_tex(const Scene *scene, Sculpt *sd, SculptSession *ss)
{
	Brush *brush = paint_brush(&sd->paint);
	const int radius = BKE_brush_size_get(scene, brush);

	if (ss->texcache) {
		MEM_freeN(ss->texcache);
		ss->texcache = NULL;
	}

	/* Need to allocate a bigger buffer for bigger brush size */
	ss->texcache_side = 2 * radius;
	if (!ss->texcache || ss->texcache_side > ss->texcache_actual) {
		ss->texcache = BKE_brush_gen_texture_cache(brush, radius);
		ss->texcache_actual = ss->texcache_side;
	}
}

void sculpt_update_mesh_elements(Scene *scene, Sculpt *sd, Object *ob, int need_pmap)
{
	DerivedMesh *dm = mesh_get_derived_final(scene, ob, CD_MASK_BAREMESH);
	SculptSession *ss = ob->sculpt;
	MultiresModifierData *mmd = sculpt_multires_active(scene, ob);

	ss->modifiers_active = sculpt_modifiers_active(scene, sd, ob);

	if (!mmd) ss->kb = ob_get_keyblock(ob);
	else ss->kb = NULL;

	if (mmd) {
		ss->multires = mmd;
		ss->totvert = dm->getNumVerts(dm);
		ss->totpoly = dm->getNumPolys(dm);
		ss->mvert = NULL;
		ss->mpoly = NULL;
		ss->mloop = NULL;
		ss->face_normals = NULL;
	}
	else {
		Mesh *me = BKE_mesh_from_object(ob);
		ss->totvert = me->totvert;
		ss->totpoly = me->totpoly;
		ss->mvert = me->mvert;
		ss->mpoly = me->mpoly;
		ss->mloop = me->mloop;
		ss->face_normals = NULL;
		ss->multires = NULL;
		ss->vmask = CustomData_get_layer(&me->vdata, CD_PAINT_MASK);
	}

	/* BMESH ONLY --- at some point we should move sculpt code to use polygons only - but for now it needs tessfaces */
	BKE_mesh_tessface_ensure(ob->data);

	ss->pbvh = dm->getPBVH(ob, dm);
	ss->pmap = (need_pmap && dm->getPolyMap) ? dm->getPolyMap(ob, dm) : NULL;

	if (ss->modifiers_active) {
		if (!ss->orig_cos) {
			int a;

			free_sculptsession_deformMats(ss);

			if (ss->kb) ss->orig_cos = key_to_vertcos(ob, ss->kb);
			else ss->orig_cos = mesh_getVertexCos(ob->data, NULL);

			crazyspace_build_sculpt(scene, ob, &ss->deform_imats, &ss->deform_cos);
			BLI_pbvh_apply_vertCos(ss->pbvh, ss->deform_cos);

			for (a = 0; a < ((Mesh *)ob->data)->totvert; ++a)
				invert_m3(ss->deform_imats[a]);
		}
	}
	else free_sculptsession_deformMats(ss);

	/* if pbvh is deformed, key block is already applied to it */
	if (ss->kb && !BLI_pbvh_isDeformed(ss->pbvh)) {
		float (*vertCos)[3] = key_to_vertcos(ob, ss->kb);

		if (vertCos) {
			/* apply shape keys coordinates to PBVH */
			BLI_pbvh_apply_vertCos(ss->pbvh, vertCos);
			MEM_freeN(vertCos);
		}
	}
}

int sculpt_mode_poll(bContext *C)
{
	Object *ob = CTX_data_active_object(C);
	return ob && ob->mode & OB_MODE_SCULPT;
}

int sculpt_poll(bContext *C)
{
	return sculpt_mode_poll(C) && paint_poll(C);
}

static const char *sculpt_tool_name(Sculpt *sd)
{
	Brush *brush = paint_brush(&sd->paint);

	switch (brush->sculpt_tool) {
		case SCULPT_TOOL_DRAW:
			return "Draw Brush"; break;
		case SCULPT_TOOL_SMOOTH:
			return "Smooth Brush"; break;
		case SCULPT_TOOL_CREASE:
			return "Crease Brush"; break;
		case SCULPT_TOOL_BLOB:
			return "Blob Brush"; break;
		case SCULPT_TOOL_PINCH:
			return "Pinch Brush"; break;
		case SCULPT_TOOL_INFLATE:
			return "Inflate Brush"; break;
		case SCULPT_TOOL_GRAB:
			return "Grab Brush"; break;
		case SCULPT_TOOL_NUDGE:
			return "Nudge Brush"; break;
		case SCULPT_TOOL_THUMB:
			return "Thumb Brush"; break;
		case SCULPT_TOOL_LAYER:
			return "Layer Brush"; break;
		case SCULPT_TOOL_FLATTEN:
			return "Flatten Brush"; break;
		case SCULPT_TOOL_CLAY:
			return "Clay Brush"; break;
		case SCULPT_TOOL_CLAY_STRIPS:
			return "Clay Strips Brush"; break;
		case SCULPT_TOOL_FILL:
			return "Fill Brush"; break;
		case SCULPT_TOOL_SCRAPE:
			return "Scrape Brush"; break;
		default:
			return "Sculpting"; break;
	}
}

/**
 * Operator for applying a stroke (various attributes including mouse path)
 * using the current brush. */

static void sculpt_cache_free(StrokeCache *cache)
{
	if (cache->face_norms)
		MEM_freeN(cache->face_norms);
	MEM_freeN(cache);
}

/* Initialize mirror modifier clipping */
static void sculpt_init_mirror_clipping(Object *ob, SculptSession *ss)
{
	ModifierData *md;
	int i;

	for (md = ob->modifiers.first; md; md = md->next) {
		if (md->type == eModifierType_Mirror &&
		    (md->mode & eModifierMode_Realtime))
		{
			MirrorModifierData *mmd = (MirrorModifierData *)md;
			
			if (mmd->flag & MOD_MIR_CLIPPING) {
				/* check each axis for mirroring */
				for (i = 0; i < 3; ++i) {
					if (mmd->flag & (MOD_MIR_AXIS_X << i)) {
						/* enable sculpt clipping */
						ss->cache->flag |= CLIP_X << i;
						
						/* update the clip tolerance */
						if (mmd->tolerance >
						    ss->cache->clip_tolerance[i])
						{
							ss->cache->clip_tolerance[i] =
							    mmd->tolerance;
						}
					}
				}
			}
		}
	}
}

/* Initialize the stroke cache invariants from operator properties */
static void sculpt_update_cache_invariants(bContext *C, Sculpt *sd, SculptSession *ss, wmOperator *op, const float mouse[2])
{
	StrokeCache *cache = MEM_callocN(sizeof(StrokeCache), "stroke cache");
	Brush *brush = paint_brush(&sd->paint);
	ViewContext *vc = paint_stroke_view_context(op->customdata);
	Object *ob = CTX_data_active_object(C);
	int i;
	int mode;

	ss->cache = cache;

	/* Set scaling adjustment */
	ss->cache->scale[0] = 1.0f / ob->size[0];
	ss->cache->scale[1] = 1.0f / ob->size[1];
	ss->cache->scale[2] = 1.0f / ob->size[2];

	ss->cache->plane_trim_squared = brush->plane_trim * brush->plane_trim;

	ss->cache->flag = 0;

	sculpt_init_mirror_clipping(ob, ss);

	/* Initial mouse location */
	copy_v2_v2(ss->cache->initial_mouse, mouse);

	mode = RNA_enum_get(op->ptr, "mode");
	cache->invert = mode == BRUSH_STROKE_INVERT;
	cache->alt_smooth = mode == BRUSH_STROKE_SMOOTH;

	/* not very nice, but with current events system implementation
	 * we can't handle brush appearance inversion hotkey separately (sergey) */
	if (cache->invert) brush->flag |= BRUSH_INVERTED;
	else brush->flag &= ~BRUSH_INVERTED;

	/* Alt-Smooth */
	if (ss->cache->alt_smooth) {
		if (brush->sculpt_tool == SCULPT_TOOL_MASK) {
			cache->saved_mask_brush_tool = brush->mask_tool;
			brush->mask_tool = BRUSH_MASK_SMOOTH;
		}
		else {
			Paint *p = &sd->paint;
			Brush *br;
		
			BLI_strncpy(cache->saved_active_brush_name, brush->id.name + 2,
			            sizeof(cache->saved_active_brush_name));

			br = (Brush *)BKE_libblock_find_name(ID_BR, "Smooth");
			if (br) {
				paint_brush_set(p, br);
				brush = br;
			}
		}
	}

	copy_v2_v2(cache->mouse, cache->initial_mouse);
	copy_v2_v2(cache->tex_mouse, cache->initial_mouse);

	/* Truly temporary data that isn't stored in properties */

	cache->vc = vc;

	cache->brush = brush;

	/* cache projection matrix */
	ED_view3d_ob_project_mat_get(cache->vc->rv3d, ob, cache->projection_mat);

	ED_view3d_global_to_vector(cache->vc->rv3d, cache->vc->rv3d->twmat[3], cache->true_view_normal);
	/* Initialize layer brush displacements and persistent coords */
	if (brush->sculpt_tool == SCULPT_TOOL_LAYER) {
		/* not supported yet for multires */
		if (!ss->multires && !ss->layer_co && (brush->flag & BRUSH_PERSISTENT)) {
			if (!ss->layer_co)
				ss->layer_co = MEM_mallocN(sizeof(float) * 3 * ss->totvert,
				                           "sculpt mesh vertices copy");

			if (ss->deform_cos) memcpy(ss->layer_co, ss->deform_cos, ss->totvert);
			else {
				for (i = 0; i < ss->totvert; ++i) {
					copy_v3_v3(ss->layer_co[i], ss->mvert[i].co);
				}
			}
		}
	}

	/* Make copies of the mesh vertex locations and normals for some tools */
	if (brush->flag & BRUSH_ANCHORED) {
		if (ss->face_normals) {
			float *fn = ss->face_normals;
			cache->face_norms = MEM_mallocN(sizeof(float) * 3 * ss->totpoly, "Sculpt face norms");
			for (i = 0; i < ss->totpoly; ++i, fn += 3)
				copy_v3_v3(cache->face_norms[i], fn);
		}

		cache->original = 1;
	}

	if (ELEM8(brush->sculpt_tool,
	          SCULPT_TOOL_DRAW, SCULPT_TOOL_CREASE, SCULPT_TOOL_BLOB,
	          SCULPT_TOOL_LAYER, SCULPT_TOOL_INFLATE, SCULPT_TOOL_CLAY,
	          SCULPT_TOOL_CLAY_STRIPS, SCULPT_TOOL_ROTATE))
	{
		if (!(brush->flag & BRUSH_ACCUMULATE)) {
			cache->original = 1;
		}
	}

	cache->special_rotation = (brush->flag & BRUSH_RAKE) ? sd->last_angle : 0;

	cache->first_time = 1;

	cache->vertex_rotation = 0;
}

static void sculpt_update_brush_delta(Sculpt *sd, Object *ob, Brush *brush)
{
	SculptSession *ss = ob->sculpt;
	StrokeCache *cache = ss->cache;
	float mouse[2] = {
		cache->mouse[0] - cache->vc->ar->winrct.xmin,
		cache->mouse[1] - cache->vc->ar->winrct.ymin
	};
	int tool = brush->sculpt_tool;

	if (ELEM5(tool,
	          SCULPT_TOOL_GRAB, SCULPT_TOOL_NUDGE,
	          SCULPT_TOOL_CLAY_STRIPS, SCULPT_TOOL_SNAKE_HOOK,
	          SCULPT_TOOL_THUMB))
	{
		float grab_location[3], imat[4][4], delta[3], loc[3];

		if (cache->first_time) {
			copy_v3_v3(cache->orig_grab_location,
			           cache->true_location);
		}
		else if (tool == SCULPT_TOOL_SNAKE_HOOK)
			add_v3_v3(cache->true_location, cache->grab_delta);

		/* compute 3d coordinate at same z from original location + mouse */
		mul_v3_m4v3(loc, ob->obmat, cache->orig_grab_location);
		initgrabz(cache->vc->rv3d, loc[0], loc[1], loc[2]);

		ED_view3d_win_to_3d(cache->vc->ar, loc, mouse, grab_location);

		/* compute delta to move verts by */
		if (!cache->first_time) {
			switch (tool) {
				case SCULPT_TOOL_GRAB:
				case SCULPT_TOOL_THUMB:
					sub_v3_v3v3(delta, grab_location, cache->old_grab_location);
					invert_m4_m4(imat, ob->obmat);
					mul_mat3_m4_v3(imat, delta);
					add_v3_v3(cache->grab_delta, delta);
					break;
				case SCULPT_TOOL_CLAY_STRIPS:
				case SCULPT_TOOL_NUDGE:
				case SCULPT_TOOL_SNAKE_HOOK:
					if (brush->flag & BRUSH_ANCHORED) {
						float orig[3];
						mul_v3_m4v3(orig, ob->obmat, cache->orig_grab_location);
						sub_v3_v3v3(cache->grab_delta, grab_location, orig);
					}
					else {
						sub_v3_v3v3(cache->grab_delta, grab_location,
						            cache->old_grab_location);
					}
				
					invert_m4_m4(imat, ob->obmat);
					mul_mat3_m4_v3(imat, cache->grab_delta);
					break;
			}
		}
		else {
			zero_v3(cache->grab_delta);
		}

		copy_v3_v3(cache->old_grab_location, grab_location);

		if (tool == SCULPT_TOOL_GRAB)
			copy_v3_v3(sd->anchored_location, cache->true_location);
		else if (tool == SCULPT_TOOL_THUMB)
			copy_v3_v3(sd->anchored_location, cache->orig_grab_location);			

		if (ELEM(tool, SCULPT_TOOL_GRAB, SCULPT_TOOL_THUMB)) {
			/* location stays the same for finding vertices in brush radius */
			copy_v3_v3(cache->true_location, cache->orig_grab_location);

			sd->draw_anchored = 1;
			copy_v2_v2(sd->anchored_initial_mouse, cache->initial_mouse);
			sd->anchored_size = cache->pixel_radius;
		}
	}
}

/* Initialize the stroke cache variants from operator properties */
static void sculpt_update_cache_variants(bContext *C, Sculpt *sd, Object *ob,
                                         struct PaintStroke *stroke,
                                         PointerRNA *ptr)
{
	Scene *scene = CTX_data_scene(C);
	SculptSession *ss = ob->sculpt;
	StrokeCache *cache = ss->cache;
	Brush *brush = paint_brush(&sd->paint);

	int dx, dy;

	/* RNA_float_get_array(ptr, "location", cache->traced_location); */

	if (cache->first_time ||
	    !((brush->flag & BRUSH_ANCHORED) ||
	      (brush->sculpt_tool == SCULPT_TOOL_SNAKE_HOOK) ||
	      (brush->sculpt_tool == SCULPT_TOOL_ROTATE))
	    )
	{
		RNA_float_get_array(ptr, "location", cache->true_location);
	}

	cache->pen_flip = RNA_boolean_get(ptr, "pen_flip");
	RNA_float_get_array(ptr, "mouse", cache->mouse);

	/* XXX: Use pressure value from first brush step for brushes which don't
	 *      support strokes (grab, thumb). They depends on initial state and
	 *      brush coord/pressure/etc.
	 *      It's more an events design issue, which doesn't split coordinate/pressure/angle
	 *      changing events. We should avoid this after events system re-design */
	if (paint_space_stroke_enabled(brush) || cache->first_time)
		cache->pressure = RNA_float_get(ptr, "pressure");

	/* Truly temporary data that isn't stored in properties */

	sd->draw_pressure =  1;
	sd->pressure_value = cache->pressure;

	cache->previous_pixel_radius = cache->pixel_radius;
	cache->pixel_radius = BKE_brush_size_get(scene, brush);

	if (cache->first_time) {
		if (!BKE_brush_use_locked_size(scene, brush)) {
			cache->initial_radius = paint_calc_object_space_radius(cache->vc,
			                                                       cache->true_location,
			                                                       BKE_brush_size_get(scene, brush));
			BKE_brush_unprojected_radius_set(scene, brush, cache->initial_radius);
		}
		else {
			cache->initial_radius = BKE_brush_unprojected_radius_get(scene, brush);
		}
	}

	if (BKE_brush_use_size_pressure(scene, brush)) {
		cache->pixel_radius *= cache->pressure;
		cache->radius = cache->initial_radius * cache->pressure;
	}
	else
		cache->radius = cache->initial_radius;

	cache->radius_squared = cache->radius * cache->radius;

	if (!(brush->flag & BRUSH_ANCHORED ||
	      ELEM4(brush->sculpt_tool, SCULPT_TOOL_GRAB, SCULPT_TOOL_SNAKE_HOOK,
	            SCULPT_TOOL_THUMB, SCULPT_TOOL_ROTATE)))
	{
		copy_v2_v2(cache->tex_mouse, cache->mouse);

		if ((brush->mtex.brush_map_mode == MTEX_MAP_MODE_VIEW) &&
		    (brush->flag & BRUSH_RANDOM_ROTATION) &&
		    !(brush->flag & BRUSH_RAKE))
		{
			cache->special_rotation = 2.0f * (float)M_PI * BLI_frand();
		}
	}

	if (brush->flag & BRUSH_ANCHORED) {
		int hit = 0;

		dx = cache->mouse[0] - cache->initial_mouse[0];
		dy = cache->mouse[1] - cache->initial_mouse[1];

		sd->anchored_size = cache->pixel_radius = sqrt(dx * dx + dy * dy);

		cache->special_rotation = atan2(dx, dy) + M_PI;

		if (brush->flag & BRUSH_EDGE_TO_EDGE) {
			float halfway[2];
			float out[3];

			halfway[0] = (float)dx * 0.5f + cache->initial_mouse[0];
			halfway[1] = (float)dy * 0.5f + cache->initial_mouse[1];

			if (sculpt_stroke_get_location(C, out, halfway)) {
				copy_v3_v3(sd->anchored_location, out);
				copy_v2_v2(sd->anchored_initial_mouse, halfway);
				copy_v2_v2(cache->tex_mouse, halfway);
				copy_v3_v3(cache->true_location, sd->anchored_location);
				sd->anchored_size /= 2.0f;
				cache->pixel_radius  /= 2.0f;
				hit = 1;
			}
		}

		if (!hit)
			copy_v2_v2(sd->anchored_initial_mouse, cache->initial_mouse);

		cache->radius = paint_calc_object_space_radius(paint_stroke_view_context(stroke),
		                                               cache->true_location,
		                                               cache->pixel_radius);
		cache->radius_squared = cache->radius * cache->radius;

		copy_v3_v3(sd->anchored_location, cache->true_location);

		sd->draw_anchored = 1;
	}
	else if (brush->flag & BRUSH_RAKE) {
		const float u = 0.5f;
		const float v = 1 - u;
		const float r = 20;

		const float dx = cache->last_rake[0] - cache->mouse[0];
		const float dy = cache->last_rake[1] - cache->mouse[1];

		if (cache->first_time) {
			copy_v2_v2(cache->last_rake, cache->mouse);
		}
		else if (dx * dx + dy * dy >= r * r) {
			cache->special_rotation = atan2(dx, dy);

			cache->last_rake[0] = u * cache->last_rake[0] + v * cache->mouse[0];
			cache->last_rake[1] = u * cache->last_rake[1] + v * cache->mouse[1];
		}
	}

	sculpt_update_brush_delta(sd, ob, brush);

	if (brush->sculpt_tool == SCULPT_TOOL_ROTATE) {
		dx = cache->mouse[0] - cache->initial_mouse[0];
		dy = cache->mouse[1] - cache->initial_mouse[1];

		cache->vertex_rotation = -atan2f(dx, dy) * cache->bstrength;

		sd->draw_anchored = 1;
		copy_v2_v2(sd->anchored_initial_mouse, cache->initial_mouse);
		copy_v3_v3(sd->anchored_location, cache->true_location);
		sd->anchored_size = cache->pixel_radius;
	}

	sd->special_rotation = cache->special_rotation;
}

static void sculpt_stroke_modifiers_check(const bContext *C, Object *ob)
{
	SculptSession *ss = ob->sculpt;

	if (ss->modifiers_active) {
		Sculpt *sd = CTX_data_tool_settings(C)->sculpt;
		Brush *brush = paint_brush(&sd->paint);

		sculpt_update_mesh_elements(CTX_data_scene(C), sd, ob, brush->sculpt_tool == SCULPT_TOOL_SMOOTH);
	}
}

typedef struct {
	SculptSession *ss;
	float *ray_start, *ray_normal;
	int hit;
	float dist;
	int original;
} SculptRaycastData;

static void sculpt_raycast_cb(PBVHNode *node, void *data_v, float *tmin)
{
	if (BLI_pbvh_node_get_tmin(node) < *tmin) {
		SculptRaycastData *srd = data_v;
		float (*origco)[3] = NULL;

		if (srd->original && srd->ss->cache) {
			/* intersect with coordinates from before we started stroke */
			SculptUndoNode *unode = sculpt_undo_get_node(node);
			origco = (unode) ? unode->co : NULL;
		}

		if (BLI_pbvh_node_raycast(srd->ss->pbvh, node, origco, srd->ray_start, srd->ray_normal, &srd->dist)) {
			srd->hit = 1;
			*tmin = srd->dist;
		}
	}
}

/* Do a raycast in the tree to find the 3d brush location
 * (This allows us to ignore the GL depth buffer)
 * Returns 0 if the ray doesn't hit the mesh, non-zero otherwise
 */
int sculpt_stroke_get_location(bContext *C, float out[3], float mouse[2])
{
	ViewContext vc;
	Object *ob;
	SculptSession *ss;
	StrokeCache *cache;
	float ray_start[3], ray_end[3], ray_normal[3], dist;
	float obimat[4][4];
	float mval[2];
	SculptRaycastData srd;

	view3d_set_viewcontext(C, &vc);
	
	ob = vc.obact;
	ss = ob->sculpt;
	cache = ss->cache;

	sculpt_stroke_modifiers_check(C, ob);

	mval[0] = mouse[0] - vc.ar->winrct.xmin;
	mval[1] = mouse[1] - vc.ar->winrct.ymin;

	ED_view3d_win_to_segment_clip(vc.ar, vc.v3d, mval, ray_start, ray_end);

	invert_m4_m4(obimat, ob->obmat);
	mul_m4_v3(obimat, ray_start);
	mul_m4_v3(obimat, ray_end);

	sub_v3_v3v3(ray_normal, ray_end, ray_start);
	dist = normalize_v3(ray_normal);

	srd.ss = vc.obact->sculpt;
	srd.ray_start = ray_start;
	srd.ray_normal = ray_normal;
	srd.dist = dist;
	srd.hit = 0;
	srd.original = (cache) ? cache->original : 0;
	BLI_pbvh_raycast(ss->pbvh, sculpt_raycast_cb, &srd,
	                 ray_start, ray_normal, srd.original);
	
	copy_v3_v3(out, ray_normal);
	mul_v3_fl(out, srd.dist);
	add_v3_v3(out, ray_start);

	return srd.hit;
}

static void sculpt_brush_init_tex(const Scene *scene, Sculpt *sd, SculptSession *ss)
{
	Brush *brush = paint_brush(&sd->paint);
	MTex *mtex = &brush->mtex;

	/* init mtex nodes */
	if (mtex->tex && mtex->tex->nodetree)
		ntreeTexBeginExecTree(mtex->tex->nodetree, 1);  /* has internal flag to detect it only does it once */

	/* TODO: Shouldn't really have to do this at the start of every
	 * stroke, but sculpt would need some sort of notification when
	 * changes are made to the texture. */
	sculpt_update_tex(scene, sd, ss);
}

static int sculpt_brush_stroke_init(bContext *C, wmOperator *op)
{
	Scene *scene = CTX_data_scene(C);
	Object *ob = CTX_data_active_object(C);
	Sculpt *sd = CTX_data_tool_settings(C)->sculpt;
	SculptSession *ss = CTX_data_active_object(C)->sculpt;
	Brush *brush = paint_brush(&sd->paint);
	int mode = RNA_enum_get(op->ptr, "mode");
	int is_smooth = 0;

	view3d_operator_needs_opengl(C);
	sculpt_brush_init_tex(scene, sd, ss);

	is_smooth |= mode == BRUSH_STROKE_SMOOTH;
	is_smooth |= brush->sculpt_tool == SCULPT_TOOL_SMOOTH;
	is_smooth |= ((brush->sculpt_tool == SCULPT_TOOL_MASK) &&
	              (brush->mask_tool == BRUSH_MASK_SMOOTH));

	sculpt_update_mesh_elements(scene, sd, ob, is_smooth);

	return 1;
}

static void sculpt_restore_mesh(Sculpt *sd, SculptSession *ss)
{
	Brush *brush = paint_brush(&sd->paint);

	/* Restore the mesh before continuing with anchored stroke */
	if ((brush->flag & BRUSH_ANCHORED) ||
	    (brush->sculpt_tool == SCULPT_TOOL_GRAB &&
	     BKE_brush_use_size_pressure(ss->cache->vc->scene, brush)) ||
	    (brush->flag & BRUSH_RESTORE_MESH))
	{
		paint_mesh_restore_co(sd, ss);
				}
			}

static void sculpt_flush_update(bContext *C)
{
	Object *ob = CTX_data_active_object(C);
	SculptSession *ss = ob->sculpt;
	ARegion *ar = CTX_wm_region(C);
	MultiresModifierData *mmd = ss->multires;

	if (mmd)
		multires_mark_as_modified(ob, MULTIRES_COORDS_MODIFIED);
	if (ob->derivedFinal) /* VBO no longer valid */
		GPU_drawobject_free(ob->derivedFinal);

	if (ss->modifiers_active) {
		DAG_id_tag_update(&ob->id, OB_RECALC_DATA);
		ED_region_tag_redraw(ar);
	}
	else {
		rcti r;

		BLI_pbvh_update(ss->pbvh, PBVH_UpdateBB, NULL);
		if (sculpt_get_redraw_rect(ar, CTX_wm_region_view3d(C), ob, &r)) {
			if (ss->cache)
				ss->cache->previous_r = r;

			r.xmin += ar->winrct.xmin + 1;
			r.xmax += ar->winrct.xmin - 1;
			r.ymin += ar->winrct.ymin + 1;
			r.ymax += ar->winrct.ymin - 1;

			ss->partial_redraw = 1;
			ED_region_tag_redraw_partial(ar, &r);
		}
	}
}

/* Returns whether the mouse/stylus is over the mesh (1)
 * or over the background (0) */
static int over_mesh(bContext *C, struct wmOperator *UNUSED(op), float x, float y)
{
	float mouse[2], co[3];

	mouse[0] = x;
	mouse[1] = y;

	return sculpt_stroke_get_location(C, co, mouse);
}

static int sculpt_stroke_test_start(bContext *C, struct wmOperator *op,
                                    const float mouse[2])
{
	/* Don't start the stroke until mouse goes over the mesh.
	 * note: event will only be null when re-executing the saved stroke. */
	if (over_mesh(C, op, mouse[0], mouse[1])) {
		Object *ob = CTX_data_active_object(C);
		SculptSession *ss = ob->sculpt;
		Sculpt *sd = CTX_data_tool_settings(C)->sculpt;

		ED_view3d_init_mats_rv3d(ob, CTX_wm_region_view3d(C));

		sculpt_update_cache_invariants(C, sd, ss, op, mouse);

		sculpt_undo_push_begin(sculpt_tool_name(sd));

#ifdef _OPENMP
		/* If using OpenMP then create a number of threads two times the
		 * number of processor cores.
		 * Justification: Empirically I've found that two threads per
		 * processor gives higher throughput. */
		if (sd->flags & SCULPT_USE_OPENMP) {
			int num_procs;

			num_procs = omp_get_num_procs();
			omp_set_num_threads(2 * num_procs);
		}
#endif

		return 1;
	}
	else
		return 0;
}

static void sculpt_stroke_update_step(bContext *C, struct PaintStroke *stroke, PointerRNA *itemptr)
{
	Sculpt *sd = CTX_data_tool_settings(C)->sculpt;
	Object *ob = CTX_data_active_object(C);
	SculptSession *ss = ob->sculpt;
	
	sculpt_stroke_modifiers_check(C, ob);
	sculpt_update_cache_variants(C, sd, ob, stroke, itemptr);
	sculpt_restore_mesh(sd, ss);
	do_symmetrical_brush_actions(sd, ob);

	/* Cleanup */
	sculpt_flush_update(C);
}

static void sculpt_brush_exit_tex(Sculpt *sd)
{
	Brush *brush = paint_brush(&sd->paint);
	MTex *mtex = &brush->mtex;

	if (mtex->tex && mtex->tex->nodetree)
		ntreeTexEndExecTree(mtex->tex->nodetree->execdata, 1);
}

static void sculpt_stroke_done(const bContext *C, struct PaintStroke *UNUSED(stroke))
{
	Object *ob = CTX_data_active_object(C);
	SculptSession *ss = ob->sculpt;
	Sculpt *sd = CTX_data_tool_settings(C)->sculpt;

	/* reset values used to draw brush after completing the stroke */
	sd->draw_anchored = 0;
	sd->draw_pressure = 0;
	sd->special_rotation = 0;

	/* Finished */
	if (ss->cache) {
		Brush *brush = paint_brush(&sd->paint);
		brush->flag &= ~BRUSH_INVERTED;

		sculpt_stroke_modifiers_check(C, ob);

		/* Alt-Smooth */
		if (ss->cache->alt_smooth) {
			if (brush->sculpt_tool == SCULPT_TOOL_MASK) {
				brush->mask_tool = ss->cache->saved_mask_brush_tool;
			}
			else {
				Paint *p = &sd->paint;
				brush = (Brush *)BKE_libblock_find_name(ID_BR, ss->cache->saved_active_brush_name);
				if (brush) {
					paint_brush_set(p, brush);
				}
			}
		}

		/* update last stroke position */
		ob->sculpt->last_stroke_valid = 1;
		copy_v3_v3(ob->sculpt->last_stroke, ss->cache->true_location);
		mul_m4_v3(ob->obmat, ob->sculpt->last_stroke);

		sculpt_cache_free(ss->cache);
		ss->cache = NULL;

		sculpt_undo_push_end();

		BLI_pbvh_update(ss->pbvh, PBVH_UpdateOriginalBB, NULL);

		/* optimization: if there is locked key and active modifiers present in */
		/* the stack, keyblock is updating at each step. otherwise we could update */
		/* keyblock only when stroke is finished */
		if (ss->kb && !ss->modifiers_active) sculpt_update_keyblock(ob);

		ss->partial_redraw = 0;

		/* try to avoid calling this, only for e.g. linked duplicates now */
		if (((Mesh *)ob->data)->id.us > 1)
			DAG_id_tag_update(&ob->id, OB_RECALC_DATA);

		WM_event_add_notifier(C, NC_OBJECT | ND_DRAW, ob);
	}

	sculpt_brush_exit_tex(sd);
}

static int sculpt_brush_stroke_invoke(bContext *C, wmOperator *op, wmEvent *event)
{
	struct PaintStroke *stroke;
	int ignore_background_click;

	if (!sculpt_brush_stroke_init(C, op))
		return OPERATOR_CANCELLED;

	stroke = paint_stroke_new(C, sculpt_stroke_get_location,
	                          sculpt_stroke_test_start,
	                          sculpt_stroke_update_step,
	                          sculpt_stroke_done, event->type);

	op->customdata = stroke;

	/* For tablet rotation */
	ignore_background_click = RNA_boolean_get(op->ptr,
	                                          "ignore_background_click");

	if (ignore_background_click && !over_mesh(C, op, event->x, event->y)) {
		paint_stroke_data_free(op);
		return OPERATOR_PASS_THROUGH;
	}
	
	/* add modal handler */
	WM_event_add_modal_handler(C, op);

	op->type->modal(C, op, event);
	
	return OPERATOR_RUNNING_MODAL;
}

static int sculpt_brush_stroke_exec(bContext *C, wmOperator *op)
{
	if (!sculpt_brush_stroke_init(C, op))
		return OPERATOR_CANCELLED;

	op->customdata = paint_stroke_new(C, sculpt_stroke_get_location, sculpt_stroke_test_start,
	                                  sculpt_stroke_update_step, sculpt_stroke_done, 0);

	/* frees op->customdata */
	paint_stroke_exec(C, op);

	return OPERATOR_FINISHED;
}

static int sculpt_brush_stroke_cancel(bContext *C, wmOperator *op)
{
	Object *ob = CTX_data_active_object(C);
	SculptSession *ss = ob->sculpt;
	Sculpt *sd = CTX_data_tool_settings(C)->sculpt;

	if (ss->cache) {
		paint_mesh_restore_co(sd, ss);
	}

	paint_stroke_cancel(C, op);

	if (ss->cache) {
		sculpt_cache_free(ss->cache);
		ss->cache = NULL;
	}

	sculpt_brush_exit_tex(sd);

	return OPERATOR_CANCELLED;
}

static void SCULPT_OT_brush_stroke(wmOperatorType *ot)
{
	static EnumPropertyItem stroke_mode_items[] = {
		{BRUSH_STROKE_NORMAL, "NORMAL", 0, "Normal", "Apply brush normally"},
		{BRUSH_STROKE_INVERT, "INVERT", 0, "Invert", "Invert action of brush for duration of stroke"},
		{BRUSH_STROKE_SMOOTH, "SMOOTH", 0, "Smooth", "Switch brush to smooth mode for duration of stroke"},
		{0}
	};

	/* identifiers */
	ot->name = "Sculpt";
	ot->idname = "SCULPT_OT_brush_stroke";
	ot->description = "Sculpt a stroke into the geometry";
	
	/* api callbacks */
	ot->invoke = sculpt_brush_stroke_invoke;
	ot->modal = paint_stroke_modal;
	ot->exec = sculpt_brush_stroke_exec;
	ot->poll = sculpt_poll;
	ot->cancel = sculpt_brush_stroke_cancel;

	/* flags (sculpt does own undo? (ton) */
	ot->flag = OPTYPE_BLOCKING;

	/* properties */

	RNA_def_collection_runtime(ot->srna, "stroke", &RNA_OperatorStrokeElement,
	                           "Stroke", "");

	RNA_def_enum(ot->srna, "mode", stroke_mode_items, BRUSH_STROKE_NORMAL, 
	             "Sculpt Stroke Mode",
	             "Action taken when a sculpt stroke is made");

	RNA_def_boolean(ot->srna, "ignore_background_click", 0,
	                "Ignore Background Click",
	                "Clicks on the background do not start the stroke");
}

/**** Reset the copy of the mesh that is being sculpted on (currently just for the layer brush) ****/

static int sculpt_set_persistent_base(bContext *C, wmOperator *UNUSED(op))
{
	SculptSession *ss = CTX_data_active_object(C)->sculpt;

	if (ss) {
		if (ss->layer_co)
			MEM_freeN(ss->layer_co);
		ss->layer_co = NULL;
	}

	return OPERATOR_FINISHED;
}

static void SCULPT_OT_set_persistent_base(wmOperatorType *ot)
{
	/* identifiers */
	ot->name = "Set Persistent Base";
	ot->idname = "SCULPT_OT_set_persistent_base";
	ot->description = "Reset the copy of the mesh that is being sculpted on";
	
	/* api callbacks */
	ot->exec = sculpt_set_persistent_base;
	ot->poll = sculpt_mode_poll;
	
	ot->flag = OPTYPE_REGISTER | OPTYPE_UNDO;
}

/**** Toggle operator for turning sculpt mode on or off ****/

static void sculpt_init_session(Scene *scene, Object *ob)
{
	ob->sculpt = MEM_callocN(sizeof(SculptSession), "sculpt session");

	sculpt_update_mesh_elements(scene, scene->toolsettings->sculpt, ob, 0);
}

void ED_sculpt_mask_layers_ensure(Object *ob, MultiresModifierData *mmd)
{
	float *paint_mask;
	Mesh *me = ob->data;

	paint_mask = CustomData_get_layer(&me->vdata, CD_PAINT_MASK);

	/* if multires is active, create a grid paint mask layer if there
	 * isn't one already */
	if (mmd && !CustomData_has_layer(&me->ldata, CD_GRID_PAINT_MASK)) {
		GridPaintMask *gmask;
		int level = MAX2(1, mmd->sculptlvl);
		int gridsize = ccg_gridsize(level);
		int gridarea = gridsize * gridsize;
		int i, j;

		gmask = CustomData_add_layer(&me->ldata, CD_GRID_PAINT_MASK,
		                             CD_CALLOC, NULL, me->totloop);

		for (i = 0; i < me->totloop; i++) {
			GridPaintMask *gpm = &gmask[i];

			gpm->level = level;
			gpm->data = MEM_callocN(sizeof(float) * gridarea,
			                        "GridPaintMask.data");
		}

		/* if vertices already have mask, copy into multires data */
		if (paint_mask) {
			for (i = 0; i < me->totpoly; i++) {
				const MPoly *p = &me->mpoly[i];
				float avg = 0;

				/* mask center */
				for (j = 0; j < p->totloop; j++) {
					const MLoop *l = &me->mloop[p->loopstart + j];
					avg += paint_mask[l->v];
				}
				avg /= (float)p->totloop;

				/* fill in multires mask corner */
				for (j = 0; j < p->totloop; j++) {
					GridPaintMask *gpm = &gmask[p->loopstart + j];
					const MLoop *l = &me->mloop[p->loopstart + j];
					const MLoop *prev = ME_POLY_LOOP_PREV(me->mloop, p, j);
					const MLoop *next = ME_POLY_LOOP_NEXT(me->mloop, p, j);

					gpm->data[0] = avg;
					gpm->data[1] = (paint_mask[l->v] +
					                paint_mask[next->v]) * 0.5f;
					gpm->data[2] = (paint_mask[l->v] +
					                paint_mask[prev->v]) * 0.5f;
					gpm->data[3] = paint_mask[l->v];
				}
			}
		}
	}

	/* create vertex paint mask layer if there isn't one already */
	if (!paint_mask) {
		CustomData_add_layer(&me->vdata, CD_PAINT_MASK,
		                     CD_CALLOC, NULL, me->totvert);
	}
}

static int sculpt_toggle_mode(bContext *C, wmOperator *UNUSED(op))
{
	Scene *scene = CTX_data_scene(C);
	ToolSettings *ts = CTX_data_tool_settings(C);
	Object *ob = CTX_data_active_object(C);
	MultiresModifierData *mmd = sculpt_multires_active(scene, ob);
	int flush_recalc = 0;

	/* multires in sculpt mode could have different from object mode subdivision level */
	flush_recalc |= mmd && mmd->sculptlvl != mmd->lvl;
	/* if object has got active modifiers, it's dm could be different in sculpt mode  */
	flush_recalc |= sculpt_has_active_modifiers(scene, ob);

	if (ob->mode & OB_MODE_SCULPT) {
		if (mmd)
			multires_force_update(ob);

		if (flush_recalc)
			DAG_id_tag_update(&ob->id, OB_RECALC_DATA);

		/* Leave sculptmode */
		ob->mode &= ~OB_MODE_SCULPT;

		free_sculptsession(ob);
	}
	else {
		/* Enter sculptmode */
		ob->mode |= OB_MODE_SCULPT;

		if (flush_recalc)
			DAG_id_tag_update(&ob->id, OB_RECALC_DATA);
		
		/* Create persistent sculpt mode data */
		if (!ts->sculpt) {
			ts->sculpt = MEM_callocN(sizeof(Sculpt), "sculpt mode data");

			/* Turn on X plane mirror symmetry by default */
			ts->sculpt->flags |= SCULPT_SYMM_X;
		}

		/* Create sculpt mode session data */
		if (ob->sculpt)
			free_sculptsession(ob);

		sculpt_init_session(scene, ob);

		/* Mask layer is required */
		ED_sculpt_mask_layers_ensure(ob, mmd);

		paint_init(&ts->sculpt->paint, PAINT_CURSOR_SCULPT);
		
		paint_cursor_start(C, sculpt_poll);
	}

	WM_event_add_notifier(C, NC_SCENE | ND_MODE, CTX_data_scene(C));

	return OPERATOR_FINISHED;
}

static void SCULPT_OT_sculptmode_toggle(wmOperatorType *ot)
{
	/* identifiers */
	ot->name = "Sculpt Mode";
	ot->idname = "SCULPT_OT_sculptmode_toggle";
	ot->description = "Toggle sculpt mode in 3D view";
	
	/* api callbacks */
	ot->exec = sculpt_toggle_mode;
	ot->poll = ED_operator_object_active_editable_mesh;
	
	ot->flag = OPTYPE_REGISTER | OPTYPE_UNDO;
}

void ED_operatortypes_sculpt(void)
{
	WM_operatortype_append(SCULPT_OT_brush_stroke);
	WM_operatortype_append(SCULPT_OT_sculptmode_toggle);
	WM_operatortype_append(SCULPT_OT_set_persistent_base);
}<|MERGE_RESOLUTION|>--- conflicted
+++ resolved
@@ -794,21 +794,12 @@
 		else if (mtex->brush_map_mode == MTEX_MAP_MODE_AREA) {
 			/* Similar to fixed mode, but projects from brush angle
 			 * rather than view direction */
-<<<<<<< HEAD
 
 			/* Rotation is handled by the brush_local_mat */
 			rotation = 0;
 
 			mul_m4_v3(ss->cache->brush_local_mat, symm_point);
 
-=======
-
-			/* Rotation is handled by the brush_local_mat */
-			rotation = 0;
-
-			mul_m4_v3(ss->cache->brush_local_mat, symm_point);
-
->>>>>>> dab1d8e4
 			x = symm_point[0];
 			y = symm_point[1];
 		}
@@ -1046,7 +1037,6 @@
 		copy_v3_v3(cache->sculpt_normal_symm, cache->sculpt_normal);
 		flip_v3(cache->sculpt_normal_symm, cache->mirror_symmetry_pass);
 		mul_m4_v3(cache->symm_rot_mat, cache->sculpt_normal_symm);
-<<<<<<< HEAD
 	}
 }
 
@@ -1122,83 +1112,6 @@
 	}
 }
 
-=======
-	}
-}
-
-static void calc_local_y(ViewContext *vc, const float center[3], float y[3])
-{
-	Object *ob = vc->obact;
-	float loc[3], mval_f[2] = {0.0f, 1.0f};
-
-	mul_v3_m4v3(loc, ob->imat, center);
-	initgrabz(vc->rv3d, loc[0], loc[1], loc[2]);
-
-	ED_view3d_win_to_delta(vc->ar, mval_f, y);
-	normalize_v3(y);
-
-	add_v3_v3(y, ob->loc);
-	mul_m4_v3(ob->imat, y);
-}
-
-static void calc_brush_local_mat(const Brush *brush, Object *ob,
-								 float local_mat[4][4])
-{
-	const StrokeCache *cache = ob->sculpt->cache;
-	float tmat[4][4];
-	float mat[4][4];
-	float scale[4][4];
-	float angle, v[3];
-	float up[3];
-
-	/* Ensure ob->imat is up to date */
-	invert_m4_m4(ob->imat, ob->obmat);
-
-	/* Initialize last column of matrix */
-	mat[0][3] = 0;
-	mat[1][3] = 0;
-	mat[2][3] = 0;
-	mat[3][3] = 1;
-
-	/* Get view's up vector in object-space */
-	calc_local_y(cache->vc, cache->location, up);
-
-	/* Calculate the X axis of the local matrix */
-	cross_v3_v3v3(v, up, cache->sculpt_normal);
-	/* Apply rotation (user angle, rake, etc.) to X axis */
-	angle = brush->mtex.rot - cache->special_rotation;
-	rotate_v3_v3v3fl(mat[0], v, cache->sculpt_normal, angle);
-
-	/* Get other axes */
-	cross_v3_v3v3(mat[1], cache->sculpt_normal, mat[0]);
-	copy_v3_v3(mat[2], cache->sculpt_normal);
-
-	/* Set location */
-	copy_v3_v3(mat[3], cache->location);
-
-	/* Scale by brush radius */
-	normalize_m4(mat);
-	scale_m4_fl(scale, cache->radius);
-	mult_m4_m4m4(tmat, mat, scale);
-
-	/* Return inverse (for converting from modelspace coords to local
-	 * area coords) */
-	invert_m4_m4(local_mat, tmat);
-}
-
-static void update_brush_local_mat(Sculpt *sd, Object *ob)
-{
-	StrokeCache *cache = ob->sculpt->cache;
-
-	if (cache->mirror_symmetry_pass == 0 &&
-		cache->radial_symmetry_pass == 0)
-	{
-		calc_brush_local_mat(paint_brush(&sd->paint), ob,
-							 cache->brush_local_mat);
-	}
-}
-
->>>>>>> dab1d8e4
 /* Test whether the StrokeCache.sculpt_normal needs update in
  * do_brush_action() */
 static int brush_needs_sculpt_normal(const Brush *brush)
