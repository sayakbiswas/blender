--- conflicted
+++ resolved
@@ -453,23 +453,13 @@
 	Base *base, *basedit;
 	Object *ob;
 
-<<<<<<< HEAD
 	ob = BKE_object_add(bmain, scene, view_layer, OB_EMPTY, NULL);
-	
+
 	basedit = BKE_view_layer_base_find(view_layer, obedit);
 	base = view_layer->basact;
 	base->lay = ob->lay = obedit->lay;
 	BLI_assert(view_layer->basact->object == ob);
-	
-=======
-	ob = BKE_object_add(bmain, scene, OB_EMPTY, NULL);
-
-	basedit = BKE_scene_base_find(scene, obedit);
-	base = scene->basact;
-	base->lay = ob->lay = obedit->lay;
-	BLI_assert(scene->basact->object == ob);
-
->>>>>>> 44505b38
+
 	/* icky, BKE_object_add sets new base as active.
 	 * so set it back to the original edit object */
 	view_layer->basact = basedit;
@@ -494,15 +484,9 @@
 	}
 
 	if (mode == OBJECT_ADDHOOK_NEWOB && !ob) {
-<<<<<<< HEAD
-		
+
 		ob = add_hook_object_new(bmain, scene, view_layer, obedit);
-		
-=======
-
-		ob = add_hook_object_new(bmain, scene, obedit);
-
->>>>>>> 44505b38
+
 		/* transform cent to global coords for loc */
 		mul_v3_m4v3(ob->loc, obedit->obmat, cent);
 	}
@@ -560,23 +544,13 @@
 	/* matrix calculus */
 	/* vert x (obmat x hook->imat) x hook->obmat x ob->imat */
 	/*        (parentinv         )                          */
-<<<<<<< HEAD
 	BKE_object_where_is_calc(CTX_data_depsgraph(C), scene, ob);
-	
+
 	invert_m4_m4(ob->imat, ob->obmat);
 	/* apparently this call goes from right to left... */
 	mul_m4_series(hmd->parentinv, pose_mat, ob->imat, obedit->obmat);
-	
+
 	DEG_relations_tag_update(bmain);
-=======
-	BKE_object_where_is_calc(scene, ob);
-
-	invert_m4_m4(ob->imat, ob->obmat);
-	/* apparently this call goes from right to left... */
-	mul_m4_series(hmd->parentinv, pose_mat, ob->imat, obedit->obmat);
-
-	DAG_relations_tag_update(bmain);
->>>>>>> 44505b38
 
 	return true;
 }
@@ -609,13 +583,8 @@
 		BKE_report(op->reports, RPT_ERROR, "Cannot add hook bone for a non armature object");
 		return OPERATOR_CANCELLED;
 	}
-<<<<<<< HEAD
-	
+
 	if (add_hook_object(C, bmain, scene, view_layer, obedit, obsel, mode, op->reports)) {
-=======
-
-	if (add_hook_object(bmain, scene, obedit, obsel, mode, op->reports)) {
->>>>>>> 44505b38
 		WM_event_add_notifier(C, NC_OBJECT | ND_MODIFIER, obedit);
 		return OPERATOR_FINISHED;
 	}
@@ -690,13 +659,8 @@
 
 	BLI_remlink(&ob->modifiers, (ModifierData *)hmd);
 	modifier_free((ModifierData *)hmd);
-<<<<<<< HEAD
-	
+
 	DEG_id_tag_update(&ob->id, OB_RECALC_DATA);
-=======
-
-	DAG_id_tag_update(&ob->id, OB_RECALC_DATA);
->>>>>>> 44505b38
 	WM_event_add_notifier(C, NC_OBJECT | ND_MODIFIER, ob);
 
 	return OPERATOR_FINISHED;
@@ -816,19 +780,11 @@
 	/* recenter functionality */
 	copy_m3_m4(bmat, ob->obmat);
 	invert_m3_m3(imat, bmat);
-<<<<<<< HEAD
-	
+
 	sub_v3_v3v3(hmd->cent, scene->cursor.location, ob->obmat[3]);
 	mul_m3_v3(imat, hmd->cent);
-	
+
 	DEG_id_tag_update(&ob->id, OB_RECALC_DATA);
-=======
-
-	sub_v3_v3v3(hmd->cent, scene->cursor, ob->obmat[3]);
-	mul_m3_v3(imat, hmd->cent);
-
-	DAG_id_tag_update(&ob->id, OB_RECALC_DATA);
->>>>>>> 44505b38
 	WM_event_add_notifier(C, NC_OBJECT | ND_MODIFIER, ob);
 
 	return OPERATOR_FINISHED;
@@ -885,13 +841,8 @@
 	copy_v3_v3(hmd->cent, cent);
 	hmd->indexar = indexar;
 	hmd->totindex = tot;
-<<<<<<< HEAD
-	
+
 	DEG_id_tag_update(&ob->id, OB_RECALC_DATA);
-=======
-
-	DAG_id_tag_update(&ob->id, OB_RECALC_DATA);
->>>>>>> 44505b38
 	WM_event_add_notifier(C, NC_OBJECT | ND_MODIFIER, ob);
 
 	return OPERATOR_FINISHED;
