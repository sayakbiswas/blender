--- conflicted
+++ resolved
@@ -454,20 +454,12 @@
 	Object *ob;
 
 	ob = BKE_object_add(bmain, scene, view_layer, OB_EMPTY, NULL);
-<<<<<<< HEAD
-	
-=======
-
->>>>>>> 95011f6d
+
 	basedit = BKE_view_layer_base_find(view_layer, obedit);
 	base = view_layer->basact;
 	base->lay = ob->lay = obedit->lay;
 	BLI_assert(view_layer->basact->object == ob);
-<<<<<<< HEAD
-	
-=======
-
->>>>>>> 95011f6d
+
 	/* icky, BKE_object_add sets new base as active.
 	 * so set it back to the original edit object */
 	view_layer->basact = basedit;
@@ -492,15 +484,9 @@
 	}
 
 	if (mode == OBJECT_ADDHOOK_NEWOB && !ob) {
-<<<<<<< HEAD
-		
+
 		ob = add_hook_object_new(bmain, scene, view_layer, obedit);
-		
-=======
-
-		ob = add_hook_object_new(bmain, scene, view_layer, obedit);
-
->>>>>>> 95011f6d
+
 		/* transform cent to global coords for loc */
 		mul_v3_m4v3(ob->loc, obedit->obmat, cent);
 	}
@@ -559,19 +545,11 @@
 	/* vert x (obmat x hook->imat) x hook->obmat x ob->imat */
 	/*        (parentinv         )                          */
 	BKE_object_where_is_calc(CTX_data_depsgraph(C), scene, ob);
-<<<<<<< HEAD
-	
+
 	invert_m4_m4(ob->imat, ob->obmat);
 	/* apparently this call goes from right to left... */
 	mul_m4_series(hmd->parentinv, pose_mat, ob->imat, obedit->obmat);
-	
-=======
-
-	invert_m4_m4(ob->imat, ob->obmat);
-	/* apparently this call goes from right to left... */
-	mul_m4_series(hmd->parentinv, pose_mat, ob->imat, obedit->obmat);
-
->>>>>>> 95011f6d
+
 	DEG_relations_tag_update(bmain);
 
 	return true;
@@ -605,11 +583,7 @@
 		BKE_report(op->reports, RPT_ERROR, "Cannot add hook bone for a non armature object");
 		return OPERATOR_CANCELLED;
 	}
-<<<<<<< HEAD
-	
-=======
-
->>>>>>> 95011f6d
+
 	if (add_hook_object(C, bmain, scene, view_layer, obedit, obsel, mode, op->reports)) {
 		WM_event_add_notifier(C, NC_OBJECT | ND_MODIFIER, obedit);
 		return OPERATOR_FINISHED;
@@ -685,11 +659,7 @@
 
 	BLI_remlink(&ob->modifiers, (ModifierData *)hmd);
 	modifier_free((ModifierData *)hmd);
-<<<<<<< HEAD
-	
-=======
-
->>>>>>> 95011f6d
+
 	DEG_id_tag_update(&ob->id, OB_RECALC_DATA);
 	WM_event_add_notifier(C, NC_OBJECT | ND_MODIFIER, ob);
 
@@ -810,17 +780,10 @@
 	/* recenter functionality */
 	copy_m3_m4(bmat, ob->obmat);
 	invert_m3_m3(imat, bmat);
-<<<<<<< HEAD
-	
+
 	sub_v3_v3v3(hmd->cent, scene->cursor.location, ob->obmat[3]);
 	mul_m3_v3(imat, hmd->cent);
-	
-=======
-
-	sub_v3_v3v3(hmd->cent, scene->cursor.location, ob->obmat[3]);
-	mul_m3_v3(imat, hmd->cent);
-
->>>>>>> 95011f6d
+
 	DEG_id_tag_update(&ob->id, OB_RECALC_DATA);
 	WM_event_add_notifier(C, NC_OBJECT | ND_MODIFIER, ob);
 
@@ -878,11 +841,7 @@
 	copy_v3_v3(hmd->cent, cent);
 	hmd->indexar = indexar;
 	hmd->totindex = tot;
-<<<<<<< HEAD
-	
-=======
-
->>>>>>> 95011f6d
+
 	DEG_id_tag_update(&ob->id, OB_RECALC_DATA);
 	WM_event_add_notifier(C, NC_OBJECT | ND_MODIFIER, ob);
 
