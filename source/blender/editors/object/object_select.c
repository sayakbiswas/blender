--- conflicted
+++ resolved
@@ -127,20 +127,6 @@
 
 	WorkSpace *workspace = CTX_wm_workspace(C);
 
-<<<<<<< HEAD
-	bool reset = true;
-	if (base) {
-		Object *ob_prev = OBACT(view_layer);
-		Object *ob_curr = base->object;
-		if (ob_prev != NULL) {
-			if ((ob_prev->type == ob_curr->type) || (ob_curr->type == OB_GPENCIL)) {
-				reset = false;
-			}
-		}
-	}
-
-=======
->>>>>>> 382218be
 	eObjectMode object_mode = workspace->object_mode;
 	eObjectMode object_mode_set = OB_MODE_OBJECT;
 
@@ -181,15 +167,9 @@
 			FOREACH_OBJECT_END;
 		}
 
-<<<<<<< HEAD
-	workspace->object_mode = OB_MODE_OBJECT;
-	
-	view_layer->basact = base;
-=======
 		workspace->object_mode = OB_MODE_OBJECT;
 
 		view_layer->basact = base;
->>>>>>> 382218be
 
 		if (reset == false) {
 			ED_object_mode_generic_enter(C, object_mode);
