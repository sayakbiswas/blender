/*
 * ***** BEGIN GPL LICENSE BLOCK *****
 *
 * This program is free software; you can redistribute it and/or
 * modify it under the terms of the GNU General Public License
 * as published by the Free Software Foundation; either version 2
 * of the License, or (at your option) any later version.
 *
 * This program is distributed in the hope that it will be useful,
 * but WITHOUT ANY WARRANTY; without even the implied warranty of
 * MERCHANTABILITY or FITNESS FOR A PARTICULAR PURPOSE.  See the
 * GNU General Public License for more details.
 *
 * You should have received a copy of the GNU General Public License
 * along with this program; if not, write to the Free Software Foundation,
 * Inc., 51 Franklin Street, Fifth Floor, Boston, MA 02110-1301, USA.
 *
 * The Original Code is Copyright (C) 2017, Blender Foundation
 * This is a new part of Blender
 *
 * Contributor(s): Antonio Vazquez
 *
 * ***** END GPL LICENSE BLOCK *****
 *
 * Operators for creating new Grease Pencil primitives (boxes, circles, ...)
 */

 /** \file blender/editors/gpencil/gpencil_primitive.c
  *  \ingroup edgpencil
  */


#include <stdio.h>
#include <string.h>
#include <stdlib.h>
#include <stddef.h>
#include <math.h>

#include "MEM_guardedalloc.h"

#include "BLI_blenlib.h"
#include "BLI_utildefines.h"
#include "BLI_math.h"
#include "BLI_rand.h"

#include "BLT_translation.h"

#include "PIL_time.h"

#include "DNA_brush_types.h"
#include "DNA_gpencil_types.h"
#include "DNA_meshdata_types.h"
#include "DNA_object_types.h"
#include "DNA_scene_types.h"
#include "DNA_screen_types.h"
#include "DNA_space_types.h"
#include "DNA_view3d_types.h"

#include "BKE_brush.h"
#include "BKE_colortools.h"
#include "BKE_context.h"
#include "BKE_deform.h"
#include "BKE_global.h"
#include "BKE_gpencil.h"
#include "BKE_main.h"
#include "BKE_material.h"
#include "BKE_paint.h"
#include "BKE_report.h"

#include "UI_interface.h"
#include "UI_resources.h"

#include "WM_api.h"
#include "WM_types.h"

#include "RNA_access.h"
#include "RNA_define.h"
#include "RNA_enum_types.h"

#include "ED_gpencil.h"
#include "ED_object.h"
#include "ED_screen.h"
#include "ED_view3d.h"
#include "ED_space_api.h"

#include "DEG_depsgraph.h"
#include "DEG_depsgraph_query.h"

#include "gpencil_intern.h"

#define MIN_EDGES 2
#define MAX_EDGES 128
#define MAX_CP 128

#define IDLE 0
#define IN_PROGRESS 1
#define IN_CURVE_EDIT 2

#define SELECT_NONE 0
#define SELECT_START 1
#define SELECT_CP1 2
#define SELECT_CP2 3
#define SELECT_END 4

#define BIG_SIZE_CTL    15
#define MID_SIZE_CTL    10
#define SMALL_SIZE_CTL   8 

  /* ************************************************ */
  /* Core/Shared Utilities */

/* clear the session buffers (call this before AND after a paint operation) */
static void gp_session_validatebuffer(tGPDprimitive *p)
{
	bGPdata *gpd = p->gpd;

	/* clear memory of buffer (or allocate it if starting a new session) */
	if (gpd->runtime.sbuffer) {
		memset(gpd->runtime.sbuffer, 0, sizeof(tGPspoint) * GP_STROKE_BUFFER_MAX);
	}
	else {
		gpd->runtime.sbuffer = MEM_callocN(sizeof(tGPspoint) * GP_STROKE_BUFFER_MAX, "gp_session_strokebuffer");
	}

	/* reset indices */
	gpd->runtime.sbuffer_size = 0;

	/* reset flags */
	gpd->runtime.sbuffer_sflag = 0;
	gpd->runtime.sbuffer_sflag |= GP_STROKE_3DSPACE;
}

static void gp_init_colors(tGPDprimitive *p)
{
	bGPdata *gpd = p->gpd;
	Brush *brush = p->brush;

	Material *ma = NULL;
	MaterialGPencilStyle *gp_style = NULL;

	/* use brush material */
	ma = BKE_gpencil_get_material_from_brush(brush);

	/* if no brush defaults, get material and color info
	 * NOTE: Ensures that everything we need will exist...
	 */
	if ((ma == NULL) || (ma->gp_style == NULL)) {
		BKE_gpencil_material_ensure(p->bmain, p->ob);

		/* assign always the first material to the brush */
		p->mat = give_current_material(p->ob, 1);
		brush->gpencil_settings->material = p->mat;
	}
	else {
		p->mat = ma;
	}

	/* check if the material is already on object material slots and add it if missing */
	if (BKE_gpencil_get_material_index(p->ob, p->mat) == 0) {
		BKE_object_material_slot_add(p->bmain, p->ob);
		assign_material(p->bmain, p->ob, ma, p->ob->totcol, BKE_MAT_ASSIGN_USERPREF);
	}

	/* assign color information to temp data */
	gp_style = p->mat->gp_style;
	if (gp_style) {

		/* set colors */
		copy_v4_v4(gpd->runtime.scolor, gp_style->stroke_rgba);
		copy_v4_v4(gpd->runtime.sfill, gp_style->fill_rgba);
		/* add some alpha to make easy the filling without hide strokes */
		if (gpd->runtime.sfill[3] > 0.8f) {
			gpd->runtime.sfill[3] = 0.8f;
		}

		gpd->runtime.mode = (short)gp_style->mode;
		gpd->runtime.bstroke_style = gp_style->stroke_style;
		gpd->runtime.bfill_style = gp_style->fill_style;
	}
}

  /* Poll callback for primitive operators */
static bool gpencil_primitive_add_poll(bContext *C)
{
	/* only 3D view */
	ScrArea *sa = CTX_wm_area(C);
	if (sa && sa->spacetype != SPACE_VIEW3D) {
		return 0;
	}

	/* need data to create primitive */
	bGPdata *gpd = CTX_data_gpencil_data(C);
	if (gpd == NULL) {
		return 0;
	}

	/* only in edit and paint modes
	 * - paint as it's the "drawing/creation mode"
	 * - edit as this is more of an atomic editing operation
	 *   (similar to copy/paste), and also for consistency
	 */
	if ((gpd->flag & (GP_DATA_STROKE_PAINTMODE | GP_DATA_STROKE_EDITMODE)) == 0) {
		CTX_wm_operator_poll_msg_set(C, "Primitives can only be added in Draw or Edit modes");
		return 0;
	}

	/* don't allow operator to function if the active layer is locked/hidden
	 * (BUT, if there isn't an active layer, we are free to add new layer when the time comes)
	 */
	bGPDlayer *gpl = BKE_gpencil_layer_getactive(gpd);
	if ((gpl) && (gpl->flag & (GP_LAYER_LOCKED | GP_LAYER_HIDE))) {
		CTX_wm_operator_poll_msg_set(C, "Primitives cannot be added as active layer is locked or hidden");
		return 0;
	}

	return 1;
}

/* Allocate memory to stroke, adds MAX_EDGES on every call */
static void gpencil_primitive_allocate_memory(tGPDprimitive *tgpi) {
	tgpi->point_count += (tgpi->type == GP_STROKE_BOX) ? (MAX_EDGES * 4 + 1) : (MAX_EDGES + 1);
	bGPDstroke *gpsf = tgpi->gpf->strokes.first;
	gpsf->points = MEM_reallocN(gpsf->points, sizeof(bGPDspoint) * tgpi->point_count);
	if (gpsf->dvert != NULL)
		gpsf->dvert = MEM_reallocN(gpsf->dvert, sizeof(MDeformVert) * tgpi->point_count);
	tgpi->points = MEM_reallocN(tgpi->points, sizeof(tGPspoint) * tgpi->point_count);
}

/* ****************** Primitive Interactive *********************** */

/* Helper: Create internal strokes primitives data */
static void gp_primitive_set_initdata(bContext *C, tGPDprimitive *tgpi)
{
	ToolSettings *ts = CTX_data_tool_settings(C);
	Depsgraph *depsgraph = CTX_data_depsgraph(C);
	int cfra_eval = (int)DEG_get_ctime(depsgraph);

	bGPDlayer *gpl = CTX_data_active_gpencil_layer(C);

	/* if brush doesn't exist, create a new one */
	Paint *paint = &ts->gp_paint->paint;
	/* if not exist, create a new one */
	if (paint->brush == NULL) {
		/* create new brushes */
		BKE_brush_gpencil_presets(C);
	}
	tgpi->brush = paint->brush;

	/* if layer doesn't exist, create a new one */
	if (gpl == NULL) {
		gpl = BKE_gpencil_layer_addnew(tgpi->gpd, DATA_("Primitives"), true);
	}
	tgpi->gpl = gpl;

	/* create a new temporary frame */
	tgpi->gpf = MEM_callocN(sizeof(bGPDframe), "Temp bGPDframe");
	tgpi->gpf->framenum = tgpi->cframe = cfra_eval;

	/* create new temp stroke */
	bGPDstroke *gps = MEM_callocN(sizeof(bGPDstroke), "Temp bGPDstroke");
	gps->thickness = 2.0f;
	gps->inittime = 0.0f;

	/* enable recalculation flag by default */
	gps->flag |= GP_STROKE_RECALC_CACHES;
	gps->flag &= ~GP_STROKE_SELECT;
	/* the polygon must be closed, so enabled cyclic */
	if (ELEM(tgpi->type,GP_STROKE_BOX ,GP_STROKE_CIRCLE))
		gps->flag |= GP_STROKE_CYCLIC;

	gps->flag |= GP_STROKE_3DSPACE;

	gps->mat_nr = BKE_gpencil_get_material_index(tgpi->ob, tgpi->mat) - 1;

	/* allocate memory for storage points, but keep empty */
	gps->totpoints = 0;
	gps->points = MEM_callocN(sizeof(bGPDspoint), "gp_stroke_points");
	/* initialize triangle memory to dummy data */
	gps->tot_triangles = 0;
	gps->triangles = NULL;
	gps->flag |= GP_STROKE_RECALC_CACHES;

	/* add to strokes */
	BLI_addtail(&tgpi->gpf->strokes, gps);

	/* allocate memory for storage points */
	gpencil_primitive_allocate_memory(tgpi);

	/* Random generator, only init once. */
	uint rng_seed = (uint)(PIL_check_seconds_timer_i() & UINT_MAX);
	rng_seed ^= POINTER_AS_UINT(tgpi->origin);
	tgpi->rng = BLI_rng_new(rng_seed);

}

/* add new segment to curve */
static void gpencil_primitive_add_segment(tGPDprimitive *tgpi)
{
	tgpi->tot_stored_edges += tgpi->tot_edges;
	gpencil_primitive_allocate_memory(tgpi);
}

/* Helper: set control point */
static void gp_primitive_set_cp(tGPDprimitive *tgpi, float p[2], float color[4], int size)
{
	bGPDcontrolpoint *cp_points = tgpi->gpd->runtime.cp_points;

	if (tgpi->gpd->runtime.tot_cp_points < MAX_CP) {
		CLAMP(size, 5, 20);
		bGPDcontrolpoint *cp = &cp_points[tgpi->gpd->runtime.tot_cp_points];
		copy_v2_v2(&cp->x, p);
		copy_v4_v4(cp->color, color);
		cp->size = size;
		tgpi->gpd->runtime.tot_cp_points += 1;
	}
}

/* Helper: Draw status message while the user is running the operator */
static void gpencil_primitive_status_indicators(bContext *C, tGPDprimitive *tgpi)
{
	Scene *scene = tgpi->scene;
	char status_str[UI_MAX_DRAW_STR];
	char msg_str[UI_MAX_DRAW_STR];

	if (tgpi->type == GP_STROKE_BOX) {
		BLI_strncpy(msg_str, IFACE_("Rectangle: ESC/RMB to cancel, LMB set origin, Enter/LMB to confirm, WHEEL/+- to adjust edge number, Shift to square, Alt to center"), UI_MAX_DRAW_STR);
	}
	else if (tgpi->type == GP_STROKE_LINE) {
		BLI_strncpy(msg_str, IFACE_("Line: ESC/RMB to cancel, LMB set origin, Enter/LMB to confirm, WHEEL/+- to adjust edge number, Shift to align, Alt to center"), UI_MAX_DRAW_STR);
	}
	else if (tgpi->type == GP_STROKE_ARC) {
		BLI_strncpy(msg_str, IFACE_("Arc: ESC/RMB to cancel, Enter/LMB to confirm, WHEEL/+- to adjust edge number, Shift to square, Alt to center, F to flip, C to Close"), UI_MAX_DRAW_STR);
	}
	else if (tgpi->type == GP_STROKE_CURVE) {
		BLI_strncpy(msg_str, IFACE_("Curve: ESC/RMB to cancel, Enter/LMB to confirm, WHEEL/+- to adjust edge number, Shift to square, Alt to center, C to Close"), UI_MAX_DRAW_STR);
	}
	else {
		BLI_strncpy(msg_str, IFACE_("Circle: ESC/RMB to cancel, Enter/LMB to confirm, WHEEL/+- to adjust edge number, Shift to square, Alt to center"), UI_MAX_DRAW_STR);
	}

	if (ELEM(tgpi->type, GP_STROKE_CIRCLE, GP_STROKE_ARC, GP_STROKE_LINE, GP_STROKE_BOX)) {
		if (hasNumInput(&tgpi->num)) {
			char str_offs[NUM_STR_REP_LEN];

			outputNumInput(&tgpi->num, str_offs, &scene->unit);
			BLI_snprintf(status_str, sizeof(status_str), "%s: %s", msg_str, str_offs);
		}
		else {
			if (tgpi->flag == IN_PROGRESS) {
				BLI_snprintf(
					status_str, sizeof(status_str), "%s: %d (%d, %d) (%d, %d)", msg_str, (int)tgpi->tot_edges,
					tgpi->start[0], tgpi->start[1], tgpi->end[0], tgpi->end[1]);
			}
			else {
				BLI_snprintf(
					status_str, sizeof(status_str), "%s: %d (%d, %d)", msg_str, (int)tgpi->tot_edges,
					tgpi->end[0], tgpi->end[1]);
			}
		}
	}
	else {
		if (tgpi->flag == IN_PROGRESS) {
			BLI_snprintf(
				status_str, sizeof(status_str), "%s: (%d, %d) (%d, %d)", msg_str,
				tgpi->start[0], tgpi->start[1], tgpi->end[0], tgpi->end[1]);
		}
		else {
			BLI_snprintf(
				status_str, sizeof(status_str), "%s: (%d, %d)", msg_str,
				tgpi->end[0], tgpi->end[1]);
		}
	}
	ED_workspace_status_text(C, status_str);
}

/* ----------------------- */

/* create a rectangle */
static void gp_primitive_rectangle(tGPDprimitive *tgpi, tGPspoint *points2D)
{
	float coords[5][2];

	coords[0][0] = tgpi->start[0];
	coords[0][1] = tgpi->start[1];
	coords[1][0] = tgpi->end[0];
	coords[1][1] = tgpi->start[1];
	coords[2][0] = tgpi->end[0];
	coords[2][1] = tgpi->end[1];
	coords[3][0] = tgpi->start[0];
	coords[3][1] = tgpi->end[1];
	coords[4][0] = tgpi->start[0];
	coords[4][1] = tgpi->start[1];

	const float step = 1.0f / (float)(tgpi->tot_edges);
	int i = tgpi->tot_stored_edges;

	for (int j = 0; j < 4; j++) {
		float a = 0.0f;
		for (int k = 0; k < tgpi->tot_edges; k++) {
			tGPspoint *p2d = &points2D[i];
			interp_v2_v2v2(&p2d->x, coords[j], coords[j + 1], a);
			a += step;
			i++;
		}
	}

	float color[4];
	UI_GetThemeColor4fv(TH_REDALERT, color);
	gp_primitive_set_cp(tgpi, tgpi->origin, color, 10);
}

/* create a line */
static void gp_primitive_line(tGPDprimitive *tgpi, tGPspoint *points2D)
{
	if (tgpi->tot_edges == 2) {
		int i = tgpi->tot_stored_edges;

		points2D[i].x = tgpi->start[0];
		points2D[i].y = tgpi->start[1];

		points2D[i + 1].x = tgpi->end[0];
		points2D[i + 1].y = tgpi->end[1];
	}
	else {
		const int totpoints = (tgpi->tot_edges + tgpi->tot_stored_edges);
		const float step = 1.0f / (float)(tgpi->tot_edges - 1);
		float a = 0.0f;

		for (int i = tgpi->tot_stored_edges; i < totpoints; i++) {
			tGPspoint *p2d = &points2D[i];
			interp_v2_v2v2(&p2d->x, tgpi->start, tgpi->end, a);
			a += step;
		}

		float color[4];
		UI_GetThemeColor4fv(TH_REDALERT, color);
		gp_primitive_set_cp(tgpi, tgpi->origin, color, SMALL_SIZE_CTL);
	}
}

/* unused at the moment */
void interp_v2_v2v2v2_quadratic(
	float p[2], const float v1[2], const float v2[2], const float v3[2], const float u)
{
	float q0[2], q1[2];

	interp_v2_v2v2(q0, v1, v2, u);
	interp_v2_v2v2(q1, v2, v3, u);

	interp_v2_v2v2(p, q0, q1, u);
}

/* create an arc */
static void gp_primitive_arc(tGPDprimitive *tgpi, tGPspoint *points2D)
{
	const int totpoints = (tgpi->tot_edges + tgpi->tot_stored_edges);
	const float step = M_PI_2 / (float)(tgpi->tot_edges - 1);
	float length[2];
	float start[2];
	float end[2];
	float origin[2];
	float a = 0.0f;

	copy_v2_v2(start, tgpi->start);
	copy_v2_v2(end, tgpi->end);
	copy_v2_v2(origin, tgpi->origin);

	if (tgpi->flip) {
		SWAP(int, end[0], start[0]);
		SWAP(int, end[1], start[1]);
	}

	length[0] = end[0] - start[0];
	length[1] = end[1] - start[1];

	for (int i = tgpi->tot_stored_edges; i < totpoints; i++) {
		tGPspoint *p2d = &points2D[i];
		p2d->x = (start[0] + sinf(a) * length[0]);
		p2d->y = (end[1] - cosf(a) * length[1]);
		a += step;
	}
	float color[4];
	UI_GetThemeColor4fv(TH_ACTIVE_VERT, color);
	gp_primitive_set_cp(tgpi, tgpi->start, color, BIG_SIZE_CTL);
	gp_primitive_set_cp(tgpi, tgpi->end, color, BIG_SIZE_CTL);
	/* origin point follows start control point */
	UI_GetThemeColor4fv(TH_REDALERT, color);
	gp_primitive_set_cp(tgpi, tgpi->start, color, SMALL_SIZE_CTL);
}

/* create a bezier */
static void gp_primitive_bezier(tGPDprimitive *tgpi, tGPspoint *points2D)
{
	const int totpoints = (tgpi->tot_edges + tgpi->tot_stored_edges);
	const float step = 1.0f / (float)(tgpi->tot_edges - 1);
	float bcp1[2];
	float bcp2[2];
	float bcp3[2];
	float bcp4[2];
	float a = 0.0f;

	copy_v2_v2(bcp1, tgpi->start);
	copy_v2_v2(bcp2, tgpi->cp1);
	copy_v2_v2(bcp3, tgpi->cp2);
	copy_v2_v2(bcp4, tgpi->end);

	for (int i = tgpi->tot_stored_edges; i < totpoints; i++) {
		tGPspoint *p2d = &points2D[i];
		interp_v2_v2v2v2v2_cubic(&p2d->x, bcp1, bcp2, bcp3, bcp4, a);
		a += step;
	}
	float color[4];
	UI_GetThemeColor4fv(TH_ACTIVE_VERT, color);
	gp_primitive_set_cp(tgpi, tgpi->start, color, BIG_SIZE_CTL);
	gp_primitive_set_cp(tgpi, tgpi->end, color, BIG_SIZE_CTL);
	/* origin point follows start control point */
	UI_GetThemeColor4fv(TH_REDALERT, color);
	gp_primitive_set_cp(tgpi, tgpi->start, color, SMALL_SIZE_CTL);

	UI_GetThemeColor4fv(TH_GP_VERTEX_SELECT, color);
	gp_primitive_set_cp(tgpi, tgpi->cp1, color, BIG_SIZE_CTL * 0.9f);
	gp_primitive_set_cp(tgpi, tgpi->cp2, color, BIG_SIZE_CTL * 0.9f);
}

/* create a circle */
static void gp_primitive_circle(tGPDprimitive *tgpi, tGPspoint *points2D)
{
	const int totpoints = (tgpi->tot_edges + tgpi->tot_stored_edges);
	const float step = (2.0f * M_PI) / (float)(tgpi->tot_edges);
	float center[2];
	float radius[2];
	float a = 0.0f;

	/* TODO: Use math-lib functions for these? */
	center[0] = tgpi->start[0] + ((tgpi->end[0] - tgpi->start[0]) / 2.0f);
	center[1] = tgpi->start[1] + ((tgpi->end[1] - tgpi->start[1]) / 2.0f);
	radius[0] = fabsf(((tgpi->end[0] - tgpi->start[0]) / 2.0f));
	radius[1] = fabsf(((tgpi->end[1] - tgpi->start[1]) / 2.0f));

	for (int i = tgpi->tot_stored_edges; i < totpoints; i++) {
		tGPspoint *p2d = &points2D[i];
		p2d->x = (center[0] + cosf(a) * radius[0]);
		p2d->y = (center[1] + sinf(a) * radius[1]);
		a += step;
	}
	float color[4];
	UI_GetThemeColor4fv(TH_ACTIVE_VERT, color);
	gp_primitive_set_cp(tgpi, tgpi->start, color, BIG_SIZE_CTL);
	gp_primitive_set_cp(tgpi, tgpi->end, color, BIG_SIZE_CTL);
	UI_GetThemeColor4fv(TH_REDALERT, color);
	gp_primitive_set_cp(tgpi, tgpi->origin, color, SMALL_SIZE_CTL);
	gp_primitive_set_cp(tgpi, center, color, MID_SIZE_CTL);
}

/* Helper: Update shape of the stroke */
static void gp_primitive_update_strokes(bContext *C, tGPDprimitive *tgpi)
{
	ToolSettings *ts = tgpi->scene->toolsettings;
	bGPdata *gpd = tgpi->gpd;
	Brush *brush = tgpi->brush;
	bGPDstroke *gps = tgpi->gpf->strokes.first;
	GP_Sculpt_Settings *gset = &ts->gp_sculpt;
	int depth_margin = (ts->gpencil_v3d_align & GP_PROJECT_DEPTH_STROKE) ? 4 : 0;
	char *align_flag = &ts->gpencil_v3d_align;
	bool is_depth = (bool)(*align_flag & (GP_PROJECT_DEPTH_VIEW | GP_PROJECT_DEPTH_STROKE));

	if (tgpi->type == GP_STROKE_BOX)
		gps->totpoints = (tgpi->tot_edges * 4 + tgpi->tot_stored_edges);
	else
		gps->totpoints = (tgpi->tot_edges + tgpi->tot_stored_edges);

	tgpi->gpd->runtime.tot_cp_points = 0;

	/* compute screen-space coordinates for points */
	tGPspoint *points2D = tgpi->points;
	switch (tgpi->type) {
		case GP_STROKE_BOX:
			gp_primitive_rectangle(tgpi, points2D);
			break;
		case GP_STROKE_LINE:
			gp_primitive_line(tgpi, points2D);
			break;
		case GP_STROKE_CIRCLE:
			gp_primitive_circle(tgpi, points2D);
			break;
		case GP_STROKE_ARC:
			gp_primitive_arc(tgpi, points2D);
			break;
		case GP_STROKE_CURVE:
			gp_primitive_bezier(tgpi, points2D);
		default:
			break;
	}

<<<<<<< HEAD
	if (ELEM(tgpi->type, GP_STROKE_ARC, GP_STROKE_CURVE)) {
		if (tgpi->cyclic)
			gps->flag |= GP_STROKE_CYCLIC;
		else
			gps->flag &= ~GP_STROKE_CYCLIC;
	}	

=======
>>>>>>> 7567700b
	/* convert screen-coordinates to 3D coordinates */
	gp_session_validatebuffer(tgpi);
	gp_init_colors(tgpi);
	if (gset->flag & GP_SCULPT_SETT_FLAG_PRIMITIVE_CURVE) {
		curvemapping_initialize(ts->gp_sculpt.cur_primitive);
	}

	/* get an array of depths, far depths are blended */
	float *depth_arr = NULL;
	if (is_depth) {
		int i;
		int mval_i[2], mval_prev[2] = { 0 };
		bool interp_depth = false;
		bool found_depth = false;

		/* need to restore the original projection settings before packing up */
		view3d_region_operator_needs_opengl(tgpi->win, tgpi->ar);
		ED_view3d_autodist_init(tgpi->depsgraph, tgpi->ar, tgpi->v3d, (ts->gpencil_v3d_align & GP_PROJECT_DEPTH_STROKE) ? 1 : 0);

		depth_arr = MEM_mallocN(sizeof(float) * gps->totpoints, "depth_points");
		tGPspoint *ptc = &points2D[0];
		for (i = 0; i < gps->totpoints; i++, ptc++) {
			round_v2i_v2fl(mval_i, &ptc->x);
			if ((ED_view3d_autodist_depth(tgpi->ar, mval_i, depth_margin, depth_arr + i) == 0) &&
				(i && (ED_view3d_autodist_depth_seg(tgpi->ar, mval_i, mval_prev, depth_margin + 1, depth_arr + i) == 0)))
			{
				interp_depth = true;
			}
			else {
				found_depth = true;
			}
			copy_v2_v2_int(mval_prev, mval_i);
		}

		if (!found_depth) {
			for (i = gps->totpoints - 1; i >= 0; i--) {
				depth_arr[i] = 0.9999f;
			}
		}
		else {
			if ((ts->gpencil_v3d_align & GP_PROJECT_DEPTH_STROKE_ENDPOINTS) ||
				(ts->gpencil_v3d_align & GP_PROJECT_DEPTH_STROKE_FIRST))
			{
				int first_valid = 0;
				int last_valid = 0;

				/* find first valid contact point */
				for (i = 0; i < gps->totpoints; i++) {
					if (depth_arr[i] != FLT_MAX)
						break;
				}
				first_valid = i;

				/* find last valid contact point */
				if (ts->gpencil_v3d_align & GP_PROJECT_DEPTH_STROKE_FIRST) {
					last_valid = first_valid;
				}
				else {
					for (i = gps->totpoints - 1; i >= 0; i--) {
						if (depth_arr[i] != FLT_MAX)
							break;
					}
					last_valid = i;
				}

				/* invalidate any other point, to interpolate between
				 * first and last contact in an imaginary line between them */
				for (i = 0; i < gps->totpoints; i++) {
					if ((i != first_valid) && (i != last_valid)) {
						depth_arr[i] = FLT_MAX;
					}
				}
				interp_depth = true;
			}

			if (interp_depth) {
				interp_sparse_array(depth_arr, gps->totpoints, FLT_MAX);
			}
		}
	}

	/* load stroke points and sbuffer */
	for (int i = 0; i < gps->totpoints; i++) {
		bGPDspoint *pt = &gps->points[i];
		tGPspoint *p2d = &points2D[i];

		/* Copy points to buffer */
		tGPspoint *tpt = ((tGPspoint *)(gpd->runtime.sbuffer) + gpd->runtime.sbuffer_size);
		tpt->x = p2d->x;
		tpt->y = p2d->y;

		/* calc pressure */
		float pressure = 1.0;

		/* apply randomness to pressure */
		if ((brush->gpencil_settings->flag & GP_BRUSH_GROUP_RANDOM))
		{
			float rnd = BLI_rng_get_float(tgpi->rng);
			if (rnd > 0.5f) {
				pressure -= brush->gpencil_settings->draw_random_press * rnd;
			}
			else {
				pressure += brush->gpencil_settings->draw_random_press * rnd;
			}
		}
		/* normalize value to evaluate curve */
		if (ELEM(tgpi->type, GP_STROKE_ARC, GP_STROKE_CURVE, GP_STROKE_LINE)) {
			if (gset->flag & GP_SCULPT_SETT_FLAG_PRIMITIVE_CURVE) {
				float value = (float)i / (gps->totpoints - 1);
				float curvef = curvemapping_evaluateF(gset->cur_primitive, 0, value);
				pressure *= curvef;
			}
			
		}
		CLAMP_MIN(pressure, 0.1f);

		tpt->pressure = pressure;
		tpt->strength = tgpi->brush->gpencil_settings->draw_strength;
		
		tpt->time = p2d->time;
		tpt->uv_fac = 1.0f;
		tpt->uv_rot = p2d->uv_rot;

		gpd->runtime.sbuffer_size++;

		/* convert screen-coordinates to 3D coordinates */
		/* add small offset to keep stroke over the surface */
		if ((depth_arr) && (gpd->zdepth_offset > 0.0f)) {
			depth_arr[i] *= (1.0f - gpd->zdepth_offset);
		}

		gp_stroke_convertcoords_tpoint(
			tgpi->scene, tgpi->ar, tgpi->ob, tgpi->gpl,
			p2d, depth_arr ? depth_arr + i : NULL,
			&pt->x);

		pt->pressure = pressure;
		pt->strength = tgpi->brush->gpencil_settings->draw_strength;
		pt->time = 0.0f;
		pt->flag = 0;
		pt->uv_fac = 1.0f;

		if (gps->dvert != NULL) {
			MDeformVert *dvert = &gps->dvert[i];
			dvert->totweight = 0;
			dvert->dw = NULL;
		}
	}

	/* store cps and convert coords */
	if (tgpi->gpd->runtime.tot_cp_points > 0) {
		bGPDcontrolpoint *cps = tgpi->gpd->runtime.cp_points;
		for (int i = 0; i < tgpi->gpd->runtime.tot_cp_points; i++) {
			bGPDcontrolpoint *cp = &cps[i];
			gp_stroke_convertcoords_tpoint(tgpi->scene, tgpi->ar, tgpi->ob, tgpi->gpl, (tGPspoint *)cp, NULL, &cp->x);
		}
	}

	/* if axis locked, reproject to plane locked */
	if ((!is_depth) && (tgpi->lock_axis > GP_LOCKAXIS_VIEW)) {
		bGPDspoint *tpt = gps->points;
		float origin[3];
		ED_gp_get_drawing_reference(tgpi->scene, tgpi->ob, tgpi->gpl,
			ts->gpencil_v3d_align, origin);

		for (int i = 0; i < gps->totpoints; i++, tpt++) {
			ED_gp_project_point_to_plane(tgpi->ob, tgpi->rv3d, origin,
				ts->gp_sculpt.lock_axis - 1,
				tpt);
		}
	}

	/* if parented change position relative to parent object */
	for (int i = 0; i < gps->totpoints; i++) {
		bGPDspoint *pt = &gps->points[i];
		gp_apply_parent_point(tgpi->depsgraph, tgpi->ob, tgpi->gpd, tgpi->gpl, pt);
	}

	/* force fill recalc */
	gps->flag |= GP_STROKE_RECALC_CACHES;

	MEM_SAFE_FREE(depth_arr);

	DEG_id_tag_update(&gpd->id, ID_RECALC_COPY_ON_WRITE);
	DEG_id_tag_update(&gpd->id, ID_RECALC_TRANSFORM | ID_RECALC_GEOMETRY);
	WM_event_add_notifier(C, NC_GPENCIL | NA_EDITED, NULL);
}

/* Update screen and stroke */
static void gpencil_primitive_update(bContext *C, wmOperator *op, tGPDprimitive *tgpi)
{
	/* update indicator in header */
	gpencil_primitive_status_indicators(C, tgpi);
	/* apply... */
	tgpi->type = RNA_enum_get(op->ptr, "type");
	tgpi->tot_edges = RNA_int_get(op->ptr, "edges");
	/* update points position */
	gp_primitive_update_strokes(C, tgpi);
}

/* ----------------------- */

static void gpencil_primitive_interaction_begin(tGPDprimitive *tgpi, const wmEvent *event)
{
	copy_v2fl_v2i(tgpi->mval, event->mval);
	copy_v2_v2(tgpi->origin, tgpi->mval);
	copy_v2_v2(tgpi->start, tgpi->mval);
	copy_v2_v2(tgpi->end, tgpi->mval);
	copy_v2_v2(tgpi->cp1, tgpi->mval);
	copy_v2_v2(tgpi->cp2, tgpi->mval);
}

/* Exit and free memory */
static void gpencil_primitive_exit(bContext *C, wmOperator *op)
{
	tGPDprimitive *tgpi = op->customdata;
	bGPdata *gpd = tgpi->gpd;

	/* don't assume that operator data exists at all */
	if (tgpi) {
		/* clear status message area */
		ED_workspace_status_text(C, NULL);

		MEM_SAFE_FREE(tgpi->points);
		tgpi->gpd->runtime.tot_cp_points = 0;
		MEM_SAFE_FREE(tgpi->gpd->runtime.cp_points);
		/* finally, free memory used by temp data */
		BKE_gpencil_free_strokes(tgpi->gpf);
		MEM_SAFE_FREE(tgpi->gpf);

		/* free random seed */
		if (tgpi->rng != NULL) {
			BLI_rng_free(tgpi->rng);
		}

		MEM_freeN(tgpi);
	}

	/* free stroke buffer */
	if ((gpd != NULL) && (gpd->runtime.sbuffer)) {
		MEM_SAFE_FREE(gpd->runtime.sbuffer);
		gpd->runtime.sbuffer = NULL;

		/* clear flags */
		gpd->runtime.sbuffer_size = 0;
		gpd->runtime.sbuffer_sflag = 0;
	}

	DEG_id_tag_update(&gpd->id, ID_RECALC_TRANSFORM | ID_RECALC_GEOMETRY | ID_RECALC_COPY_ON_WRITE);
	WM_event_add_notifier(C, NC_GPENCIL | NA_EDITED, NULL);

	/* clear pointer */
	op->customdata = NULL;
}

/* Init new temporary primitive data */
static void gpencil_primitive_init(bContext *C, wmOperator *op)
{
	
	ToolSettings *ts = CTX_data_tool_settings(C);
	bGPdata *gpd = CTX_data_gpencil_data(C);
	Main *bmain = CTX_data_main(C);
	Scene *scene = CTX_data_scene(C);
	Depsgraph *depsgraph = CTX_data_depsgraph(C);
	int cfra_eval = (int)DEG_get_ctime(depsgraph);

	/* create temporary operator data */
	tGPDprimitive *tgpi = MEM_callocN(sizeof(tGPDprimitive), "GPencil Primitive Data");
	op->customdata = tgpi;

	tgpi->points = MEM_callocN(sizeof(tGPspoint), "gp primitive points2D");

	/* set current scene and window info */
	tgpi->bmain = CTX_data_main(C);
	tgpi->scene = scene;
	tgpi->ob = CTX_data_active_object(C);
	tgpi->sa = CTX_wm_area(C);
	tgpi->ar = CTX_wm_region(C);
	tgpi->rv3d = tgpi->ar->regiondata;
	tgpi->v3d = tgpi->sa->spacedata.first;
	tgpi->depsgraph = CTX_data_depsgraph(C);
	tgpi->win = CTX_wm_window(C);

	/* set current frame number */
	tgpi->cframe = cfra_eval;

	/* set GP datablock */
	tgpi->gpd = gpd;

	/* control points */
	tgpi->gpd->runtime.cp_points = MEM_callocN(sizeof(bGPDcontrolpoint) * MAX_CP, "gp primitive cpoint");
	tgpi->gpd->runtime.tot_cp_points = 0;

	/* getcolor info */
	tgpi->mat = BKE_gpencil_material_ensure(bmain, tgpi->ob);

	/* set parameters */
	tgpi->type = RNA_enum_get(op->ptr, "type");

	if(ELEM(tgpi->type, GP_STROKE_ARC, GP_STROKE_CURVE))
		tgpi->curve = true;
	else
		tgpi->curve = false;

	/* set default edge count */
	
	if (tgpi->type == GP_STROKE_BOX)
		RNA_int_set(op->ptr, "edges", 32);
	else if (tgpi->type == GP_STROKE_CIRCLE)
		RNA_int_set(op->ptr, "edges", 96);
	else
		RNA_int_set(op->ptr, "edges", 64);
	tgpi->tot_stored_edges = 0;
	tgpi->tot_edges = RNA_int_get(op->ptr, "edges");
	tgpi->flag = IDLE;
	tgpi->lock_axis = ts->gp_sculpt.lock_axis;

	/* set temp layer, frame and stroke */
	gp_primitive_set_initdata(C, tgpi);
}

/* ----------------------- */

/* Invoke handler: Initialize the operator */
static int gpencil_primitive_invoke(bContext *C, wmOperator *op, const wmEvent *event)
{
	wmWindow *win = CTX_wm_window(C);
	bGPdata *gpd = CTX_data_gpencil_data(C);
	tGPDprimitive *tgpi = NULL;

	/* initialize operator runtime data */
	gpencil_primitive_init(C, op);
	tgpi = op->customdata;

	const bool is_modal = RNA_boolean_get(op->ptr, "wait_for_input");
	if (!is_modal) {
		tgpi->flag = IN_PROGRESS;
		gpencil_primitive_interaction_begin(tgpi, event);
	}

	/* if in tools region, wait till we get to the main (3d-space)
	 * region before allowing drawing to take place.
	 */
	op->flag |= OP_IS_MODAL_CURSOR_REGION;

	/* set cursor to indicate modal */
	WM_cursor_modal_set(win, BC_CROSSCURSOR);

	/* update sindicator in header */
	gpencil_primitive_status_indicators(C, tgpi);
	DEG_id_tag_update(&gpd->id, ID_RECALC_TRANSFORM | ID_RECALC_GEOMETRY);
	WM_event_add_notifier(C, NC_GPENCIL | NA_EDITED, NULL);

	/* add a modal handler for this operator */
	WM_event_add_modal_handler(C, op);

	return OPERATOR_RUNNING_MODAL;
}

/* Helper to complete a primitive */
static void gpencil_primitive_interaction_end(bContext *C, wmOperator *op, wmWindow *win, tGPDprimitive *tgpi)
{
	bGPDframe *gpf;
	bGPDstroke *gps;

	ToolSettings *ts = tgpi->scene->toolsettings;

	const int def_nr = tgpi->ob->actdef - 1;
	const bool have_weight = (bool)BLI_findlink(&tgpi->ob->defbase, def_nr);

	/* return to normal cursor and header status */
	ED_workspace_status_text(C, NULL);
	WM_cursor_modal_restore(win);

	/* insert keyframes as required... */
	gpf = BKE_gpencil_layer_getframe(tgpi->gpl, tgpi->cframe, GP_GETFRAME_ADD_NEW);

	/* prepare stroke to get transferred */
	gps = tgpi->gpf->strokes.first;
	if (gps) {
		gps->thickness = tgpi->brush->size;
		gps->flag |= GP_STROKE_RECALC_CACHES;
		gps->tot_triangles = 0;
	}

	/* transfer stroke from temporary buffer to the actual frame */
	BLI_movelisttolist(&gpf->strokes, &tgpi->gpf->strokes);
	BLI_assert(BLI_listbase_is_empty(&tgpi->gpf->strokes));

	/* add weights if required */
	if ((ts->gpencil_flags & GP_TOOL_FLAG_CREATE_WEIGHTS) && (have_weight)) {
		BKE_gpencil_dvert_ensure(gps);
		for (int i = 0; i < gps->totpoints; i++) {
			MDeformVert *ve = &gps->dvert[i];
			MDeformWeight *dw = defvert_verify_index(ve, def_nr);
			if (dw) {
				dw->weight = ts->vgroup_weight;
			}
		}
	}

	DEG_id_tag_update(&tgpi->gpd->id, ID_RECALC_COPY_ON_WRITE);
	DEG_id_tag_update(&tgpi->gpd->id, ID_RECALC_TRANSFORM | ID_RECALC_GEOMETRY);

	/* clean up temp data */
	gpencil_primitive_exit(C, op);
}

/* Helper to set bezier cp */
static void gpencil_primitive_set_midpoint(tGPDprimitive *tgpi)
{
	float midpoint[2];
	mid_v2_v2v2(midpoint, tgpi->start, tgpi->end);
	copy_v2_v2(tgpi->cp1, midpoint);
	copy_v2_v2(tgpi->cp2, tgpi->cp1);
}

/* Helper to square a primitive */
static void gpencil_primitive_to_square(tGPDprimitive *tgpi, const float x, const float y)
{
	float w = fabsf(x);
	float h = fabsf(y);
	if ((x > 0 && y > 0) || (x < 0 && y < 0)) {
		if (w > h)
			tgpi->end[1] = tgpi->origin[1] + x;
		else
			tgpi->end[0] = tgpi->origin[0] + y;
	}
	else {
		if (w > h)
			tgpi->end[1] = tgpi->origin[1] - x;
		else
			tgpi->end[0] = tgpi->origin[0] - y;
	}
}

#define MOVE_NONE 0
#define MOVE_ENDS 1
#define MOVE_CP 2

/* arc event handling */
static void gpencil_primitive_arc_event_handling(bContext *C, wmOperator *op, wmWindow *win, const wmEvent *event, tGPDprimitive *tgpi) {
	/* calculate nearest point then set cursor */
	int move = MOVE_NONE;
	float a = len_v2v2(tgpi->mval, tgpi->start);
	float b = len_v2v2(tgpi->mval, tgpi->end);
	

	if (tgpi->flag == IN_CURVE_EDIT) {
		if ((a < 10.0f && tgpi->tot_stored_edges == 0) || b < 10.0f) {
			move = MOVE_ENDS;
			WM_cursor_modal_set(win, BC_RING_CURSOR);
		}
		else {
			move = MOVE_CP;
			WM_cursor_modal_set(win, BC_HANDCURSOR);
		}
	}

	switch (event->type) {
	case MOUSEMOVE:
		if ((event->val == KM_PRESS) && tgpi->sel_cp != SELECT_NONE) {
			if (tgpi->sel_cp == SELECT_START && tgpi->tot_stored_edges == 0) {
				copy_v2_v2(tgpi->start, tgpi->mval);
			}
			else if (tgpi->sel_cp == SELECT_END) {
				copy_v2_v2(tgpi->end, tgpi->mval);
			}
			else if (tgpi->sel_cp == SELECT_CP1) {
				float dx = (tgpi->mval[0] - tgpi->mvalo[0]);
				float dy = (tgpi->mval[1] - tgpi->mvalo[1]);
				tgpi->cp1[0] += dx;
				tgpi->cp1[1] += dy;
				if (event->ctrl)
					copy_v2_v2(tgpi->cp2, tgpi->cp1);
			}
			copy_v2_v2(tgpi->mvalo, tgpi->mval);

			/* update screen */
			gpencil_primitive_update(C, op, tgpi);
		}
		else if ((event->val == KM_PRESS)) {
			gpencil_primitive_set_midpoint(tgpi);
			gpencil_primitive_update(C, op, tgpi);
		}
		break;
	case LEFTMOUSE:
		if ((event->val == KM_PRESS)) {
			copy_v2_v2(tgpi->mvalo, tgpi->mval);
			/* find nearest cp based on stroke end points */
			if (move == MOVE_ENDS)
				tgpi->sel_cp = (a < b) ? SELECT_START : SELECT_END;
			else if (move == MOVE_CP)
				tgpi->sel_cp = SELECT_CP1;
			else
				tgpi->sel_cp = SELECT_NONE;
			break;
		}
		else if ((event->val == KM_RELEASE) && (tgpi->flag == IN_PROGRESS)) {
			/* set control points and enter edit mode */
			tgpi->flag = IN_CURVE_EDIT;
			gpencil_primitive_set_midpoint(tgpi);
			copy_v2_v2(tgpi->mvalo, tgpi->mval);
			gpencil_primitive_update(C, op, tgpi);
		}
		else {
			tgpi->sel_cp = SELECT_NONE;
		}
		break;
	case AKEY:
		if (tgpi->flag == IN_CURVE_EDIT) {
			tgpi->flag = IN_PROGRESS;
			gpencil_primitive_add_segment(tgpi);
			copy_v2_v2(tgpi->start, tgpi->end);
			copy_v2_v2(tgpi->origin, tgpi->start);
			gpencil_primitive_set_midpoint(tgpi);
			copy_v2_v2(tgpi->mvalo, tgpi->mval);
		}
		break;
	}
}

/* bezier event handling */
static void gpencil_primitive_bezier_event_handling(bContext *C, wmOperator *op, wmWindow *win, const wmEvent *event, tGPDprimitive *tgpi) {
	/* calculate nearest point then set cursor */
	int move = MOVE_NONE;
	float a = len_v2v2(tgpi->mval, tgpi->start);
	float b = len_v2v2(tgpi->mval, tgpi->end);

	float c = len_v2v2(tgpi->mval, tgpi->cp1);
	float d = len_v2v2(tgpi->mval, tgpi->cp2);

	if (tgpi->flag == IN_CURVE_EDIT) {
		if ((a < 10 && tgpi->tot_stored_edges == 0) || b < 10) {
			move = MOVE_ENDS;
			WM_cursor_modal_set(win, BC_RING_CURSOR);
		}
		else {
			move = MOVE_CP;
			WM_cursor_modal_set(win, BC_HANDCURSOR);
		}
	}

	switch (event->type) {
	case MOUSEMOVE:
		if ((event->val == KM_PRESS) && tgpi->sel_cp != SELECT_NONE) {
			if (tgpi->sel_cp == SELECT_START && tgpi->tot_stored_edges == 0) {
				copy_v2_v2(tgpi->start, tgpi->mval);
			}
			else if (tgpi->sel_cp == SELECT_END) {
				copy_v2_v2(tgpi->end, tgpi->mval);
			}
			else if (tgpi->sel_cp == SELECT_CP1) {
				float dx = (tgpi->mval[0] - tgpi->mvalo[0]);
				float dy = (tgpi->mval[1] - tgpi->mvalo[1]);
				tgpi->cp1[0] += dx;
				tgpi->cp1[1] += dy;
				if (event->ctrl)
					copy_v2_v2(tgpi->cp2, tgpi->cp1);
			}
			else if (tgpi->sel_cp == SELECT_CP2) {
				float dx = (tgpi->mval[0] - tgpi->mvalo[0]);
				float dy = (tgpi->mval[1] - tgpi->mvalo[1]);
				tgpi->cp2[0] += dx;
				tgpi->cp2[1] += dy;
				if (event->ctrl)
					copy_v2_v2(tgpi->cp1, tgpi->cp2);
			}
			copy_v2_v2(tgpi->mvalo, tgpi->mval);

			/* update screen */
			gpencil_primitive_update(C, op, tgpi);
		}
		else if ((event->val == KM_PRESS)) {
			gpencil_primitive_set_midpoint(tgpi);
			gpencil_primitive_update(C, op, tgpi);
		}
		break;
	case LEFTMOUSE:
		if ((event->val == KM_PRESS)) {
			copy_v2_v2(tgpi->mvalo, tgpi->mval);
			/* find nearest cp based on stroke end points */
			if (move == MOVE_ENDS)
				tgpi->sel_cp = (a < b) ? SELECT_START : SELECT_END;
			else if (move == MOVE_CP)
				tgpi->sel_cp = (c < d) ? SELECT_CP1 : SELECT_CP2;
			else
				tgpi->sel_cp = SELECT_NONE;
			break;
		}
		else if ((event->val == KM_RELEASE) && (tgpi->flag == IN_PROGRESS)) {
			/* set control points and enter edit mode */
			tgpi->flag = IN_CURVE_EDIT;
			gpencil_primitive_set_midpoint(tgpi);
			copy_v2_v2(tgpi->mvalo, tgpi->mval);
			gpencil_primitive_update(C, op, tgpi);
		}
		else {
			tgpi->sel_cp = SELECT_NONE;
		}
		break;
	case AKEY:
		if (tgpi->flag == IN_CURVE_EDIT) {
			tgpi->flag = IN_PROGRESS;
			gpencil_primitive_add_segment(tgpi);
			copy_v2_v2(tgpi->start, tgpi->end);
			copy_v2_v2(tgpi->origin, tgpi->start);
			gpencil_primitive_set_midpoint(tgpi);
			copy_v2_v2(tgpi->mvalo, tgpi->mval);
		}
		break;
	}
}

/* Modal handler: Events handling during interactive part */
static int gpencil_primitive_modal(bContext *C, wmOperator *op, const wmEvent *event)
{
	tGPDprimitive *tgpi = op->customdata;
	wmWindow *win = CTX_wm_window(C);
	const bool has_numinput = hasNumInput(&tgpi->num);

	copy_v2fl_v2i(tgpi->mval, event->mval);

	/* bezier event handling */
	if (tgpi->type == GP_STROKE_CURVE)
		gpencil_primitive_bezier_event_handling(C, op, win, event, tgpi);
	else if (tgpi->type == GP_STROKE_ARC)
		gpencil_primitive_arc_event_handling(C, op, win, event, tgpi);

	switch (event->type) {
		case LEFTMOUSE:
		{
			if ((event->val == KM_PRESS) && (tgpi->flag == IDLE)) {
				/* start drawing primitive */
				/* TODO: Ignore if not in main region yet */
				tgpi->flag = IN_PROGRESS;
				gpencil_primitive_interaction_begin(tgpi, event);
			}
			else if ((event->val == KM_RELEASE) && (tgpi->flag == IN_PROGRESS) && (tgpi->type != GP_STROKE_CURVE)) {
				/* stop drawing primitive */
				tgpi->flag = IDLE;
				gpencil_primitive_interaction_end(C, op, win, tgpi);
				/* done! */
				return OPERATOR_FINISHED;
			}
			else {
				if (G.debug & G_DEBUG) {
					printf("GP Add Primitive Modal: LEFTMOUSE %d, Status = %d\n", event->val, tgpi->flag);
				}
			}
			break;
		}
		case SPACEKEY:  /* confirm */
		case RETKEY:
		{
			tgpi->flag = IDLE;
			gpencil_primitive_interaction_end(C, op, win, tgpi);
			/* done! */
			return OPERATOR_FINISHED;
		}
		case RIGHTMOUSE:
		{
			if (tgpi->flag == IN_CURVE_EDIT) {
				tgpi->flag = IDLE;
				gpencil_primitive_interaction_end(C, op, win, tgpi);
				/* done! */
				return OPERATOR_FINISHED;
			}
		}
		case ESCKEY:
		{
			/* return to normal cursor and header status */
			ED_workspace_status_text(C, NULL);
			WM_cursor_modal_restore(win);

			/* clean up temp data */
			gpencil_primitive_exit(C, op);

			/* canceled! */
			return OPERATOR_CANCELLED;
		}
		case FKEY:
		{
			if ((event->val == KM_RELEASE) && tgpi->type == GP_STROKE_ARC) {
				tgpi->flip ^= 1;

				/* update screen */
				gpencil_primitive_update(C, op, tgpi);
			}
			break;
		}
		case PADPLUSKEY:
		case WHEELUPMOUSE:
		{
			if ((event->val != KM_RELEASE)) {
				tgpi->tot_edges = tgpi->tot_edges + 1;
				CLAMP(tgpi->tot_edges, MIN_EDGES, MAX_EDGES);
				RNA_int_set(op->ptr, "edges", tgpi->tot_edges);

				/* update screen */
				gpencil_primitive_update(C, op, tgpi);
			}
			break;
		}
		case PADMINUS:
		case WHEELDOWNMOUSE:
		{
			if ((event->val != KM_RELEASE)) {
				tgpi->tot_edges = tgpi->tot_edges - 1;
				CLAMP(tgpi->tot_edges, MIN_EDGES, MAX_EDGES);
				RNA_int_set(op->ptr, "edges", tgpi->tot_edges);

				/* update screen */
				gpencil_primitive_update(C, op, tgpi);
			}
			break;
		}
		case MOUSEMOVE: /* calculate new position */
		{
			if (tgpi->flag == IN_CURVE_EDIT) {
				break;
			}

			/* only handle mousemove if not doing numinput */
			if (has_numinput == false) {
				/* update position of mouse */
				copy_v2_v2(tgpi->end, tgpi->mval);
				copy_v2_v2(tgpi->start, tgpi->origin);
				if (tgpi->flag == IDLE) {
					copy_v2_v2(tgpi->origin, tgpi->mval);
				}
				/* Keep square if shift key */
				if (event->shift) {
					float x = tgpi->end[0] - tgpi->origin[0];
					float y = tgpi->end[1] - tgpi->origin[1];
					if (tgpi->type == GP_STROKE_LINE || tgpi->curve) {
						float angle = fabsf(atan2f(y, x));
						if (angle < 0.4f || angle > (M_PI - 0.4f)) {
							tgpi->end[1] = tgpi->origin[1];
						}
						else if (angle > (M_PI_2 - 0.4f) && angle < (M_PI_2 + 0.4f)) {
							tgpi->end[0] = tgpi->origin[0];
						}
						else {
							gpencil_primitive_to_square(tgpi, x, y);
						}
					}
					else {
						gpencil_primitive_to_square(tgpi, x, y);
					}
				}
				/* Center primitive if alt key */
				if (event->alt) {
					tgpi->start[0] = tgpi->origin[0] - (tgpi->end[0] - tgpi->origin[0]);
					tgpi->start[1] = tgpi->origin[1] - (tgpi->end[1] - tgpi->origin[1]);
				}
				/* update screen */
				gpencil_primitive_update(C, op, tgpi);
			}
			break;
		}
		default:
		{
			if (tgpi->flag != IN_CURVE_EDIT && (event->val == KM_PRESS) && handleNumInput(C, &tgpi->num, event)) {
				float value;

				/* Grab data from numeric input, and store this new value (the user see an int) */
				value = tgpi->tot_edges;
				applyNumInput(&tgpi->num, &value);
				tgpi->tot_edges = value;

				CLAMP(tgpi->tot_edges, MIN_EDGES, MAX_EDGES);
				RNA_int_set(op->ptr, "edges", tgpi->tot_edges);

				/* update screen */
				gpencil_primitive_update(C, op, tgpi);

				break;
			}
			else {
				/* unhandled event - allow to pass through */
				return OPERATOR_RUNNING_MODAL | OPERATOR_PASS_THROUGH;
			}
		}
	}
	/* still running... */
	return OPERATOR_RUNNING_MODAL;
}

/* Cancel handler */
static void gpencil_primitive_cancel(bContext *C, wmOperator *op)
{
	/* this is just a wrapper around exit() */
	gpencil_primitive_exit(C, op);
}

void GPENCIL_OT_primitive(wmOperatorType *ot)
{
	static EnumPropertyItem primitive_type[] = {
		{GP_STROKE_BOX, "BOX", 0, "Box", ""},
		{GP_STROKE_LINE, "LINE", 0, "Line", ""},
		{GP_STROKE_CIRCLE, "CIRCLE", 0, "Circle", ""},
		{GP_STROKE_ARC, "ARC", 0, "Arc", ""},
		{GP_STROKE_CURVE, "CURVE", 0, "Curve", ""},
		{0, NULL, 0, NULL, NULL}
	};

	/* identifiers */
	ot->name = "Grease Pencil Shapes";
	ot->idname = "GPENCIL_OT_primitive";
	ot->description = "Create predefined grease pencil stroke shapes";

	/* callbacks */
	ot->invoke = gpencil_primitive_invoke;
	ot->modal = gpencil_primitive_modal;
	ot->cancel = gpencil_primitive_cancel;
	ot->poll = gpencil_primitive_add_poll;

	/* flags */
	ot->flag = OPTYPE_UNDO | OPTYPE_BLOCKING;

	/* properties */
	PropertyRNA *prop;

	RNA_def_int(ot->srna, "edges", 4, MIN_EDGES, MAX_EDGES, "Edges", "Number of polygon edges", MIN_EDGES, MAX_EDGES);
	RNA_def_enum(ot->srna, "type", primitive_type, GP_STROKE_BOX, "Type", "Type of shape");

	prop = RNA_def_boolean(ot->srna, "wait_for_input", true, "Wait for Input", "");
	RNA_def_property_flag(prop, PROP_HIDDEN | PROP_SKIP_SAVE);
}

/* *************************************************************** */<|MERGE_RESOLUTION|>--- conflicted
+++ resolved
@@ -592,16 +592,6 @@
 			break;
 	}
 
-<<<<<<< HEAD
-	if (ELEM(tgpi->type, GP_STROKE_ARC, GP_STROKE_CURVE)) {
-		if (tgpi->cyclic)
-			gps->flag |= GP_STROKE_CYCLIC;
-		else
-			gps->flag &= ~GP_STROKE_CYCLIC;
-	}	
-
-=======
->>>>>>> 7567700b
 	/* convert screen-coordinates to 3D coordinates */
 	gp_session_validatebuffer(tgpi);
 	gp_init_colors(tgpi);
