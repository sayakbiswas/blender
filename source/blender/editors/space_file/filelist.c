/*
 * ***** BEGIN GPL LICENSE BLOCK *****
 *
 * This program is free software; you can redistribute it and/or
 * modify it under the terms of the GNU General Public License
 * as published by the Free Software Foundation; either version 2
 * of the License, or (at your option) any later version.
 *
 * This program is distributed in the hope that it will be useful,
 * but WITHOUT ANY WARRANTY; without even the implied warranty of
 * MERCHANTABILITY or FITNESS FOR A PARTICULAR PURPOSE.  See the
 * GNU General Public License for more details.
 *
 * You should have received a copy of the GNU General Public License
 * along with this program; if not, write to the Free Software Foundation,
 * Inc., 51 Franklin Street, Fifth Floor, Boston, MA 02110-1301, USA.
 *
 * The Original Code is Copyright (C) 2007 Blender Foundation.
 * All rights reserved.
 *
 * The Original Code is: all of this file.
 *
 * Contributor(s): none yet.
 *
 * ***** END GPL LICENSE BLOCK *****
 */

/** \file blender/editors/space_file/filelist.c
 *  \ingroup spfile
 */


/* global includes */

#include <stdlib.h>
#include <math.h>
#include <string.h>
#include <sys/stat.h>
#include <time.h>

#ifndef WIN32
#  include <unistd.h>
#else
#  include <io.h>
#  include <direct.h>
#endif
#include "MEM_guardedalloc.h"

#include "BLI_blenlib.h"
#include "BLI_fileops.h"
#include "BLI_fileops_types.h"
#include "BLI_fnmatch.h"
#include "BLI_ghash.h"
#include "BLI_linklist.h"
#include "BLI_math.h"
#include "BLI_stack.h"
#include "BLI_task.h"
#include "BLI_threads.h"
#include "BLI_utildefines.h"

#ifdef WIN32
#  include "BLI_winstuff.h"
#endif

#include "RNA_types.h"

#include "BKE_asset_engine.h"
#include "BKE_context.h"
#include "BKE_global.h"
#include "BKE_icons.h"
#include "BKE_idcode.h"
#include "BKE_main.h"
#include "BLO_readfile.h"

#include "DNA_space_types.h"

#include "ED_datafiles.h"
#include "ED_fileselect.h"
#include "ED_screen.h"

#include "IMB_imbuf.h"
#include "IMB_imbuf_types.h"
#include "IMB_thumbs.h"

#include "PIL_time.h"

#include "WM_api.h"
#include "WM_types.h"

#include "UI_resources.h"
#include "UI_interface_icons.h"

#include "atomic_ops.h"

#include "filelist.h"


/* ----------------- FOLDERLIST (previous/next) -------------- */

typedef struct FolderList {
	struct FolderList *next, *prev;
	char *foldername;
} FolderList;

ListBase *folderlist_new(void)
{
	ListBase *p = MEM_callocN(sizeof(*p), __func__);
	return p;
}

void folderlist_popdir(struct ListBase *folderlist, char *dir)
{
	const char *prev_dir;
	struct FolderList *folder;
	folder = folderlist->last;

	if (folder) {
		/* remove the current directory */
		MEM_freeN(folder->foldername);
		BLI_freelinkN(folderlist, folder);

		folder = folderlist->last;
		if (folder) {
			prev_dir = folder->foldername;
			BLI_strncpy(dir, prev_dir, FILE_MAXDIR);
		}
	}
	/* delete the folder next or use setdir directly before PREVIOUS OP */
}

void folderlist_pushdir(ListBase *folderlist, const char *dir)
{
	struct FolderList *folder, *previous_folder;
	previous_folder = folderlist->last;

	/* check if already exists */
	if (previous_folder && previous_folder->foldername) {
		if (BLI_path_cmp(previous_folder->foldername, dir) == 0) {
			return;
		}
	}

	/* create next folder element */
	folder = MEM_mallocN(sizeof(*folder), __func__);
	folder->foldername = BLI_strdup(dir);

	/* add it to the end of the list */
	BLI_addtail(folderlist, folder);
}

const char *folderlist_peeklastdir(ListBase *folderlist)
{
	struct FolderList *folder;

	if (!folderlist->last)
		return NULL;

	folder = folderlist->last;
	return folder->foldername;
}

int folderlist_clear_next(struct SpaceFile *sfile)
{
	struct FolderList *folder;

	/* if there is no folder_next there is nothing we can clear */
	if (!sfile->folders_next)
		return 0;

	/* if previous_folder, next_folder or refresh_folder operators are executed
	 * it doesn't clear folder_next */
	folder = sfile->folders_prev->last;
	if ((!folder) || (BLI_path_cmp(folder->foldername, sfile->params->dir) == 0))
		return 0;

	/* eventually clear flist->folders_next */
	return 1;
}

/* not listbase itself */
void folderlist_free(ListBase *folderlist)
{
	if (folderlist) {
		FolderList *folder;
		for (folder = folderlist->first; folder; folder = folder->next)
			MEM_freeN(folder->foldername);
		BLI_freelistN(folderlist);
	}
}

ListBase *folderlist_duplicate(ListBase *folderlist)
{

	if (folderlist) {
		ListBase *folderlistn = MEM_callocN(sizeof(*folderlistn), __func__);
		FolderList *folder;

		BLI_duplicatelist(folderlistn, folderlist);

		for (folder = folderlistn->first; folder; folder = folder->next) {
			folder->foldername = MEM_dupallocN(folder->foldername);
		}
		return folderlistn;
	}
	return NULL;
}


/* ------------------FILELIST------------------------ */

typedef struct FileListInternEntry {
	struct FileListInternEntry *next, *prev;

	/** ASSET_UUID_LENGTH */
	char uuid[16];

	/** eFileSel_File_Types */
	int typeflag;
	/** ID type, in case typeflag has FILE_TYPE_BLENDERLIB set. */
	int blentype;

	char *relpath;
	/** not strictly needed, but used during sorting, avoids to have to recompute it there... */
	char *name;

	BLI_stat_t st;
} FileListInternEntry;

typedef struct FileListIntern {
	/** FileListInternEntry items. */
	ListBase entries;
	FileListInternEntry **filtered;

	char curr_uuid[16];  /* Used to generate uuid during internal listing. */
} FileListIntern;

#define FILELIST_ENTRYCACHESIZE_DEFAULT 1024  /* Keep it a power of two! */
typedef struct FileListEntryCache {
	size_t size;  /* The size of the cache... */

	int flags;

	/* This one gathers all entries from both block and misc caches. Used for easy bulk-freing. */
	ListBase cached_entries;

	/* Block cache: all entries between start and end index.
	 * used for part of the list on display. */
	FileDirEntry **block_entries;
	int block_start_index, block_end_index, block_center_index, block_cursor;

	/* Misc cache: random indices, FIFO behavior.
	 * Note: Not 100% sure we actually need that, time will say. */
	int misc_cursor;
	int *misc_entries_indices;
	GHash *misc_entries;

	/* Allows to quickly get a cached entry from its UUID. */
	GHash *uuids;

	/* Previews handling - generic filebrowser. */
	TaskPool *previews_pool;
	ThreadQueue *previews_done;
	/* Previews handling - Asset engines. */
	int ae_preview_job;
	AssetUUIDList ae_preview_uuids;
} FileListEntryCache;

/* FileListCache.flags */
enum {
	FLC_IS_INIT              = 1 << 0,
	FLC_PREVIEWS_ACTIVE      = 1 << 1,
};

typedef struct FileListEntryPreview {
	char path[FILE_MAX];
	unsigned int flags;
	int index;
	ImBuf *img;
} FileListEntryPreview;


typedef struct FileListFilter {
	unsigned int filter;
	unsigned int filter_id;
	char filter_glob[FILE_MAXFILE];
	char filter_search[66];  /* + 2 for heading/trailing implicit '*' wildcards. */
	short flags;
} FileListFilter;

/* FileListFilter.flags */
enum {
	FLF_DO_FILTER    = 1 << 0,
	FLF_HIDE_DOT     = 1 << 1,
	FLF_HIDE_PARENT  = 1 << 2,
	FLF_HIDE_LIB_DIR = 1 << 3,
};

typedef struct FileList {
	FileDirEntryArr filelist;

	AssetEngine *ae;

	short prv_w;
	short prv_h;

	short flags;

	short sort;

	FileListFilter filter_data;

	struct FileListIntern filelist_intern;

	struct FileListEntryCache filelist_cache;

	/* We need to keep those info outside of actual filelist items, because those are no more persistent
	 * (only generated on demand, and freed as soon as possible).
	 * Persistent part (mere list of paths + stat info) is kept as small as possible, and filebrowser-agnostic.
	 */
	GHash *selection_state;

	short max_recursion;
	short recursion_level;

	struct BlendHandle *libfiledata;

	/* Set given path as root directory, if last bool is true may change given string in place to a valid value.
	 * Returns True if valid dir. */
	bool (*checkdirf)(struct FileList *, char *, const bool);

	/* Fill filelist (to be called by read job). */
	void (*read_jobf)(struct FileList *, const char *, short *, short *, float *, ThreadMutex *);

	/* Filter an entry of current filelist. */
	bool (*filterf)(struct FileListInternEntry *, const char *, FileListFilter *);
} FileList;

/* FileList.flags */
enum {
	FL_FORCE_RESET    = 1 << 0,
	FL_IS_READY       = 1 << 1,
	FL_IS_PENDING     = 1 << 2,
	FL_NEED_SORTING   = 1 << 3,
	FL_NEED_FILTERING = 1 << 4,
};

#define SPECIAL_IMG_SIZE 48
#define SPECIAL_IMG_ROWS 4
#define SPECIAL_IMG_COLS 4

enum {
	SPECIAL_IMG_FOLDER      = 0,
	SPECIAL_IMG_PARENT      = 1,
	SPECIAL_IMG_REFRESH     = 2,
	SPECIAL_IMG_BLENDFILE   = 3,
	SPECIAL_IMG_SOUNDFILE   = 4,
	SPECIAL_IMG_MOVIEFILE   = 5,
	SPECIAL_IMG_PYTHONFILE  = 6,
	SPECIAL_IMG_TEXTFILE    = 7,
	SPECIAL_IMG_FONTFILE    = 8,
	SPECIAL_IMG_UNKNOWNFILE = 9,
	SPECIAL_IMG_LOADING     = 10,
	SPECIAL_IMG_BACKUP      = 11,
	SPECIAL_IMG_MAX
};

static ImBuf *gSpecialFileImages[SPECIAL_IMG_MAX];


static void filelist_readjob_main(struct FileList *, const char *, short *, short *, float *, ThreadMutex *);
static void filelist_readjob_lib(struct FileList *, const char *, short *, short *, float *, ThreadMutex *);
static void filelist_readjob_dir(struct FileList *, const char *, short *, short *, float *, ThreadMutex *);

/* helper, could probably go in BKE actually? */
static int groupname_to_code(const char *group);
static unsigned int groupname_to_filter_id(const char *group);

static void filelist_filter_clear(FileList *filelist);
static void filelist_cache_clear(FileListEntryCache *cache, size_t new_size, AssetEngine *ae);

/* ********** Sort helpers ********** */

static int compare_direntry_generic(const FileListInternEntry *entry1, const FileListInternEntry *entry2)
{
	/* type is equal to stat.st_mode */

	if (entry1->typeflag & FILE_TYPE_DIR) {
		if (entry2->typeflag & FILE_TYPE_DIR) {
			/* If both entries are tagged as dirs, we make a 'sub filter' that shows first the real dirs,
			 * then libs (.blend files), then categories in libs. */
			if (entry1->typeflag & FILE_TYPE_BLENDERLIB) {
				if (!(entry2->typeflag & FILE_TYPE_BLENDERLIB)) {
					return 1;
				}
			}
			else if (entry2->typeflag & FILE_TYPE_BLENDERLIB) {
				return -1;
			}
			else if (entry1->typeflag & (FILE_TYPE_BLENDER | FILE_TYPE_BLENDER_BACKUP)) {
				if (!(entry2->typeflag & (FILE_TYPE_BLENDER | FILE_TYPE_BLENDER_BACKUP))) {
					return 1;
				}
			}
			else if (entry2->typeflag & (FILE_TYPE_BLENDER | FILE_TYPE_BLENDER_BACKUP)) {
				return -1;
			}
		}
		else {
			return -1;
		}
	}
	else if (entry2->typeflag & FILE_TYPE_DIR) {
		return 1;
	}

	/* make sure "." and ".." are always first */
	if (FILENAME_IS_CURRENT(entry1->relpath)) return -1;
	if (FILENAME_IS_CURRENT(entry2->relpath)) return 1;
	if (FILENAME_IS_PARENT(entry1->relpath)) return -1;
	if (FILENAME_IS_PARENT(entry2->relpath)) return 1;

	return 0;
}

static int compare_name(void *UNUSED(user_data), const void *a1, const void *a2)
{
	const FileListInternEntry *entry1 = a1;
	const FileListInternEntry *entry2 = a2;
	char *name1, *name2;
	int ret;

	if ((ret = compare_direntry_generic(entry1, entry2))) {
		return ret;
	}

	name1 = entry1->name;
	name2 = entry2->name;

	return BLI_natstrcmp(name1, name2);
}

static int compare_date(void *UNUSED(user_data), const void *a1, const void *a2)
{
	const FileListInternEntry *entry1 = a1;
	const FileListInternEntry *entry2 = a2;
	char *name1, *name2;
	int64_t time1, time2;
	int ret;

	if ((ret = compare_direntry_generic(entry1, entry2))) {
		return ret;
	}

	time1 = (int64_t)entry1->st.st_mtime;
	time2 = (int64_t)entry2->st.st_mtime;
	if (time1 < time2) return 1;
	if (time1 > time2) return -1;

	name1 = entry1->name;
	name2 = entry2->name;

	return BLI_natstrcmp(name1, name2);
}

static int compare_size(void *UNUSED(user_data), const void *a1, const void *a2)
{
	const FileListInternEntry *entry1 = a1;
	const FileListInternEntry *entry2 = a2;
	char *name1, *name2;
	uint64_t size1, size2;
	int ret;

	if ((ret = compare_direntry_generic(entry1, entry2))) {
		return ret;
	}

	size1 = entry1->st.st_size;
	size2 = entry2->st.st_size;
	if (size1 < size2) return 1;
	if (size1 > size2) return -1;

	name1 = entry1->name;
	name2 = entry2->name;

	return BLI_natstrcmp(name1, name2);
}

static int compare_extension(void *UNUSED(user_data), const void *a1, const void *a2)
{
	const FileListInternEntry *entry1 = a1;
	const FileListInternEntry *entry2 = a2;
	char *name1, *name2;
	int ret;

	if ((ret = compare_direntry_generic(entry1, entry2))) {
		return ret;
	}

	if ((entry1->typeflag & FILE_TYPE_BLENDERLIB) && !(entry2->typeflag & FILE_TYPE_BLENDERLIB)) return -1;
	if (!(entry1->typeflag & FILE_TYPE_BLENDERLIB) && (entry2->typeflag & FILE_TYPE_BLENDERLIB)) return 1;
	if ((entry1->typeflag & FILE_TYPE_BLENDERLIB) && (entry2->typeflag & FILE_TYPE_BLENDERLIB)) {
		if ((entry1->typeflag & FILE_TYPE_DIR) && !(entry2->typeflag & FILE_TYPE_DIR)) return 1;
		if (!(entry1->typeflag & FILE_TYPE_DIR) && (entry2->typeflag & FILE_TYPE_DIR)) return -1;
		if (entry1->blentype < entry2->blentype) return -1;
		if (entry1->blentype > entry2->blentype) return 1;
	}
	else {
		const char *sufix1, *sufix2;

		if (!(sufix1 = strstr(entry1->relpath, ".blend.gz")))
			sufix1 = strrchr(entry1->relpath, '.');
		if (!(sufix2 = strstr(entry2->relpath, ".blend.gz")))
			sufix2 = strrchr(entry2->relpath, '.');
		if (!sufix1) sufix1 = "";
		if (!sufix2) sufix2 = "";

		if ((ret = BLI_strcasecmp(sufix1, sufix2))) {
			return ret;
		}
	}

	name1 = entry1->name;
	name2 = entry2->name;

	return BLI_natstrcmp(name1, name2);
}

static bool filelist_need_sorting(struct FileList *filelist)
{
	return (((filelist->flags & FL_NEED_SORTING) || (filelist->ae && (filelist->ae->flag & AE_DIRTY_SORTING))) &&
	        (filelist->sort != FILE_SORT_NONE));
}

static void filelist_need_sorting_clear(struct FileList *filelist)
{
	filelist->flags &= ~FL_NEED_SORTING;
	if (filelist->ae) {
		filelist->ae->flag &= ~AE_DIRTY_SORTING;
	}
}

void filelist_setsorting(struct FileList *filelist, const short sort)
{
	if (filelist->sort != sort) {
		filelist->sort = sort;
		filelist->flags |= FL_NEED_SORTING;
	}
}

/* ********** Filter helpers ********** */

static bool is_hidden_file(const char *filename, FileListFilter *filter)
{
	char *sep = (char *)BLI_last_slash(filename);
	bool is_hidden = false;

	if (filter->flags & FLF_HIDE_DOT) {
		if (filename[0] == '.' && filename[1] != '.' && filename[1] != '\0') {
			is_hidden = true; /* ignore .file */
		}
		else {
			int len = strlen(filename);
			if ((len > 0) && (filename[len - 1] == '~')) {
				is_hidden = true;  /* ignore file~ */
			}
		}
	}
	if (!is_hidden && (filter->flags & FLF_HIDE_PARENT)) {
		if (filename[0] == '.' && filename[1] == '.' && filename[2] == '\0') {
			is_hidden = true; /* ignore .. */
		}
	}
	if (!is_hidden && ((filename[0] == '.') && (filename[1] == '\0'))) {
		is_hidden = true; /* ignore . */
	}
	/* filename might actually be a piece of path, in which case we have to check all its parts. */
	if (!is_hidden && sep) {
		char tmp_filename[FILE_MAX_LIBEXTRA];

		BLI_strncpy(tmp_filename, filename, sizeof(tmp_filename));
		sep = tmp_filename + (sep - filename);
		while (sep) {
			BLI_assert(sep[1] != '\0');
			if (is_hidden_file(sep + 1, filter)) {
				is_hidden = true;
				break;
			}
			*sep = '\0';
			sep = (char *)BLI_last_slash(tmp_filename);
		}
	}
	return is_hidden;
}

static bool is_filtered_file(FileListInternEntry *file, const char *UNUSED(root), FileListFilter *filter)
{
	bool is_filtered = !is_hidden_file(file->relpath, filter);

	if (is_filtered && (filter->flags & FLF_DO_FILTER) && !FILENAME_IS_CURRPAR(file->relpath)) {
		/* We only check for types if some type are enabled in filtering. */
		if (filter->filter) {
			if (file->typeflag & FILE_TYPE_DIR) {
				if (file->typeflag & (FILE_TYPE_BLENDERLIB | FILE_TYPE_BLENDER | FILE_TYPE_BLENDER_BACKUP)) {
					if (!(filter->filter & (FILE_TYPE_BLENDER | FILE_TYPE_BLENDER_BACKUP))) {
						is_filtered = false;
					}
				}
				else {
					if (!(filter->filter & FILE_TYPE_FOLDER)) {
						is_filtered = false;
					}
				}
			}
			else {
				if (!(file->typeflag & filter->filter)) {
					is_filtered = false;
				}
			}
		}
		if (is_filtered && (filter->filter_search[0] != '\0')) {
			if (fnmatch(filter->filter_search, file->relpath, FNM_CASEFOLD) != 0) {
				is_filtered = false;
			}
		}
	}

	return is_filtered;
}

static bool is_filtered_lib(FileListInternEntry *file, const char *root, FileListFilter *filter)
{
	bool is_filtered;
	char path[FILE_MAX_LIBEXTRA], dir[FILE_MAX_LIBEXTRA], *group, *name;

	BLI_join_dirfile(path, sizeof(path), root, file->relpath);

	if (BLO_library_path_explode(path, dir, &group, &name)) {
		is_filtered = !is_hidden_file(file->relpath, filter);
		if (is_filtered && (filter->flags & FLF_DO_FILTER) && !FILENAME_IS_CURRPAR(file->relpath)) {
			/* We only check for types if some type are enabled in filtering. */
			if (filter->filter || filter->filter_id) {
				if (file->typeflag & FILE_TYPE_DIR) {
					if (file->typeflag & (FILE_TYPE_BLENDERLIB | FILE_TYPE_BLENDER | FILE_TYPE_BLENDER_BACKUP)) {
						if (!(filter->filter & (FILE_TYPE_BLENDER | FILE_TYPE_BLENDER_BACKUP))) {
							is_filtered = false;
						}
					}
					else {
						if (!(filter->filter & FILE_TYPE_FOLDER)) {
							is_filtered = false;
						}
					}
				}
				if (is_filtered && group) {
					if (!name && (filter->flags & FLF_HIDE_LIB_DIR)) {
						is_filtered = false;
					}
					else {
						unsigned int filter_id = groupname_to_filter_id(group);
						if (!(filter_id & filter->filter_id)) {
							is_filtered = false;
						}
					}
				}
			}
			if (is_filtered && (filter->filter_search[0] != '\0')) {
				if (fnmatch(filter->filter_search, file->relpath, FNM_CASEFOLD) != 0) {
					is_filtered = false;
				}
			}
		}
	}
	else {
		is_filtered = is_filtered_file(file, root, filter);
	}

	return is_filtered;
}

static bool is_filtered_main(FileListInternEntry *file, const char *UNUSED(dir), FileListFilter *filter)
{
	return !is_hidden_file(file->relpath, filter);
}

static void filelist_filter_clear(FileList *filelist)
{
	filelist->flags |= FL_NEED_FILTERING;
}

static bool filelist_need_filtering(struct FileList *filelist)
{
	return ((filelist->flags & FL_NEED_FILTERING) || (filelist->ae && (filelist->ae->flag & AE_DIRTY_FILTER)));
}

static void filelist_need_filtering_clear(struct FileList *filelist)
{
	filelist->flags &= ~FL_NEED_FILTERING;
	if (filelist->ae) {
		filelist->ae->flag &= ~AE_DIRTY_FILTER;
	}
}

void filelist_setfilter_options(FileList *filelist, const bool do_filter,
                                const bool hide_dot, const bool hide_parent,
                                const unsigned int filter, const unsigned int filter_id,
                                const char *filter_glob, const char *filter_search)
{
	bool update = false;

	if (((filelist->filter_data.flags & FLF_DO_FILTER) != 0) != (do_filter != 0)) {
		filelist->filter_data.flags ^= FLF_DO_FILTER;
		update = true;
	}
	if (((filelist->filter_data.flags & FLF_HIDE_DOT) != 0) != (hide_dot != 0)) {
		filelist->filter_data.flags ^= FLF_HIDE_DOT;
		update = true;
	}
	if (((filelist->filter_data.flags & FLF_HIDE_PARENT) != 0) != (hide_parent != 0)) {
		filelist->filter_data.flags ^= FLF_HIDE_PARENT;
		update = true;
	}
	if ((filelist->filter_data.filter != filter) || (filelist->filter_data.filter_id != filter_id)) {
		filelist->filter_data.filter = filter;
		filelist->filter_data.filter_id = filter_id;
		update = true;
	}
	if (!STREQ(filelist->filter_data.filter_glob, filter_glob)) {
		BLI_strncpy(filelist->filter_data.filter_glob, filter_glob, sizeof(filelist->filter_data.filter_glob));
		update = true;
	}
	if ((BLI_strcmp_ignore_pad(filelist->filter_data.filter_search, filter_search, '*') != 0)) {
		BLI_strncpy_ensure_pad(filelist->filter_data.filter_search, filter_search, '*',
		                       sizeof(filelist->filter_data.filter_search));
		update = true;
	}

	if (update) {
		/* And now, free filtered data so that we know we have to filter again. */
		filelist_filter_clear(filelist);
	}
}


void filelist_sort_filter(struct FileList *filelist, FileSelectParams *params)
{
	if (filelist->ae) {
		if (filelist->ae->type->sort_filter) {
			const bool need_sorting = filelist_need_sorting(filelist);
			const bool need_filtering = filelist_need_filtering(filelist);
			const bool changed = filelist->ae->type->sort_filter(
			                         filelist->ae, need_sorting, need_filtering, params, &filelist->filelist);
//			printf("%s: changed: %d (%d - %d)\n", __func__, changed, need_sorting, need_filtering);
			if (changed) {
				filelist_cache_clear(&filelist->filelist_cache, filelist->filelist_cache.size, filelist->ae);
			}
		}
	}
	else {
		if (filelist_need_sorting(filelist)) {
			switch (filelist->sort) {
				case FILE_SORT_ALPHA:
					BLI_listbase_sort_r(&filelist->filelist_intern.entries, compare_name, NULL);
					break;
				case FILE_SORT_TIME:
					BLI_listbase_sort_r(&filelist->filelist_intern.entries, compare_date, NULL);
					break;
				case FILE_SORT_SIZE:
					BLI_listbase_sort_r(&filelist->filelist_intern.entries, compare_size, NULL);
					break;
				case FILE_SORT_EXTENSION:
					BLI_listbase_sort_r(&filelist->filelist_intern.entries, compare_extension, NULL);
					break;
				case FILE_SORT_NONE:  /* Should never reach this point! */
				default:
					BLI_assert(0);
			}

			filelist_filter_clear(filelist);
		}

		if (filelist_need_filtering(filelist)) {
			int num_filtered = 0;
			const int num_files = filelist->filelist.nbr_entries;
			FileListInternEntry **filtered_tmp, *file;

			if (filelist->filelist.nbr_entries == 0) {
				return;
			}

			filelist->filter_data.flags &= ~FLF_HIDE_LIB_DIR;
			if (filelist->max_recursion) {
				/* Never show lib ID 'categories' directories when we are in 'flat' mode, unless
				 * root path is a blend file. */
				char dir[FILE_MAXDIR];
				if (!filelist_islibrary(filelist, dir, NULL)) {
					filelist->filter_data.flags |= FLF_HIDE_LIB_DIR;
				}
			}

			filtered_tmp = MEM_mallocN(sizeof(*filtered_tmp) * (size_t)num_files, __func__);

			/* Filter remap & count how many files are left after filter in a single loop. */
			for (file = filelist->filelist_intern.entries.first; file; file = file->next) {
				if (filelist->filterf(file, filelist->filelist.root, &filelist->filter_data)) {
					filtered_tmp[num_filtered++] = file;
				}
			}

			if (filelist->filelist_intern.filtered) {
				MEM_freeN(filelist->filelist_intern.filtered);
			}
			filelist->filelist_intern.filtered = MEM_mallocN(sizeof(*filelist->filelist_intern.filtered) * (size_t)num_filtered,
															 __func__);
			memcpy(filelist->filelist_intern.filtered, filtered_tmp,
				   sizeof(*filelist->filelist_intern.filtered) * (size_t)num_filtered);
			filelist->filelist.nbr_entries_filtered = num_filtered;
		//	printf("Filetered: %d over %d entries\n", num_filtered, filelist->filelist.nbr_entries);

			filelist_cache_clear(&filelist->filelist_cache, filelist->filelist_cache.size, filelist->ae);

			MEM_freeN(filtered_tmp);
		}
	}

	filelist_need_sorting_clear(filelist);
	filelist_need_filtering_clear(filelist);
}


/* ********** Icon/image helpers ********** */

void filelist_init_icons(void)
{
	short x, y, k;
	ImBuf *bbuf;
	ImBuf *ibuf;

	BLI_assert(G.background == false);

#ifdef WITH_HEADLESS
	bbuf = NULL;
#else
	bbuf = IMB_ibImageFromMemory((unsigned char *)datatoc_prvicons_png, datatoc_prvicons_png_size, IB_rect, NULL, "<splash>");
#endif
	if (bbuf) {
		for (y = 0; y < SPECIAL_IMG_ROWS; y++) {
			for (x = 0; x < SPECIAL_IMG_COLS; x++) {
				int tile = SPECIAL_IMG_COLS * y + x;
				if (tile < SPECIAL_IMG_MAX) {
					ibuf = IMB_allocImBuf(SPECIAL_IMG_SIZE, SPECIAL_IMG_SIZE, 32, IB_rect);
					for (k = 0; k < SPECIAL_IMG_SIZE; k++) {
						memcpy(&ibuf->rect[k * SPECIAL_IMG_SIZE], &bbuf->rect[(k + y * SPECIAL_IMG_SIZE) * SPECIAL_IMG_SIZE * SPECIAL_IMG_COLS + x * SPECIAL_IMG_SIZE], SPECIAL_IMG_SIZE * sizeof(int));
					}
					gSpecialFileImages[tile] = ibuf;
				}
			}
		}
		IMB_freeImBuf(bbuf);
	}
}

void filelist_free_icons(void)
{
	int i;

	BLI_assert(G.background == false);

	for (i = 0; i < SPECIAL_IMG_MAX; ++i) {
		IMB_freeImBuf(gSpecialFileImages[i]);
		gSpecialFileImages[i] = NULL;
	}
}

void filelist_imgsize(struct FileList *filelist, short w, short h)
{
	filelist->prv_w = w;
	filelist->prv_h = h;
}

static FileDirEntry *filelist_geticon_get_file(struct FileList *filelist, const int index)
{
	BLI_assert(G.background == false);

	return filelist_file(filelist, index);
}

ImBuf *filelist_getimage(struct FileList *filelist, const int index)
{
	FileDirEntry *file = filelist_geticon_get_file(filelist, index);

	return file->image;
}

static ImBuf *filelist_geticon_image_ex(const unsigned int typeflag, const char *relpath)
{
	ImBuf *ibuf = NULL;

	if (typeflag & FILE_TYPE_DIR) {
		if (FILENAME_IS_PARENT(relpath)) {
			ibuf = gSpecialFileImages[SPECIAL_IMG_PARENT];
		}
		else if (FILENAME_IS_CURRENT(relpath)) {
			ibuf = gSpecialFileImages[SPECIAL_IMG_REFRESH];
		}
		else {
			ibuf = gSpecialFileImages[SPECIAL_IMG_FOLDER];
		}
	}
	else if (typeflag & FILE_TYPE_BLENDER) {
		ibuf = gSpecialFileImages[SPECIAL_IMG_BLENDFILE];
	}
	else if (typeflag & FILE_TYPE_BLENDERLIB) {
		ibuf = gSpecialFileImages[SPECIAL_IMG_UNKNOWNFILE];
	}
	else if (typeflag & (FILE_TYPE_MOVIE)) {
		ibuf = gSpecialFileImages[SPECIAL_IMG_MOVIEFILE];
	}
	else if (typeflag & FILE_TYPE_SOUND) {
		ibuf = gSpecialFileImages[SPECIAL_IMG_SOUNDFILE];
	}
	else if (typeflag & FILE_TYPE_PYSCRIPT) {
		ibuf = gSpecialFileImages[SPECIAL_IMG_PYTHONFILE];
	}
	else if (typeflag & FILE_TYPE_FTFONT) {
		ibuf = gSpecialFileImages[SPECIAL_IMG_FONTFILE];
	}
	else if (typeflag & FILE_TYPE_TEXT) {
		ibuf = gSpecialFileImages[SPECIAL_IMG_TEXTFILE];
	}
	else if (typeflag & FILE_TYPE_IMAGE) {
		ibuf = gSpecialFileImages[SPECIAL_IMG_LOADING];
	}
	else if (typeflag & FILE_TYPE_BLENDER_BACKUP) {
		ibuf = gSpecialFileImages[SPECIAL_IMG_BACKUP];
	}
	else {
		ibuf = gSpecialFileImages[SPECIAL_IMG_UNKNOWNFILE];
	}

	return ibuf;
}

ImBuf *filelist_geticon_image(struct FileList *filelist, const int index)
{
	FileDirEntry *file = filelist_geticon_get_file(filelist, index);

	return filelist_geticon_image_ex(file->typeflag, file->relpath);
}

static int filelist_geticon_ex(
        const int typeflag, const int blentype, const char *relpath, const bool is_main, const bool ignore_libdir)
{
	if ((typeflag & FILE_TYPE_DIR) && !(ignore_libdir && (typeflag & (FILE_TYPE_BLENDERLIB | FILE_TYPE_BLENDER)))) {
		if (FILENAME_IS_PARENT(relpath)) {
			return is_main ? ICON_FILE_PARENT : ICON_NONE;
		}
		else if (typeflag & FILE_TYPE_APPLICATIONBUNDLE) {
			return ICON_UGLYPACKAGE;
		}
		else if (typeflag & FILE_TYPE_BLENDER) {
			return ICON_FILE_BLEND;
		}
		else if (is_main) {
			/* Do not return icon for folders if icons are not 'main' draw type
			 * (e.g. when used over previews). */
			return ICON_FILE_FOLDER;
		}
	}

	if (typeflag & FILE_TYPE_BLENDER)
		return ICON_FILE_BLEND;
	else if (typeflag & FILE_TYPE_BLENDER_BACKUP)
		return ICON_FILE_BACKUP;
	else if (typeflag & FILE_TYPE_IMAGE)
		return ICON_FILE_IMAGE;
	else if (typeflag & FILE_TYPE_MOVIE)
		return ICON_FILE_MOVIE;
	else if (typeflag & FILE_TYPE_PYSCRIPT)
		return ICON_FILE_SCRIPT;
	else if (typeflag & FILE_TYPE_SOUND)
		return ICON_FILE_SOUND;
	else if (typeflag & FILE_TYPE_FTFONT)
		return ICON_FILE_FONT;
	else if (typeflag & FILE_TYPE_BTX)
		return ICON_FILE_BLANK;
	else if (typeflag & FILE_TYPE_COLLADA)
		return ICON_FILE_BLANK;
	else if (typeflag & FILE_TYPE_ALEMBIC)
		return ICON_FILE_BLANK;
	else if (typeflag & FILE_TYPE_TEXT)
		return ICON_FILE_TEXT;
	else if (typeflag & FILE_TYPE_BLENDERLIB) {
		const int ret = UI_idcode_icon_get(blentype);
		if (ret != ICON_NONE) {
			return ret;
		}
	}
	return is_main ? ICON_FILE_BLANK : ICON_NONE;
}

int filelist_geticon(struct FileList *filelist, const int index, const bool is_main)
{
	FileDirEntry *file = filelist_geticon_get_file(filelist, index);

	return filelist_geticon_ex(file->typeflag, file->blentype, file->relpath, is_main, false);
}

/* ********** Main ********** */

static bool filelist_checkdir_dir(struct FileList *filelist, char *r_dir, const bool do_change)
{
	if (filelist->ae && filelist->ae->type->check_dir) {
		return filelist->ae->type->check_dir(filelist->ae, r_dir, do_change);
	}
	if (do_change) {
		BLI_make_exist(r_dir);
		return true;
	}
	else {
		return BLI_is_dir(r_dir);
	}
}

static bool filelist_checkdir_lib(struct FileList *filelist, char *r_dir, const bool do_change)
{
	if (filelist->ae && filelist->ae->type->check_dir) {
		return filelist->ae->type->check_dir(filelist->ae, r_dir, do_change);
	}

	char tdir[FILE_MAX_LIBEXTRA];
	char *name;

	const bool is_valid = (BLI_is_dir(r_dir) ||
	                       (BLO_library_path_explode(r_dir, tdir, NULL, &name) && BLI_is_file(tdir) && !name));

	if (do_change && !is_valid) {
		/* if not a valid library, we need it to be a valid directory! */
		BLI_make_exist(r_dir);
		return true;
	}
	return is_valid;
}

static bool filelist_checkdir_main(struct FileList *filelist, char *r_dir, const bool do_change)
{
	/* TODO */
	return filelist_checkdir_lib(filelist, r_dir, do_change);
}

#if 0
static void filelist_entry_clear(FileDirEntry *entry)
{
	if (entry->name) {
		MEM_freeN(entry->name);
	}
	if (entry->description) {
		MEM_freeN(entry->description);
	}
	if (entry->relpath) {
		MEM_freeN(entry->relpath);
	}
	if (entry->image) {
		IMB_freeImBuf(entry->image);
	}
	/* For now, consider FileDirEntryRevision::poin as not owned here,
	 * so no need to do anything about it */

	if (!BLI_listbase_is_empty(&entry->variants)) {
		FileDirEntryVariant *var;

		for (var = entry->variants.first; var; var = var->next) {
			if (var->name) {
				MEM_freeN(var->name);
			}
			if (var->description) {
				MEM_freeN(var->description);
			}

			if (!BLI_listbase_is_empty(&var->revisions)) {
				FileDirEntryRevision *rev;

				for (rev = var->revisions.first; rev; rev = rev->next) {
					if (rev->comment) {
						MEM_freeN(rev->comment);
					}
				}

				BLI_freelistN(&var->revisions);
			}
		}

		/* TODO: tags! */

		BLI_freelistN(&entry->variants);
	}
	else if (entry->entry) {
		MEM_freeN(entry->entry);
	}
}

static void filelist_entry_free(FileDirEntry *entry)
{
	filelist_entry_clear(entry);
	MEM_freeN(entry);
}

static void filelist_direntryarr_free(FileDirEntryArr *array)
{
#if 0
	FileDirEntry *entry, *entry_next;

	for (entry = array->entries.first; entry; entry = entry_next) {
		entry_next = entry->next;
		filelist_entry_free(entry);
	}
	BLI_listbase_clear(&array->entries);
#else
	BLI_assert(BLI_listbase_is_empty(&array->entries));
#endif
	array->nbr_entries = 0;
	array->nbr_entries_filtered = -1;
	array->entry_idx_start = -1;
	array->entry_idx_end = -1;
}
#endif

static void filelist_intern_entry_free(FileListInternEntry *entry)
{
	if (entry->relpath) {
		MEM_freeN(entry->relpath);
	}
	if (entry->name) {
		MEM_freeN(entry->name);
	}
	MEM_freeN(entry);
}

static void filelist_intern_free(FileListIntern *filelist_intern)
{
	FileListInternEntry *entry, *entry_next;

	for (entry = filelist_intern->entries.first; entry; entry = entry_next) {
		entry_next = entry->next;
		filelist_intern_entry_free(entry);
	}
	BLI_listbase_clear(&filelist_intern->entries);

	MEM_SAFE_FREE(filelist_intern->filtered);
}

static void filelist_cache_preview_runf(TaskPool *__restrict pool, void *taskdata, int UNUSED(threadid))
{
	FileListEntryCache *cache = BLI_task_pool_userdata(pool);
	FileListEntryPreview *preview = taskdata;

	ThumbSource source = 0;

//	printf("%s: Start (%d)...\n", __func__, threadid);

//	printf("%s: %d - %s - %p\n", __func__, preview->index, preview->path, preview->img);
	BLI_assert(preview->flags & (FILE_TYPE_IMAGE | FILE_TYPE_MOVIE | FILE_TYPE_FTFONT |
	                             FILE_TYPE_BLENDER | FILE_TYPE_BLENDER_BACKUP | FILE_TYPE_BLENDERLIB));

	if (preview->flags & FILE_TYPE_IMAGE) {
		source = THB_SOURCE_IMAGE;
	}
	else if (preview->flags & (FILE_TYPE_BLENDER | FILE_TYPE_BLENDER_BACKUP | FILE_TYPE_BLENDERLIB)) {
		source = THB_SOURCE_BLEND;
	}
	else if (preview->flags & FILE_TYPE_MOVIE) {
		source = THB_SOURCE_MOVIE;
	}
	else if (preview->flags & FILE_TYPE_FTFONT) {
		source = THB_SOURCE_FONT;
	}

	IMB_thumb_path_lock(preview->path);
	preview->img = IMB_thumb_manage(preview->path, THB_LARGE, source);
	IMB_thumb_path_unlock(preview->path);

	/* Used to tell free func to not free anything.
	 * Note that we do not care about cas result here,
	 * we only want value attribution itself to be atomic (and memory barier).*/
	atomic_cas_uint32(&preview->flags, preview->flags, 0);
	BLI_thread_queue_push(cache->previews_done, preview);

//	printf("%s: End (%d)...\n", __func__, threadid);
}

static void filelist_cache_preview_freef(TaskPool * __restrict UNUSED(pool), void *taskdata, int UNUSED(threadid))
{
	FileListEntryPreview *preview = taskdata;

	/* If preview->flag is empty, it means that preview has already been generated and added to done queue,
	 * we do not own it anymore. */
	if (preview->flags) {
		if (preview->img) {
			IMB_freeImBuf(preview->img);
		}
		MEM_freeN(preview);
	}
}

static void filelist_cache_preview_ensure_running(FileListEntryCache *cache, AssetEngine *ae)
{
	if (ae) {
		/* Nothing to do... */
	}
	else if (!cache->previews_pool) {
		TaskScheduler *scheduler = BLI_task_scheduler_get();

		cache->previews_pool = BLI_task_pool_create_background(scheduler, cache);
		cache->previews_done = BLI_thread_queue_init();

		IMB_thumb_locks_acquire();
	}
}

static void filelist_cache_previews_clear(FileListEntryCache *cache, AssetEngine *ae)
{
	if (ae) {
		if (cache->ae_preview_job != AE_JOB_ID_UNSET) {
			ae->type->kill(ae, cache->ae_preview_job);
			cache->ae_preview_job = AE_JOB_ID_UNSET;
		}
		for (int i = cache->ae_preview_uuids.nbr_uuids; i--;) {
			MEM_SAFE_FREE(cache->ae_preview_uuids.uuids[i].ibuff);
		}
		MEM_SAFE_FREE(cache->ae_preview_uuids.uuids);
		cache->ae_preview_uuids.nbr_uuids = 0;
	}

	if (cache->previews_pool) {
		FileListEntryPreview *preview;

		BLI_task_pool_cancel(cache->previews_pool);

		while ((preview = BLI_thread_queue_pop_timeout(cache->previews_done, 0))) {
//			printf("%s: DONE %d - %s - %p\n", __func__, preview->index, preview->path, preview->img);
			if (preview->img) {
				IMB_freeImBuf(preview->img);
			}
			MEM_freeN(preview);
		}
	}
}

static void filelist_cache_previews_free(FileListEntryCache *cache, AssetEngine *ae)
{
	if (ae) {
		filelist_cache_previews_clear(cache, ae);
	}

	if (cache->previews_pool) {
		BLI_thread_queue_nowait(cache->previews_done);

		filelist_cache_previews_clear(cache, ae);

		BLI_thread_queue_free(cache->previews_done);
		BLI_task_pool_free(cache->previews_pool);
		cache->previews_pool = NULL;
		cache->previews_done = NULL;

		IMB_thumb_locks_release();
	}

	cache->flags &= ~FLC_PREVIEWS_ACTIVE;
}

static void filelist_cache_previews_push(FileList *filelist, FileDirEntry *entry, const int index)
{
	FileListEntryCache *cache = &filelist->filelist_cache;
	const bool do_preview = ((filelist->ae && filelist->ae->type->previews_get != NULL) ||
	                         (entry->typeflag & (FILE_TYPE_IMAGE | FILE_TYPE_MOVIE | FILE_TYPE_FTFONT |
	                                             FILE_TYPE_BLENDER | FILE_TYPE_BLENDER_BACKUP | FILE_TYPE_BLENDERLIB)));

	BLI_assert(cache->flags & FLC_PREVIEWS_ACTIVE);

	if (do_preview && !entry->image && !(entry->flags & FILE_ENTRY_INVALID_PREVIEW)) {
		if (filelist->ae) {
			/* TODO Really have to find better way to handle this than realloc... */
			AssetUUIDList *uuids = &cache->ae_preview_uuids;

			if (uuids->uuids) {
				BLI_assert(uuids->nbr_uuids != 0);
				uuids->uuids = MEM_recallocN(uuids->uuids, ++uuids->nbr_uuids * sizeof(*uuids->uuids));
			}
			else {
				BLI_assert(uuids->nbr_uuids == 0);
				uuids->uuids = MEM_callocN(++uuids->nbr_uuids * sizeof(*uuids->uuids), __func__);
			}
			memcpy(uuids->uuids[uuids->nbr_uuids - 1].uuid_repository, entry->uuid_repository,
			       sizeof(uuids->uuids[uuids->nbr_uuids - 1].uuid_repository));
			memcpy(uuids->uuids[uuids->nbr_uuids - 1].uuid_asset, entry->uuid,
			       sizeof(uuids->uuids[uuids->nbr_uuids - 1].uuid_asset));
			/* No real need to call ae->type->previews_get() here, update callback will do so anyway. */
		}
		else {
			FileListEntryPreview *preview = MEM_mallocN(sizeof(*preview), __func__);
			BLI_join_dirfile(preview->path, sizeof(preview->path), filelist->filelist.root, entry->relpath);
			preview->index = index;
			preview->flags = entry->typeflag;
			preview->img = NULL;
//			printf("%s: %d - %s - %p\n", __func__, preview->index, preview->path, preview->img);

			filelist_cache_preview_ensure_running(cache, filelist->ae);
			BLI_task_pool_push_ex(cache->previews_pool, filelist_cache_preview_runf, preview,
			                      true, filelist_cache_preview_freef, TASK_PRIORITY_LOW);
		}
	}
}

static void filelist_cache_init(FileListEntryCache *cache, size_t cache_size)
{
	BLI_listbase_clear(&cache->cached_entries);

	cache->block_cursor = cache->block_start_index = cache->block_center_index = cache->block_end_index = 0;
	cache->block_entries = MEM_mallocN(sizeof(*cache->block_entries) * cache_size, __func__);

	cache->misc_entries = BLI_ghash_ptr_new_ex(__func__, cache_size);
	cache->misc_entries_indices = MEM_mallocN(sizeof(*cache->misc_entries_indices) * cache_size, __func__);
	copy_vn_i(cache->misc_entries_indices, cache_size, -1);
	cache->misc_cursor = 0;

	/* XXX This assumes uint is 32 bits and uuid is 128 bits (char[16]), be careful! */
	cache->uuids = BLI_ghash_new_ex(
	                   BLI_ghashutil_uinthash_v4_p, BLI_ghashutil_uinthash_v4_cmp, __func__, cache_size * 2);

	cache->size = cache_size;
	cache->flags = FLC_IS_INIT;
}

static void filelist_cache_free(FileListEntryCache *cache, AssetEngine *ae)
{
	FileDirEntry *entry, *entry_next;

	if (!(cache->flags & FLC_IS_INIT)) {
		return;
	}

	filelist_cache_previews_free(cache, ae);

	MEM_freeN(cache->block_entries);

	BLI_ghash_free(cache->misc_entries, NULL, NULL);
	MEM_freeN(cache->misc_entries_indices);

	BLI_ghash_free(cache->uuids, NULL, NULL);

//	printf("\n\n%s:\n", __func__);
	for (entry = cache->cached_entries.first; entry; entry = entry_next) {
//		printf("\t%s (%p, %p)\n", entry->relpath, entry, entry->next);
		entry_next = entry->next;
		BKE_filedir_entry_free(entry);
	}
	BLI_listbase_clear(&cache->cached_entries);
}

static void filelist_cache_clear(FileListEntryCache *cache, size_t new_size, AssetEngine *ae)
{
	FileDirEntry *entry, *entry_next;

	if (!(cache->flags & FLC_IS_INIT)) {
		return;
	}

	filelist_cache_previews_clear(cache, ae);

	cache->block_cursor = cache->block_start_index = cache->block_center_index = cache->block_end_index = 0;
	if (new_size != cache->size) {
		cache->block_entries = MEM_reallocN(cache->block_entries, sizeof(*cache->block_entries) * new_size);
	}

	BLI_ghash_clear_ex(cache->misc_entries, NULL, NULL, new_size);
	if (new_size != cache->size) {
		cache->misc_entries_indices = MEM_reallocN(cache->misc_entries_indices,
		                                           sizeof(*cache->misc_entries_indices) * new_size);
	}
	copy_vn_i(cache->misc_entries_indices, new_size, -1);

	BLI_ghash_clear_ex(cache->uuids, NULL, NULL, new_size * 2);

	cache->size = new_size;

//	printf("\n\n%s:\n", __func__);
	for (entry = cache->cached_entries.first; entry; entry = entry_next) {
//		printf("\t%s (%p, %p)\n", entry->relpath, entry, entry->next);
		entry_next = entry->next;
		BKE_filedir_entry_free(entry);
	}
	BLI_listbase_clear(&cache->cached_entries);
}

FileList *filelist_new(short type)
{
	FileList *p = MEM_callocN(sizeof(*p), __func__);

	filelist_cache_init(&p->filelist_cache, FILELIST_ENTRYCACHESIZE_DEFAULT);

	p->selection_state = BLI_ghash_new(BLI_ghashutil_uinthash_v4_p, BLI_ghashutil_uinthash_v4_cmp, __func__);

	switch (type) {
		case FILE_MAIN:
			p->checkdirf = filelist_checkdir_main;
			p->read_jobf = filelist_readjob_main;
			p->filterf = is_filtered_main;
			break;
		case FILE_LOADLIB:
			p->checkdirf = filelist_checkdir_lib;
			p->read_jobf = filelist_readjob_lib;
			p->filterf = is_filtered_lib;
			break;
		default:
			p->checkdirf = filelist_checkdir_dir;
			p->read_jobf = filelist_readjob_dir;
			p->filterf = is_filtered_file;
			break;
	}
	return p;
}

void filelist_clear_ex(struct FileList *filelist, const bool do_cache, const bool do_selection)
{
	if (!filelist) {
		return;
	}

	filelist_filter_clear(filelist);

	if (do_cache) {
		filelist_cache_clear(&filelist->filelist_cache, filelist->filelist_cache.size, filelist->ae);
	}

	filelist_intern_free(&filelist->filelist_intern);

	BLI_assert(BLI_listbase_is_empty(&filelist->filelist.entries));
	BKE_filedir_entryarr_clear(&filelist->filelist);

	if (do_selection && filelist->selection_state) {
		BLI_ghash_clear(filelist->selection_state, MEM_freeN, NULL);
	}
}

void filelist_clear(struct FileList *filelist)
{
	filelist_clear_ex(filelist, true, true);
}

void filelist_free(struct FileList *filelist)
{
	if (!filelist) {
		printf("Attempting to delete empty filelist.\n");
		return;
	}

<<<<<<< HEAD
	filelist_clear_ex(filelist, false, false);  /* No need to clear cache & selection_state, we free them anyway. */
	filelist_cache_free(&filelist->filelist_cache, filelist->ae);

	if (filelist->ae) {
		BKE_asset_engine_free(filelist->ae);
		filelist->ae = NULL;
	}
=======
	/* No need to clear cache & selection_state, we free them anyway. */
	filelist_clear_ex(filelist, false, false);
	filelist_cache_free(&filelist->filelist_cache);
>>>>>>> b21bd431

	if (filelist->selection_state) {
		BLI_ghash_free(filelist->selection_state, MEM_freeN, NULL);
		filelist->selection_state = NULL;
	}

	memset(&filelist->filter_data, 0, sizeof(filelist->filter_data));

	filelist->flags &= ~(FL_NEED_SORTING | FL_NEED_FILTERING);
	filelist->sort = FILE_SORT_NONE;
}

void filelist_freelib(struct FileList *filelist)
{
	if (filelist->libfiledata)
		BLO_blendhandle_close(filelist->libfiledata);
	filelist->libfiledata = NULL;
}

AssetEngine *filelist_assetengine_get(struct FileList *filelist)
{
	return filelist->ae;
}

BlendHandle *filelist_lib(struct FileList *filelist)
{
	return filelist->libfiledata;
}

static const char *fileentry_uiname(const char *root, const char *relpath, const int typeflag, char *buff)
{
	char *name = NULL;

	if (typeflag & FILE_TYPE_BLENDERLIB) {
		char abspath[FILE_MAX_LIBEXTRA];
		char *group;

		BLI_join_dirfile(abspath, sizeof(abspath), root, relpath);
		BLO_library_path_explode(abspath, buff, &group, &name);
		if (!name) {
			name = group;
		}
	}
	/* Depending on platforms, 'my_file.blend/..' might be viewed as dir or not... */
	if (!name) {
		if (typeflag & FILE_TYPE_DIR) {
			name = (char *)relpath;
		}
		else {
			name = (char *)BLI_path_basename(relpath);
		}
	}
	BLI_assert(name);

	return name;
}

void filelist_assetengine_set(struct FileList *filelist, struct AssetEngineType *aet)
{
	if (filelist->ae) {
		if (filelist->ae->type == aet) {
			return;
		}
		BKE_asset_engine_free(filelist->ae);
		filelist->ae = NULL;
	}
	else if (!aet) {
		return;
	}

	if (aet) {
		filelist->ae = BKE_asset_engine_create(aet, NULL);
	}

	/* Current path of filelist may not be valid for new asset engine! */
	filelist->checkdirf(filelist, filelist->filelist.root, true);
	filelist->flags |= FL_FORCE_RESET;
}

AssetEngine *ED_filelist_assetengine_get(SpaceFile *sfile)
{
	if (sfile->files == NULL) {  /* Can happen at file opening if a filebrowser editor is opened in file. */
		return NULL;
	}
	return sfile->files->ae;
}

const char *filelist_dir(struct FileList *filelist)
{
	return filelist->filelist.root;
}

bool filelist_is_dir(struct FileList *filelist, const char *path)
{
	return filelist->checkdirf(filelist, (char *)path, false);
}

/**
 * May modify in place given r_dir, which is expected to be FILE_MAX_LIBEXTRA length.
 */
void filelist_setdir(struct FileList *filelist, char *r_dir)
{
	BLI_assert(strlen(r_dir) < FILE_MAX_LIBEXTRA);

	BLI_cleanup_dir(BKE_main_blendfile_path_from_global(), r_dir);
	const bool is_valid_path = filelist->checkdirf(filelist, r_dir, true);
	BLI_assert(is_valid_path);
	UNUSED_VARS_NDEBUG(is_valid_path);

	if (!STREQ(filelist->filelist.root, r_dir)) {
		BLI_strncpy(filelist->filelist.root, r_dir, sizeof(filelist->filelist.root));
		printf("%s: Forcing Reset!!!\n", __func__);
		filelist->flags |= FL_FORCE_RESET;
	}
}

void filelist_setrecursion(struct FileList *filelist, const int recursion_level)
{
	if (filelist->max_recursion != recursion_level) {
		filelist->max_recursion = recursion_level;
		filelist->flags |= FL_FORCE_RESET;
	}
}

bool filelist_force_reset(struct FileList *filelist)
{
	return (filelist->flags & FL_FORCE_RESET) != 0;
}

bool filelist_is_ready(struct FileList *filelist)
{
	return (filelist->flags & FL_IS_READY) != 0;
}

bool filelist_pending(struct FileList *filelist)
{
	return (filelist->flags & FL_IS_PENDING) != 0;
}

/**
 * Limited version of full update done by space_file's file_refresh(), to be used by operators and such.
 * Ensures given filelist is ready to be used (i.e. it is filtered and sorted), unless it is tagged for a full refresh.
 */
int filelist_files_ensure(FileList *filelist, FileSelectParams *params)
{
	if (!filelist_force_reset(filelist) || !filelist_empty(filelist)) {
		filelist_sort_filter(filelist, params);
	}

	return filelist->filelist.nbr_entries_filtered;
}


static FileDirEntry *filelist_file_create_entries_block(FileList *filelist, const int index, const int size);

static FileDirEntry *filelist_file_create_entry(FileList *filelist, const int index)
{
	FileListEntryCache *cache = &filelist->filelist_cache;
	FileDirEntry *ret;

	if (filelist->ae) {
		ret = filelist_file_create_entries_block(filelist, index, 1);

		BLI_assert(!ret || !ret->next);
	}
	else {
		FileListInternEntry *entry = filelist->filelist_intern.filtered[index];
		FileDirEntryView *view;

		ret = MEM_callocN(sizeof(*ret), __func__);
		view = MEM_callocN(sizeof(*view), __func__);

		view->size = (uint64_t)entry->st.st_size;

		view->time = (int64_t)entry->st.st_mtime;

		ret->entry = view;
		ret->relpath = BLI_strdup(entry->relpath);
		ret->name = BLI_strdup(entry->name);
		ret->description = BLI_strdupcat(filelist->filelist.root, entry->relpath);
		memcpy(ret->uuid, entry->uuid, sizeof(ret->uuid));
		ret->blentype = entry->blentype;
		ret->typeflag = entry->typeflag;

		BLI_addtail(&cache->cached_entries, ret);
	}

	return ret;
}

static FileDirEntry *filelist_file_create_entries_block(FileList *filelist, const int index, const int size)
{
	FileDirEntry *entry = NULL;
	FileDirEntryArr tmp_arr;
	int i;

	tmp_arr = filelist->filelist;
	BLI_listbase_clear(&tmp_arr.entries);

	if (filelist->ae) {
		if (!filelist->ae->type->entries_block_get) {
			printf("%s: Asset Engine %s does not implement 'entries_block_get'...\n", __func__, filelist->ae->type->name);
			return entry;
		}

		if (!filelist->ae->type->entries_block_get(filelist->ae, index, index + size, &tmp_arr)) {
			printf("%s: Failed to get [%d:%d] from AE %s\n", __func__, index, index + size, filelist->ae->type->name);
			BKE_filedir_entryarr_clear(&tmp_arr);
			return entry;
		}

		for (i = 0, entry = tmp_arr.entries.first; i < size && entry; i++, entry = entry->next) {
			BLI_assert(!BLI_listbase_is_empty(&entry->variants) && entry->nbr_variants);
			BLI_assert(entry->act_variant < entry->nbr_variants);
			if (!entry->name) {
				char buff[FILE_MAX_LIBEXTRA];
				entry->name = BLI_strdup(fileentry_uiname(filelist->filelist.root,
				                                          entry->relpath, entry->typeflag, buff));
			}
			if (!entry->entry) {
				FileDirEntryVariant *variant = BLI_findlink(&entry->variants, entry->act_variant);
				BLI_assert(!BLI_listbase_is_empty(&variant->revisions) && variant->nbr_revisions);
				BLI_assert(variant->act_revision < variant->nbr_revisions);

				FileDirEntryRevision *revision = BLI_findlink(&variant->revisions, variant->act_revision);
				BLI_assert(!BLI_listbase_is_empty(&revision->views) && revision->nbr_views);
				BLI_assert(revision->act_view < revision->nbr_views);

				entry->entry = BLI_findlink(&revision->views, revision->act_view);
				BLI_assert(entry->entry);
			}
		}

		BLI_assert(i == size && !entry);

		entry = tmp_arr.entries.first;
		/* Using filelist->filelist_cache.cached_entries as owner of that mem! */
		BLI_movelisttolist(&filelist->filelist_cache.cached_entries, &tmp_arr.entries);
	}
#if 0  /* UNUSED */
	else {
		entry = filelist_file_create_entry(filelist, index);
		for (i = 1, idx = index + 1; i < size; i++, idx++) {
			filelist_file_create_entry(filelist, idx);
		}
	}
#endif
	return entry;
}

static void filelist_file_release_entry(FileList *filelist, FileDirEntry *entry)
{
	BLI_remlink(&filelist->filelist_cache.cached_entries, entry);
	BKE_filedir_entry_free(entry);
}

static FileDirEntry *filelist_file_ex(struct FileList *filelist, const int index, const bool use_request)
{
	FileDirEntry *ret = NULL, *old;
	FileListEntryCache *cache = &filelist->filelist_cache;
	const size_t cache_size = cache->size;
	int old_index;

	if ((index < 0) || (index >= filelist->filelist.nbr_entries_filtered)) {
		return ret;
	}

	if (index >= cache->block_start_index && index < cache->block_end_index) {
		const int idx = (index - cache->block_start_index + cache->block_cursor) % cache_size;
		return cache->block_entries[idx];
	}

	if ((ret = BLI_ghash_lookup(cache->misc_entries, POINTER_FROM_INT(index)))) {
		return ret;
	}

	if (!use_request) {
		return NULL;
	}

//	printf("requesting file %d (not yet cached)\n", index);

	/* Else, we have to add new entry to 'misc' cache - and possibly make room for it first! */
	ret = filelist_file_create_entry(filelist, index);
	if (ret) {
		old_index = cache->misc_entries_indices[cache->misc_cursor];
		if ((old = BLI_ghash_popkey(cache->misc_entries, POINTER_FROM_INT(old_index), NULL))) {
			BLI_ghash_remove(cache->uuids, old->uuid, NULL, NULL);
			filelist_file_release_entry(filelist, old);
		}
		BLI_ghash_insert(cache->misc_entries, POINTER_FROM_INT(index), ret);
		BLI_ghash_insert(cache->uuids, ret->uuid, ret);

		cache->misc_entries_indices[cache->misc_cursor] = index;
		cache->misc_cursor = (cache->misc_cursor + 1) % cache_size;

#if 0  /* Actually no, only block cached entries should have preview imho. */
		if (cache->previews_pool) {
			filelist_cache_previews_push(filelist, ret, index);
		}
#endif
	}

	return ret;
}

FileDirEntry *filelist_file(struct FileList *filelist, int index)
{
	return filelist_file_ex(filelist, index, true);
}

int filelist_file_findpath(struct FileList *filelist, const char *filename)
{
	int fidx = -1;

	if (filelist->filelist.nbr_entries_filtered < 0) {
		return fidx;
	}

	/* XXX TODO Cache could probably use a ghash on paths too? Not really urgent though.
	 *          This is only used to find again renamed entry,
	 *          annoying but looks hairy to get rid of it currently. */

	for (fidx = 0; fidx < filelist->filelist.nbr_entries_filtered; fidx++) {
		FileListInternEntry *entry = filelist->filelist_intern.filtered[fidx];
		if (STREQ(entry->relpath, filename)) {
			return fidx;
		}
	}

	return -1;
}

FileDirEntry *filelist_entry_find_uuid(struct FileList *filelist, const int uuid[4])
{
	if (filelist->filelist.nbr_entries_filtered < 0) {
		return NULL;
	}

	if (filelist->filelist_cache.uuids) {
		FileDirEntry *entry = BLI_ghash_lookup(filelist->filelist_cache.uuids, uuid);
		if (entry) {
			return entry;
		}
	}

	if (filelist->ae) {
		AssetEngine *engine = filelist->ae;

		if (engine->type->entries_uuid_get) {
			FileDirEntryArr r_entries;
			AssetUUIDList uuids = {0};
			AssetUUID asset_uuid = {0};
			FileDirEntry *en = NULL;

			uuids.uuids = &asset_uuid;
			uuids.nbr_uuids = 1;
			uuids.asset_engine_version = engine->type->version;

			memcpy(asset_uuid.uuid_asset, uuid, sizeof(asset_uuid.uuid_asset));
			/* Variant, revision and view uuids remain NULL here. */

			if (engine->type->entries_uuid_get(engine, &uuids, &r_entries)) {
				en = r_entries.entries.first;
			}

			return en;
		}
	}
	else {
		int fidx;

		for (fidx = 0; fidx < filelist->filelist.nbr_entries_filtered; fidx++) {
			FileListInternEntry *entry = filelist->filelist_intern.filtered[fidx];
			if (memcmp(entry->uuid, uuid, sizeof(entry->uuid)) == 0) {
				return filelist_file(filelist, fidx);
			}
		}
	}

	return NULL;
}

void filelist_file_cache_slidingwindow_set(FileList *filelist, size_t window_size)
{
	/* Always keep it power of 2, in [256, 8192] range for now,
	 * cache being app. twice bigger than requested window. */
	size_t size = 256;
	window_size *= 2;

	while (size < window_size && size < 8192) {
		size *= 2;
	}

	if (size != filelist->filelist_cache.size) {
		filelist_cache_clear(&filelist->filelist_cache, size, filelist->ae);
	}
}

/* Helpers, low-level, they assume cursor + size <= cache_size */
static bool filelist_file_cache_block_create(FileList *filelist, const int start_index, const int size, int cursor)
{
	FileListEntryCache *cache = &filelist->filelist_cache;

	if (filelist->ae) {
		FileDirEntry *entry;
		int i;

		entry = filelist_file_create_entries_block(filelist, start_index, size);

		for (i = 0; (i < size) && (entry != NULL); i++, cursor++, entry = entry->next) {
//			printf("%d, %p\n", i, entry);
			cache->block_entries[cursor] = entry;
			BLI_ghash_insert(cache->uuids, entry->uuid, entry);
		}
		return (i == size);
	}
	else {
		int i, idx;

		for (i = 0, idx = start_index; i < size; i++, idx++, cursor++) {
			FileDirEntry *entry;

			/* That entry might have already been requested and stored in misc cache... */
			if ((entry = BLI_ghash_popkey(cache->misc_entries, POINTER_FROM_INT(idx), NULL)) == NULL) {
				entry = filelist_file_create_entry(filelist, idx);
				BLI_ghash_insert(cache->uuids, entry->uuid, entry);
			}
			cache->block_entries[cursor] = entry;
		}
		return true;
	}

	return false;
}

static void filelist_file_cache_block_release(struct FileList *filelist, const int size, int cursor)
{
	FileListEntryCache *cache = &filelist->filelist_cache;

	{
		int i;

		for (i = 0; i < size; i++, cursor++) {
			FileDirEntry *entry = cache->block_entries[cursor];
//			printf("%s: release cacheidx %d (%%p %%s)\n", __func__, cursor/*, cache->block_entries[cursor], cache->block_entries[cursor]->relpath*/);
			BLI_ghash_remove(cache->uuids, entry->uuid, NULL, NULL);
			filelist_file_release_entry(filelist, entry);
#ifndef NDEBUG
			cache->block_entries[cursor] = NULL;
#endif
		}
	}
}

/* Load in cache all entries "around" given index (as much as block cache may hold). */
bool filelist_file_cache_block(struct FileList *filelist, const int index)
{
	FileListEntryCache *cache = &filelist->filelist_cache;
	const size_t cache_size = cache->size;

	const int nbr_entries = filelist->filelist.nbr_entries_filtered;
	int start_index = max_ii(0, index - (cache_size / 2));
	int end_index = min_ii(nbr_entries, index + (cache_size / 2));
	int i;
	const bool full_refresh = (filelist->flags & FL_IS_READY) == 0;

	if ((index < 0) || (index >= nbr_entries)) {
//		printf("Wrong index %d ([%d:%d])", index, 0, nbr_entries);
		return false;
	}

	/* Maximize cached range! */
	if ((end_index - start_index) < cache_size) {
		if (start_index == 0) {
			end_index = min_ii(nbr_entries, start_index + cache_size);
		}
		else if (end_index == nbr_entries) {
			start_index = max_ii(0, end_index - cache_size);
		}
	}

	BLI_assert((end_index - start_index) <= cache_size) ;

//	printf("%s: [%d:%d] around index %d (current cache: [%d:%d])\n", __func__,
//	       start_index, end_index, index, cache->block_start_index, cache->block_end_index);

	/* If we have something to (re)cache... */
	if (full_refresh || (start_index != cache->block_start_index) || (end_index != cache->block_end_index)) {
		if (full_refresh || (start_index >= cache->block_end_index) || (end_index <= cache->block_start_index)) {
			int size1 = cache->block_end_index - cache->block_start_index;
			int size2 = 0;
			int idx1 = cache->block_cursor, idx2 = 0;

//			printf("Full Recaching!\n");

			if (cache->flags & FLC_PREVIEWS_ACTIVE) {
				filelist_cache_previews_clear(cache, filelist->ae);
			}

			if (idx1 + size1 > cache_size) {
				size2 = idx1 + size1 - cache_size;
				size1 -= size2;
				filelist_file_cache_block_release(filelist, size2, idx2);
			}
			filelist_file_cache_block_release(filelist, size1, idx1);

			cache->block_start_index = cache->block_end_index = cache->block_cursor = 0;

			/* New cached block does not overlap existing one, simple. */
			if (!filelist_file_cache_block_create(filelist, start_index, end_index - start_index, 0)) {
				return false;
			}

			cache->block_start_index = start_index;
			cache->block_end_index = end_index;
		}
		else {
//			printf("Partial Recaching!\n");

			/* At this point, we know we keep part of currently cached entries, so update previews
			 * if needed, and remove everything from working queue - we'll add all newly needed
			 * entries at the end. */
			if (cache->flags & FLC_PREVIEWS_ACTIVE) {
				filelist_cache_previews_update(filelist);
				filelist_cache_previews_clear(cache, filelist->ae);
			}

//			printf("\tpreview cleaned up...\n");

			if (start_index > cache->block_start_index) {
				int size1 = start_index - cache->block_start_index;
				int size2 = 0;
				int idx1 = cache->block_cursor, idx2 = 0;

//				printf("\tcache releasing: [%d:%d] (%d, %d)\n",
//				       cache->block_start_index, cache->block_start_index + size1,
//				       cache->block_cursor, size1);

				if (idx1 + size1 > cache_size) {
					size2 = idx1 + size1 - cache_size;
					size1 -= size2;
					filelist_file_cache_block_release(filelist, size2, idx2);
				}
				filelist_file_cache_block_release(filelist, size1, idx1);

				cache->block_cursor = (idx1 + size1 + size2) % cache_size;
				cache->block_start_index = start_index;
			}
			if (end_index < cache->block_end_index) {
				int size1 = cache->block_end_index - end_index;
				int size2 = 0;
				int idx1, idx2 = 0;

//				printf("\tcache releasing: [%d:%d] (%d)\n",
//				       cache->block_end_index - size1, cache->block_end_index, cache->block_cursor);

				idx1 = (cache->block_cursor + end_index - cache->block_start_index) % cache_size;
				if (idx1 + size1 > cache_size) {
					size2 = idx1 + size1 - cache_size;
					size1 -= size2;
					filelist_file_cache_block_release(filelist, size2, idx2);
				}
				filelist_file_cache_block_release(filelist, size1, idx1);

				cache->block_end_index = end_index;
			}

//			printf("\tcache cleaned up...\n");

			if (start_index < cache->block_start_index) {
				/* Add (request) needed entries before already cached ones. */
				/* Note: We need some index black magic to wrap around (cycle)
				 * inside our cache_size array... */
				int size1 = cache->block_start_index - start_index;
				int size2 = 0;
				int idx1, idx2;

				if (size1 > cache->block_cursor) {
					size2 = size1;
					size1 -= cache->block_cursor;
					size2 -= size1;
					idx2 = 0;
					idx1 = cache_size - size1;
				}
				else {
					idx1 = cache->block_cursor - size1;
				}

				if (size2) {
					if (!filelist_file_cache_block_create(filelist, start_index + size1, size2, idx2)) {
						return false;
					}
				}
				if (!filelist_file_cache_block_create(filelist, start_index, size1, idx1)) {
					return false;
				}

				cache->block_cursor = idx1;
				cache->block_start_index = start_index;
			}
//			printf("\tstart-extended...\n");
			if (end_index > cache->block_end_index) {
				/* Add (request) needed entries after already cached ones. */
				/* Note: We need some index black magic to wrap around (cycle)
				 * inside our cache_size array... */
				int size1 = end_index - cache->block_end_index;
				int size2 = 0;
				int idx1, idx2;

				idx1 = (cache->block_cursor + end_index - cache->block_start_index - size1) % cache_size;
				if ((idx1 + size1) > cache_size) {
					size2 = size1;
					size1 = cache_size - idx1;
					size2 -= size1;
					idx2 = 0;
				}

				if (size2) {
					if (!filelist_file_cache_block_create(filelist, end_index - size2, size2, idx2)) {
						return false;
					}
				}
				if (!filelist_file_cache_block_create(filelist, end_index - size1 - size2, size1, idx1)) {
					return false;
				}

				cache->block_end_index = end_index;
			}

//			printf("\tend-extended...\n");
		}
	}
	else if ((cache->block_center_index != index) && (cache->flags & FLC_PREVIEWS_ACTIVE)) {
		/* We try to always preview visible entries first, so 'restart' preview background task. */
		filelist_cache_previews_update(filelist);
		filelist_cache_previews_clear(cache, filelist->ae);
	}

//	printf("Re-queueing previews...\n");

	/* Note we try to preview first images around given index - i.e. assumed visible ones. */
	if (cache->flags & FLC_PREVIEWS_ACTIVE) {
		for (i = 0; ((index + i) < end_index) || ((index - i) >= start_index); i++) {
			if ((index - i) >= start_index) {
				const int idx = (cache->block_cursor + (index - start_index) - i) % cache_size;
				filelist_cache_previews_push(filelist, cache->block_entries[idx], index - i);
			}
			if ((index + i) < end_index) {
				const int idx = (cache->block_cursor + (index - start_index) + i) % cache_size;
				filelist_cache_previews_push(filelist, cache->block_entries[idx], index + i);
			}
		}
	}

	cache->block_center_index = index;

//	printf("%s Finished!\n", __func__);

	return true;
}

void filelist_cache_previews_set(FileList *filelist, const bool use_previews)
{
	FileListEntryCache *cache = &filelist->filelist_cache;

	if (use_previews == ((cache->flags & FLC_PREVIEWS_ACTIVE) != 0)) {
		return;
	}
	/* Do not start preview work while listing, gives nasty flickering! */
	else if (use_previews && (filelist->flags & FL_IS_READY)) {
		cache->flags |= FLC_PREVIEWS_ACTIVE;

		BLI_assert((cache->previews_pool == NULL) && (cache->previews_done == NULL) &&
		           cache->ae_preview_job == AE_JOB_ID_UNSET);

//		printf("%s: Init Previews...\n", __func__);

		/* No need to populate preview queue here, filelist_file_cache_block() handles this. */
	}
	else {
//		printf("%s: Clear Previews...\n", __func__);

		filelist_cache_previews_free(cache, filelist->ae);
	}
}

bool filelist_cache_previews_update(FileList *filelist)
{
	FileListEntryCache *cache = &filelist->filelist_cache;
	TaskPool *pool = cache->previews_pool;
	bool changed = false;

	if (filelist->ae) {
		if (cache->ae_preview_uuids.nbr_uuids == 0) {
			return changed;  /* Nothing to preview! */
		}

		ae_previews_get previews_get = filelist->ae->type->previews_get;
		if (!previews_get) {
			printf("%s: engine %s does not supports previews...\n", __func__, filelist->ae->type->name);
			return changed;
		}

		cache->ae_preview_job = previews_get(filelist->ae, cache->ae_preview_job, &cache->ae_preview_uuids);

		int uuids_done = 0;
		for (int i = cache->ae_preview_uuids.nbr_uuids; i--;) {
			AssetUUID *uuid = &cache->ae_preview_uuids.uuids[i];
			/* Abusing those temp uuids' flag to tag those done and to be removed from list. */
			uuid->flag = 0;

			if (!uuid->ibuff && !(uuid->tag & UUID_TAG_ASSET_NOPREVIEW)) {
				continue;  /* AssetEngine did not complete preview task for this one yet. */
			}

			FileDirEntry *entry = filelist_entry_find_uuid(filelist, uuid->uuid_asset);

			if (entry) {
				/* Due to asynchronous process, a preview for a given image may be generated several times, i.e.
				 * entry->image may already be set at this point. */
				if (!(uuid->tag & UUID_TAG_ASSET_NOPREVIEW) && !entry->image) {
					BLI_assert(uuid->ibuff != NULL && !ELEM(0, uuid->width, uuid->height));

					entry->image = IMB_allocFromBuffer((unsigned int *)uuid->ibuff, NULL, uuid->width, uuid->height);
					changed = true;
				}
				else {
					/* We want to avoid re-processing this entry continuously!
					 * Note that, since entries only live in cache, preview will be retried quite often anyway. */
					entry->flags |= FILE_ENTRY_INVALID_PREVIEW;
				}
			}

			MEM_SAFE_FREE(uuid->ibuff);
			uuid->width = uuid->height = 0;
			uuid->flag = 1;
			uuids_done++;
		}

		/* Remove uuids already processed from list... */
		const int nbr_uuids_new = cache->ae_preview_uuids.nbr_uuids - uuids_done;
		AssetUUID *uuids_new = NULL;
		if (nbr_uuids_new != 0) {
			uuids_new = MEM_callocN(sizeof(*uuids_new) * nbr_uuids_new, __func__);
			for (int i = cache->ae_preview_uuids.nbr_uuids, j = nbr_uuids_new; i-- && j--;) {
				AssetUUID *uuid = &cache->ae_preview_uuids.uuids[i];
				if (uuid->flag == 0) {
					BLI_assert(uuid->ibuff == NULL);
					uuids_new[j] = *uuid;
				}
			}
		}
		MEM_freeN(cache->ae_preview_uuids.uuids);
		cache->ae_preview_uuids.uuids = uuids_new;
		cache->ae_preview_uuids.nbr_uuids = nbr_uuids_new;

		if (cache->ae_preview_job == AE_JOB_ID_INVALID) {
			/* Preview task finished at once... */
			BLI_assert(nbr_uuids_new == 0);
			cache->ae_preview_job = AE_JOB_ID_UNSET;
		}

		return changed;
	}

	if (!pool) {
		return changed;
	}

//	printf("%s: Update Previews...\n", __func__);

	while (!BLI_thread_queue_is_empty(cache->previews_done)) {
		FileListEntryPreview *preview = BLI_thread_queue_pop(cache->previews_done);
		FileDirEntry *entry;

		/* Paranoid (should never happen currently
		 * since we consume this queue from a single thread), but... */
		if (!preview) {
			continue;
		}
		/* entry might have been removed from cache in the mean time,
		 * we do not want to cache it again here. */
		entry = filelist_file_ex(filelist, preview->index, false);

//		printf("%s: %d - %s - %p\n", __func__, preview->index, preview->path, preview->img);

		if (preview->img) {
			/* Due to asynchronous process, a preview for a given image may be generated several times, i.e.
			 * entry->image may already be set at this point. */
			if (entry && !entry->image) {
				entry->image = preview->img;
				changed = true;
			}
			else {
				IMB_freeImBuf(preview->img);
			}
		}
		else if (entry) {
			/* We want to avoid re-processing this entry continuously!
			 * Note that, since entries only live in cache,
			 * preview will be retried quite often anyway. */
			entry->flags |= FILE_ENTRY_INVALID_PREVIEW;
		}

		MEM_freeN(preview);
	}

	return changed;
}

bool filelist_cache_previews_running(FileList *filelist)
{
	FileListEntryCache *cache = &filelist->filelist_cache;

	if (filelist->ae) {
		return ((cache->ae_preview_job > AE_JOB_ID_UNSET) &&
		        (filelist->ae->type->status(filelist->ae, cache->ae_preview_job) & AE_STATUS_RUNNING));
	}
	else {
		return (cache->previews_pool != NULL);
	}
}

/* would recognize .blend as well */
static bool file_is_blend_backup(const char *str)
{
	const size_t a = strlen(str);
	size_t b = 7;
	bool retval = 0;

	if (a == 0 || b >= a) {
		/* pass */
	}
	else {
		const char *loc;

		if (a > b + 1)
			b++;

		/* allow .blend1 .blend2 .blend32 */
		loc = BLI_strcasestr(str + a - b, ".blend");

		if (loc)
			retval = 1;
	}

	return (retval);
}

/* TODO: Maybe we should move this to BLI?
 * On the other hand, it's using defines from spacefile area, so not sure... */
int ED_path_extension_type(const char *path)
{
	if (BLO_has_bfile_extension(path)) {
		return FILE_TYPE_BLENDER;
	}
	else if (file_is_blend_backup(path)) {
		return FILE_TYPE_BLENDER_BACKUP;
	}
	else if (BLI_path_extension_check(path, ".app")) {
		return FILE_TYPE_APPLICATIONBUNDLE;
	}
	else if (BLI_path_extension_check(path, ".py")) {
		return FILE_TYPE_PYSCRIPT;
	}
	else if (BLI_path_extension_check_n(path, ".txt", ".glsl", ".osl", ".data", ".pov", ".ini", ".mcr", ".inc", NULL)) {
		return FILE_TYPE_TEXT;
	}
	else if (BLI_path_extension_check_n(path, ".ttf", ".ttc", ".pfb", ".otf", ".otc", NULL)) {
		return FILE_TYPE_FTFONT;
	}
	else if (BLI_path_extension_check(path, ".btx")) {
		return FILE_TYPE_BTX;
	}
	else if (BLI_path_extension_check(path, ".dae")) {
		return FILE_TYPE_COLLADA;
	}
	else if (BLI_path_extension_check(path, ".abc")) {
		return FILE_TYPE_ALEMBIC;
	}
	else if (BLI_path_extension_check_array(path, imb_ext_image)) {
		return FILE_TYPE_IMAGE;
	}
	else if (BLI_path_extension_check(path, ".ogg")) {
		if (IMB_isanim(path)) {
			return FILE_TYPE_MOVIE;
		}
		else {
			return FILE_TYPE_SOUND;
		}
	}
	else if (BLI_path_extension_check_array(path, imb_ext_movie)) {
		return FILE_TYPE_MOVIE;
	}
	else if (BLI_path_extension_check_array(path, imb_ext_audio)) {
		return FILE_TYPE_SOUND;
	}
	return 0;
}

static int file_extension_type(const char *dir, const char *relpath)
{
	char path[FILE_MAX];
	BLI_join_dirfile(path, sizeof(path), dir, relpath);
	return ED_path_extension_type(path);
}

int ED_file_extension_icon(const char *path)
{
	const int type = ED_path_extension_type(path);

	switch (type) {
		case FILE_TYPE_BLENDER:
			return ICON_FILE_BLEND;
		case FILE_TYPE_BLENDER_BACKUP:
			return ICON_FILE_BACKUP;
		case FILE_TYPE_IMAGE:
			return ICON_FILE_IMAGE;
		case FILE_TYPE_MOVIE:
			return ICON_FILE_MOVIE;
		case FILE_TYPE_PYSCRIPT:
			return ICON_FILE_SCRIPT;
		case FILE_TYPE_SOUND:
			return ICON_FILE_SOUND;
		case FILE_TYPE_FTFONT:
			return ICON_FILE_FONT;
		case FILE_TYPE_BTX:
			return ICON_FILE_BLANK;
		case FILE_TYPE_COLLADA:
			return ICON_FILE_BLANK;
		case FILE_TYPE_ALEMBIC:
			return ICON_FILE_BLANK;
		case FILE_TYPE_TEXT:
			return ICON_FILE_TEXT;
		default:
			return ICON_FILE_BLANK;
	}
}

int filelist_empty(struct FileList *filelist)
{
	return (filelist->filelist.nbr_entries == 0);
}

unsigned int filelist_entry_select_set(
        const FileList *filelist, const FileDirEntry *entry, FileSelType select, unsigned int flag, FileCheckType check)
{
	/* Default NULL pointer if not found is fine here! */
	void **es_p = BLI_ghash_lookup_p(filelist->selection_state, entry->uuid);
	unsigned int entry_flag = es_p ? POINTER_AS_UINT(*es_p) : 0;
	const unsigned int org_entry_flag = entry_flag;

	BLI_assert(entry);
	BLI_assert(ELEM(check, CHECK_DIRS, CHECK_FILES, CHECK_ALL));

	if (((check == CHECK_ALL)) ||
	    ((check == CHECK_DIRS) && (entry->typeflag & FILE_TYPE_DIR)) ||
	    ((check == CHECK_FILES) && !(entry->typeflag & FILE_TYPE_DIR)))
	{
		switch (select) {
			case FILE_SEL_REMOVE:
				entry_flag &= ~flag;
				break;
			case FILE_SEL_ADD:
				entry_flag |= flag;
				break;
			case FILE_SEL_TOGGLE:
				entry_flag ^= flag;
				break;
		}
	}

	if (entry_flag != org_entry_flag) {
		if (es_p) {
			if (entry_flag) {
				*es_p = POINTER_FROM_UINT(entry_flag);
			}
			else {
				BLI_ghash_remove(filelist->selection_state, entry->uuid, MEM_freeN, NULL);
			}
		}
		else if (entry_flag) {
			void *key = MEM_mallocN(sizeof(entry->uuid), __func__);
			memcpy(key, entry->uuid, sizeof(entry->uuid));
			BLI_ghash_insert(filelist->selection_state, key, POINTER_FROM_UINT(entry_flag));
		}
	}

	return entry_flag;
}

void filelist_entry_select_index_set(FileList *filelist, const int index, FileSelType select, unsigned int flag, FileCheckType check)
{
	FileDirEntry *entry = filelist_file(filelist, index);

	if (entry) {
		filelist_entry_select_set(filelist, entry, select, flag, check);
	}
}

void filelist_entries_select_index_range_set(
        FileList *filelist, FileSelection *sel, FileSelType select, unsigned int flag, FileCheckType check)
{
	/* select all valid files between first and last indicated */
	if ((sel->first >= 0) && (sel->first < filelist->filelist.nbr_entries_filtered) &&
	    (sel->last >= 0) && (sel->last < filelist->filelist.nbr_entries_filtered))
	{
		int current_file;
		for (current_file = sel->first; current_file <= sel->last; current_file++) {
			filelist_entry_select_index_set(filelist, current_file, select, flag, check);
		}
	}
}

unsigned int filelist_entry_select_get(FileList *filelist, FileDirEntry *entry, FileCheckType check)
{
	BLI_assert(entry);
	BLI_assert(ELEM(check, CHECK_DIRS, CHECK_FILES, CHECK_ALL));

	if (((check == CHECK_ALL)) ||
	    ((check == CHECK_DIRS) && (entry->typeflag & FILE_TYPE_DIR)) ||
	    ((check == CHECK_FILES) && !(entry->typeflag & FILE_TYPE_DIR)))
	{
		/* Default NULL pointer if not found is fine here! */
		return POINTER_AS_UINT(BLI_ghash_lookup(filelist->selection_state, entry->uuid));
	}

	return 0;
}

unsigned int filelist_entry_select_index_get(FileList *filelist, const int index, FileCheckType check)
{
	FileDirEntry *entry = filelist_file(filelist, index);

	if (entry) {
		return filelist_entry_select_get(filelist, entry, check);
	}

	return 0;
}

/**
 * Returns a list of selected entries, if use_ae is set also calls asset engine's load_pre callback.
 * Note first item of returned list shall be used as 'active' file.
 */
FileDirEntryArr *filelist_selection_get(
        FileList *filelist, FileCheckType check, const char *name, AssetUUIDList **r_uuids, const bool use_ae)
{
	FileDirEntryArr *selection;
	GHashIterator *iter = BLI_ghashIterator_new(filelist->selection_state);
	bool done_name = false;

	selection = MEM_callocN(sizeof(*selection), __func__);
	strcpy(selection->root, filelist->filelist.root);

	for (; !BLI_ghashIterator_done(iter); BLI_ghashIterator_step(iter)) {
		const int *uuid = BLI_ghashIterator_getKey(iter);
		FileDirEntry *entry_org = filelist_entry_find_uuid(filelist, uuid);

		BLI_assert(BLI_ghashIterator_getValue(iter));

		if (entry_org &&
		    (((ELEM(check, CHECK_ALL, CHECK_NONE))) ||
		     ((check == CHECK_DIRS) && (entry_org->typeflag & FILE_TYPE_DIR)) ||
		     ((check == CHECK_FILES) && !(entry_org->typeflag & FILE_TYPE_DIR)))) {
			/* Always include 'name' (i.e. given relpath) */
			if (!done_name && STREQ(entry_org->relpath, name)) {
				FileDirEntry *entry_new = BKE_filedir_entry_copy(entry_org);

				/* We add it in head - first entry in this list is always considered 'active' one. */
				BLI_addhead(&selection->entries, entry_new);
				selection->nbr_entries++;
				done_name = true;
			}
			else {
				FileDirEntry *entry_new = BKE_filedir_entry_copy(entry_org);
				BLI_addtail(&selection->entries, entry_new);
				selection->nbr_entries++;
			}
		}
	}

	BLI_ghashIterator_free(iter);

	if (use_ae && filelist->ae) {
		/* This will 'rewrite' selection list, returned paths are expected to be valid! */
		*r_uuids = BKE_asset_engine_entries_load_pre(filelist->ae, selection);
	}
	else {
		*r_uuids = NULL;
	}

	return selection;
}

/* WARNING! dir must be FILE_MAX_LIBEXTRA long! */
bool filelist_islibrary(struct FileList *filelist, char *dir, char **group)
{
	return BLO_library_path_explode(filelist->filelist.root, dir, group, NULL);
}

static int groupname_to_code(const char *group)
{
	char buf[BLO_GROUP_MAX];
	char *lslash;

	BLI_assert(group);

	BLI_strncpy(buf, group, sizeof(buf));
	lslash = (char *)BLI_last_slash(buf);
	if (lslash)
		lslash[0] = '\0';

	return buf[0] ? BKE_idcode_from_name(buf) : 0;
}

static unsigned int groupname_to_filter_id(const char *group)
{
	int id_code = groupname_to_code(group);

	return BKE_idcode_to_idfilter(id_code);
}

/**
 * From here, we are in 'Job Context', i.e. have to be careful about sharing stuff between background working thread
 * and main one (used by UI among other things).
 */
typedef struct TodoDir {
	int level;
	char *dir;
} TodoDir;

static int filelist_readjob_list_dir(
        const char *root, ListBase *entries, const char *filter_glob,
        const bool do_lib, const char *main_name, const bool skip_currpar)
{
	struct direntry *files;
	int nbr_files, nbr_entries = 0;

	nbr_files = BLI_filelist_dir_contents(root, &files);
	if (files) {
		int i = nbr_files;
		while (i--) {
			FileListInternEntry *entry;

			if (skip_currpar && FILENAME_IS_CURRPAR(files[i].relname)) {
				continue;
			}

			entry = MEM_callocN(sizeof(*entry), __func__);
			entry->relpath = MEM_dupallocN(files[i].relname);
			entry->st = files[i].s;

			/* Set file type. */
			if (S_ISDIR(files[i].s.st_mode)) {
				entry->typeflag = FILE_TYPE_DIR;
			}
			else if (do_lib && BLO_has_bfile_extension(entry->relpath)) {
				/* If we are considering .blend files as libs, promote them to directory status. */
				char name[FILE_MAX];

				entry->typeflag = FILE_TYPE_BLENDER;

				BLI_join_dirfile(name, sizeof(name), root, entry->relpath);

				/* prevent current file being used as acceptable dir */
				if (BLI_path_cmp(main_name, name) != 0) {
					entry->typeflag |= FILE_TYPE_DIR;
				}
			}
			/* Otherwise, do not check extensions for directories! */
			else if (!(entry->typeflag & FILE_TYPE_DIR)) {
				entry->typeflag = file_extension_type(root, entry->relpath);
				if (filter_glob[0] && BLI_path_extension_check_glob(entry->relpath, filter_glob)) {
					entry->typeflag |= FILE_TYPE_OPERATOR;
				}
			}

			BLI_addtail(entries, entry);
			nbr_entries++;
		}
		BLI_filelist_free(files, nbr_files);
	}
	return nbr_entries;
}

static int filelist_readjob_list_lib(const char *root, ListBase *entries, const bool skip_currpar)
{
	FileListInternEntry *entry;
	LinkNode *ln, *names;
	int i, nnames, idcode = 0, nbr_entries = 0;
	char dir[FILE_MAX_LIBEXTRA], *group;
	bool ok;

	struct BlendHandle *libfiledata = NULL;

	/* name test */
	ok = BLO_library_path_explode(root, dir, &group, NULL);
	if (!ok) {
		return nbr_entries;
	}

	/* there we go */
	libfiledata = BLO_blendhandle_from_file(dir, NULL);
	if (libfiledata == NULL) {
		return nbr_entries;
	}

<<<<<<< HEAD
	/* memory for strings is passed into filelist[i].entry->relpath and freed in BKE_filedir_entry_free. */
=======
	/* memory for strings is passed into filelist[i].entry->relpath
	 * and freed in filelist_entry_free. */
>>>>>>> b21bd431
	if (group) {
		idcode = groupname_to_code(group);
		names = BLO_blendhandle_get_datablock_names(libfiledata, idcode, &nnames);
	}
	else {
		names = BLO_blendhandle_get_linkable_groups(libfiledata);
		nnames = BLI_linklist_count(names);
	}

	BLO_blendhandle_close(libfiledata);

	if (!skip_currpar) {
		entry = MEM_callocN(sizeof(*entry), __func__);
		entry->relpath = BLI_strdup(FILENAME_PARENT);
		entry->typeflag |= (FILE_TYPE_BLENDERLIB | FILE_TYPE_DIR);
		BLI_addtail(entries, entry);
		nbr_entries++;
	}

	for (i = 0, ln = names; i < nnames; i++, ln = ln->next) {
		const char *blockname = ln->link;

		entry = MEM_callocN(sizeof(*entry), __func__);
		entry->relpath = BLI_strdup(blockname);
		entry->typeflag |= FILE_TYPE_BLENDERLIB;
		if (!(group && idcode)) {
			entry->typeflag |= FILE_TYPE_DIR;
			entry->blentype = groupname_to_code(blockname);
		}
		else {
			entry->blentype = idcode;
		}
		BLI_addtail(entries, entry);
		nbr_entries++;
	}

	BLI_linklist_free(names, free);

	return nbr_entries;
}

#if 0
/* Kept for reference here, in case we want to add back that feature later.
 * We do not need it currently. */
/* Code ***NOT*** updated for job stuff! */
static void filelist_readjob_main_rec(Main *bmain, FileList *filelist)
{
	ID *id;
	FileDirEntry *files, *firstlib = NULL;
	ListBase *lb;
	int a, fake, idcode, ok, totlib, totbl;

	// filelist->type = FILE_MAIN; // XXX TODO: add modes to filebrowser

	BLI_assert(filelist->filelist.entries == NULL);

	if (filelist->filelist.root[0] == '/') filelist->filelist.root[0] = '\0';

	if (filelist->filelist.root[0]) {
		idcode = groupname_to_code(filelist->filelist.root);
		if (idcode == 0) filelist->filelist.root[0] = '\0';
	}

	if (filelist->dir[0] == 0) {
		/* make directories */
#ifdef WITH_FREESTYLE
		filelist->filelist.nbr_entries = 24;
#else
		filelist->filelist.nbr_entries = 23;
#endif
		filelist_resize(filelist, filelist->filelist.nbr_entries);

		for (a = 0; a < filelist->filelist.nbr_entries; a++) {
			filelist->filelist.entries[a].typeflag |= FILE_TYPE_DIR;
		}

		filelist->filelist.entries[0].entry->relpath = BLI_strdup(FILENAME_PARENT);
		filelist->filelist.entries[1].entry->relpath = BLI_strdup("Scene");
		filelist->filelist.entries[2].entry->relpath = BLI_strdup("Object");
		filelist->filelist.entries[3].entry->relpath = BLI_strdup("Mesh");
		filelist->filelist.entries[4].entry->relpath = BLI_strdup("Curve");
		filelist->filelist.entries[5].entry->relpath = BLI_strdup("Metaball");
		filelist->filelist.entries[6].entry->relpath = BLI_strdup("Material");
		filelist->filelist.entries[7].entry->relpath = BLI_strdup("Texture");
		filelist->filelist.entries[8].entry->relpath = BLI_strdup("Image");
		filelist->filelist.entries[9].entry->relpath = BLI_strdup("Ika");
		filelist->filelist.entries[10].entry->relpath = BLI_strdup("Wave");
		filelist->filelist.entries[11].entry->relpath = BLI_strdup("Lattice");
		filelist->filelist.entries[12].entry->relpath = BLI_strdup("Light");
		filelist->filelist.entries[13].entry->relpath = BLI_strdup("Camera");
		filelist->filelist.entries[14].entry->relpath = BLI_strdup("Ipo");
		filelist->filelist.entries[15].entry->relpath = BLI_strdup("World");
		filelist->filelist.entries[16].entry->relpath = BLI_strdup("Screen");
		filelist->filelist.entries[17].entry->relpath = BLI_strdup("VFont");
		filelist->filelist.entries[18].entry->relpath = BLI_strdup("Text");
		filelist->filelist.entries[19].entry->relpath = BLI_strdup("Armature");
		filelist->filelist.entries[20].entry->relpath = BLI_strdup("Action");
		filelist->filelist.entries[21].entry->relpath = BLI_strdup("NodeTree");
		filelist->filelist.entries[22].entry->relpath = BLI_strdup("Speaker");
#ifdef WITH_FREESTYLE
		filelist->filelist.entries[23].entry->relpath = BLI_strdup("FreestyleLineStyle");
#endif
	}
	else {
		/* make files */
		idcode = groupname_to_code(filelist->filelist.root);

		lb = which_libbase(bmain, idcode);
		if (lb == NULL) return;

		filelist->filelist.nbr_entries = 0;
		for (id = lb->first; id; id = id->next) {
			if (!(filelist->filter_data.flags & FLF_HIDE_DOT) || id->name[2] != '.') {
				filelist->filelist.nbr_entries++;
			}
		}

		/* XXX TODO: if databrowse F4 or append/link
		 * filelist->flags & FLF_HIDE_PARENT has to be set */
		if (!(filelist->filter_data.flags & FLF_HIDE_PARENT))
			filelist->filelist.nbr_entries++;

		if (filelist->filelist.nbr_entries > 0) {
			filelist_resize(filelist, filelist->filelist.nbr_entries);
		}

		files = filelist->filelist.entries;

		if (!(filelist->filter_data.flags & FLF_HIDE_PARENT)) {
			files->entry->relpath = BLI_strdup(FILENAME_PARENT);
			files->typeflag |= FILE_TYPE_DIR;

			files++;
		}

		totlib = totbl = 0;
		for (id = lb->first; id; id = id->next) {
			ok = 1;
			if (ok) {
				if (!(filelist->filter_data.flags & FLF_HIDE_DOT) || id->name[2] != '.') {
					if (id->lib == NULL) {
						files->entry->relpath = BLI_strdup(id->name + 2);
					}
					else {
						char relname[FILE_MAX + (MAX_ID_NAME - 2) + 3];
						BLI_snprintf(relname, sizeof(relname), "%s | %s", id->lib->name, id->name + 2);
						files->entry->relpath = BLI_strdup(relname);
					}
//					files->type |= S_IFREG;
#if 0               /* XXX TODO show the selection status of the objects */
					if (!filelist->has_func) { /* F4 DATA BROWSE */
						if (idcode == ID_OB) {
							if ( ((Object *)id)->flag & SELECT) files->entry->selflag |= FILE_SEL_SELECTED;
						}
						else if (idcode == ID_SCE) {
							if ( ((Scene *)id)->r.scemode & R_BG_RENDER) files->entry->selflag |= FILE_SEL_SELECTED;
						}
					}
#endif
//					files->entry->nr = totbl + 1;
					files->entry->poin = id;
					fake = id->flag & LIB_FAKEUSER;
					if (idcode == ID_MA || idcode == ID_TE || idcode == ID_LA || idcode == ID_WO || idcode == ID_IM) {
						files->typeflag |= FILE_TYPE_IMAGE;
					}
//					if      (id->lib && fake) BLI_snprintf(files->extra, sizeof(files->entry->extra), "LF %d",    id->us);
//					else if (id->lib)         BLI_snprintf(files->extra, sizeof(files->entry->extra), "L    %d",  id->us);
//					else if (fake)            BLI_snprintf(files->extra, sizeof(files->entry->extra), "F    %d",  id->us);
//					else                      BLI_snprintf(files->extra, sizeof(files->entry->extra), "      %d", id->us);

					if (id->lib) {
						if (totlib == 0) firstlib = files;
						totlib++;
					}

					files++;
				}
				totbl++;
			}
		}

		/* only qsort of library blocks */
		if (totlib > 1) {
			qsort(firstlib, totlib, sizeof(*files), compare_name);
		}
	}
}
#endif

static void filelist_readjob_do(
        const bool do_lib,
        FileList *filelist, const char *main_name, short *stop, short *do_update, float *progress, ThreadMutex *lock)
{
	ListBase entries = {0};
	BLI_Stack *todo_dirs;
	TodoDir *td_dir;
	char dir[FILE_MAX_LIBEXTRA];
	char filter_glob[FILE_MAXFILE];
	const char *root = filelist->filelist.root;
	const int max_recursion = filelist->max_recursion;
	int nbr_done_dirs = 0, nbr_todo_dirs = 1;

//	BLI_assert(filelist->filtered == NULL);
	BLI_assert(BLI_listbase_is_empty(&filelist->filelist.entries) && (filelist->filelist.nbr_entries == 0));

	todo_dirs = BLI_stack_new(sizeof(*td_dir), __func__);
	td_dir = BLI_stack_push_r(todo_dirs);
	td_dir->level = 1;

	BLI_strncpy(dir, filelist->filelist.root, sizeof(dir));
	BLI_strncpy(filter_glob, filelist->filter_data.filter_glob, sizeof(filter_glob));

	BLI_cleanup_dir(main_name, dir);
	td_dir->dir = BLI_strdup(dir);

	while (!BLI_stack_is_empty(todo_dirs) && !(*stop)) {
		FileListInternEntry *entry;
		int nbr_entries = 0;
		bool is_lib = do_lib;

		char *subdir;
		char rel_subdir[FILE_MAX_LIBEXTRA];
		int recursion_level;
		bool skip_currpar;

		td_dir = BLI_stack_peek(todo_dirs);
		subdir = td_dir->dir;
		recursion_level = td_dir->level;
		skip_currpar = (recursion_level > 1);

		BLI_stack_discard(todo_dirs);

		/* ARRRG! We have to be very careful *not to use* common BLI_path_util helpers over
		 * entry->relpath itself (nor any path containing it), since it may actually be a datablock
		 * name inside .blend file, which can have slashes and backslashes! See T46827.
		 * Note that in the end, this means we 'cache' valid relative subdir once here,
		 * this is actually better. */
		BLI_strncpy(rel_subdir, subdir, sizeof(rel_subdir));
		BLI_cleanup_dir(root, rel_subdir);
		BLI_path_rel(rel_subdir, root);

		if (do_lib) {
			nbr_entries = filelist_readjob_list_lib(subdir, &entries, skip_currpar);
		}
		if (!nbr_entries) {
			is_lib = false;
			nbr_entries = filelist_readjob_list_dir(subdir, &entries, filter_glob, do_lib, main_name, skip_currpar);
		}

		for (entry = entries.first; entry; entry = entry->next) {
			BLI_join_dirfile(dir, sizeof(dir), rel_subdir, entry->relpath);

			/* Generate our entry uuid. Abusing uuid as an uint32, shall be more than enough here,
			 * things would crash way before we overflow that counter!
			 * Using an atomic operation to avoid having to lock thread...
			 * Note that we do not really need this here currently,
			 * since there is a single listing thread, but better
			 * remain consistent about threading! */
			*((uint32_t *)entry->uuid) = atomic_add_and_fetch_uint32((uint32_t *)filelist->filelist_intern.curr_uuid, 1);

			/* Only thing we change in direntry here, so we need to free it first. */
			MEM_freeN(entry->relpath);
			entry->relpath = BLI_strdup(dir + 2);  /* + 2 to remove '//'
			                                        * added by BLI_path_rel to rel_subdir */
			entry->name = BLI_strdup(fileentry_uiname(root, entry->relpath, entry->typeflag, dir));

			/* Here we decide whether current filedirentry is to be listed too, or not. */
			if (max_recursion && (is_lib || (recursion_level <= max_recursion))) {
				if (((entry->typeflag & FILE_TYPE_DIR) == 0) || FILENAME_IS_CURRPAR(entry->relpath)) {
					/* Skip... */
				}
				else if (!is_lib && (recursion_level >= max_recursion) &&
				         ((entry->typeflag & (FILE_TYPE_BLENDER | FILE_TYPE_BLENDER_BACKUP)) == 0))
				{
					/* Do not recurse in real directories in this case, only in .blend libs. */
				}
				else {
					/* We have a directory we want to list, add it to todo list! */
					BLI_join_dirfile(dir, sizeof(dir), root, entry->relpath);
					BLI_cleanup_dir(main_name, dir);
					td_dir = BLI_stack_push_r(todo_dirs);
					td_dir->level = recursion_level + 1;
					td_dir->dir = BLI_strdup(dir);
					nbr_todo_dirs++;
				}
			}
		}

		if (nbr_entries) {
			BLI_mutex_lock(lock);

			*do_update = true;

			BLI_movelisttolist(&filelist->filelist.entries, &entries);
			filelist->filelist.nbr_entries += nbr_entries;

			BLI_mutex_unlock(lock);
		}

		nbr_done_dirs++;
		*progress = (float)nbr_done_dirs / (float)nbr_todo_dirs;
		MEM_freeN(subdir);
	}

	/* If we were interrupted by stop, stack may not be empty and we need to free
	 * pending dir paths. */
	while (!BLI_stack_is_empty(todo_dirs)) {
		td_dir = BLI_stack_peek(todo_dirs);
		MEM_freeN(td_dir->dir);
		BLI_stack_discard(todo_dirs);
	}
	BLI_stack_free(todo_dirs);
}

static void filelist_readjob_dir(
        FileList *filelist, const char *main_name, short *stop, short *do_update, float *progress, ThreadMutex *lock)
{
	filelist_readjob_do(false, filelist, main_name, stop, do_update, progress, lock);
}

static void filelist_readjob_lib(
        FileList *filelist, const char *main_name, short *stop, short *do_update, float *progress, ThreadMutex *lock)
{
	filelist_readjob_do(true, filelist, main_name, stop, do_update, progress, lock);
}

static void filelist_readjob_main(
        FileList *filelist, const char *main_name, short *stop, short *do_update, float *progress, ThreadMutex *lock)
{
	/* TODO! */
	filelist_readjob_dir(filelist, main_name, stop, do_update, progress, lock);
}


typedef struct FileListReadJob {
	ThreadMutex lock;
	char main_name[FILE_MAX];

	FileSelectParams *params;

	struct FileList *filelist;
<<<<<<< HEAD
	struct FileList *tmp_filelist;  /* XXX We may use a simpler struct here... just a linked list and root path? */

	int ae_job_id;
	float *progress;
	short *stop;
=======
	/** XXX We may use a simpler struct here... just a linked list and root path? */
	struct FileList *tmp_filelist;
>>>>>>> b21bd431
} FileListReadJob;

static void filelist_readjob_startjob(void *flrjv, short *stop, short *do_update, float *progress)
{
	FileListReadJob *flrj = flrjv;

	if (flrj->filelist->ae) {
		flrj->progress = progress;
		flrj->stop = stop;
		flrj->ae_job_id = AE_JOB_ID_UNSET;
		/* When using AE engine, worker thread here is just sleeping! */
		while ((flrj->filelist->flags & FL_IS_PENDING) && !*stop) {
			PIL_sleep_ms(10);
			*do_update = true;
		}
	}
	else {
		BLI_mutex_lock(&flrj->lock);

		BLI_assert((flrj->tmp_filelist == NULL) && flrj->filelist);

		flrj->tmp_filelist = MEM_dupallocN(flrj->filelist);

		BLI_listbase_clear(&flrj->tmp_filelist->filelist.entries);
		flrj->tmp_filelist->filelist.nbr_entries = 0;

		flrj->tmp_filelist->filelist_intern.filtered = NULL;
		BLI_listbase_clear(&flrj->tmp_filelist->filelist_intern.entries);
		memset(flrj->tmp_filelist->filelist_intern.curr_uuid, 0, sizeof(flrj->tmp_filelist->filelist_intern.curr_uuid));

		flrj->tmp_filelist->libfiledata = NULL;
		memset(&flrj->tmp_filelist->filelist_cache, 0, sizeof(flrj->tmp_filelist->filelist_cache));
		flrj->tmp_filelist->selection_state = NULL;

		BLI_mutex_unlock(&flrj->lock);

		flrj->tmp_filelist->read_jobf(flrj->tmp_filelist, flrj->main_name, stop, do_update, progress, &flrj->lock);
	}
}

static void filelist_readjob_update(void *flrjv)
{
	FileListReadJob *flrj = flrjv;

	if (flrj->filelist->flags & FL_FORCE_RESET) {
		*flrj->stop = true;
	}
	else if (flrj->filelist->ae) {
		/* We only communicate with asset engine from main thread! */
		AssetEngine *ae = flrj->filelist->ae;

		if (flrj->ae_job_id == AE_JOB_ID_INVALID) {
			BLI_assert(0);  /* Should never reach this point... */
			*flrj->progress = 1.0f;
			*flrj->stop = true;
			return;
		}

		flrj->ae_job_id = ae->type->list_dir(ae, flrj->ae_job_id, &flrj->filelist->filelist);

		flrj->filelist->flags |= (FL_NEED_SORTING | FL_NEED_FILTERING);

		/* Asset engines are allowed to change current dir here... */
		if (!STREQ(flrj->filelist->filelist.root, flrj->params->dir)) {
			BLI_strncpy(flrj->params->dir, flrj->filelist->filelist.root, sizeof(flrj->params->dir));
		}

		if (flrj->ae_job_id == AE_JOB_ID_INVALID) {  /* Immediate execution. */
			*flrj->progress = 1.0f;
			*flrj->stop = true;
		}
		else {
			*flrj->progress = ae->type->progress(ae, flrj->ae_job_id);
			if ((ae->type->status(ae, flrj->ae_job_id) & (AE_STATUS_RUNNING | AE_STATUS_VALID)) !=
			    (AE_STATUS_RUNNING | AE_STATUS_VALID))
			{
				*flrj->stop = true;
			}
		}
	}
	else {
		FileListIntern *fl_intern = &flrj->filelist->filelist_intern;
		ListBase new_entries = {NULL};
		int nbr_entries, new_nbr_entries = 0;

		BLI_movelisttolist(&new_entries, &fl_intern->entries);
		nbr_entries = flrj->filelist->filelist.nbr_entries;

		BLI_mutex_lock(&flrj->lock);

		if (flrj->tmp_filelist->filelist.nbr_entries) {
			/* We just move everything out of 'thread context' into final list. */
			new_nbr_entries = flrj->tmp_filelist->filelist.nbr_entries;
			BLI_movelisttolist(&new_entries, &flrj->tmp_filelist->filelist.entries);
			flrj->tmp_filelist->filelist.nbr_entries = 0;
		}

		BLI_mutex_unlock(&flrj->lock);

		if (new_nbr_entries) {
			/* Do not clear selection cache, we can assume already 'selected' uuids are still valid! */
			filelist_clear_ex(flrj->filelist, true, false);

			flrj->filelist->flags |= (FL_NEED_SORTING | FL_NEED_FILTERING);
		}

		/* if no new_nbr_entries, this is NOP */
		BLI_movelisttolist(&fl_intern->entries, &new_entries);
		flrj->filelist->filelist.nbr_entries = nbr_entries + new_nbr_entries;
	}
}

static void filelist_readjob_endjob(void *flrjv)
{
	FileListReadJob *flrj = flrjv;

	/* In case there would be some dangling update.
	 * Do not do this in case of ae job returning AE_JOB_ID_INVALID as job_id (immediate execution). */
	if (flrj->filelist->ae == NULL || flrj->ae_job_id != AE_JOB_ID_INVALID) {
		filelist_readjob_update(flrjv);
	}

	flrj->filelist->flags &= ~FL_IS_PENDING;
	flrj->filelist->flags |= FL_IS_READY;

	if (flrj->filelist->ae && !ELEM(flrj->ae_job_id, AE_JOB_ID_INVALID, AE_JOB_ID_UNSET)) {
		AssetEngine *ae = flrj->filelist->ae;
		ae->type->kill(ae, flrj->ae_job_id);
	}
}

static void filelist_readjob_free(void *flrjv)
{
	FileListReadJob *flrj = flrjv;

//	printf("END filelist reading (%d files)\n", flrj->filelist->filelist.nbr_entries);

	if (flrj->tmp_filelist) {
		/* tmp_filelist shall never ever be filtered! */
		BLI_assert(flrj->tmp_filelist->filelist.nbr_entries == 0);
		BLI_assert(BLI_listbase_is_empty(&flrj->tmp_filelist->filelist.entries));

		filelist_freelib(flrj->tmp_filelist);
		filelist_free(flrj->tmp_filelist);
		MEM_freeN(flrj->tmp_filelist);
	}

	BLI_mutex_end(&flrj->lock);

	MEM_freeN(flrj);
}

void filelist_readjob_start(const bContext *C, FileList *filelist, FileSelectParams *params)
{
	Main *bmain = CTX_data_main(C);
	wmJob *wm_job;
	FileListReadJob *flrj;

	/* prepare job data */
	flrj = MEM_callocN(sizeof(*flrj), __func__);
	flrj->filelist = filelist;
	flrj->params = params;
	BLI_strncpy(flrj->main_name, BKE_main_blendfile_path(bmain), sizeof(flrj->main_name));

	filelist->flags &= ~(FL_FORCE_RESET | FL_IS_READY);
	filelist->flags |= FL_IS_PENDING;

	BLI_mutex_init(&flrj->lock);

	/* setup job */
	wm_job = WM_jobs_get(CTX_wm_manager(C), CTX_wm_window(C), CTX_wm_area(C), "Listing Dirs...",
	                     WM_JOB_PROGRESS, WM_JOB_TYPE_FILESEL_READDIR);
	WM_jobs_customdata_set(wm_job, flrj, filelist_readjob_free);
	WM_jobs_timer(wm_job, 0.01, NC_SPACE | ND_SPACE_FILE_LIST, NC_SPACE | ND_SPACE_FILE_LIST);
	WM_jobs_callbacks(wm_job, filelist_readjob_startjob, NULL, filelist_readjob_update, filelist_readjob_endjob);

	/* start the job */
	WM_jobs_start(CTX_wm_manager(C), wm_job);
}

void filelist_readjob_stop(wmWindowManager *wm, ScrArea *sa)
{
	WM_jobs_kill_type(wm, sa, WM_JOB_TYPE_FILESEL_READDIR);
}

int filelist_readjob_running(wmWindowManager *wm, ScrArea *sa)
{
	return WM_jobs_test(wm, sa, WM_JOB_TYPE_FILESEL_READDIR);
}<|MERGE_RESOLUTION|>--- conflicted
+++ resolved
@@ -1453,19 +1453,14 @@
 		return;
 	}
 
-<<<<<<< HEAD
-	filelist_clear_ex(filelist, false, false);  /* No need to clear cache & selection_state, we free them anyway. */
+	/* No need to clear cache & selection_state, we free them anyway. */
+	filelist_clear_ex(filelist, false, false);
 	filelist_cache_free(&filelist->filelist_cache, filelist->ae);
 
 	if (filelist->ae) {
 		BKE_asset_engine_free(filelist->ae);
 		filelist->ae = NULL;
 	}
-=======
-	/* No need to clear cache & selection_state, we free them anyway. */
-	filelist_clear_ex(filelist, false, false);
-	filelist_cache_free(&filelist->filelist_cache);
->>>>>>> b21bd431
 
 	if (filelist->selection_state) {
 		BLI_ghash_free(filelist->selection_state, MEM_freeN, NULL);
@@ -2675,12 +2670,8 @@
 		return nbr_entries;
 	}
 
-<<<<<<< HEAD
-	/* memory for strings is passed into filelist[i].entry->relpath and freed in BKE_filedir_entry_free. */
-=======
 	/* memory for strings is passed into filelist[i].entry->relpath
-	 * and freed in filelist_entry_free. */
->>>>>>> b21bd431
+	 * and freed in BKE_filedir_entry_free. */
 	if (group) {
 		idcode = groupname_to_code(group);
 		names = BLO_blendhandle_get_datablock_names(libfiledata, idcode, &nnames);
@@ -3022,16 +3013,12 @@
 	FileSelectParams *params;
 
 	struct FileList *filelist;
-<<<<<<< HEAD
-	struct FileList *tmp_filelist;  /* XXX We may use a simpler struct here... just a linked list and root path? */
+	/** XXX We may use a simpler struct here... just a linked list and root path? */
+	struct FileList *tmp_filelist;
 
 	int ae_job_id;
 	float *progress;
 	short *stop;
-=======
-	/** XXX We may use a simpler struct here... just a linked list and root path? */
-	struct FileList *tmp_filelist;
->>>>>>> b21bd431
 } FileListReadJob;
 
 static void filelist_readjob_startjob(void *flrjv, short *stop, short *do_update, float *progress)
