/*
 * ***** BEGIN GPL LICENSE BLOCK *****
 *
 * This program is free software; you can redistribute it and/or
 * modify it under the terms of the GNU General Public License
 * as published by the Free Software Foundation; either version 2
 * of the License, or (at your option) any later version.
 *
 * This program is distributed in the hope that it will be useful,
 * but WITHOUT ANY WARRANTY; without even the implied warranty of
 * MERCHANTABILITY or FITNESS FOR A PARTICULAR PURPOSE.  See the
 * GNU General Public License for more details.
 *
 * You should have received a copy of the GNU General Public License
 * along with this program; if not, write to the Free Software Foundation,
 * Inc., 51 Franklin Street, Fifth Floor, Boston, MA 02110-1301, USA.
 *
 * The Original Code is Copyright (C) 2008 Blender Foundation.
 * All rights reserved.
 *
 *
 * Contributor(s): Andrea Weikert (c) 2008 Blender Foundation
 *
 * ***** END GPL LICENSE BLOCK *****
 */

/** \file blender/editors/space_file/file_ops.c
 *  \ingroup spfile
 */

#include "BLI_blenlib.h"
#include "BLI_utildefines.h"
#include "BLI_fileops_types.h"
#include "BLI_linklist.h"

#include "RNA_access.h"
#include "RNA_define.h"
#include "RNA_types.h"

#include "BLO_readfile.h"

#include "BKE_appdir.h"
#include "BKE_asset_engine.h"
#include "BKE_context.h"
#include "BKE_screen.h"
#include "BKE_global.h"
#include "BKE_report.h"
#include "BKE_main.h"

#ifdef WIN32
#  include "BLI_winstuff.h"
#endif

#include "ED_screen.h"
#include "ED_fileselect.h"

#include "UI_interface.h"

#include "MEM_guardedalloc.h"

#include "UI_view2d.h"

#include "WM_api.h"
#include "WM_types.h"

#include "file_intern.h"
#include "filelist.h"
#include "fsmenu.h"

#include <stdlib.h>
#include <string.h>
#include <stdio.h>
#include <ctype.h>
#include <errno.h>

/* ---------- FILE SELECTION ------------ */
static FileSelection find_file_mouse_rect(SpaceFile *sfile, ARegion *ar, const rcti *rect_region)
{
	FileSelection sel;

	View2D *v2d = &ar->v2d;
	rcti rect_view;
	rctf rect_view_fl;
	rctf rect_region_fl;

	BLI_rctf_rcti_copy(&rect_region_fl, rect_region);

	UI_view2d_region_to_view_rctf(v2d, &rect_region_fl, &rect_view_fl);

	BLI_rcti_init(&rect_view,
	              (int)(v2d->tot.xmin + rect_view_fl.xmin),
	              (int)(v2d->tot.xmin + rect_view_fl.xmax),
	              (int)(v2d->tot.ymax - rect_view_fl.ymin),
	              (int)(v2d->tot.ymax - rect_view_fl.ymax));

	sel  = ED_fileselect_layout_offset_rect(sfile->layout, &rect_view);

	return sel;
}

static void file_deselect_all(SpaceFile *sfile, unsigned int flag)
{
	FileSelection sel;
	sel.first = 0;
<<<<<<< HEAD
	sel.last = filelist_files_ensure(sfile->files, ED_fileselect_get_params(sfile)) - 1;
	
=======
	sel.last = filelist_files_ensure(sfile->files) - 1;

>>>>>>> 324e10e7
	filelist_entries_select_index_range_set(sfile->files, &sel, FILE_SEL_REMOVE, flag, CHECK_ALL);
}

typedef enum FileSelect {
	FILE_SELECT_NOTHING = 0,
	FILE_SELECT_DIR = 1,
	FILE_SELECT_FILE = 2
} FileSelect;

static void clamp_to_filelist(int numfiles, FileSelection *sel)
{
	/* border select before the first file */
	if ( (sel->first < 0) && (sel->last >= 0) ) {
		sel->first = 0;
	}
	/* don't select if everything is outside filelist */
	if ( (sel->first >= numfiles) && ((sel->last < 0) || (sel->last >= numfiles)) ) {
		sel->first = -1;
		sel->last = -1;
	}

	/* fix if last file invalid */
	if ( (sel->first > 0) && (sel->last < 0) )
		sel->last = numfiles - 1;

	/* clamp */
	if ( (sel->first >= numfiles) ) {
		sel->first = numfiles - 1;
	}
	if ( (sel->last >= numfiles) ) {
		sel->last = numfiles - 1;
	}
}

static FileSelection file_selection_get(bContext *C, const rcti *rect, bool fill)
{
	ARegion *ar = CTX_wm_region(C);
	SpaceFile *sfile = CTX_wm_space_file(C);
	int numfiles = filelist_files_ensure(sfile->files, ED_fileselect_get_params(sfile));
	FileSelection sel;

	sel = find_file_mouse_rect(sfile, ar, rect);
	if (!((sel.first == -1) && (sel.last == -1)) ) {
		clamp_to_filelist(numfiles, &sel);
	}


	/* if desired, fill the selection up from the last selected file to the current one */
	if (fill && (sel.last >= 0) && (sel.last < numfiles) ) {
		int f;
		/* Try to find a smaller-index selected item. */
		for (f = sel.last; f >= 0; f--) {
			if (filelist_entry_select_index_get(sfile->files, f, CHECK_ALL) )
				break;
		}
		if (f >= 0) {
			sel.first = f + 1;
		}
		/* If none found, try to find a higher-index selected item. */
		else {
			for (f = sel.first; f < numfiles; f++) {
				if (filelist_entry_select_index_get(sfile->files, f, CHECK_ALL) )
					break;
			}
			if (f < numfiles) {
				sel.last = f - 1;
			}
		}
	}
	return sel;
}

static FileSelect file_select_do(bContext *C, int selected_idx, bool do_diropen)
{
	Main *bmain = CTX_data_main(C);
	FileSelect retval = FILE_SELECT_NOTHING;
	SpaceFile *sfile = CTX_wm_space_file(C);
	FileSelectParams *params = ED_fileselect_get_params(sfile);
	int numfiles = filelist_files_ensure(sfile->files, ED_fileselect_get_params(sfile));
	const FileDirEntry *file;

	/* make the selected file active */
	if ((selected_idx >= 0) &&
	    (selected_idx < numfiles) &&
	    (file = filelist_file(sfile->files, selected_idx)))
	{
		params->highlight_file = selected_idx;
		params->active_file = selected_idx;

		if (file->typeflag & FILE_TYPE_DIR) {
			const bool is_parent_dir = FILENAME_IS_PARENT(file->relpath);

			if (do_diropen == false) {
				params->file[0] = '\0';
				retval = FILE_SELECT_DIR;
			}
			/* the path is too long and we are not going up! */
			else if (!is_parent_dir && strlen(params->dir) + strlen(file->relpath) >= FILE_MAX) {
				// XXX error("Path too long, cannot enter this directory");
			}
			else {
				if (is_parent_dir) {
					/* avoids /../../ */
					BLI_parent_dir(params->dir);

					if (params->recursion_level > 1) {
						/* Disable 'dirtree' recursion when going up in tree. */
						params->recursion_level = 0;
						filelist_setrecursion(sfile->files, params->recursion_level);
					}
				}
				else {
					BLI_cleanup_dir(BKE_main_blendfile_path(bmain), params->dir);
					strcat(params->dir, file->relpath);
					BLI_add_slash(params->dir);
				}

				ED_file_change_dir(C);
				retval = FILE_SELECT_DIR;
			}
		}
		else {
			retval = FILE_SELECT_FILE;
		}
		fileselect_file_set(sfile, selected_idx);
	}
	return retval;
}

/**
 * \warning: loops over all files so better use cautiously
 */
static bool file_is_any_selected(struct FileList *files, const int numfiles)
{
	int i;

	/* Is any file selected ? */
	for (i = 0; i < numfiles; ++i) {
		if (filelist_entry_select_index_get(files, i, CHECK_ALL)) {
			return true;
		}
	}

	return false;
}

/**
 * If \a file is outside viewbounds, this adjusts view to make sure it's inside
 */
static void file_ensure_inside_viewbounds(ARegion *ar, SpaceFile *sfile, const int file)
{
	FileLayout *layout = ED_fileselect_get_layout(sfile, ar);
	rctf *cur = &ar->v2d.cur;
	rcti rect;
	bool changed = true;

	file_tile_boundbox(ar, layout, file, &rect);

	/* down - also use if tile is higher than viewbounds so view is aligned to file name */
	if (cur->ymin > rect.ymin || layout->tile_h > ar->winy) {
		cur->ymin = rect.ymin - (2 * layout->tile_border_y);
		cur->ymax = cur->ymin + ar->winy;
	}
	/* up */
	else if (cur->ymax < rect.ymax) {
		cur->ymax = rect.ymax + layout->tile_border_y;
		cur->ymin = cur->ymax - ar->winy;
	}
	/* left - also use if tile is wider than viewbounds so view is aligned to file name */
	else if (cur->xmin > rect.xmin || layout->tile_w > ar->winx) {
		cur->xmin = rect.xmin - layout->tile_border_x;
		cur->xmax = cur->xmin + ar->winx;
	}
	/* right */
	else if (cur->xmax < rect.xmax) {
		cur->xmax = rect.xmax + (2 * layout->tile_border_x);
		cur->xmin = cur->xmax - ar->winx;
	}
	else {
		BLI_assert(cur->xmin <= rect.xmin && cur->xmax >= rect.xmax &&
		           cur->ymin <= rect.ymin && cur->ymax >= rect.ymax);
		changed = false;
	}

	if (changed) {
		UI_view2d_curRect_validate(&ar->v2d);
	}
}


static FileSelect file_select(bContext *C, const rcti *rect, FileSelType select, bool fill, bool do_diropen)
{
	SpaceFile *sfile = CTX_wm_space_file(C);
	FileSelect retval = FILE_SELECT_NOTHING;
	FileSelection sel = file_selection_get(C, rect, fill); /* get the selection */
	const FileCheckType check_type = (sfile->params->flag & FILE_DIRSEL_ONLY) ? CHECK_DIRS : CHECK_ALL;
<<<<<<< HEAD
	const int numfiles = filelist_files_ensure(sfile->files, ED_fileselect_get_params(sfile));
=======
>>>>>>> 324e10e7

	/* flag the files as selected in the filelist */
	filelist_entries_select_index_range_set(sfile->files, &sel, select, FILE_SEL_SELECTED, check_type);

	/* Don't act on multiple selected files */
	if (sel.first != sel.last) select = 0;

	/* Do we have a valid selection and are we actually selecting */
	if ((sel.last >= 0) && (select != FILE_SEL_REMOVE)) {
		/* Check last selection, if selected, act on the file or dir */
		if (filelist_entry_select_index_get(sfile->files, sel.last, check_type)) {
			retval = file_select_do(C, sel.last, do_diropen);
		}
	}

	if (select != FILE_SEL_ADD && !file_is_any_selected(sfile->files, numfiles)) {
		sfile->params->active_file = -1;
	}
	else {
		ARegion *ar = CTX_wm_region(C);
		const FileLayout *layout = ED_fileselect_get_layout(sfile, ar);

		/* Adjust view to display selection. Doing iterations for first and last
		 * selected item makes view showing as much of the selection possible.
		 * Not really useful if tiles are (almost) bigger than viewbounds though. */
		if (((layout->flag & FILE_LAYOUT_HOR) && ar->winx > (1.2f * layout->tile_w)) ||
		    ((layout->flag & FILE_LAYOUT_VER) && ar->winy > (2.0f * layout->tile_h)))
		{
			file_ensure_inside_viewbounds(ar, sfile, sel.last);
			file_ensure_inside_viewbounds(ar, sfile, sel.first);
		}
	}

	/* update operator for name change event */
	file_draw_check(C);

	return retval;
}

static int file_border_select_find_last_selected(
        SpaceFile *sfile, ARegion *ar, const FileSelection *sel,
        const int mouse_xy[2])
{
	FileLayout *layout = ED_fileselect_get_layout(sfile, ar);
	rcti bounds_first, bounds_last;
	int dist_first, dist_last;
	float mouseco_view[2];

	UI_view2d_region_to_view(&ar->v2d, UNPACK2(mouse_xy), &mouseco_view[0], &mouseco_view[1]);

	file_tile_boundbox(ar, layout, sel->first, &bounds_first);
	file_tile_boundbox(ar, layout, sel->last, &bounds_last);

	/* are first and last in the same column (horizontal layout)/row (vertical layout)? */
	if ((layout->flag & FILE_LAYOUT_HOR && bounds_first.xmin == bounds_last.xmin) ||
	    (layout->flag & FILE_LAYOUT_VER && bounds_first.ymin != bounds_last.ymin))
	{
		/* use vertical distance */
		const int my_loc = (int)mouseco_view[1];
		dist_first = BLI_rcti_length_y(&bounds_first, my_loc);
		dist_last = BLI_rcti_length_y(&bounds_last, my_loc);
	}
	else {
		/* use horizontal distance */
		const int mx_loc = (int)mouseco_view[0];
		dist_first = BLI_rcti_length_x(&bounds_first, mx_loc);
		dist_last = BLI_rcti_length_x(&bounds_last, mx_loc);
	}

	return (dist_first < dist_last) ? sel->first : sel->last;
}

static int file_border_select_modal(bContext *C, wmOperator *op, const wmEvent *event)
{
	ARegion *ar = CTX_wm_region(C);
	SpaceFile *sfile = CTX_wm_space_file(C);
	FileSelectParams *params = ED_fileselect_get_params(sfile);
	FileSelection sel;
	rcti rect;

	int result;

	result = WM_gesture_border_modal(C, op, event);

	if (result == OPERATOR_RUNNING_MODAL) {
		WM_operator_properties_border_to_rcti(op, &rect);

		BLI_rcti_isect(&(ar->v2d.mask), &rect, &rect);

		sel = file_selection_get(C, &rect, 0);
		if ((sel.first != params->sel_first) || (sel.last != params->sel_last)) {
			int idx;

			file_deselect_all(sfile, FILE_SEL_HIGHLIGHTED);
			filelist_entries_select_index_range_set(sfile->files, &sel, FILE_SEL_ADD, FILE_SEL_HIGHLIGHTED, CHECK_ALL);
			WM_event_add_notifier(C, NC_SPACE | ND_SPACE_FILE_PARAMS, NULL);

			for (idx = sel.last; idx >= 0; idx--) {
				const FileDirEntry *file = filelist_file(sfile->files, idx);

				/* dont highlight readonly file (".." or ".") on border select */
				if (FILENAME_IS_CURRPAR(file->relpath)) {
					filelist_entry_select_set(sfile->files, file, FILE_SEL_REMOVE, FILE_SEL_HIGHLIGHTED, CHECK_ALL);
				}

				/* make sure highlight_file is no readonly file */
				if (sel.last == idx) {
					params->highlight_file = idx;
				}
			}
		}
		params->sel_first = sel.first; params->sel_last = sel.last;
		params->active_file = file_border_select_find_last_selected(sfile, ar, &sel, event->mval);
	}
	else {
		params->highlight_file = -1;
		params->sel_first = params->sel_last = -1;
		fileselect_file_set(sfile, params->active_file);
		file_deselect_all(sfile, FILE_SEL_HIGHLIGHTED);
		WM_event_add_notifier(C, NC_SPACE | ND_SPACE_FILE_PARAMS, NULL);
	}

	return result;
}

static int file_border_select_exec(bContext *C, wmOperator *op)
{
	ARegion *ar = CTX_wm_region(C);
	SpaceFile *sfile = CTX_wm_space_file(C);
	rcti rect;
	FileSelect ret;
	const bool select = !RNA_boolean_get(op->ptr, "deselect");
	const bool extend = RNA_boolean_get(op->ptr, "extend");

	WM_operator_properties_border_to_rcti(op, &rect);

	if (!extend) {
		file_deselect_all(sfile, FILE_SEL_SELECTED);
	}

	BLI_rcti_isect(&(ar->v2d.mask), &rect, &rect);

	ret = file_select(C, &rect, select ? FILE_SEL_ADD : FILE_SEL_REMOVE, false, false);

	/* unselect '..' parent entry - it's not supposed to be selected if more than one file is selected */
	filelist_entry_select_index_set(sfile->files, 0, FILE_SEL_REMOVE, FILE_SEL_SELECTED, CHECK_ALL);

	if (FILE_SELECT_DIR == ret) {
		WM_event_add_notifier(C, NC_SPACE | ND_SPACE_FILE_LIST, NULL);
	}
	else if (FILE_SELECT_FILE == ret) {
		WM_event_add_notifier(C, NC_SPACE | ND_SPACE_FILE_PARAMS, NULL);
	}
	return OPERATOR_FINISHED;
}

void FILE_OT_select_border(wmOperatorType *ot)
{
	/* identifiers */
	ot->name = "Activate/Select File";
	ot->description = "Activate/select the file(s) contained in the border";
	ot->idname = "FILE_OT_select_border";

	/* api callbacks */
	ot->invoke = WM_gesture_border_invoke;
	ot->exec = file_border_select_exec;
	ot->modal = file_border_select_modal;
	ot->poll = ED_operator_file_active;
	ot->cancel = WM_gesture_border_cancel;

	/* properties */
	WM_operator_properties_gesture_border_select(ot);
}

static int file_select_invoke(bContext *C, wmOperator *op, const wmEvent *event)
{
	ARegion *ar = CTX_wm_region(C);
	SpaceFile *sfile = CTX_wm_space_file(C);
	FileSelect ret;
	rcti rect;
	const bool extend = RNA_boolean_get(op->ptr, "extend");
	const bool fill = RNA_boolean_get(op->ptr, "fill");
	const bool do_diropen = RNA_boolean_get(op->ptr, "open");

	if (ar->regiontype != RGN_TYPE_WINDOW)
		return OPERATOR_CANCELLED;

	rect.xmin = rect.xmax = event->mval[0];
	rect.ymin = rect.ymax = event->mval[1];

	if (!BLI_rcti_isect_pt(&ar->v2d.mask, rect.xmin, rect.ymin))
		return OPERATOR_CANCELLED;

	if (sfile && sfile->params) {
		int idx = sfile->params->highlight_file;
		int numfiles = filelist_files_ensure(sfile->files, ED_fileselect_get_params(sfile));

		if ((idx >= 0) && (idx < numfiles)) {
			/* single select, deselect all selected first */
			if (!extend) {
				file_deselect_all(sfile, FILE_SEL_SELECTED);
			}
		}
	}

	ret = file_select(C, &rect, extend ? FILE_SEL_TOGGLE : FILE_SEL_ADD, fill, do_diropen);

	if (extend) {
		/* unselect '..' parent entry - it's not supposed to be selected if more than one file is selected */
		filelist_entry_select_index_set(sfile->files, 0, FILE_SEL_REMOVE, FILE_SEL_SELECTED, CHECK_ALL);
	}

	if (FILE_SELECT_DIR == ret)
		WM_event_add_notifier(C, NC_SPACE | ND_SPACE_FILE_LIST, NULL);
	else if (FILE_SELECT_FILE == ret)
		WM_event_add_notifier(C, NC_SPACE | ND_SPACE_FILE_PARAMS, NULL);

	WM_event_add_mousemove(C); /* for directory changes */
	WM_event_add_notifier(C, NC_SPACE | ND_SPACE_FILE_PARAMS, NULL);

	return OPERATOR_FINISHED;
}

void FILE_OT_select(wmOperatorType *ot)
{
	PropertyRNA *prop;

	/* identifiers */
	ot->name = "Activate/Select File";
	ot->description = "Activate/select file";
	ot->idname = "FILE_OT_select";

	/* api callbacks */
	ot->invoke = file_select_invoke;
	ot->poll = ED_operator_file_active;

	/* properties */
	prop = RNA_def_boolean(ot->srna, "extend", false, "Extend", "Extend selection instead of deselecting everything first");
	RNA_def_property_flag(prop, PROP_SKIP_SAVE);
	prop = RNA_def_boolean(ot->srna, "fill", false, "Fill", "Select everything beginning with the last selection");
	RNA_def_property_flag(prop, PROP_SKIP_SAVE);
	prop = RNA_def_boolean(ot->srna, "open", true, "Open", "Open a directory when selecting it");
	RNA_def_property_flag(prop, PROP_SKIP_SAVE);
}

/**
 * \returns true if selection has changed
 */
static bool file_walk_select_selection_set(
        bContext *C, SpaceFile *sfile,
        const int direction, const int numfiles,
        const int active_old, const int active_new, const int other_site,
        const bool has_selection, const bool extend, const bool fill)
{
	FileSelectParams *params = sfile->params;
	struct FileList *files = sfile->files;
	const int last_sel = params->active_file; /* store old value */
	int active = active_old; /* could use active_old instead, just for readability */
	bool deselect = false;

	BLI_assert(params);

	if (has_selection) {
		if (extend &&
		    filelist_entry_select_index_get(files, active_old, CHECK_ALL) &&
		    filelist_entry_select_index_get(files, active_new, CHECK_ALL))
		{
			/* conditions for deselecting: initial file is selected, new file is
			 * selected and either other_side isn't selected/found or we use fill */
			deselect = (fill || other_site == -1 ||
			            !filelist_entry_select_index_get(files, other_site, CHECK_ALL));

			/* don't change highlight_file here since we either want to deselect active or we want to
			 * walk through a block of selected files without selecting/deselecting anything */
			params->active_file = active_new;
			/* but we want to change active if we use fill (needed to get correct selection bounds) */
			if (deselect && fill) {
				active = active_new;
			}
		}
		else {
			/* regular selection change */
			params->active_file = active = active_new;
		}
	}
	else {
		/* select last file */
		if (ELEM(direction, FILE_SELECT_WALK_UP, FILE_SELECT_WALK_LEFT)) {
			params->active_file = active = numfiles - 1;
		}
		/* select first file */
		else if (ELEM(direction, FILE_SELECT_WALK_DOWN, FILE_SELECT_WALK_RIGHT)) {
			params->active_file = active = extend ? 1 : 0;
		}
		else {
			BLI_assert(0);
		}
	}

	if (active < 0) {
		return false;
	}

	if (extend) {
		/* highlight the active walker file for extended selection for better visual feedback */
		params->highlight_file = params->active_file;

		/* unselect '..' parent entry - it's not supposed to be selected if more than one file is selected */
		filelist_entry_select_index_set(files, 0, FILE_SEL_REMOVE, FILE_SEL_SELECTED, CHECK_ALL);
	}
	else {
		/* deselect all first */
		file_deselect_all(sfile, FILE_SEL_SELECTED);

		/* highlight file under mouse pos */
		params->highlight_file = -1;
		WM_event_add_mousemove(C);
	}

	/* do the actual selection */
	if (fill) {
		FileSelection sel = { MIN2(active, last_sel), MAX2(active, last_sel) };

		/* clamping selection to not include '..' parent entry */
		if (sel.first == 0) {
			sel.first = 1;
		}

		/* fill selection between last and first selected file */
		filelist_entries_select_index_range_set(
		            files, &sel, deselect ? FILE_SEL_REMOVE : FILE_SEL_ADD, FILE_SEL_SELECTED, CHECK_ALL);
		/* entire sel is cleared here, so select active again */
		if (deselect) {
			filelist_entry_select_index_set(files, active, FILE_SEL_ADD, FILE_SEL_SELECTED, CHECK_ALL);
		}
	}
	else {
		filelist_entry_select_index_set(
		            files, active, deselect ? FILE_SEL_REMOVE : FILE_SEL_ADD, FILE_SEL_SELECTED, CHECK_ALL);
	}

	BLI_assert(IN_RANGE(active, -1, numfiles));
	fileselect_file_set(sfile, params->active_file);

	/* ensure newly selected file is inside viewbounds */
	file_ensure_inside_viewbounds(CTX_wm_region(C), sfile, params->active_file);

	/* selection changed */
	return true;
}

/**
 * \returns true if selection has changed
 */
static bool file_walk_select_do(
        bContext *C, SpaceFile *sfile,
        FileSelectParams *params, const int direction,
        const bool extend, const bool fill)
{
	struct FileList *files = sfile->files;
	const int numfiles = filelist_files_ensure(files, ED_fileselect_get_params(sfile));
	const bool has_selection = file_is_any_selected(files, numfiles);
	const int active_old = params->active_file;
	int active_new = -1;
	int other_site = -1; /* file on the other site of active_old */


	/* *** get all needed files for handling selection *** */

	if (has_selection) {
		ARegion *ar = CTX_wm_region(C);
		FileLayout *layout = ED_fileselect_get_layout(sfile, ar);
		const int idx_shift = (layout->flag & FILE_LAYOUT_HOR) ? layout->rows : layout->columns;

		if ((layout->flag & FILE_LAYOUT_HOR && direction == FILE_SELECT_WALK_UP) ||
		    (layout->flag & FILE_LAYOUT_VER && direction == FILE_SELECT_WALK_LEFT))
		{
			active_new = active_old - 1;
			other_site = active_old + 1;
		}
		else if ((layout->flag & FILE_LAYOUT_HOR && direction == FILE_SELECT_WALK_DOWN) ||
		         (layout->flag & FILE_LAYOUT_VER && direction == FILE_SELECT_WALK_RIGHT))
		{
			active_new = active_old + 1;
			other_site = active_old - 1;
		}
		else if ((layout->flag & FILE_LAYOUT_HOR && direction == FILE_SELECT_WALK_LEFT) ||
		         (layout->flag & FILE_LAYOUT_VER && direction == FILE_SELECT_WALK_UP))
		{
			active_new = active_old - idx_shift;
			other_site = active_old + idx_shift;
		}
		else if ((layout->flag & FILE_LAYOUT_HOR && direction == FILE_SELECT_WALK_RIGHT) ||
		         (layout->flag & FILE_LAYOUT_VER && direction == FILE_SELECT_WALK_DOWN))
		{

			active_new = active_old + idx_shift;
			other_site = active_old - idx_shift;
		}
		else {
			BLI_assert(0);
		}

		if (!IN_RANGE(active_new, 0, numfiles)) {
			if (extend) {
				/* extend to invalid file -> abort */
				return false;
			}
			/* if we don't extend, selecting '..' (index == 0) is allowed so
			 * using key selection to go to parent directory is possible */
			else if (active_new != 0) {
				/* select initial file */
				active_new = active_old;
			}
		}
		if (!IN_RANGE(other_site, 0, numfiles)) {
			other_site = -1;
		}
	}

	return file_walk_select_selection_set(
	            C, sfile, direction, numfiles, active_old, active_new, other_site, has_selection, extend, fill);
}

static int file_walk_select_invoke(bContext *C, wmOperator *op, const wmEvent *UNUSED(event))
{
	SpaceFile *sfile = (SpaceFile *)CTX_wm_space_data(C);
	FileSelectParams *params = sfile->params;
	const int direction = RNA_enum_get(op->ptr, "direction");
	const bool extend = RNA_boolean_get(op->ptr, "extend");
	const bool fill = RNA_boolean_get(op->ptr, "fill");

	if (file_walk_select_do(C, sfile, params, direction, extend, fill)) {
		WM_event_add_notifier(C, NC_SPACE | ND_SPACE_FILE_PARAMS, NULL);
		return OPERATOR_FINISHED;
	}

	return OPERATOR_CANCELLED;
}

void FILE_OT_select_walk(wmOperatorType *ot)
{
	static const EnumPropertyItem direction_items[] = {
		{FILE_SELECT_WALK_UP,    "UP",    0, "Prev",  ""},
		{FILE_SELECT_WALK_DOWN,  "DOWN",  0, "Next",  ""},
		{FILE_SELECT_WALK_LEFT,  "LEFT",  0, "Left",  ""},
		{FILE_SELECT_WALK_RIGHT, "RIGHT", 0, "Right", ""},
		{0, NULL, 0, NULL, NULL}
	};
	PropertyRNA *prop;

	/* identifiers */
	ot->name = "Walk Select/Deselect File";
	ot->description = "Select/Deselect files by walking through them";
	ot->idname = "FILE_OT_select_walk";

	/* api callbacks */
	ot->invoke = file_walk_select_invoke;
	ot->poll = ED_operator_file_active;

	/* properties */
	prop = RNA_def_enum(ot->srna, "direction", direction_items, 0, "Walk Direction",
	                    "Select/Deselect file in this direction");
	RNA_def_property_flag(prop, PROP_SKIP_SAVE);
	prop = RNA_def_boolean(ot->srna, "extend", false, "Extend",
	                       "Extend selection instead of deselecting everything first");
	RNA_def_property_flag(prop, PROP_SKIP_SAVE);
	prop = RNA_def_boolean(ot->srna, "fill", false, "Fill", "Select everything beginning with the last selection");
	RNA_def_property_flag(prop, PROP_SKIP_SAVE);
}

static int file_select_all_exec(bContext *C, wmOperator *UNUSED(op))
{
	ScrArea *sa = CTX_wm_area(C);
	SpaceFile *sfile = CTX_wm_space_file(C);
	FileSelection sel;
	const int numfiles = filelist_files_ensure(sfile->files, ED_fileselect_get_params(sfile));
	const bool has_selection = file_is_any_selected(sfile->files, numfiles);

	sel.first = 0;
	sel.last = numfiles - 1;

	/* select all only if previously no file was selected */
	if (has_selection) {
		filelist_entries_select_index_range_set(sfile->files, &sel, FILE_SEL_REMOVE, FILE_SEL_SELECTED, CHECK_ALL);
		sfile->params->active_file = -1;
	}
	else {
		const FileCheckType check_type = (sfile->params->flag & FILE_DIRSEL_ONLY) ? CHECK_DIRS : CHECK_FILES;
		int i;

		filelist_entries_select_index_range_set(sfile->files, &sel, FILE_SEL_ADD, FILE_SEL_SELECTED, check_type);

		/* set active_file to first selected */
		for (i = 0; i < numfiles; i++) {
			if (filelist_entry_select_index_get(sfile->files, i, check_type)) {
				sfile->params->active_file = i;
				break;
			}
		}
	}

	file_draw_check(C);
	WM_event_add_mousemove(C);
	ED_area_tag_redraw(sa);

	return OPERATOR_FINISHED;
}

void FILE_OT_select_all_toggle(wmOperatorType *ot)
{
	/* identifiers */
	ot->name = "(De)select All Files";
	ot->description = "Select or deselect all files";
	ot->idname = "FILE_OT_select_all_toggle";

	/* api callbacks */
	ot->exec = file_select_all_exec;
	ot->poll = ED_operator_file_active;

	/* properties */
}

/* ---------- BOOKMARKS ----------- */

/* Note we could get rid of this one, but it's used by some addon so... Does not hurt keeping it around for now. */
static int bookmark_select_exec(bContext *C, wmOperator *op)
{
	Main *bmain = CTX_data_main(C);
	SpaceFile *sfile = CTX_wm_space_file(C);
	PropertyRNA *prop;

	if ((prop = RNA_struct_find_property(op->ptr, "dir"))) {
		char entry[256];
		FileSelectParams *params = sfile->params;

		RNA_property_string_get(op->ptr, prop, entry);
		BLI_strncpy(params->dir, entry, sizeof(params->dir));
		BLI_cleanup_dir(BKE_main_blendfile_path(bmain), params->dir);
		ED_file_change_dir(C);

		WM_event_add_notifier(C, NC_SPACE | ND_SPACE_FILE_LIST, NULL);
	}

	return OPERATOR_FINISHED;
}

void FILE_OT_select_bookmark(wmOperatorType *ot)
{
	PropertyRNA *prop;

	/* identifiers */
	ot->name = "Select Directory";
	ot->description = "Select a bookmarked directory";
	ot->idname = "FILE_OT_select_bookmark";

	/* api callbacks */
	ot->exec = bookmark_select_exec;
	ot->poll = ED_operator_file_active;

	/* properties */
	prop = RNA_def_string(ot->srna, "dir", NULL, FILE_MAXDIR, "Dir", "");
	RNA_def_property_flag(prop, PROP_SKIP_SAVE);
}

static int bookmark_add_exec(bContext *C, wmOperator *UNUSED(op))
{
	ScrArea *sa = CTX_wm_area(C);
	SpaceFile *sfile = CTX_wm_space_file(C);
	struct FSMenu *fsmenu = ED_fsmenu_get();
	struct FileSelectParams *params = ED_fileselect_get_params(sfile);

	if (params->dir[0] != '\0') {
		char name[FILE_MAX];

		fsmenu_insert_entry(fsmenu, FS_CATEGORY_BOOKMARKS, params->dir, NULL, FS_INSERT_SAVE);
		BLI_make_file_string("/", name, BKE_appdir_folder_id_create(BLENDER_USER_CONFIG, NULL), BLENDER_BOOKMARK_FILE);
		fsmenu_write_file(fsmenu, name);
	}

	ED_area_tag_refresh(sa);
	ED_area_tag_redraw(sa);
	return OPERATOR_FINISHED;
}

void FILE_OT_bookmark_add(wmOperatorType *ot)
{
	/* identifiers */
	ot->name = "Add Bookmark";
	ot->description = "Add a bookmark for the selected/active directory";
	ot->idname = "FILE_OT_bookmark_add";

	/* api callbacks */
	ot->exec = bookmark_add_exec;
	ot->poll = ED_operator_file_active;
}

static int bookmark_delete_exec(bContext *C, wmOperator *op)
{
	ScrArea *sa = CTX_wm_area(C);
	SpaceFile *sfile = CTX_wm_space_file(C);
	struct FSMenu *fsmenu = ED_fsmenu_get();
	int nentries = ED_fsmenu_get_nentries(fsmenu, FS_CATEGORY_BOOKMARKS);

	PropertyRNA *prop = RNA_struct_find_property(op->ptr, "index");

	if (prop) {
		int index;
		if (RNA_property_is_set(op->ptr, prop)) {
			index = RNA_property_int_get(op->ptr, prop);
		}
		else {  /* if index unset, use active bookmark... */
			index = sfile->bookmarknr;
		}
		if ((index > -1) && (index < nentries)) {
			char name[FILE_MAX];

			fsmenu_remove_entry(fsmenu, FS_CATEGORY_BOOKMARKS, index);
			BLI_make_file_string("/", name, BKE_appdir_folder_id_create(BLENDER_USER_CONFIG, NULL), BLENDER_BOOKMARK_FILE);
			fsmenu_write_file(fsmenu, name);
			ED_area_tag_refresh(sa);
			ED_area_tag_redraw(sa);
		}
	}

	return OPERATOR_FINISHED;
}

void FILE_OT_bookmark_delete(wmOperatorType *ot)
{
	PropertyRNA *prop;

	/* identifiers */
	ot->name = "Delete Bookmark";
	ot->description = "Delete selected bookmark";
	ot->idname = "FILE_OT_bookmark_delete";

	/* api callbacks */
	ot->exec = bookmark_delete_exec;
	ot->poll = ED_operator_file_active;

	/* properties */
	prop = RNA_def_int(ot->srna, "index", -1, -1, 20000, "Index", "", -1, 20000);
	RNA_def_property_flag(prop, PROP_SKIP_SAVE);
}

static int bookmark_cleanup_exec(bContext *C, wmOperator *UNUSED(op))
{
	ScrArea *sa = CTX_wm_area(C);
	struct FSMenu *fsmenu = ED_fsmenu_get();
	struct FSMenuEntry *fsme_next, *fsme = ED_fsmenu_get_category(fsmenu, FS_CATEGORY_BOOKMARKS);
	int index;
	bool changed = false;

	for (index = 0; fsme; fsme = fsme_next) {
		fsme_next = fsme->next;

		if (!BLI_is_dir(fsme->path)) {
			fsmenu_remove_entry(fsmenu, FS_CATEGORY_BOOKMARKS, index);
			changed = true;
		}
		else {
			index++;
		}
	}

	if (changed) {
		char name[FILE_MAX];

		BLI_make_file_string("/", name, BKE_appdir_folder_id_create(BLENDER_USER_CONFIG, NULL), BLENDER_BOOKMARK_FILE);
		fsmenu_write_file(fsmenu, name);
		fsmenu_refresh_bookmarks_status(fsmenu);
		ED_area_tag_refresh(sa);
		ED_area_tag_redraw(sa);
	}

	return OPERATOR_FINISHED;
}

void FILE_OT_bookmark_cleanup(wmOperatorType *ot)
{
	/* identifiers */
	ot->name = "Cleanup Bookmarks";
	ot->description = "Delete all invalid bookmarks";
	ot->idname = "FILE_OT_bookmark_cleanup";

	/* api callbacks */
	ot->exec = bookmark_cleanup_exec;
	ot->poll = ED_operator_file_active;

	/* properties */
}

enum {
	FILE_BOOKMARK_MOVE_TOP = -2,
	FILE_BOOKMARK_MOVE_UP = -1,
	FILE_BOOKMARK_MOVE_DOWN = 1,
	FILE_BOOKMARK_MOVE_BOTTOM = 2,
};

static int bookmark_move_exec(bContext *C, wmOperator *op)
{
	ScrArea *sa = CTX_wm_area(C);
	SpaceFile *sfile = CTX_wm_space_file(C);
	struct FSMenu *fsmenu = ED_fsmenu_get();
	struct FSMenuEntry *fsmentry = ED_fsmenu_get_category(fsmenu, FS_CATEGORY_BOOKMARKS);
	const struct FSMenuEntry *fsmentry_org = fsmentry;

	char fname[FILE_MAX];

	const int direction = RNA_enum_get(op->ptr, "direction");
	const int totitems = ED_fsmenu_get_nentries(fsmenu, FS_CATEGORY_BOOKMARKS);
	const int act_index = sfile->bookmarknr;
	int new_index;

	if (totitems < 2) {
		return OPERATOR_CANCELLED;
	}

	switch (direction) {
		case FILE_BOOKMARK_MOVE_TOP:
			new_index = 0;
			break;
		case FILE_BOOKMARK_MOVE_BOTTOM:
			new_index = totitems - 1;
			break;
		case FILE_BOOKMARK_MOVE_UP:
		case FILE_BOOKMARK_MOVE_DOWN:
		default:
			new_index = (totitems + act_index + direction) % totitems;
			break;
	}

	if (new_index == act_index) {
		return OPERATOR_CANCELLED;
	}

	BLI_linklist_move_item((LinkNode **)&fsmentry, act_index, new_index);
	if (fsmentry != fsmentry_org) {
		ED_fsmenu_set_category(fsmenu, FS_CATEGORY_BOOKMARKS, fsmentry);
	}

	/* Need to update active bookmark number. */
	sfile->bookmarknr = new_index;

	BLI_make_file_string("/", fname, BKE_appdir_folder_id_create(BLENDER_USER_CONFIG, NULL), BLENDER_BOOKMARK_FILE);
	fsmenu_write_file(fsmenu, fname);

	ED_area_tag_redraw(sa);
	return OPERATOR_FINISHED;
}

void FILE_OT_bookmark_move(wmOperatorType *ot)
{
	static const EnumPropertyItem slot_move[] = {
		{FILE_BOOKMARK_MOVE_TOP, "TOP", 0, "Top", "Top of the list"},
		{FILE_BOOKMARK_MOVE_UP, "UP", 0, "Up", ""},
		{FILE_BOOKMARK_MOVE_DOWN, "DOWN", 0, "Down", ""},
		{FILE_BOOKMARK_MOVE_BOTTOM, "BOTTOM", 0, "Bottom", "Bottom of the list"},
		{ 0, NULL, 0, NULL, NULL }
	};

	/* identifiers */
	ot->name = "Move Bookmark";
	ot->idname = "FILE_OT_bookmark_move";
	ot->description = "Move the active bookmark up/down in the list";

	/* api callbacks */
	ot->poll = ED_operator_file_active;
	ot->exec = bookmark_move_exec;

	/* flags */
	ot->flag = OPTYPE_REGISTER;  /* No undo! */

	RNA_def_enum(ot->srna, "direction", slot_move, 0, "Direction",
	             "Direction to move the active bookmark towards");
}

static int reset_recent_exec(bContext *C, wmOperator *UNUSED(op))
{
	ScrArea *sa = CTX_wm_area(C);
	char name[FILE_MAX];
	struct FSMenu *fsmenu = ED_fsmenu_get();

	while (ED_fsmenu_get_entry(fsmenu, FS_CATEGORY_RECENT, 0) != NULL) {
		fsmenu_remove_entry(fsmenu, FS_CATEGORY_RECENT, 0);
	}
	BLI_make_file_string("/", name, BKE_appdir_folder_id_create(BLENDER_USER_CONFIG, NULL), BLENDER_BOOKMARK_FILE);
	fsmenu_write_file(fsmenu, name);
	ED_area_tag_redraw(sa);

	return OPERATOR_FINISHED;
}

void FILE_OT_reset_recent(wmOperatorType *ot)
{
	/* identifiers */
	ot->name = "Reset Recent";
	ot->description = "Reset Recent files";
	ot->idname = "FILE_OT_reset_recent";

	/* api callbacks */
	ot->exec = reset_recent_exec;
	ot->poll = ED_operator_file_active;

}

int file_highlight_set(SpaceFile *sfile, ARegion *ar, int mx, int my)
{
	View2D *v2d = &ar->v2d;
	FileSelectParams *params;
	int numfiles, origfile;

	if (sfile == NULL || sfile->files == NULL) return 0;

	params = ED_fileselect_get_params(sfile);
	numfiles = filelist_files_ensure(sfile->files, params);

	origfile = params->highlight_file;

	mx -= ar->winrct.xmin;
	my -= ar->winrct.ymin;

	if (BLI_rcti_isect_pt(&ar->v2d.mask, mx, my)) {
		float fx, fy;
		int highlight_file;

		UI_view2d_region_to_view(v2d, mx, my, &fx, &fy);

		highlight_file = ED_fileselect_layout_offset(sfile->layout, (int)(v2d->tot.xmin + fx), (int)(v2d->tot.ymax - fy));

		if ((highlight_file >= 0) && (highlight_file < numfiles))
			params->highlight_file = highlight_file;
		else
			params->highlight_file = -1;
	}
	else
		params->highlight_file = -1;

	return (params->highlight_file != origfile);
}

static int file_highlight_invoke(bContext *C, wmOperator *UNUSED(op), const wmEvent *event)
{
	ARegion *ar = CTX_wm_region(C);
	SpaceFile *sfile = CTX_wm_space_file(C);

	if (!file_highlight_set(sfile, ar, event->x, event->y))
		return OPERATOR_CANCELLED;

	ED_area_tag_redraw(CTX_wm_area(C));

	return OPERATOR_FINISHED;
}

void FILE_OT_highlight(struct wmOperatorType *ot)
{
	/* identifiers */
	ot->name = "Highlight File";
	ot->description = "Highlight selected file(s)";
	ot->idname = "FILE_OT_highlight";

	/* api callbacks */
	ot->invoke = file_highlight_invoke;
	ot->poll = ED_operator_file_active;
}

int file_cancel_exec(bContext *C, wmOperator *UNUSED(unused))
{
	wmWindowManager *wm = CTX_wm_manager(C);
	SpaceFile *sfile = CTX_wm_space_file(C);
	wmOperator *op = sfile->op;

	sfile->op = NULL;

	WM_event_fileselect_event(wm, op, EVT_FILESELECT_CANCEL);

	return OPERATOR_FINISHED;
}

static int file_operator_poll(bContext *C)
{
	int poll = ED_operator_file_active(C);
	SpaceFile *sfile = CTX_wm_space_file(C);

	if (!sfile || !sfile->op) poll = 0;

	return poll;
}

void FILE_OT_cancel(struct wmOperatorType *ot)
{
	/* identifiers */
	ot->name = "Cancel File Load";
	ot->description = "Cancel loading of selected file";
	ot->idname = "FILE_OT_cancel";

	/* api callbacks */
	ot->exec = file_cancel_exec;
	ot->poll = file_operator_poll;
}


<<<<<<< HEAD
void file_sfile_to_operator_ex(
        wmOperator *op, SpaceFile *sfile, char filepath[FILE_MAX_LIBEXTRA], const bool is_fake)
{
	PropertyRNA *prop, *prop_files, *prop_dirs;
	/* Note filebrowser does not create ae for default NONE 'engine', we'll get NULL in this case here. */
	AssetEngine *ae = filelist_assetengine_get(sfile->files);
	AssetUUIDList *uuids;
	FileDirEntryArr *selection;
	FileCheckType check = CHECK_NONE;

	if ((prop_files = RNA_struct_find_property(op->ptr, "files"))) {
	    check |= CHECK_FILES;
=======
void file_sfile_to_operator_ex(bContext *C, wmOperator *op, SpaceFile *sfile, char *filepath)
{
	Main *bmain = CTX_data_main(C);
	PropertyRNA *prop;

	BLI_join_dirfile(filepath, FILE_MAX, sfile->params->dir, sfile->params->file); /* XXX, not real length */

	if ((prop = RNA_struct_find_property(op->ptr, "relative_path"))) {
		if (RNA_property_boolean_get(op->ptr, prop)) {
			BLI_path_rel(filepath, BKE_main_blendfile_path(bmain));
		}
>>>>>>> 324e10e7
	}
	if ((prop_dirs = RNA_struct_find_property(op->ptr, "dirs"))) {
		check |= CHECK_DIRS;
	}

	BLI_assert(STREQ(sfile->params->dir, filelist_dir(sfile->files)));

	selection = filelist_selection_get(sfile->files, check, sfile->params->file, &uuids, !is_fake);

	if (ae && selection->nbr_entries && !is_fake) {  /* We only expect uuids when not is_fake... */
		BLI_assert(uuids);
	}

	if ((prop = RNA_struct_find_property(op->ptr, "directory"))) {
		RNA_property_string_set(op->ptr, prop, selection->root);
	}
<<<<<<< HEAD
=======

	/* some ops have multiple files to select */
	/* this is called on operators check() so clear collections first since
	 * they may be already set. */
	{
		int i, numfiles = filelist_files_ensure(sfile->files);
>>>>>>> 324e10e7

	if (selection->nbr_entries != 0) {
		const char *filename;

		filename = ((FileDirEntry *)selection->entries.first)->relpath;
		BLI_join_dirfile(filepath, FILE_MAX_LIBEXTRA /* XXX sizeof(filepath) */, selection->root, filename);

		if ((prop = RNA_struct_find_property(op->ptr, "relative_path"))) {
			if (RNA_property_boolean_get(op->ptr, prop)) {
				BLI_path_rel(filepath, G.main->name);
			}
		}

		if ((prop = RNA_struct_find_property(op->ptr, "filename"))) {
			RNA_property_string_set(op->ptr, prop, filename);
		}
		if ((prop = RNA_struct_find_property(op->ptr, "filepath"))) {
			RNA_property_string_set(op->ptr, prop, filepath);
		}
		if (ae && uuids) {
			if ((prop = RNA_struct_find_property(op->ptr, "uuid_repository"))) {
				RNA_property_int_set_array(op->ptr, prop, uuids->uuids[0].uuid_repository);
			}
			if ((prop = RNA_struct_find_property(op->ptr, "uuid_asset"))) {
				RNA_property_int_set_array(op->ptr, prop, uuids->uuids[0].uuid_asset);
			}
			if ((prop = RNA_struct_find_property(op->ptr, "uuid_variant"))) {
				RNA_property_int_set_array(op->ptr, prop, uuids->uuids[0].uuid_variant);
			}
			if ((prop = RNA_struct_find_property(op->ptr, "uuid_revision"))) {
				RNA_property_int_set_array(op->ptr, prop, uuids->uuids[0].uuid_revision);
			}
			if ((prop = RNA_struct_find_property(op->ptr, "uuid_view"))) {
				RNA_property_int_set_array(op->ptr, prop, uuids->uuids[0].uuid_view);
			}
		}

		/* some ops have multiple files to select */
		/* this is called on operators check() so clear collections first since
		 * they may be already set. */
		{
			if (prop_files) {
				FileDirEntry *entry;
				PointerRNA itemptr;
				int i;

				RNA_property_collection_clear(op->ptr, prop_files);
				for (i = 0, entry = selection->entries.first; entry; entry = entry->next, i++) {
					if (!(entry->typeflag & FILE_TYPE_DIR)) {
						RNA_property_collection_add(op->ptr, prop_files, &itemptr);
						RNA_string_set(&itemptr, "name", entry->relpath);
						if (ae) {
							BLI_assert(i < uuids->nbr_uuids);
							RNA_int_set_array(&itemptr, "uuid_repository", uuids->uuids[i].uuid_repository);
							RNA_int_set_array(&itemptr, "uuid_asset", uuids->uuids[i].uuid_asset);
							RNA_int_set_array(&itemptr, "uuid_variant", uuids->uuids[i].uuid_variant);
							RNA_int_set_array(&itemptr, "uuid_revision", uuids->uuids[i].uuid_revision);
							RNA_int_set_array(&itemptr, "uuid_view", uuids->uuids[i].uuid_view);
						}
					}
				}
			}

<<<<<<< HEAD
			if (prop_dirs) {
				FileDirEntry *entry;
				PointerRNA itemptr;
				int num_dirs = 0;

				RNA_property_collection_clear(op->ptr, prop);
				for (entry = selection->entries.first; entry; entry = entry->next) {
					if (entry->typeflag & FILE_TYPE_DIR) {
						RNA_property_collection_add(op->ptr, prop_dirs, &itemptr);
						RNA_string_set(&itemptr, "name", entry->relpath);
						num_dirs++;
					}
				}

				/* make sure the directory specified in the button is added even if no directory selected */
				if (!num_dirs) {
					RNA_property_collection_add(op->ptr, prop_dirs, &itemptr);
					RNA_string_set(&itemptr, "name", sfile->params->dir);
				}
=======
			/* make sure the directory specified in the button is added even if no directory selected */
			if (0 == num_dirs) {
				RNA_property_collection_add(op->ptr, prop, &itemptr);
				RNA_string_set(&itemptr, "name", sfile->params->dir);
>>>>>>> 324e10e7
			}
		}
	}
	else {
		/* We have to ensure those are properly reset!!! */
		if ((prop = RNA_struct_find_property(op->ptr, "filename"))) {
			RNA_property_string_set(op->ptr, prop, sfile->params->file);
		}
		if ((prop = RNA_struct_find_property(op->ptr, "filepath"))) {
			BLI_join_dirfile(filepath, FILE_MAX_LIBEXTRA, sfile->params->dir, sfile->params->file);
			RNA_property_string_set(op->ptr, prop, filepath);
		}
		if (prop_files) {
			RNA_property_reset(op->ptr, prop, 0);
		}
		if (prop_dirs) {
			RNA_property_reset(op->ptr, prop, 0);
		}
	}

	if (!is_fake && ae && (prop = RNA_struct_find_property(op->ptr, "asset_engine"))) {
		RNA_property_string_set(op->ptr, prop, ae->type->idname);
	}

	if (uuids) {
		MEM_freeN(uuids->uuids);
		MEM_freeN(uuids);
	}

	BKE_filedir_entryarr_clear(selection);
	MEM_freeN(selection);
}
<<<<<<< HEAD

void file_sfile_to_operator(wmOperator *op, SpaceFile *sfile)
{
	char filepath[FILE_MAX];

	file_sfile_to_operator_ex(op, sfile, filepath, false);
=======
void file_sfile_to_operator(bContext *C, wmOperator *op, SpaceFile *sfile)
{
	char filepath[FILE_MAX];

	file_sfile_to_operator_ex(C, op, sfile, filepath);
>>>>>>> 324e10e7
}

void file_operator_to_sfile(bContext *C, SpaceFile *sfile, wmOperator *op)
{
	Main *bmain = CTX_data_main(C);
	PropertyRNA *prop;

	/* If neither of the above are set, split the filepath back */
	if ((prop = RNA_struct_find_property(op->ptr, "filepath"))) {
		char filepath[FILE_MAX];
		RNA_property_string_get(op->ptr, prop, filepath);
		BLI_split_dirfile(filepath, sfile->params->dir, sfile->params->file, sizeof(sfile->params->dir), sizeof(sfile->params->file));
	}
	else {
		if ((prop = RNA_struct_find_property(op->ptr, "filename"))) {
			RNA_property_string_get(op->ptr, prop, sfile->params->file);
		}
		if ((prop = RNA_struct_find_property(op->ptr, "directory"))) {
			RNA_property_string_get(op->ptr, prop, sfile->params->dir);
		}
	}

	/* we could check for relative_path property which is used when converting
	 * in the other direction but doesnt hurt to do this every time */
	BLI_path_abs(sfile->params->dir, BKE_main_blendfile_path(bmain));

	/* XXX, files and dirs updates missing, not really so important though */
}

/**
 * Use to set the file selector path from some arbitrary source.
 */
void file_sfile_filepath_set(SpaceFile *sfile, const char *filepath)
{
	BLI_assert(BLI_exists(filepath));

	if (BLI_is_dir(filepath)) {
		BLI_strncpy(sfile->params->dir, filepath, sizeof(sfile->params->dir));
	}
	else {
		if ((sfile->params->flag & FILE_DIRSEL_ONLY) == 0) {
			BLI_split_dirfile(filepath, sfile->params->dir, sfile->params->file,
			                  sizeof(sfile->params->dir), sizeof(sfile->params->file));
		}
		else {
			BLI_split_dir_part(filepath, sfile->params->dir, sizeof(sfile->params->dir));
		}
	}
}

void file_draw_check(bContext *C)
{
	SpaceFile *sfile = CTX_wm_space_file(C);
	wmOperator *op = sfile->op;
	if (op) { /* fail on reload */
		if (op->type->check) {
<<<<<<< HEAD
			char filepath[FILE_MAX_LIBEXTRA];
			file_sfile_to_operator_ex(op, sfile, filepath, true);
			
=======
			file_sfile_to_operator(C, op, sfile);

>>>>>>> 324e10e7
			/* redraw */
			if (op->type->check(C, op)) {
				file_operator_to_sfile(C, sfile, op);

				/* redraw, else the changed settings wont get updated */
				ED_area_tag_redraw(CTX_wm_area(C));
			}
		}
	}
}

/* for use with; UI_block_func_set */
void file_draw_check_cb(bContext *C, void *UNUSED(arg1), void *UNUSED(arg2))
{
	file_draw_check(C);
}

bool file_draw_check_exists(SpaceFile *sfile)
{
	if (sfile->op) { /* fails on reload */
		PropertyRNA *prop;
		if ((prop = RNA_struct_find_property(sfile->op->ptr, "check_existing"))) {
			if (RNA_property_boolean_get(sfile->op->ptr, prop)) {
				char filepath[FILE_MAX];
				BLI_join_dirfile(filepath, sizeof(filepath), sfile->params->dir, sfile->params->file);
				if (BLI_is_file(filepath)) {
					return true;
				}
			}
		}
	}

	return false;
}

int file_exec(bContext *C, wmOperator *exec_op)
{
	Main *bmain = CTX_data_main(C);
	wmWindowManager *wm = CTX_wm_manager(C);
	SpaceFile *sfile = CTX_wm_space_file(C);
	const struct FileDirEntry *file = filelist_file(sfile->files, sfile->params->active_file);
	char filepath[FILE_MAX_LIBEXTRA];

	/* directory change */
	if (file && (file->typeflag & FILE_TYPE_DIR)) {
		if (!file->relpath) {
			return OPERATOR_CANCELLED;
		}

		if (FILENAME_IS_PARENT(file->relpath)) {
			BLI_parent_dir(sfile->params->dir);
		}
		else {
			BLI_cleanup_path(BKE_main_blendfile_path(bmain), sfile->params->dir);
			BLI_path_append(sfile->params->dir, sizeof(sfile->params->dir) - 1, file->relpath);
			BLI_add_slash(sfile->params->dir);
		}

		ED_file_change_dir(C);
	}
	/* opening file - sends events now, so things get handled on windowqueue level */
	else if (sfile->op) {
		wmOperator *op = sfile->op;

		/* when used as a macro, for doubleclick,
		 * to prevent closing when doubleclicking on .. item */
		if (RNA_boolean_get(exec_op->ptr, "need_active")) {
			const int numfiles = filelist_files_ensure(sfile->files, ED_fileselect_get_params(sfile));
			int i, active = 0;

			for (i = 0; i < numfiles; i++) {
				if (filelist_entry_select_index_get(sfile->files, i, CHECK_ALL)) {
					active = 1;
					break;
				}
			}
			if (active == 0)
				return OPERATOR_CANCELLED;
		}

		sfile->op = NULL;

<<<<<<< HEAD
		file_sfile_to_operator_ex(op, sfile, filepath, false);
=======
		file_sfile_to_operator_ex(C, op, sfile, filepath);
>>>>>>> 324e10e7

		if (BLI_exists(sfile->params->dir)) {
			fsmenu_insert_entry(ED_fsmenu_get(), FS_CATEGORY_RECENT, sfile->params->dir, NULL,
			                    FS_INSERT_SAVE | FS_INSERT_FIRST);
		}

		BLI_make_file_string(BKE_main_blendfile_path(bmain), filepath, BKE_appdir_folder_id_create(BLENDER_USER_CONFIG, NULL),
		                     BLENDER_BOOKMARK_FILE);
		fsmenu_write_file(ED_fsmenu_get(), filepath);
		WM_event_fileselect_event(wm, op, EVT_FILESELECT_EXEC);

	}

	return OPERATOR_FINISHED;
}

void FILE_OT_execute(struct wmOperatorType *ot)
{
	PropertyRNA *prop;

	/* identifiers */
	ot->name = "Execute File Window";
	ot->description = "Execute selected file";
	ot->idname = "FILE_OT_execute";

	/* api callbacks */
	ot->exec = file_exec;
	ot->poll = file_operator_poll;

	/* properties */
	prop = RNA_def_boolean(ot->srna, "need_active", 0, "Need Active",
	                       "Only execute if there's an active selected file in the file list");
	RNA_def_property_flag(prop, PROP_SKIP_SAVE);
}


int file_parent_exec(bContext *C, wmOperator *UNUSED(unused))
{
	Main *bmain = CTX_data_main(C);
	SpaceFile *sfile = CTX_wm_space_file(C);

	if (sfile->params) {
		if (BLI_parent_dir(sfile->params->dir)) {
			BLI_cleanup_dir(BKE_main_blendfile_path(bmain), sfile->params->dir);
			ED_file_change_dir(C);
			if (sfile->params->recursion_level > 1) {
				/* Disable 'dirtree' recursion when going up in tree. */
				sfile->params->recursion_level = 0;
				filelist_setrecursion(sfile->files, sfile->params->recursion_level);
			}
			WM_event_add_notifier(C, NC_SPACE | ND_SPACE_FILE_LIST, NULL);
		}
	}

	return OPERATOR_FINISHED;

}


void FILE_OT_parent(struct wmOperatorType *ot)
{
	/* identifiers */
	ot->name = "Parent File";
	ot->description = "Move to parent directory";
	ot->idname = "FILE_OT_parent";

	/* api callbacks */
	ot->exec = file_parent_exec;
	ot->poll = ED_operator_file_active; /* <- important, handler is on window level */
}


static int file_refresh_exec(bContext *C, wmOperator *UNUSED(unused))
{
	wmWindowManager *wm = CTX_wm_manager(C);
	SpaceFile *sfile = CTX_wm_space_file(C);
	ScrArea *sa = CTX_wm_area(C);
	struct FSMenu *fsmenu = ED_fsmenu_get();

	ED_fileselect_clear(wm, sa, sfile);

	/* refresh system directory menu */
	fsmenu_refresh_system_category(fsmenu);

	WM_event_add_notifier(C, NC_SPACE | ND_SPACE_FILE_LIST, NULL);

	return OPERATOR_FINISHED;

}

void FILE_OT_previous(struct wmOperatorType *ot)
{
	/* identifiers */
	ot->name = "Previous Folder";
	ot->description = "Move to previous folder";
	ot->idname = "FILE_OT_previous";

	/* api callbacks */
	ot->exec = file_previous_exec;
	ot->poll = ED_operator_file_active; /* <- important, handler is on window level */
}

int file_previous_exec(bContext *C, wmOperator *UNUSED(unused))
{
	SpaceFile *sfile = CTX_wm_space_file(C);

	if (sfile->params) {
		if (!sfile->folders_next)
			sfile->folders_next = folderlist_new();

		folderlist_pushdir(sfile->folders_next, sfile->params->dir);
		folderlist_popdir(sfile->folders_prev, sfile->params->dir);
		folderlist_pushdir(sfile->folders_next, sfile->params->dir);

		ED_file_change_dir(C);
	}
	WM_event_add_notifier(C, NC_SPACE | ND_SPACE_FILE_LIST, NULL);

	return OPERATOR_FINISHED;
}

void FILE_OT_next(struct wmOperatorType *ot)
{
	/* identifiers */
	ot->name = "Next Folder";
	ot->description = "Move to next folder";
	ot->idname = "FILE_OT_next";

	/* api callbacks */
	ot->exec = file_next_exec;
	ot->poll = ED_operator_file_active; /* <- important, handler is on window level */
}

int file_next_exec(bContext *C, wmOperator *UNUSED(unused))
{
	SpaceFile *sfile = CTX_wm_space_file(C);
	if (sfile->params) {
		if (!sfile->folders_next)
			sfile->folders_next = folderlist_new();

		folderlist_pushdir(sfile->folders_prev, sfile->params->dir);
		folderlist_popdir(sfile->folders_next, sfile->params->dir);

		// update folders_prev so we can check for it in folderlist_clear_next()
		folderlist_pushdir(sfile->folders_prev, sfile->params->dir);

		ED_file_change_dir(C);
	}
	WM_event_add_notifier(C, NC_SPACE | ND_SPACE_FILE_LIST, NULL);

	return OPERATOR_FINISHED;
}


/* only meant for timer usage */
static int file_smoothscroll_invoke(bContext *C, wmOperator *UNUSED(op), const wmEvent *event)
{
	ScrArea *sa = CTX_wm_area(C);
	SpaceFile *sfile = CTX_wm_space_file(C);
	ARegion *ar, *oldar = CTX_wm_region(C);
	int offset;
	int numfiles, numfiles_layout;
	int edit_idx = 0;
	int i;

	/* escape if not our timer */
	if (sfile->smoothscroll_timer == NULL || sfile->smoothscroll_timer != event->customdata)
		return OPERATOR_PASS_THROUGH;
<<<<<<< HEAD
	
	numfiles = filelist_files_ensure(sfile->files, ED_fileselect_get_params(sfile));
=======

	numfiles = filelist_files_ensure(sfile->files);
>>>>>>> 324e10e7

	/* check if we are editing a name */
	for (i = 0; i < numfiles; ++i) {
		if (filelist_entry_select_index_get(sfile->files, i, CHECK_ALL) ) {
			edit_idx = i;
			break;
		}
	}

	/* if we are not editing, we are done */
	if (0 == edit_idx) {
		WM_event_remove_timer(CTX_wm_manager(C), CTX_wm_window(C), sfile->smoothscroll_timer);
		sfile->smoothscroll_timer = NULL;
		return OPERATOR_PASS_THROUGH;
	}

	/* we need the correct area for scrolling */
	ar = BKE_area_find_region_type(sa, RGN_TYPE_WINDOW);
	if (!ar || ar->regiontype != RGN_TYPE_WINDOW) {
		WM_event_remove_timer(CTX_wm_manager(C), CTX_wm_window(C), sfile->smoothscroll_timer);
		sfile->smoothscroll_timer = NULL;
		return OPERATOR_PASS_THROUGH;
	}

	offset = ED_fileselect_layout_offset(sfile->layout, (int)ar->v2d.cur.xmin, (int)-ar->v2d.cur.ymax);
	if (offset < 0) offset = 0;

	/* scroll offset is the first file in the row/column we are editing in */
	if (sfile->scroll_offset == 0) {
		if (sfile->layout->flag & FILE_LAYOUT_HOR) {
			sfile->scroll_offset = (edit_idx / sfile->layout->rows) * sfile->layout->rows;
			if (sfile->scroll_offset <= offset) sfile->scroll_offset -= sfile->layout->rows;
		}
		else {
			sfile->scroll_offset = (edit_idx / sfile->layout->columns) * sfile->layout->columns;
			if (sfile->scroll_offset <= offset) sfile->scroll_offset -= sfile->layout->columns;
		}
	}

	numfiles_layout = ED_fileselect_layout_numfiles(sfile->layout, ar);

	/* check if we have reached our final scroll position */
	if ( (sfile->scroll_offset >= offset) && (sfile->scroll_offset < offset + numfiles_layout) ) {
		WM_event_remove_timer(CTX_wm_manager(C), CTX_wm_window(C), sfile->smoothscroll_timer);
		sfile->smoothscroll_timer = NULL;
		return OPERATOR_FINISHED;
	}

	/* temporarily set context to the main window region,
	 * so the scroll operators work */
	CTX_wm_region_set(C, ar);

	/* scroll one step in the desired direction */
	if (sfile->scroll_offset < offset) {
		if (sfile->layout->flag & FILE_LAYOUT_HOR) {
			WM_operator_name_call(C, "VIEW2D_OT_scroll_left", 0, NULL);
		}
		else {
			WM_operator_name_call(C, "VIEW2D_OT_scroll_up", 0, NULL);
		}

	}
	else {
		if (sfile->layout->flag & FILE_LAYOUT_HOR) {
			WM_operator_name_call(C, "VIEW2D_OT_scroll_right", 0, NULL);
		}
		else {
			WM_operator_name_call(C, "VIEW2D_OT_scroll_down", 0, NULL);
		}
	}

	ED_region_tag_redraw(ar);

	/* and restore context */
	CTX_wm_region_set(C, oldar);

	return OPERATOR_FINISHED;
}


void FILE_OT_smoothscroll(wmOperatorType *ot)
{

	/* identifiers */
	ot->name = "Smooth Scroll";
	ot->idname = "FILE_OT_smoothscroll";
	ot->description = "Smooth scroll to make editable file visible";

	/* api callbacks */
	ot->invoke = file_smoothscroll_invoke;

	ot->poll = ED_operator_file_active;
}


static int filepath_drop_exec(bContext *C, wmOperator *op)
{
	SpaceFile *sfile = CTX_wm_space_file(C);

	if (sfile) {
		char filepath[FILE_MAX];

		RNA_string_get(op->ptr, "filepath", filepath);
		if (!BLI_exists(filepath)) {
			BKE_report(op->reports, RPT_ERROR, "File does not exist");
			return OPERATOR_CANCELLED;
		}

		file_sfile_filepath_set(sfile, filepath);

		if (sfile->op) {
			file_sfile_to_operator(C, sfile->op, sfile);
			file_draw_check(C);
		}

		WM_event_add_notifier(C, NC_SPACE | ND_SPACE_FILE_PARAMS, NULL);
		return OPERATOR_FINISHED;
	}

	return OPERATOR_CANCELLED;
}

void FILE_OT_filepath_drop(wmOperatorType *ot)
{
	ot->name = "File Selector Drop";
	ot->description = "";
	ot->idname = "FILE_OT_filepath_drop";

	ot->exec = filepath_drop_exec;
	ot->poll = WM_operator_winactive;

	RNA_def_string_file_path(ot->srna, "filepath", "Path", FILE_MAX, "", "");
}

/* create a new, non-existing folder name, returns 1 if successful, 0 if name couldn't be created.
 * The actual name is returned in 'name', 'folder' contains the complete path, including the new folder name.
 */
static int new_folder_path(const char *parent, char *folder, char *name)
{
	int i = 1;
	int len = 0;

	BLI_strncpy(name, "New Folder", FILE_MAXFILE);
	BLI_join_dirfile(folder, FILE_MAX, parent, name); /* XXX, not real length */
	/* check whether folder with the name already exists, in this case
	 * add number to the name. Check length of generated name to avoid
	 * crazy case of huge number of folders each named 'New Folder (x)' */
	while (BLI_exists(folder) && (len < FILE_MAXFILE)) {
		len = BLI_snprintf(name, FILE_MAXFILE, "New Folder(%d)", i);
		BLI_join_dirfile(folder, FILE_MAX, parent, name); /* XXX, not real length */
		i++;
	}

	return (len < FILE_MAXFILE);
}

int file_directory_new_exec(bContext *C, wmOperator *op)
{
	char name[FILE_MAXFILE];
	char path[FILE_MAX];
	bool generate_name = true;
	PropertyRNA *prop;

	wmWindowManager *wm = CTX_wm_manager(C);
	SpaceFile *sfile = CTX_wm_space_file(C);
	ScrArea *sa = CTX_wm_area(C);

	if (!sfile->params) {
		BKE_report(op->reports, RPT_WARNING, "No parent directory given");
		return OPERATOR_CANCELLED;
	}

	path[0] = '\0';

	if ((prop = RNA_struct_find_property(op->ptr, "directory"))) {
		RNA_property_string_get(op->ptr, prop, path);
		if (path[0] != '\0') {
			generate_name = false;
		}
	}

	if (generate_name) {
		/* create a new, non-existing folder name */
		if (!new_folder_path(sfile->params->dir, path, name)) {
			BKE_report(op->reports, RPT_ERROR, "Could not create new folder name");
			return OPERATOR_CANCELLED;
		}
	}
	else { /* We assume we are able to generate a valid name! */
		char org_path[FILE_MAX];

		BLI_strncpy(org_path, path, sizeof(org_path));
		if (BLI_path_make_safe(path)) {
			BKE_reportf(op->reports, RPT_WARNING, "'%s' given path is OS-invalid, creating '%s' path instead",
			            org_path, path);
		}
	}

	/* create the file */
	errno = 0;
	if (!BLI_dir_create_recursive(path) ||
	    /* Should no more be needed,
	     * now that BLI_dir_create_recursive returns a success state - but kept just in case. */
	    !BLI_exists(path))
	{
		BKE_reportf(op->reports, RPT_ERROR,
		            "Could not create new folder: %s",
		            errno ? strerror(errno) : "unknown error");
		return OPERATOR_CANCELLED;
	}


	/* now remember file to jump into editing */
	BLI_strncpy(sfile->params->renamefile, name, FILE_MAXFILE);

	/* set timer to smoothly view newly generated file */
	sfile->smoothscroll_timer = WM_event_add_timer(wm, CTX_wm_window(C), TIMER1, 1.0 / 1000.0);  /* max 30 frs/sec */
	sfile->scroll_offset = 0;

	/* reload dir to make sure we're seeing what's in the directory */
	ED_fileselect_clear(wm, sa, sfile);

	if (RNA_boolean_get(op->ptr, "open")) {
		BLI_strncpy(sfile->params->dir, path, sizeof(sfile->params->dir));
		ED_file_change_dir(C);
	}

	WM_event_add_notifier(C, NC_SPACE | ND_SPACE_FILE_LIST, NULL);

	return OPERATOR_FINISHED;
}


void FILE_OT_directory_new(struct wmOperatorType *ot)
{
	PropertyRNA *prop;

	/* identifiers */
	ot->name = "Create New Directory";
	ot->description = "Create a new directory";
	ot->idname = "FILE_OT_directory_new";

	/* api callbacks */
	ot->invoke = WM_operator_confirm;
	ot->exec = file_directory_new_exec;
	ot->poll = ED_operator_file_active; /* <- important, handler is on window level */

	prop = RNA_def_string_dir_path(ot->srna, "directory", NULL, FILE_MAX, "Directory", "Name of new directory");
	RNA_def_property_flag(prop, PROP_SKIP_SAVE);
	prop = RNA_def_boolean(ot->srna, "open", false, "Open", "Open new directory");
	RNA_def_property_flag(prop, PROP_SKIP_SAVE);
}


/* TODO This should go to BLI_path_utils. */
static void file_expand_directory(bContext *C)
{
	Main *bmain = CTX_data_main(C);
	SpaceFile *sfile = CTX_wm_space_file(C);

	if (sfile->params) {
		if (BLI_path_is_rel(sfile->params->dir)) {
			/* Use of 'default' folder here is just to avoid an error message on '//' prefix. */
			BLI_path_abs(sfile->params->dir, G.relbase_valid ? BKE_main_blendfile_path(bmain) : BKE_appdir_folder_default());
		}
		else if (sfile->params->dir[0] == '~') {
			char tmpstr[sizeof(sfile->params->dir) - 1];
			BLI_strncpy(tmpstr, sfile->params->dir + 1, sizeof(tmpstr));
			BLI_join_dirfile(sfile->params->dir, sizeof(sfile->params->dir), BKE_appdir_folder_default(), tmpstr);
		}

		else if (sfile->params->dir[0] == '\0')
#ifndef WIN32
		{
			sfile->params->dir[0] = '/';
			sfile->params->dir[1] = '\0';
		}
#else
		{
			get_default_root(sfile->params->dir);
		}
		/* change "C:" --> "C:\", [#28102] */
		else if ((isalpha(sfile->params->dir[0]) &&
		          (sfile->params->dir[1] == ':')) &&
		         (sfile->params->dir[2] == '\0'))
		{
			sfile->params->dir[2] = '\\';
			sfile->params->dir[3] = '\0';
		}
		else if (BLI_path_is_unc(sfile->params->dir)) {
			BLI_cleanup_unc(sfile->params->dir, FILE_MAX_LIBEXTRA);
		}
#endif
	}
}

/* TODO check we still need this, it's annoying to have OS-specific code here... :/ */
#if defined(WIN32)
static bool can_create_dir(const char *dir)
{
	/* for UNC paths we need to check whether the parent of the new
	 * directory is a proper directory itself and not a share or the
	 * UNC root (server name) itself. Calling BLI_is_dir does this
	 */
	if (BLI_path_is_unc(dir)) {
		char parent[PATH_MAX];
		BLI_strncpy(parent, dir, PATH_MAX);
		BLI_parent_dir(parent);
		return BLI_is_dir(parent);
	}
	return true;
}
#endif

void file_directory_enter_handle(bContext *C, void *UNUSED(arg_unused), void *UNUSED(arg_but))
{
	Main *bmain = CTX_data_main(C);
	SpaceFile *sfile = CTX_wm_space_file(C);

	if (sfile->params) {
		file_expand_directory(C);

		/* special case, user may have pasted a filepath into the directory */
		if (!filelist_is_dir(sfile->files, sfile->params->dir)) {
			char tdir[FILE_MAX_LIBEXTRA];
			char *group, *name;

			if (BLI_is_file(sfile->params->dir)) {
				char path[sizeof(sfile->params->dir)];
				BLI_strncpy(path, sfile->params->dir, sizeof(path));
				BLI_split_dirfile(path, sfile->params->dir, sfile->params->file,
				                  sizeof(sfile->params->dir), sizeof(sfile->params->file));
			}
			else if (BLO_library_path_explode(sfile->params->dir, tdir, &group, &name)) {
				if (group) {
					BLI_path_append(tdir, sizeof(tdir), group);
				}
				BLI_strncpy(sfile->params->dir, tdir, sizeof(sfile->params->dir));
				if (name) {
					BLI_strncpy(sfile->params->file, name, sizeof(sfile->params->file));
				}
				else {
					sfile->params->file[0] = '\0';
				}
			}
		}

		BLI_cleanup_dir(BKE_main_blendfile_path(bmain), sfile->params->dir);

		if (filelist_is_dir(sfile->files, sfile->params->dir)) {
			/* if directory exists, enter it immediately */
			ED_file_change_dir(C);

			/* don't do for now because it selects entire text instead of
			 * placing cursor at the end */
			/* UI_textbutton_activate_but(C, but); */
		}
#if defined(WIN32)
		else if (!can_create_dir(sfile->params->dir)) {
			const char *lastdir = folderlist_peeklastdir(sfile->folders_prev);
			if (lastdir)
				BLI_strncpy(sfile->params->dir, lastdir, sizeof(sfile->params->dir));
		}
#endif
		else {
			const char *lastdir = folderlist_peeklastdir(sfile->folders_prev);
			char tdir[FILE_MAX_LIBEXTRA];

			/* If we are 'inside' a blend library, we cannot do anything... */
			if (lastdir && BLO_library_path_explode(lastdir, tdir, NULL, NULL)) {
				BLI_strncpy(sfile->params->dir, lastdir, sizeof(sfile->params->dir));
			}
			else {
				/* if not, ask to create it and enter if confirmed */
				wmOperatorType *ot = WM_operatortype_find("FILE_OT_directory_new", false);
				PointerRNA ptr;
				WM_operator_properties_create_ptr(&ptr, ot);
				RNA_string_set(&ptr, "directory", sfile->params->dir);
				RNA_boolean_set(&ptr, "open", true);

				if (lastdir)
					BLI_strncpy(sfile->params->dir, lastdir, sizeof(sfile->params->dir));

				WM_operator_name_call_ptr(C, ot, WM_OP_INVOKE_DEFAULT, &ptr);
				WM_operator_properties_free(&ptr);
			}
		}

		WM_event_add_notifier(C, NC_SPACE | ND_SPACE_FILE_LIST, NULL);
	}
}

void file_filename_enter_handle(bContext *C, void *UNUSED(arg_unused), void *arg_but)
{
	Main *bmain = CTX_data_main(C);
	SpaceFile *sfile = CTX_wm_space_file(C);
	uiBut *but = arg_but;
	char matched_file[FILE_MAX];
	char filepath[sizeof(sfile->params->dir)];

	if (sfile->params) {
		int matches;
		matched_file[0] = '\0';
		filepath[0] = '\0';

		file_expand_directory(C);

		matches = file_select_match(sfile, sfile->params->file, matched_file);

		/* *After* file_select_match! */
		BLI_filename_make_safe(sfile->params->file);

		if (matches) {
			/* replace the pattern (or filename that the user typed in, with the first selected file of the match */
			BLI_strncpy(sfile->params->file, matched_file, sizeof(sfile->params->file));

			WM_event_add_notifier(C, NC_SPACE | ND_SPACE_FILE_PARAMS, NULL);
		}

		if (matches == 1) {
			BLI_join_dirfile(filepath, sizeof(sfile->params->dir), sfile->params->dir, sfile->params->file);

			/* if directory, open it and empty filename field */
			if (filelist_is_dir(sfile->files, filepath)) {
				BLI_cleanup_dir(BKE_main_blendfile_path(bmain), filepath);
				BLI_strncpy(sfile->params->dir, filepath, sizeof(sfile->params->dir));
				sfile->params->file[0] = '\0';
				ED_file_change_dir(C);
				UI_textbutton_activate_but(C, but);
				WM_event_add_notifier(C, NC_SPACE | ND_SPACE_FILE_PARAMS, NULL);
			}
		}
		else if (matches > 1) {
			file_draw_check(C);
		}
	}
}

void FILE_OT_refresh(struct wmOperatorType *ot)
{
	/* identifiers */
	ot->name = "Refresh Filelist";
	ot->description = "Refresh the file list";
	ot->idname = "FILE_OT_refresh";

	/* api callbacks */
	ot->exec = file_refresh_exec;
	ot->poll = ED_operator_file_active; /* <- important, handler is on window level */
}

static int file_hidedot_exec(bContext *C, wmOperator *UNUSED(unused))
{
	wmWindowManager *wm = CTX_wm_manager(C);
	SpaceFile *sfile = CTX_wm_space_file(C);
	ScrArea *sa = CTX_wm_area(C);

	if (sfile->params) {
		sfile->params->flag ^= FILE_HIDE_DOT;
		ED_fileselect_clear(wm, sa, sfile);
		WM_event_add_notifier(C, NC_SPACE | ND_SPACE_FILE_LIST, NULL);
	}

	return OPERATOR_FINISHED;
}


void FILE_OT_hidedot(struct wmOperatorType *ot)
{
	/* identifiers */
	ot->name = "Toggle Hide Dot Files";
	ot->description = "Toggle hide hidden dot files";
	ot->idname = "FILE_OT_hidedot";

	/* api callbacks */
	ot->exec = file_hidedot_exec;
	ot->poll = ED_operator_file_active; /* <- important, handler is on window level */
}

ARegion *file_tools_region(ScrArea *sa)
{
	ARegion *ar, *arnew;

	if ((ar = BKE_area_find_region_type(sa, RGN_TYPE_TOOLS)) != NULL)
		return ar;

	/* add subdiv level; after header */
	ar = BKE_area_find_region_type(sa, RGN_TYPE_HEADER);

	/* is error! */
	if (ar == NULL)
		return NULL;

	arnew = MEM_callocN(sizeof(ARegion), "tools for file");
	BLI_insertlinkafter(&sa->regionbase, ar, arnew);
	arnew->regiontype = RGN_TYPE_TOOLS;
	arnew->alignment = RGN_ALIGN_LEFT;

	ar = MEM_callocN(sizeof(ARegion), "tool props for file");
	BLI_insertlinkafter(&sa->regionbase, arnew, ar);
	ar->regiontype = RGN_TYPE_TOOL_PROPS;
	ar->alignment = RGN_ALIGN_BOTTOM | RGN_SPLIT_PREV;

	return arnew;
}

static int file_bookmark_toggle_exec(bContext *C, wmOperator *UNUSED(unused))
{
	ScrArea *sa = CTX_wm_area(C);
	ARegion *ar = file_tools_region(sa);

	if (ar)
		ED_region_toggle_hidden(C, ar);

	return OPERATOR_FINISHED;
}

void FILE_OT_bookmark_toggle(struct wmOperatorType *ot)
{
	/* identifiers */
	ot->name = "Toggle Bookmarks";
	ot->description = "Toggle bookmarks display";
	ot->idname = "FILE_OT_bookmark_toggle";

	/* api callbacks */
	ot->exec = file_bookmark_toggle_exec;
	ot->poll = ED_operator_file_active; /* <- important, handler is on window level */
}


/**
 * Looks for a string of digits within name (using BLI_stringdec) and adjusts it by add.
 */
static void filenum_newname(char *name, size_t name_size, int add)
{
	char head[FILE_MAXFILE], tail[FILE_MAXFILE];
	char name_temp[FILE_MAXFILE];
	int pic;
	unsigned short digits;

	pic = BLI_stringdec(name, head, tail, &digits);

	/* are we going from 100 -> 99 or from 10 -> 9 */
	if (add < 0 && digits > 0) {
		int i, exp;
		exp = 1;
		for (i = digits; i > 1; i--) {
			exp *= 10;
		}
		if (pic >= exp && (pic + add) < exp) {
			digits--;
		}
	}

	pic += add;
	if (pic < 0)
		pic = 0;
	BLI_stringenc(name_temp, head, tail, digits, pic);
	BLI_strncpy(name, name_temp, name_size);
}

static int file_filenum_exec(bContext *C, wmOperator *op)
{
	SpaceFile *sfile = CTX_wm_space_file(C);
	ScrArea *sa = CTX_wm_area(C);

	int inc = RNA_int_get(op->ptr, "increment");
	if (sfile->params && (inc != 0)) {
		filenum_newname(sfile->params->file, sizeof(sfile->params->file), inc);
		ED_area_tag_redraw(sa);
		file_draw_check(C);
		// WM_event_add_notifier(C, NC_WINDOW, NULL);
	}

	return OPERATOR_FINISHED;

}

void FILE_OT_filenum(struct wmOperatorType *ot)
{
	/* identifiers */
	ot->name = "Increment Number in Filename";
	ot->description = "Increment number in filename";
	ot->idname = "FILE_OT_filenum";

	/* api callbacks */
	ot->exec = file_filenum_exec;
	ot->poll = ED_operator_file_active; /* <- important, handler is on window level */

	/* props */
	RNA_def_int(ot->srna, "increment", 1, -100, 100, "Increment", "", -100, 100);
}

static int file_rename_exec(bContext *C, wmOperator *UNUSED(op))
{
	ScrArea *sa = CTX_wm_area(C);
	SpaceFile *sfile = (SpaceFile *)CTX_wm_space_data(C);

	if (sfile->params) {
		int idx = sfile->params->highlight_file;
		int numfiles = filelist_files_ensure(sfile->files, sfile->params);
		if ((0 <= idx) && (idx < numfiles)) {
			FileDirEntry *file = filelist_file(sfile->files, idx);
			filelist_entry_select_index_set(sfile->files, idx, FILE_SEL_ADD, FILE_SEL_EDITING, CHECK_ALL);
			BLI_strncpy(sfile->params->renameedit, file->relpath, FILE_MAXFILE);
			sfile->params->renamefile[0] = '\0';
		}
		ED_area_tag_redraw(sa);
	}

	return OPERATOR_FINISHED;

}

static int file_rename_poll(bContext *C)
{
	bool poll = ED_operator_file_active(C);
	SpaceFile *sfile = CTX_wm_space_file(C);

	if (sfile && sfile->params) {
		int idx = sfile->params->highlight_file;
		int numfiles = filelist_files_ensure(sfile->files, sfile->params);

		if ((0 <= idx) && (idx < numfiles)) {
			FileDirEntry *file = filelist_file(sfile->files, idx);
			if (FILENAME_IS_CURRPAR(file->relpath)) {
				poll = false;
			}
		}

		if (sfile->params->highlight_file < 0) {
			poll = false;
		}
		else {
			char dir[FILE_MAX_LIBEXTRA];
			if (filelist_islibrary(sfile->files, dir, NULL)) {
				poll = false;
			}
		}
	}
	else {
		poll = false;
	}

	return poll;
}

void FILE_OT_rename(struct wmOperatorType *ot)
{
	/* identifiers */
	ot->name = "Rename File or Directory";
	ot->description = "Rename file or file directory";
	ot->idname = "FILE_OT_rename";

	/* api callbacks */
	ot->exec = file_rename_exec;
	ot->poll = file_rename_poll;

}

static int file_delete_poll(bContext *C)
{
	int poll = ED_operator_file_active(C);
	SpaceFile *sfile = CTX_wm_space_file(C);

	if (sfile && sfile->params) {
		char dir[FILE_MAX_LIBEXTRA];
		int numfiles = filelist_files_ensure(sfile->files, sfile->params);
		int i;
		int num_selected = 0;

		if (filelist_islibrary(sfile->files, dir, NULL)) poll = 0;
		for (i = 0; i < numfiles; i++) {
			if (filelist_entry_select_index_get(sfile->files, i, CHECK_FILES)) {
				num_selected++;
			}
		}
		if (num_selected <= 0) {
			poll = 0;
		}
	}
	else
		poll = 0;

	return poll;
}

int file_delete_exec(bContext *C, wmOperator *op)
{
	char str[FILE_MAX];
	Main *bmain = CTX_data_main(C);
	wmWindowManager *wm = CTX_wm_manager(C);
	SpaceFile *sfile = CTX_wm_space_file(C);
	ScrArea *sa = CTX_wm_area(C);
	FileDirEntry *file;
	int numfiles = filelist_files_ensure(sfile->files, ED_fileselect_get_params(sfile));
	int i;

	bool report_error = false;
	errno = 0;
	for (i = 0; i < numfiles; i++) {
		if (filelist_entry_select_index_get(sfile->files, i, CHECK_FILES)) {
			file = filelist_file(sfile->files, i);
			BLI_make_file_string(BKE_main_blendfile_path(bmain), str, sfile->params->dir, file->relpath);
			if (BLI_delete(str, false, false) != 0 ||
			    BLI_exists(str))
			{
				report_error = true;
			}
		}
	}

	if (report_error) {
		BKE_reportf(op->reports, RPT_ERROR,
		            "Could not delete file: %s",
		            errno ? strerror(errno) : "unknown error");
	}

	ED_fileselect_clear(wm, sa, sfile);
	WM_event_add_notifier(C, NC_SPACE | ND_SPACE_FILE_LIST, NULL);

	return OPERATOR_FINISHED;

}

void FILE_OT_delete(struct wmOperatorType *ot)
{
	/* identifiers */
	ot->name = "Delete Selected Files";
	ot->description = "Delete selected files";
	ot->idname = "FILE_OT_delete";

	/* api callbacks */
	ot->invoke = WM_operator_confirm;
	ot->exec = file_delete_exec;
	ot->poll = file_delete_poll; /* <- important, handler is on window level */
}


void ED_operatormacros_file(void)
{
//	wmOperatorType *ot;
//	wmOperatorTypeMacro *otmacro;

	/* future macros */
}<|MERGE_RESOLUTION|>--- conflicted
+++ resolved
@@ -102,13 +102,8 @@
 {
 	FileSelection sel;
 	sel.first = 0;
-<<<<<<< HEAD
 	sel.last = filelist_files_ensure(sfile->files, ED_fileselect_get_params(sfile)) - 1;
-	
-=======
-	sel.last = filelist_files_ensure(sfile->files) - 1;
-
->>>>>>> 324e10e7
+
 	filelist_entries_select_index_range_set(sfile->files, &sel, FILE_SEL_REMOVE, flag, CHECK_ALL);
 }
 
@@ -305,10 +300,7 @@
 	FileSelect retval = FILE_SELECT_NOTHING;
 	FileSelection sel = file_selection_get(C, rect, fill); /* get the selection */
 	const FileCheckType check_type = (sfile->params->flag & FILE_DIRSEL_ONLY) ? CHECK_DIRS : CHECK_ALL;
-<<<<<<< HEAD
 	const int numfiles = filelist_files_ensure(sfile->files, ED_fileselect_get_params(sfile));
-=======
->>>>>>> 324e10e7
 
 	/* flag the files as selected in the filelist */
 	filelist_entries_select_index_range_set(sfile->files, &sel, select, FILE_SEL_SELECTED, check_type);
@@ -1212,10 +1204,10 @@
 }
 
 
-<<<<<<< HEAD
 void file_sfile_to_operator_ex(
-        wmOperator *op, SpaceFile *sfile, char filepath[FILE_MAX_LIBEXTRA], const bool is_fake)
-{
+        bContext *C, wmOperator *op, SpaceFile *sfile, char filepath[FILE_MAX_LIBEXTRA], const bool is_fake)
+{
+	Main *bmain = CTX_data_main(C);
 	PropertyRNA *prop, *prop_files, *prop_dirs;
 	/* Note filebrowser does not create ae for default NONE 'engine', we'll get NULL in this case here. */
 	AssetEngine *ae = filelist_assetengine_get(sfile->files);
@@ -1225,19 +1217,6 @@
 
 	if ((prop_files = RNA_struct_find_property(op->ptr, "files"))) {
 	    check |= CHECK_FILES;
-=======
-void file_sfile_to_operator_ex(bContext *C, wmOperator *op, SpaceFile *sfile, char *filepath)
-{
-	Main *bmain = CTX_data_main(C);
-	PropertyRNA *prop;
-
-	BLI_join_dirfile(filepath, FILE_MAX, sfile->params->dir, sfile->params->file); /* XXX, not real length */
-
-	if ((prop = RNA_struct_find_property(op->ptr, "relative_path"))) {
-		if (RNA_property_boolean_get(op->ptr, prop)) {
-			BLI_path_rel(filepath, BKE_main_blendfile_path(bmain));
-		}
->>>>>>> 324e10e7
 	}
 	if ((prop_dirs = RNA_struct_find_property(op->ptr, "dirs"))) {
 		check |= CHECK_DIRS;
@@ -1254,15 +1233,6 @@
 	if ((prop = RNA_struct_find_property(op->ptr, "directory"))) {
 		RNA_property_string_set(op->ptr, prop, selection->root);
 	}
-<<<<<<< HEAD
-=======
-
-	/* some ops have multiple files to select */
-	/* this is called on operators check() so clear collections first since
-	 * they may be already set. */
-	{
-		int i, numfiles = filelist_files_ensure(sfile->files);
->>>>>>> 324e10e7
 
 	if (selection->nbr_entries != 0) {
 		const char *filename;
@@ -1272,7 +1242,7 @@
 
 		if ((prop = RNA_struct_find_property(op->ptr, "relative_path"))) {
 			if (RNA_property_boolean_get(op->ptr, prop)) {
-				BLI_path_rel(filepath, G.main->name);
+				BLI_path_rel(filepath, bmain->name);
 			}
 		}
 
@@ -1326,7 +1296,6 @@
 				}
 			}
 
-<<<<<<< HEAD
 			if (prop_dirs) {
 				FileDirEntry *entry;
 				PointerRNA itemptr;
@@ -1346,12 +1315,6 @@
 					RNA_property_collection_add(op->ptr, prop_dirs, &itemptr);
 					RNA_string_set(&itemptr, "name", sfile->params->dir);
 				}
-=======
-			/* make sure the directory specified in the button is added even if no directory selected */
-			if (0 == num_dirs) {
-				RNA_property_collection_add(op->ptr, prop, &itemptr);
-				RNA_string_set(&itemptr, "name", sfile->params->dir);
->>>>>>> 324e10e7
 			}
 		}
 	}
@@ -1384,20 +1347,12 @@
 	BKE_filedir_entryarr_clear(selection);
 	MEM_freeN(selection);
 }
-<<<<<<< HEAD
-
-void file_sfile_to_operator(wmOperator *op, SpaceFile *sfile)
+
+void file_sfile_to_operator(bContext *C, wmOperator *op, SpaceFile *sfile)
 {
 	char filepath[FILE_MAX];
 
-	file_sfile_to_operator_ex(op, sfile, filepath, false);
-=======
-void file_sfile_to_operator(bContext *C, wmOperator *op, SpaceFile *sfile)
-{
-	char filepath[FILE_MAX];
-
-	file_sfile_to_operator_ex(C, op, sfile, filepath);
->>>>>>> 324e10e7
+	file_sfile_to_operator_ex(C, op, sfile, filepath, false);
 }
 
 void file_operator_to_sfile(bContext *C, SpaceFile *sfile, wmOperator *op)
@@ -1454,14 +1409,9 @@
 	wmOperator *op = sfile->op;
 	if (op) { /* fail on reload */
 		if (op->type->check) {
-<<<<<<< HEAD
 			char filepath[FILE_MAX_LIBEXTRA];
-			file_sfile_to_operator_ex(op, sfile, filepath, true);
-			
-=======
-			file_sfile_to_operator(C, op, sfile);
-
->>>>>>> 324e10e7
+			file_sfile_to_operator_ex(C, op, sfile, filepath, true);
+
 			/* redraw */
 			if (op->type->check(C, op)) {
 				file_operator_to_sfile(C, sfile, op);
@@ -1544,11 +1494,7 @@
 
 		sfile->op = NULL;
 
-<<<<<<< HEAD
-		file_sfile_to_operator_ex(op, sfile, filepath, false);
-=======
-		file_sfile_to_operator_ex(C, op, sfile, filepath);
->>>>>>> 324e10e7
+		file_sfile_to_operator_ex(C, op, sfile, filepath, false);
 
 		if (BLI_exists(sfile->params->dir)) {
 			fsmenu_insert_entry(ED_fsmenu_get(), FS_CATEGORY_RECENT, sfile->params->dir, NULL,
@@ -1717,13 +1663,8 @@
 	/* escape if not our timer */
 	if (sfile->smoothscroll_timer == NULL || sfile->smoothscroll_timer != event->customdata)
 		return OPERATOR_PASS_THROUGH;
-<<<<<<< HEAD
-	
+
 	numfiles = filelist_files_ensure(sfile->files, ED_fileselect_get_params(sfile));
-=======
-
-	numfiles = filelist_files_ensure(sfile->files);
->>>>>>> 324e10e7
 
 	/* check if we are editing a name */
 	for (i = 0; i < numfiles; ++i) {
