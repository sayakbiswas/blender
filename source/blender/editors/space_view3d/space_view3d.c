/*
 * ***** BEGIN GPL LICENSE BLOCK *****
 *
 * This program is free software; you can redistribute it and/or
 * modify it under the terms of the GNU General Public License
 * as published by the Free Software Foundation; either version 2
 * of the License, or (at your option) any later version. 
 *
 * This program is distributed in the hope that it will be useful,
 * but WITHOUT ANY WARRANTY; without even the implied warranty of
 * MERCHANTABILITY or FITNESS FOR A PARTICULAR PURPOSE.  See the
 * GNU General Public License for more details.
 *
 * You should have received a copy of the GNU General Public License
 * along with this program; if not, write to the Free Software Foundation,
 * Inc., 51 Franklin Street, Fifth Floor, Boston, MA 02110-1301, USA.
 *
 * The Original Code is Copyright (C) 2008 Blender Foundation.
 * All rights reserved.
 *
 * 
 * Contributor(s): Blender Foundation
 *
 * ***** END GPL LICENSE BLOCK *****
 */

/** \file blender/editors/space_view3d/space_view3d.c
 *  \ingroup spview3d
 */


#include <string.h>
#include <stdio.h>

#include "DNA_material_types.h"
#include "DNA_object_types.h"
#include "DNA_scene_types.h"

#include "MEM_guardedalloc.h"

#include "BLI_blenlib.h"
#include "BLI_math.h"
#include "BLI_utildefines.h"

#include "BKE_context.h"
#include "BKE_depsgraph.h"
#include "BKE_icons.h"
#include "BKE_library.h"
#include "BKE_main.h"
#include "BKE_mesh_render.h"
#include "BKE_object.h"
#include "BKE_scene.h"
#include "BKE_screen.h"

#include "ED_space_api.h"
#include "ED_screen.h"

#include "GPU_compositing.h"
#include "GPU_framebuffer.h"
#include "GPU_material.h"
#include "GPU_viewport.h"
#include "GPU_matrix.h"

#include "WM_api.h"
#include "WM_types.h"

#include "RE_engine.h"
#include "RE_pipeline.h"

#include "RNA_access.h"

#include "UI_resources.h"

#ifdef WITH_PYTHON
#  include "BPY_extern.h"
#endif

#include "DEG_depsgraph.h"

#include "view3d_intern.h"  /* own include */

/* ******************** manage regions ********************* */

ARegion *view3d_has_buttons_region(ScrArea *sa)
{
	ARegion *ar, *arnew;

	ar = BKE_area_find_region_type(sa, RGN_TYPE_UI);
	if (ar) return ar;
	
	/* add subdiv level; after header */
	ar = BKE_area_find_region_type(sa, RGN_TYPE_HEADER);

	/* is error! */
	if (ar == NULL) return NULL;
	
	arnew = MEM_callocN(sizeof(ARegion), "buttons for view3d");
	
	BLI_insertlinkafter(&sa->regionbase, ar, arnew);
	arnew->regiontype = RGN_TYPE_UI;
	arnew->alignment = RGN_ALIGN_RIGHT;
	
	arnew->flag = RGN_FLAG_HIDDEN;
	
	return arnew;
}

ARegion *view3d_has_tools_region(ScrArea *sa)
{
	ARegion *ar, *artool = NULL, *arprops = NULL, *arhead;
	
	for (ar = sa->regionbase.first; ar; ar = ar->next) {
		if (ar->regiontype == RGN_TYPE_TOOLS)
			artool = ar;
		if (ar->regiontype == RGN_TYPE_TOOL_PROPS)
			arprops = ar;
	}
	
	/* tool region hide/unhide also hides props */
	if (arprops && artool) return artool;
	
	if (artool == NULL) {
		/* add subdiv level; after header */
		for (arhead = sa->regionbase.first; arhead; arhead = arhead->next)
			if (arhead->regiontype == RGN_TYPE_HEADER)
				break;
		
		/* is error! */
		if (arhead == NULL) return NULL;
		
		artool = MEM_callocN(sizeof(ARegion), "tools for view3d");
		
		BLI_insertlinkafter(&sa->regionbase, arhead, artool);
		artool->regiontype = RGN_TYPE_TOOLS;
		artool->alignment = RGN_ALIGN_LEFT;
		artool->flag = RGN_FLAG_HIDDEN;
	}

	if (arprops == NULL) {
		/* add extra subdivided region for tool properties */
		arprops = MEM_callocN(sizeof(ARegion), "tool props for view3d");
		
		BLI_insertlinkafter(&sa->regionbase, artool, arprops);
		arprops->regiontype = RGN_TYPE_TOOL_PROPS;
		arprops->alignment = RGN_ALIGN_BOTTOM | RGN_SPLIT_PREV;
	}
	
	return artool;
}

/* ****************************************************** */

/* function to always find a regionview3d context inside 3D window */
RegionView3D *ED_view3d_context_rv3d(bContext *C)
{
	RegionView3D *rv3d = CTX_wm_region_view3d(C);
	
	if (rv3d == NULL) {
		ScrArea *sa = CTX_wm_area(C);
		if (sa && sa->spacetype == SPACE_VIEW3D) {
			ARegion *ar = BKE_area_find_region_active_win(sa);
			if (ar) {
				rv3d = ar->regiondata;
			}
		}
	}
	return rv3d;
}

/* ideally would return an rv3d but in some cases the region is needed too
 * so return that, the caller can then access the ar->regiondata */
bool ED_view3d_context_user_region(bContext *C, View3D **r_v3d, ARegion **r_ar)
{
	ScrArea *sa = CTX_wm_area(C);

	*r_v3d = NULL;
	*r_ar = NULL;

	if (sa && sa->spacetype == SPACE_VIEW3D) {
		ARegion *ar = CTX_wm_region(C);
		View3D *v3d = (View3D *)sa->spacedata.first;

		if (ar) {
			RegionView3D *rv3d;
			if ((ar->regiontype == RGN_TYPE_WINDOW) && (rv3d = ar->regiondata) && (rv3d->viewlock & RV3D_LOCKED) == 0) {
				*r_v3d = v3d;
				*r_ar = ar;
				return true;
			}
			else {
				ARegion *ar_unlock_user = NULL;
				ARegion *ar_unlock = NULL;
				for (ar = sa->regionbase.first; ar; ar = ar->next) {
					/* find the first unlocked rv3d */
					if (ar->regiondata && ar->regiontype == RGN_TYPE_WINDOW) {
						rv3d = ar->regiondata;
						if ((rv3d->viewlock & RV3D_LOCKED) == 0) {
							ar_unlock = ar;
							if (rv3d->persp == RV3D_PERSP || rv3d->persp == RV3D_CAMOB) {
								ar_unlock_user = ar;
								break;
							}
						}
					}
				}

				/* camera/perspective view get priority when the active region is locked */
				if (ar_unlock_user) {
					*r_v3d = v3d;
					*r_ar = ar_unlock_user;
					return true;
				}

				if (ar_unlock) {
					*r_v3d = v3d;
					*r_ar = ar_unlock;
					return true;
				}
			}
		}
	}

	return false;
}

/* Most of the time this isn't needed since you could assume the view matrix was
 * set while drawing, however when functions like mesh_foreachScreenVert are
 * called by selection tools, we can't be sure this object was the last.
 *
 * for example, transparent objects are drawn after editmode and will cause
 * the rv3d mat's to change and break selection.
 *
 * 'ED_view3d_init_mats_rv3d' should be called before
 * view3d_project_short_clip and view3d_project_short_noclip in cases where
 * these functions are not used during draw_object
 */
void ED_view3d_init_mats_rv3d(struct Object *ob, struct RegionView3D *rv3d)
{
	/* local viewmat and persmat, to calculate projections */
	mul_m4_m4m4(rv3d->viewmatob, rv3d->viewmat, ob->obmat);
	mul_m4_m4m4(rv3d->persmatob, rv3d->persmat, ob->obmat);

	/* initializes object space clipping, speeds up clip tests */
	ED_view3d_clipping_local(rv3d, ob->obmat);
}

void ED_view3d_init_mats_rv3d_gl(struct Object *ob, struct RegionView3D *rv3d)
{
	ED_view3d_init_mats_rv3d(ob, rv3d);

	/* we have to multiply instead of loading viewmatob to make
	 * it work with duplis using displists, otherwise it will
	 * override the dupli-matrix */
	gpuMultMatrix3D(ob->obmat);
}

#ifdef DEBUG
/* ensure we correctly initialize */
void ED_view3d_clear_mats_rv3d(struct RegionView3D *rv3d)
{
	zero_m4(rv3d->viewmatob);
	zero_m4(rv3d->persmatob);
}

void ED_view3d_check_mats_rv3d(struct RegionView3D *rv3d)
{
	BLI_ASSERT_ZERO_M4(rv3d->viewmatob);
	BLI_ASSERT_ZERO_M4(rv3d->persmatob);
}
#endif

void ED_view3d_stop_render_preview(wmWindowManager *wm, ARegion *ar)
{
	RegionView3D *rv3d = ar->regiondata;

	if (rv3d->render_engine) {
#ifdef WITH_PYTHON
		BPy_BEGIN_ALLOW_THREADS;
#endif

		WM_jobs_kill_type(wm, ar, WM_JOB_TYPE_RENDER_PREVIEW);

#ifdef WITH_PYTHON
		BPy_END_ALLOW_THREADS;
#endif

		if (rv3d->render_engine->re)
			RE_Database_Free(rv3d->render_engine->re);
		RE_engine_free(rv3d->render_engine);
		rv3d->render_engine = NULL;
	}
}

void ED_view3d_shade_update(Main *bmain, Scene *scene, View3D *v3d, ScrArea *sa)
{
	wmWindowManager *wm = bmain->wm.first;

	if (v3d->drawtype != OB_RENDER) {
		ARegion *ar;

		for (ar = sa->regionbase.first; ar; ar = ar->next) {
			if (ar->regiondata)
				ED_view3d_stop_render_preview(wm, ar);
		}
	}
	else if (scene->obedit != NULL && scene->obedit->type == OB_MESH) {
		/* Tag mesh to load edit data. */
		DAG_id_tag_update(scene->obedit->data, 0);
	}
}

/* ******************** default callbacks for view3d space ***************** */

static SpaceLink *view3d_new(const bContext *C)
{
	Scene *scene = CTX_data_scene(C);
	ARegion *ar;
	View3D *v3d;
	RegionView3D *rv3d;
	
	v3d = MEM_callocN(sizeof(View3D), "initview3d");
	v3d->spacetype = SPACE_VIEW3D;
	v3d->blockscale = 0.7f;
	v3d->lay = v3d->layact = 1;
	if (scene) {
		v3d->lay = v3d->layact = scene->lay;
		v3d->camera = scene->camera;
	}
	v3d->scenelock = true;
	v3d->grid = 1.0f;
	v3d->gridlines = 16;
	v3d->gridsubdiv = 10;
	v3d->drawtype = OB_SOLID;

	v3d->gridflag = V3D_SHOW_X | V3D_SHOW_Y | V3D_SHOW_FLOOR;
	
	v3d->flag = V3D_SELECT_OUTLINE;
	v3d->flag2 = V3D_SHOW_RECONSTRUCTION | V3D_SHOW_GPENCIL;
	v3d->flag3 |= (U.tw_flag & V3D_USE_TRANSFORM_MANIPULATORS);
	
	v3d->lens = 35.0f;
	v3d->near = 0.01f;
	v3d->far = 1000.0f;

	v3d->transform_manipulators_type = V3D_MANIP_TRANSLATE;
	v3d->around = V3D_AROUND_CENTER_MEAN;
	
	v3d->bundle_size = 0.2f;
	v3d->bundle_drawtype = OB_PLAINAXES;

	/* stereo */
	v3d->stereo3d_camera = STEREO_3D_ID;
	v3d->stereo3d_flag |= V3D_S3D_DISPPLANE;
	v3d->stereo3d_convergence_alpha = 0.15f;
	v3d->stereo3d_volume_alpha = 0.05f;

	/* header */
	ar = MEM_callocN(sizeof(ARegion), "header for view3d");
	
	BLI_addtail(&v3d->regionbase, ar);
	ar->regiontype = RGN_TYPE_HEADER;
	ar->alignment = RGN_ALIGN_BOTTOM;
	
	/* tool shelf */
	ar = MEM_callocN(sizeof(ARegion), "toolshelf for view3d");
	
	BLI_addtail(&v3d->regionbase, ar);
	ar->regiontype = RGN_TYPE_TOOLS;
	ar->alignment = RGN_ALIGN_LEFT;
	ar->flag = RGN_FLAG_HIDDEN;
	
	/* tool properties */
	ar = MEM_callocN(sizeof(ARegion), "tool properties for view3d");
	
	BLI_addtail(&v3d->regionbase, ar);
	ar->regiontype = RGN_TYPE_TOOL_PROPS;
	ar->alignment = RGN_ALIGN_BOTTOM | RGN_SPLIT_PREV;
	ar->flag = RGN_FLAG_HIDDEN;
	
	/* buttons/list view */
	ar = MEM_callocN(sizeof(ARegion), "buttons for view3d");
	
	BLI_addtail(&v3d->regionbase, ar);
	ar->regiontype = RGN_TYPE_UI;
	ar->alignment = RGN_ALIGN_RIGHT;
	ar->flag = RGN_FLAG_HIDDEN;
	
	/* main region */
	ar = MEM_callocN(sizeof(ARegion), "main region for view3d");
	
	BLI_addtail(&v3d->regionbase, ar);
	ar->regiontype = RGN_TYPE_WINDOW;
	
	ar->regiondata = MEM_callocN(sizeof(RegionView3D), "region view3d");
	rv3d = ar->regiondata;
	rv3d->viewquat[0] = 1.0f;
	rv3d->persp = RV3D_PERSP;
	rv3d->view = RV3D_VIEW_USER;
	rv3d->dist = 10.0;
	
	return (SpaceLink *)v3d;
}

/* not spacelink itself */
static void view3d_free(SpaceLink *sl)
{
	View3D *vd = (View3D *) sl;
	BGpic *bgpic;

	for (bgpic = vd->bgpicbase.first; bgpic; bgpic = bgpic->next) {
		if (bgpic->source == V3D_BGPIC_IMAGE) {
			id_us_min((ID *)bgpic->ima);
		}
		else if (bgpic->source == V3D_BGPIC_MOVIE) {
			id_us_min((ID *)bgpic->clip);
		}
	}
	BLI_freelistN(&vd->bgpicbase);

	if (vd->localvd) MEM_freeN(vd->localvd);
	
	if (vd->properties_storage) MEM_freeN(vd->properties_storage);
	
	/* matcap material, its preview rect gets freed via icons */
	if (vd->defmaterial) {
		if (vd->defmaterial->gpumaterial.first)
			GPU_material_free(&vd->defmaterial->gpumaterial);
		BKE_previewimg_free(&vd->defmaterial->preview);
		MEM_freeN(vd->defmaterial);
	}

	if (vd->fx_settings.ssao)
		MEM_freeN(vd->fx_settings.ssao);
	if (vd->fx_settings.dof)
		MEM_freeN(vd->fx_settings.dof);
}


/* spacetype; init callback */
static void view3d_init(wmWindowManager *UNUSED(wm), ScrArea *UNUSED(sa))
{

}

static SpaceLink *view3d_duplicate(SpaceLink *sl)
{
	View3D *v3do = (View3D *)sl;
	View3D *v3dn = MEM_dupallocN(sl);
	BGpic *bgpic;
	
	/* clear or remove stuff from old */

	if (v3dn->localvd) {
		v3dn->localvd = NULL;
		v3dn->properties_storage = NULL;
		v3dn->lay = v3do->localvd->lay & 0xFFFFFF;
	}

	if (v3dn->drawtype == OB_RENDER)
		v3dn->drawtype = OB_SOLID;
	
	/* copy or clear inside new stuff */

	v3dn->defmaterial = NULL;

	BLI_duplicatelist(&v3dn->bgpicbase, &v3do->bgpicbase);
	for (bgpic = v3dn->bgpicbase.first; bgpic; bgpic = bgpic->next) {
		if (bgpic->source == V3D_BGPIC_IMAGE) {
			id_us_plus((ID *)bgpic->ima);
		}
		else if (bgpic->source == V3D_BGPIC_MOVIE) {
			id_us_plus((ID *)bgpic->clip);
		}
	}

	v3dn->properties_storage = NULL;
	if (v3dn->fx_settings.dof)
		v3dn->fx_settings.dof = MEM_dupallocN(v3do->fx_settings.dof);
	if (v3dn->fx_settings.ssao)
		v3dn->fx_settings.ssao = MEM_dupallocN(v3do->fx_settings.ssao);

	return (SpaceLink *)v3dn;
}

/* add handlers, stuff you only do once or on area/region changes */
static void view3d_main_region_init(wmWindowManager *wm, ARegion *ar)
{
	ListBase *lb;
	wmKeyMap *keymap;

	if (!ar->manipulator_map) {
		ar->manipulator_map = WM_manipulatormap_new_from_type(&(const struct wmManipulatorMapType_Params) {
		        "View3D", SPACE_VIEW3D, RGN_TYPE_WINDOW});
	}
	WM_manipulatormap_add_handlers(ar, ar->manipulator_map);

	/* object ops. */
	
	/* important to be before Pose keymap since they can both be enabled at once */
	keymap = WM_keymap_find(wm->defaultconf, "Face Mask", 0, 0);
	WM_event_add_keymap_handler(&ar->handlers, keymap);
	
	
	keymap = WM_keymap_find(wm->defaultconf, "Weight Paint Vertex Selection", 0, 0);
	WM_event_add_keymap_handler(&ar->handlers, keymap);

	/* pose is not modal, operator poll checks for this */
	keymap = WM_keymap_find(wm->defaultconf, "Pose", 0, 0);
	WM_event_add_keymap_handler(&ar->handlers, keymap);
	
	keymap = WM_keymap_find(wm->defaultconf, "Object Mode", 0, 0);
	WM_event_add_keymap_handler(&ar->handlers, keymap);

	keymap = WM_keymap_find(wm->defaultconf, "Paint Curve", 0, 0);
	WM_event_add_keymap_handler(&ar->handlers, keymap);

	keymap = WM_keymap_find(wm->defaultconf, "Curve", 0, 0);
	WM_event_add_keymap_handler(&ar->handlers, keymap);

	keymap = WM_keymap_find(wm->defaultconf, "Image Paint", 0, 0);
	WM_event_add_keymap_handler(&ar->handlers, keymap);

	keymap = WM_keymap_find(wm->defaultconf, "Vertex Paint", 0, 0);
	WM_event_add_keymap_handler(&ar->handlers, keymap);

	keymap = WM_keymap_find(wm->defaultconf, "Weight Paint", 0, 0);
	WM_event_add_keymap_handler(&ar->handlers, keymap);

	keymap = WM_keymap_find(wm->defaultconf, "Sculpt", 0, 0);
	WM_event_add_keymap_handler(&ar->handlers, keymap);
	
	keymap = WM_keymap_find(wm->defaultconf, "Mesh", 0, 0);
	WM_event_add_keymap_handler(&ar->handlers, keymap);
	
	keymap = WM_keymap_find(wm->defaultconf, "Curve", 0, 0);
	WM_event_add_keymap_handler(&ar->handlers, keymap);
	
	keymap = WM_keymap_find(wm->defaultconf, "Armature", 0, 0);
	WM_event_add_keymap_handler(&ar->handlers, keymap);

	keymap = WM_keymap_find(wm->defaultconf, "Pose", 0, 0);
	WM_event_add_keymap_handler(&ar->handlers, keymap);

	keymap = WM_keymap_find(wm->defaultconf, "Metaball", 0, 0);
	WM_event_add_keymap_handler(&ar->handlers, keymap);
	
	keymap = WM_keymap_find(wm->defaultconf, "Lattice", 0, 0);
	WM_event_add_keymap_handler(&ar->handlers, keymap);

	keymap = WM_keymap_find(wm->defaultconf, "Particle", 0, 0);
	WM_event_add_keymap_handler(&ar->handlers, keymap);

	/* editfont keymap swallows all... */
	keymap = WM_keymap_find(wm->defaultconf, "Font", 0, 0);
	WM_event_add_keymap_handler(&ar->handlers, keymap);

	keymap = WM_keymap_find(wm->defaultconf, "Object Non-modal", 0, 0);
	WM_event_add_keymap_handler(&ar->handlers, keymap);

	keymap = WM_keymap_find(wm->defaultconf, "Frames", 0, 0);
	WM_event_add_keymap_handler(&ar->handlers, keymap);

	/* own keymap, last so modes can override it */
	keymap = WM_keymap_find(wm->defaultconf, "3D View Generic", SPACE_VIEW3D, 0);
	WM_event_add_keymap_handler(&ar->handlers, keymap);

	keymap = WM_keymap_find(wm->defaultconf, "3D View", SPACE_VIEW3D, 0);
	WM_event_add_keymap_handler(&ar->handlers, keymap);
	
	/* add drop boxes */
	lb = WM_dropboxmap_find("View3D", SPACE_VIEW3D, RGN_TYPE_WINDOW);
	
	WM_event_add_dropbox_handler(&ar->handlers, lb);
	
}

static void view3d_main_region_exit(wmWindowManager *wm, ARegion *ar)
{
	RegionView3D *rv3d = ar->regiondata;

	ED_view3d_stop_render_preview(wm, ar);

	if (rv3d->gpuoffscreen) {
		GPU_offscreen_free(rv3d->gpuoffscreen);
		rv3d->gpuoffscreen = NULL;
	}
	
	if (rv3d->compositor) {
		GPU_fx_compositor_destroy(rv3d->compositor);
		rv3d->compositor = NULL;
	}

	if (rv3d->viewport) {
		GPU_viewport_free(rv3d->viewport);
		MEM_freeN(rv3d->viewport);
		rv3d->viewport = NULL;
	}
}

static int view3d_ob_drop_poll(bContext *UNUSED(C), wmDrag *drag, const wmEvent *UNUSED(event))
{
	if (drag->type == WM_DRAG_ID) {
		ID *id = drag->poin;
		if (GS(id->name) == ID_OB)
			return 1;
	}
	return 0;
}

static int view3d_group_drop_poll(bContext *UNUSED(C), wmDrag *drag, const wmEvent *UNUSED(event))
{
	if (drag->type == WM_DRAG_ID) {
		ID *id = drag->poin;
		if (GS(id->name) == ID_GR)
			return 1;
	}
	return 0;
}

static int view3d_mat_drop_poll(bContext *UNUSED(C), wmDrag *drag, const wmEvent *UNUSED(event))
{
	if (drag->type == WM_DRAG_ID) {
		ID *id = drag->poin;
		if (GS(id->name) == ID_MA)
			return 1;
	}
	return 0;
}

static int view3d_ima_drop_poll(bContext *UNUSED(C), wmDrag *drag, const wmEvent *UNUSED(event))
{
	if (drag->type == WM_DRAG_ID) {
		ID *id = drag->poin;
		if (GS(id->name) == ID_IM)
			return 1;
	}
	else if (drag->type == WM_DRAG_PATH) {
		if (ELEM(drag->icon, 0, ICON_FILE_IMAGE, ICON_FILE_MOVIE))   /* rule might not work? */
			return 1;
	}
	return 0;
}

static int view3d_ima_bg_drop_poll(bContext *C, wmDrag *drag, const wmEvent *event)
{
	if (event->ctrl)
		return false;

	if (!ED_view3d_give_base_under_cursor(C, event->mval)) {
		return view3d_ima_drop_poll(C, drag, event);
	}
	return 0;
}

static int view3d_ima_empty_drop_poll(bContext *C, wmDrag *drag, const wmEvent *event)
{
	BaseLegacy *base = ED_view3d_give_base_under_cursor(C, event->mval);

	/* either holding and ctrl and no object, or dropping to empty */
	if (((base == NULL) && event->ctrl) ||
	    ((base != NULL) && base->object->type == OB_EMPTY))
	{
		return view3d_ima_drop_poll(C, drag, event);
	}

	return 0;
}

static int view3d_ima_mesh_drop_poll(bContext *C, wmDrag *drag, const wmEvent *event)
{
	BaseLegacy *base = ED_view3d_give_base_under_cursor(C, event->mval);

	if (base && base->object->type == OB_MESH)
		return view3d_ima_drop_poll(C, drag, event);
	return 0;
}

static void view3d_ob_drop_copy(wmDrag *drag, wmDropBox *drop)
{
	ID *id = drag->poin;

	RNA_string_set(drop->ptr, "name", id->name + 2);
}

static void view3d_group_drop_copy(wmDrag *drag, wmDropBox *drop)
{
	ID *id = drag->poin;
	
	drop->opcontext = WM_OP_EXEC_DEFAULT;
	RNA_string_set(drop->ptr, "name", id->name + 2);
}

static void view3d_id_drop_copy(wmDrag *drag, wmDropBox *drop)
{
	ID *id = drag->poin;
	
	RNA_string_set(drop->ptr, "name", id->name + 2);
}

static void view3d_id_path_drop_copy(wmDrag *drag, wmDropBox *drop)
{
	ID *id = drag->poin;
	
	if (id) {
		RNA_string_set(drop->ptr, "name", id->name + 2);
		RNA_struct_property_unset(drop->ptr, "filepath");
	}
	else if (drag->path[0]) {
		RNA_string_set(drop->ptr, "filepath", drag->path);
		RNA_struct_property_unset(drop->ptr, "image");
	}
}


/* region dropbox definition */
static void view3d_dropboxes(void)
{
	ListBase *lb = WM_dropboxmap_find("View3D", SPACE_VIEW3D, RGN_TYPE_WINDOW);
	
	WM_dropbox_add(lb, "OBJECT_OT_add_named", view3d_ob_drop_poll, view3d_ob_drop_copy);
	WM_dropbox_add(lb, "OBJECT_OT_drop_named_material", view3d_mat_drop_poll, view3d_id_drop_copy);
	WM_dropbox_add(lb, "MESH_OT_drop_named_image", view3d_ima_mesh_drop_poll, view3d_id_path_drop_copy);
	WM_dropbox_add(lb, "OBJECT_OT_drop_named_image", view3d_ima_empty_drop_poll, view3d_id_path_drop_copy);
	WM_dropbox_add(lb, "VIEW3D_OT_background_image_add", view3d_ima_bg_drop_poll, view3d_id_path_drop_copy);
	WM_dropbox_add(lb, "OBJECT_OT_group_instance_add", view3d_group_drop_poll, view3d_group_drop_copy);	
}



/* type callback, not region itself */
static void view3d_main_region_free(ARegion *ar)
{
	RegionView3D *rv3d = ar->regiondata;
	
	if (rv3d) {
		if (rv3d->localvd) MEM_freeN(rv3d->localvd);
		if (rv3d->clipbb) MEM_freeN(rv3d->clipbb);

		if (rv3d->render_engine)
			RE_engine_free(rv3d->render_engine);
		
		if (rv3d->depths) {
			if (rv3d->depths->depths) MEM_freeN(rv3d->depths->depths);
			MEM_freeN(rv3d->depths);
		}
		if (rv3d->sms) {
			MEM_freeN(rv3d->sms);
		}
		if (rv3d->gpuoffscreen) {
			GPU_offscreen_free(rv3d->gpuoffscreen);
		}
		if (rv3d->compositor) {
			GPU_fx_compositor_destroy(rv3d->compositor);
		}
		if (rv3d->viewport) {
			GPU_viewport_free(rv3d->viewport);
			MEM_freeN(rv3d->viewport);
		}

		MEM_freeN(rv3d);
		ar->regiondata = NULL;
	}
}

/* copy regiondata */
static void *view3d_main_region_duplicate(void *poin)
{
	if (poin) {
		RegionView3D *rv3d = poin, *new;
	
		new = MEM_dupallocN(rv3d);
		if (rv3d->localvd)
			new->localvd = MEM_dupallocN(rv3d->localvd);
		if (rv3d->clipbb)
			new->clipbb = MEM_dupallocN(rv3d->clipbb);
		
		new->depths = NULL;
		new->gpuoffscreen = NULL;
		new->render_engine = NULL;
		new->sms = NULL;
		new->smooth_timer = NULL;
		new->compositor = NULL;
		new->viewport = NULL;
		
		return new;
	}
	return NULL;
}

static void view3d_recalc_used_layers(ARegion *ar, wmNotifier *wmn, Scene *scene)
{
	wmWindow *win = wmn->wm->winactive;
	ScrArea *sa;
	unsigned int lay_used = 0;
	BaseLegacy *base;

	if (!win) return;

	base = scene->base.first;
	while (base) {
		lay_used |= base->lay & ((1 << 20) - 1); /* ignore localview */

		if (lay_used == (1 << 20) - 1)
			break;

		base = base->next;
	}

	for (sa = win->screen->areabase.first; sa; sa = sa->next) {
		if (sa->spacetype == SPACE_VIEW3D) {
			if (BLI_findindex(&sa->regionbase, ar) != -1) {
				View3D *v3d = sa->spacedata.first;
				v3d->lay_used = lay_used;
				break;
			}
		}
	}
}

static void view3d_main_region_listener(bScreen *sc, ScrArea *sa, ARegion *ar, wmNotifier *wmn)
{
	Scene *scene = sc->scene;
	View3D *v3d = sa->spacedata.first;
	wmManipulatorMap *mmap = ar->manipulator_map;

	/* context changes */
	switch (wmn->category) {
		case NC_ANIMATION:
			switch (wmn->data) {
				case ND_KEYFRAME_PROP:
				case ND_NLA_ACTCHANGE:
					ED_region_tag_redraw(ar);
					break;
				case ND_NLA:
				case ND_KEYFRAME:
					if (ELEM(wmn->action, NA_EDITED, NA_ADDED, NA_REMOVED))
						ED_region_tag_redraw(ar);
					break;
				case ND_ANIMCHAN:
					if (wmn->action == NA_SELECTED)
						ED_region_tag_redraw(ar);
					break;
			}
			break;
		case NC_SCENE:
			switch (wmn->data) {
				case ND_LAYER_CONTENT:
					if (wmn->reference)
						view3d_recalc_used_layers(ar, wmn, wmn->reference);
					ED_region_tag_redraw(ar);
					WM_manipulatormap_tag_refresh(mmap);
					break;
				case ND_FRAME:
				case ND_TRANSFORM:
				case ND_OB_ACTIVE:
				case ND_OB_SELECT:
				case ND_OB_VISIBLE:
				case ND_LAYER:
				case ND_RENDER_OPTIONS:
				case ND_MARKERS:
				case ND_MODE:
					ED_region_tag_redraw(ar);
					WM_manipulatormap_tag_refresh(mmap);
					break;
				case ND_WORLD:
					/* handled by space_view3d_listener() for v3d access */
					break;
				case ND_DRAW_RENDER_VIEWPORT:
				{
					if (v3d->camera && (scene == wmn->reference)) {
						RegionView3D *rv3d = ar->regiondata;
						if (rv3d->persp == RV3D_CAMOB) {
							ED_region_tag_redraw(ar);
						}
					}
					break;
				}
			}
			if (wmn->action == NA_EDITED)
				ED_region_tag_redraw(ar);
			break;
		case NC_OBJECT:
			switch (wmn->data) {
				case ND_BONE_ACTIVE:
				case ND_BONE_SELECT:
				case ND_TRANSFORM:
				case ND_POSE:
				case ND_DRAW:
				case ND_MODIFIER:
				case ND_CONSTRAINT:
				case ND_KEYS:
				case ND_PARTICLE:
				case ND_POINTCACHE:
				case ND_LOD:
					ED_region_tag_redraw(ar);
					WM_manipulatormap_tag_refresh(mmap);
					break;
			}
			switch (wmn->action) {
				case NA_ADDED:
					ED_region_tag_redraw(ar);
					break;
			}
			break;
		case NC_GEOM:
			switch (wmn->data) {
				case ND_SELECT:
				{
					if (scene->obedit) {
						Object *ob = scene->obedit;
						if (ob->type == OB_MESH) {
							struct Mesh *me = ob->data;
							BKE_mesh_batch_selection_dirty(me);
						}
					}
				}
				case ND_DATA:
				case ND_VERTEX_GROUP:
<<<<<<< HEAD
				case ND_SELECT:
					WM_manipulatormap_tag_refresh(mmap);
=======
>>>>>>> db0f67f4
					ED_region_tag_redraw(ar);
					break;
			}
			switch (wmn->action) {
				case NA_EDITED:
					ED_region_tag_redraw(ar);
					break;
			}
			break;
		case NC_CAMERA:
			switch (wmn->data) {
				case ND_DRAW_RENDER_VIEWPORT:
				{
					if (v3d->camera && (v3d->camera->data == wmn->reference)) {
						RegionView3D *rv3d = ar->regiondata;
						if (rv3d->persp == RV3D_CAMOB) {
							ED_region_tag_redraw(ar);
						}
					}
					break;
				}
			}
			break;
		case NC_GROUP:
			/* all group ops for now */
			ED_region_tag_redraw(ar);
			break;
		case NC_BRUSH:
			switch (wmn->action) {
				case NA_EDITED:
					ED_region_tag_redraw_overlay(ar);
					break;
				case NA_SELECTED:
					/* used on brush changes - needed because 3d cursor
					 * has to be drawn if clone brush is selected */
					ED_region_tag_redraw(ar);
					break;
			}
			break;
		case NC_MATERIAL:
			switch (wmn->data) {
				case ND_SHADING:
				case ND_NODES:
					/* TODO(sergey) This is a bit too much updates, but needed to
					 * have proper material drivers update in the viewport.
					 *
					 * How to solve?
					 */
					ED_region_tag_redraw(ar);
					break;
				case ND_SHADING_DRAW:
				case ND_SHADING_LINKS:
					ED_region_tag_redraw(ar);
					break;
			}
			break;
		case NC_WORLD:
			switch (wmn->data) {
				case ND_WORLD_DRAW:
					/* handled by space_view3d_listener() for v3d access */
					break;
			}
			break;
		case NC_LAMP:
			switch (wmn->data) {
				case ND_LIGHTING:
					/* TODO(sergey): This is a bit too much, but needed to
					 * handle updates from new depsgraph.
					 */
					ED_region_tag_redraw(ar);
					break;
				case ND_LIGHTING_DRAW:
					ED_region_tag_redraw(ar);
					break;
			}
			break;
		case NC_IMAGE:
			/* this could be more fine grained checks if we had
			 * more context than just the region */
			ED_region_tag_redraw(ar);
			break;
		case NC_TEXTURE:
			/* same as above */
			ED_region_tag_redraw(ar);
			break;
		case NC_MOVIECLIP:
			if (wmn->data == ND_DISPLAY || wmn->action == NA_EDITED)
				ED_region_tag_redraw(ar);
			break;
		case NC_SPACE:
			if (wmn->data == ND_SPACE_VIEW3D) {
				if (wmn->subtype == NS_VIEW3D_GPU) {
					RegionView3D *rv3d = ar->regiondata;
					rv3d->rflag |= RV3D_GPULIGHT_UPDATE;
				}
				ED_region_tag_redraw(ar);
				WM_manipulatormap_tag_refresh(mmap);
			}
			break;
		case NC_ID:
			if (wmn->action == NA_RENAME)
				ED_region_tag_redraw(ar);
			break;
		case NC_SCREEN:
			switch (wmn->data) {
				case ND_ANIMPLAY:
				case ND_SKETCH:
					ED_region_tag_redraw(ar);
					break;
				case ND_SCREENBROWSE:
				case ND_SCREENDELETE:
				case ND_SCREENSET:
					/* screen was changed, need to update used layers due to NC_SCENE|ND_LAYER_CONTENT */
					/* updates used layers only for View3D in active screen */
					if (wmn->reference) {
						bScreen *sc_ref = wmn->reference;
						view3d_recalc_used_layers(ar, wmn, sc_ref->scene);
					}
					ED_region_tag_redraw(ar);
					break;
			}

			break;
		case NC_GPENCIL:
			if (wmn->data == ND_DATA || ELEM(wmn->action, NA_EDITED, NA_SELECTED)) {
				ED_region_tag_redraw(ar);
				WM_manipulatormap_tag_refresh(mmap);
			}
			break;
	}
}

/* concept is to retrieve cursor type context-less */
static void view3d_main_region_cursor(wmWindow *win, ScrArea *UNUSED(sa), ARegion *UNUSED(ar))
{
	Scene *scene = win->screen->scene;

	if (scene->obedit) {
		WM_cursor_set(win, CURSOR_EDIT);
	}
	else {
		WM_cursor_set(win, CURSOR_STD);
	}
}

/* add handlers, stuff you only do once or on area/region changes */
static void view3d_header_region_init(wmWindowManager *wm, ARegion *ar)
{
	wmKeyMap *keymap = WM_keymap_find(wm->defaultconf, "3D View Generic", SPACE_VIEW3D, 0);
	
	WM_event_add_keymap_handler(&ar->handlers, keymap);

	ED_region_header_init(ar);
}

static void view3d_header_region_draw(const bContext *C, ARegion *ar)
{
	ED_region_header(C, ar);
}

static void view3d_header_region_listener(bScreen *UNUSED(sc), ScrArea *UNUSED(sa), ARegion *ar, wmNotifier *wmn)
{
	/* context changes */
	switch (wmn->category) {
		case NC_SCENE:
			switch (wmn->data) {
				case ND_FRAME:
				case ND_OB_ACTIVE:
				case ND_OB_SELECT:
				case ND_OB_VISIBLE:
				case ND_MODE:
				case ND_LAYER:
				case ND_TOOLSETTINGS:
				case ND_LAYER_CONTENT:
				case ND_RENDER_OPTIONS:
					ED_region_tag_redraw(ar);
					break;
			}
			break;
		case NC_SPACE:
			if (wmn->data == ND_SPACE_VIEW3D)
				ED_region_tag_redraw(ar);
			break;
		case NC_GPENCIL:
			if (wmn->data & ND_GPENCIL_EDITMODE)
				ED_region_tag_redraw(ar);
			break;
	}
}

/* add handlers, stuff you only do once or on area/region changes */
static void view3d_buttons_region_init(wmWindowManager *wm, ARegion *ar)
{
	wmKeyMap *keymap;

	ED_region_panels_init(wm, ar);
	
	keymap = WM_keymap_find(wm->defaultconf, "3D View Generic", SPACE_VIEW3D, 0);
	WM_event_add_keymap_handler(&ar->handlers, keymap);
}

static void view3d_buttons_region_draw(const bContext *C, ARegion *ar)
{
	ED_region_panels(C, ar, NULL, -1, true);
}

static void view3d_buttons_region_listener(bScreen *UNUSED(sc), ScrArea *UNUSED(sa), ARegion *ar, wmNotifier *wmn)
{
	/* context changes */
	switch (wmn->category) {
		case NC_ANIMATION:
			switch (wmn->data) {
				case ND_KEYFRAME_PROP:
				case ND_NLA_ACTCHANGE:
					ED_region_tag_redraw(ar);
					break;
				case ND_NLA:
				case ND_KEYFRAME:
					if (ELEM(wmn->action, NA_EDITED, NA_ADDED, NA_REMOVED))
						ED_region_tag_redraw(ar);
					break;
			}
			break;
		case NC_SCENE:
			switch (wmn->data) {
				case ND_FRAME:
				case ND_OB_ACTIVE:
				case ND_OB_SELECT:
				case ND_OB_VISIBLE:
				case ND_MODE:
				case ND_LAYER:
				case ND_LAYER_CONTENT:
				case ND_TOOLSETTINGS:
					ED_region_tag_redraw(ar);
					break;
			}
			switch (wmn->action) {
				case NA_EDITED:
					ED_region_tag_redraw(ar);
					break;
			}
			break;
		case NC_OBJECT:
			switch (wmn->data) {
				case ND_BONE_ACTIVE:
				case ND_BONE_SELECT:
				case ND_TRANSFORM:
				case ND_POSE:
				case ND_DRAW:
				case ND_KEYS:
				case ND_MODIFIER:
					ED_region_tag_redraw(ar);
					break;
			}
			break;
		case NC_GEOM:
			switch (wmn->data) {
				case ND_DATA:
				case ND_VERTEX_GROUP:
				case ND_SELECT:
					ED_region_tag_redraw(ar);
					break;
			}
			if (wmn->action == NA_EDITED)
				ED_region_tag_redraw(ar);
			break;
		case NC_TEXTURE:
		case NC_MATERIAL:
			/* for brush textures */
			ED_region_tag_redraw(ar);
			break;
		case NC_BRUSH:
			/* NA_SELECTED is used on brush changes */
			if (ELEM(wmn->action, NA_EDITED, NA_SELECTED))
				ED_region_tag_redraw(ar);
			break;
		case NC_SPACE:
			if (wmn->data == ND_SPACE_VIEW3D)
				ED_region_tag_redraw(ar);
			break;
		case NC_ID:
			if (wmn->action == NA_RENAME)
				ED_region_tag_redraw(ar);
			break;
		case NC_GPENCIL:
			if ((wmn->data & (ND_DATA | ND_GPENCIL_EDITMODE)) || (wmn->action == NA_EDITED))
				ED_region_tag_redraw(ar);
			break;
		case NC_IMAGE:
			/* Update for the image layers in texture paint. */
			if (wmn->action == NA_EDITED)
				ED_region_tag_redraw(ar);
			break;
	}
}

/* add handlers, stuff you only do once or on area/region changes */
static void view3d_tools_region_init(wmWindowManager *wm, ARegion *ar)
{
	wmKeyMap *keymap;
	
	ED_region_panels_init(wm, ar);

	keymap = WM_keymap_find(wm->defaultconf, "3D View Generic", SPACE_VIEW3D, 0);
	WM_event_add_keymap_handler(&ar->handlers, keymap);
}

static void view3d_tools_region_draw(const bContext *C, ARegion *ar)
{
	ED_region_panels(C, ar, CTX_data_mode_string(C), -1, true);
}

static void view3d_props_region_listener(bScreen *UNUSED(sc), ScrArea *UNUSED(sa), ARegion *ar, wmNotifier *wmn)
{
	/* context changes */
	switch (wmn->category) {
		case NC_WM:
			if (wmn->data == ND_HISTORY)
				ED_region_tag_redraw(ar);
			break;
		case NC_SCENE:
			if (wmn->data == ND_MODE)
				ED_region_tag_redraw(ar);
			break;
		case NC_SPACE:
			if (wmn->data == ND_SPACE_VIEW3D)
				ED_region_tag_redraw(ar);
			break;
	}
}

/* area (not region) level listener */
static void space_view3d_listener(bScreen *UNUSED(sc), ScrArea *sa, struct wmNotifier *wmn)
{
	View3D *v3d = sa->spacedata.first;

	/* context changes */
	switch (wmn->category) {
		case NC_SCENE:
			switch (wmn->data) {
				case ND_WORLD:
					if (v3d->flag2 & V3D_RENDER_OVERRIDE)
						ED_area_tag_redraw_regiontype(sa, RGN_TYPE_WINDOW);
					break;
			}
			break;
		case NC_WORLD:
			switch (wmn->data) {
				case ND_WORLD_DRAW:
				case ND_WORLD:
					if (v3d->flag3 & V3D_SHOW_WORLD)
						ED_area_tag_redraw_regiontype(sa, RGN_TYPE_WINDOW);
					break;
			}
			break;
		case NC_MATERIAL:
			switch (wmn->data) {
				case ND_NODES:
					if (v3d->drawtype == OB_TEXTURE)
						ED_area_tag_redraw_regiontype(sa, RGN_TYPE_WINDOW);
					break;
			}
			break;
	}
}

const char *view3d_context_dir[] = {
	"active_base", "active_object", NULL
};

static int view3d_context(const bContext *C, const char *member, bContextDataResult *result)
{
	/* fallback to the scene layer, allows duplicate and other object operators to run outside the 3d view */

	if (CTX_data_dir(member)) {
		CTX_data_dir_set(result, view3d_context_dir);
	}
	else if (CTX_data_equals(member, "active_base")) {
		Scene *scene = CTX_data_scene(C);
		SceneLayer *sl = CTX_data_scene_layer(C);
		if (sl->basact) {
			Object *ob = sl->basact->object;
			/* if hidden but in edit mode, we still display, can happen with animation */
			if ((sl->basact->flag & BASE_VISIBLED) != 0 || (ob->mode & OB_MODE_EDIT)) {
				CTX_data_pointer_set(result, &scene->id, &RNA_ObjectBase, sl->basact);
			}
		}
		
		return 1;
	}
	else if (CTX_data_equals(member, "active_object")) {
		SceneLayer *sl = CTX_data_scene_layer(C);
		if (sl->basact) {
			Object *ob = sl->basact->object;
			/* if hidden but in edit mode, we still display, can happen with animation */
			if ((sl->basact->flag & BASE_VISIBLED) != 0 || (ob->mode & OB_MODE_EDIT) != 0) {
				CTX_data_id_pointer_set(result, &ob->id);
			}
		}
		
		return 1;
	}
	else {
		return 0; /* not found */
	}

	return -1; /* found but not available */
}

static void view3d_id_remap(ScrArea *sa, SpaceLink *slink, ID *old_id, ID *new_id)
{
	View3D *v3d;
	ARegion *ar;
	bool is_local = false;

	if (!ELEM(GS(old_id->name), ID_OB, ID_MA, ID_IM, ID_MC)) {
		return;
	}

	for (v3d = (View3D *)slink; v3d; v3d = v3d->localvd, is_local = true) {
		if ((ID *)v3d->camera == old_id) {
			v3d->camera = (Object *)new_id;
			if (!new_id) {
				/* 3D view might be inactive, in that case needs to use slink->regionbase */
				ListBase *regionbase = (slink == sa->spacedata.first) ? &sa->regionbase : &slink->regionbase;
				for (ar = regionbase->first; ar; ar = ar->next) {
					if (ar->regiontype == RGN_TYPE_WINDOW) {
						RegionView3D *rv3d = is_local ? ((RegionView3D *)ar->regiondata)->localvd : ar->regiondata;
						if (rv3d && (rv3d->persp == RV3D_CAMOB)) {
							rv3d->persp = RV3D_PERSP;
						}
					}
				}
			}
		}
		if ((ID *)v3d->ob_centre == old_id) {
			v3d->ob_centre = (Object *)new_id;
			if (new_id == NULL) {  /* Otherwise, bonename may remain valid... We could be smart and check this, too? */
				v3d->ob_centre_bone[0] = '\0';
			}
		}

		if ((ID *)v3d->defmaterial == old_id) {
			v3d->defmaterial = (Material *)new_id;
		}
#if 0  /* XXX Deprecated? */
		if ((ID *)v3d->gpd == old_id) {
			v3d->gpd = (bGPData *)new_id;
		}
#endif

		if (ELEM(GS(old_id->name), ID_IM, ID_MC)) {
			for (BGpic *bgpic = v3d->bgpicbase.first; bgpic; bgpic = bgpic->next) {
				if ((ID *)bgpic->ima == old_id) {
					bgpic->ima = (Image *)new_id;
					id_us_min(old_id);
					id_us_plus(new_id);
				}
				if ((ID *)bgpic->clip == old_id) {
					bgpic->clip = (MovieClip *)new_id;
					id_us_min(old_id);
					id_us_plus(new_id);
				}
			}
		}

		if (is_local) {
			break;
		}
	}
}

static void view3d_manipulators(void)
{
	wmManipulatorMapType *mmaptype = WM_manipulatormaptype_ensure(&(const struct wmManipulatorMapType_Params) {
	        "View3D", SPACE_VIEW3D, RGN_TYPE_WINDOW});

	WM_manipulatorgrouptype_append(mmaptype, VIEW3D_MGT_transform_manipulators);
}

/* only called once, from space/spacetypes.c */
void ED_spacetype_view3d(void)
{
	SpaceType *st = MEM_callocN(sizeof(SpaceType), "spacetype view3d");
	ARegionType *art;
	
	st->spaceid = SPACE_VIEW3D;
	strncpy(st->name, "View3D", BKE_ST_MAXNAME);
	
	st->new = view3d_new;
	st->free = view3d_free;
	st->init = view3d_init;
	st->listener = space_view3d_listener;
	st->duplicate = view3d_duplicate;
	st->operatortypes = view3d_operatortypes;
	st->keymap = view3d_keymap;
	st->dropboxes = view3d_dropboxes;
	st->context = view3d_context;
	st->id_remap = view3d_id_remap;
	st->manipulators = view3d_manipulators;

	/* regions: main window */
	art = MEM_callocN(sizeof(ARegionType), "spacetype view3d main region");
	art->regionid = RGN_TYPE_WINDOW;
	art->keymapflag = ED_KEYMAP_GPENCIL;
	art->draw = view3d_main_region_draw;
	art->init = view3d_main_region_init;
	art->exit = view3d_main_region_exit;
	art->free = view3d_main_region_free;
	art->duplicate = view3d_main_region_duplicate;
	art->listener = view3d_main_region_listener;
	art->cursor = view3d_main_region_cursor;
	art->lock = 1;   /* can become flag, see BKE_spacedata_draw_locks */
	BLI_addhead(&st->regiontypes, art);
	
	/* regions: listview/buttons */
	art = MEM_callocN(sizeof(ARegionType), "spacetype view3d buttons region");
	art->regionid = RGN_TYPE_UI;
	art->prefsizex = 180; /* XXX */
	art->keymapflag = ED_KEYMAP_UI | ED_KEYMAP_FRAMES;
	art->listener = view3d_buttons_region_listener;
	art->init = view3d_buttons_region_init;
	art->draw = view3d_buttons_region_draw;
	BLI_addhead(&st->regiontypes, art);

	view3d_buttons_register(art);

	/* regions: tool(bar) */
	art = MEM_callocN(sizeof(ARegionType), "spacetype view3d tools region");
	art->regionid = RGN_TYPE_TOOLS;
	art->prefsizex = 160; /* XXX */
	art->prefsizey = 50; /* XXX */
	art->keymapflag = ED_KEYMAP_UI | ED_KEYMAP_FRAMES;
	art->listener = view3d_buttons_region_listener;
	art->init = view3d_tools_region_init;
	art->draw = view3d_tools_region_draw;
	BLI_addhead(&st->regiontypes, art);
	
#if 0
	/* unfinished still */
	view3d_toolshelf_register(art);
#endif

	/* regions: tool properties */
	art = MEM_callocN(sizeof(ARegionType), "spacetype view3d tool properties region");
	art->regionid = RGN_TYPE_TOOL_PROPS;
	art->prefsizex = 0;
	art->prefsizey = 120;
	art->keymapflag = ED_KEYMAP_UI | ED_KEYMAP_FRAMES;
	art->listener = view3d_props_region_listener;
	art->init = view3d_tools_region_init;
	art->draw = view3d_tools_region_draw;
	BLI_addhead(&st->regiontypes, art);
	
	view3d_tool_props_register(art);
	
	
	/* regions: header */
	art = MEM_callocN(sizeof(ARegionType), "spacetype view3d header region");
	art->regionid = RGN_TYPE_HEADER;
	art->prefsizey = HEADERY;
	art->keymapflag = ED_KEYMAP_UI | ED_KEYMAP_VIEW2D | ED_KEYMAP_FRAMES | ED_KEYMAP_HEADER;
	art->listener = view3d_header_region_listener;
	art->init = view3d_header_region_init;
	art->draw = view3d_header_region_draw;
	BLI_addhead(&st->regiontypes, art);
	
	BKE_spacetype_register(st);
}
<|MERGE_RESOLUTION|>--- conflicted
+++ resolved
@@ -916,11 +916,7 @@
 				}
 				case ND_DATA:
 				case ND_VERTEX_GROUP:
-<<<<<<< HEAD
-				case ND_SELECT:
 					WM_manipulatormap_tag_refresh(mmap);
-=======
->>>>>>> db0f67f4
 					ED_region_tag_redraw(ar);
 					break;
 			}
