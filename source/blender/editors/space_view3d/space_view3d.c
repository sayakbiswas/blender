--- conflicted
+++ resolved
@@ -55,10 +55,7 @@
 #include "ED_space_api.h"
 #include "ED_screen.h"
 #include "ED_transform.h"
-<<<<<<< HEAD
-=======
 #include "ED_view3d.h"
->>>>>>> ef310b2a
 
 #include "GPU_extensions.h"
 #include "GPU_material.h"
@@ -441,26 +438,7 @@
 
 /* spacetype; init callback */
 static void view3d_init(wmWindowManager *UNUSED(wm), ScrArea *UNUSED(sa))
-<<<<<<< HEAD
-{
-	static wmWidget *manipulator_widget = NULL;
-	
-	if (!manipulator_widget) {
-		struct wmWidgetMap *wmap = WM_widgetmap_find("View3D", SPACE_VIEW3D, RGN_TYPE_WINDOW, true);
-		int *realtimeflags = MEM_mallocN(sizeof(int), "manipulator_display_flags");
-		*realtimeflags = 0;
-		
-		manipulator_widget = WM_widget_new(BIF_manipulator_poll, 
-										   BIF_draw_manipulator, 
-										   BIF_manipulator_render_3d_intersect, 
-										   NULL, 
-										   BIF_manipulator_handler, realtimeflags, true);
-		
-		WM_widget_register(wmap, manipulator_widget);
-	}
-=======
 {	
->>>>>>> ef310b2a
 }
 
 static SpaceLink *view3d_duplicate(SpaceLink *sl)
@@ -589,15 +567,10 @@
 	
 	WM_event_add_dropbox_handler(&ar->handlers, lb);
 
-<<<<<<< HEAD
-	ar->widgetmap = WM_widgetmap_find("View3D", SPACE_VIEW3D, RGN_TYPE_WINDOW, true);
-	
-=======
 	/* make sure we have a widgetmap - sucks a bit to do it here, but works for now */
 	if (!ar->widgetmap)
 		ar->widgetmap = WM_widgetmap_from_type("View3D", SPACE_VIEW3D, RGN_TYPE_WINDOW, true);
 
->>>>>>> ef310b2a
 	WM_event_add_widget_handler(ar);
 }
 
