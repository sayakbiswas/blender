/**
 * $Id:
 *
 * ***** BEGIN GPL LICENSE BLOCK *****
 *
 * This program is free software; you can redistribute it and/or
 * modify it under the terms of the GNU General Public License
 * as published by the Free Software Foundation; either version 2
 * of the License, or (at your option) any later version. 
 *
 * This program is distributed in the hope that it will be useful,
 * but WITHOUT ANY WARRANTY; without even the implied warranty of
 * MERCHANTABILITY or FITNESS FOR A PARTICULAR PURPOSE.  See the
 * GNU General Public License for more details.
 *
 * You should have received a copy of the GNU General Public License
 * along with this program; if not, write to the Free Software Foundation,
 * Inc., 59 Temple Place - Suite 330, Boston, MA  02111-1307, USA.
 *
 * The Original Code is Copyright (C) 2008 Blender Foundation.
 * All rights reserved.
 *
 * 
 * Contributor(s): Blender Foundation
 *
 * ***** END GPL LICENSE BLOCK *****
 */
#ifndef ED_VIEW3D_INTERN_H
#define ED_VIEW3D_INTERN_H

#include "ED_view3d.h"

/* internal exports only */

struct bScreen;
struct ARegion;
struct BoundBox;
struct Object;
struct DerivedMesh;
struct wmOperatorType;
struct bContext;
struct wmWindowManager;
struct EditMesh;
struct ViewContext;
struct ARegionType;

#define BL_NEAR_CLIP 0.001

/* drawing flags: */
#define DRAW_PICKING	1
#define DRAW_CONSTCOLOR	2
#define DRAW_SCENESET	4

#define V3D_XRAY	1
#define V3D_TRANSP	2

#define V3D_SELECT_MOUSE	1

/* view3d_header.c */
void view3d_header_buttons(const struct bContext *C, struct ARegion *ar);
void VIEW3D_OT_layers(struct wmOperatorType *ot);

/* view3d_ops.c */
void view3d_operatortypes(void);
void view3d_keymap(struct wmWindowManager *wm);

/* view3d_edit.c */
void VIEW3D_OT_zoom(struct wmOperatorType *ot);
void VIEW3D_OT_viewmove(struct wmOperatorType *ot);
void VIEW3D_OT_viewrotate(struct wmOperatorType *ot);
void VIEW3D_OT_viewhome(struct wmOperatorType *ot);
void VIEW3D_OT_viewnumpad(struct wmOperatorType *ot);
void VIEW3D_OT_viewcenter(struct wmOperatorType *ot);
void VIEW3D_OT_view_pan(struct wmOperatorType *ot);
void VIEW3D_OT_view_persportho(struct wmOperatorType *ot);
void VIEW3D_OT_view_orbit(struct wmOperatorType *ot);
void VIEW3D_OT_clipping(struct wmOperatorType *ot);
void VIEW3D_OT_cursor3d(struct wmOperatorType *ot);
void VIEW3D_OT_render_border(struct wmOperatorType *ot);
void VIEW3D_OT_zoom_border(struct wmOperatorType *ot);
void VIEW3D_OT_drawtype(struct wmOperatorType *ot);
void VIEW3D_OT_editmesh_face_toolbox(struct wmOperatorType *ot);

void view3d_boxview_copy(ScrArea *sa, ARegion *ar);

/* drawobject.c */
void draw_object(Scene *scene, struct ARegion *ar, View3D *v3d, Base *base, int flag);
int draw_glsl_material(Scene *scene, Object *ob, View3D *v3d, int dt);
void draw_object_instance(Scene *scene, View3D *v3d, RegionView3D *rv3d, Object *ob, int dt, int outline);
void draw_object_backbufsel(Scene *scene, View3D *v3d, RegionView3D *rv3d, Object *ob);
void drawaxes(float size, int flag, char drawtype);
void view3d_object_text_draw_add(float x, float y, float z, char *str, short xoffs);

/* drawarmature.c */
int draw_armature(Scene *scene, View3D *v3d, RegionView3D *rv3d, Base *base, int dt, int flag);

/* drawmesh.c */
void draw_mesh_textured(Scene *scene, View3D *v3d, RegionView3D *rv3d, Object *ob, struct DerivedMesh *dm, int faceselect);

/* view3d_draw.c */
void view3d_main_area_draw(const struct bContext *C, struct ARegion *ar);
void draw_depth(Scene *scene, struct ARegion *ar, View3D *v3d, int (* func)(void *));
void view3d_clr_clipping(void);
void view3d_set_clipping(RegionView3D *rv3d);
void add_view3d_after(View3D *v3d, Base *base, int type, int flag);
void calc_viewborder(Scene *scene, struct ARegion *ar, View3D *v3d, rctf *viewborder_r);

void circf(float x, float y, float rad);
void circ(float x, float y, float rad);
void view3d_update_depths(struct ARegion *ar, View3D *v3d);

/* view3d_select.c */
void VIEW3D_OT_select(struct wmOperatorType *ot);
void VIEW3D_OT_select_extend(struct wmOperatorType *ot);
void VIEW3D_OT_select_circle(struct wmOperatorType *ot);
void VIEW3D_OT_select_border(struct wmOperatorType *ot);
void VIEW3D_OT_select_lasso(struct wmOperatorType *ot);

/* view3d_view.c */
void VIEW3D_OT_smoothview(struct wmOperatorType *ot);
void VIEW3D_OT_setcameratoview(struct wmOperatorType *ot);
void VIEW3D_OT_localview(struct wmOperatorType *ot);
void VIEW3D_OT_game_start(struct wmOperatorType *ot);

<<<<<<< HEAD
=======

>>>>>>> db27ab91
int boundbox_clip(RegionView3D *rv3d, float obmat[][4], struct BoundBox *bb);

void centerview(struct ARegion *ar, View3D *v3d);

void smooth_view(struct bContext *C, Object *, Object *, float *ofs, float *quat, float *dist, float *lens);

void setwinmatrixview3d(ARegion *ar, View3D *v3d, rctf *rect);	/* rect: for picking */
void setviewmatrixview3d(Scene *scene, View3D *v3d, RegionView3D *rv3d);

/* view3d_buttons.c */
void VIEW3D_OT_properties(struct wmOperatorType *ot);
void view3d_buttons_register(struct ARegionType *art);

/* view3d_buttons.c */
void VIEW3D_OT_toolbar(struct wmOperatorType *ot);
void view3d_toolbar_register(struct ARegionType *art);

/* view3d_snap.c */
int minmax_verts(Object *obedit, float *min, float *max);

void VIEW3D_OT_snap_selected_to_grid(struct wmOperatorType *ot);
void VIEW3D_OT_snap_selected_to_cursor(struct wmOperatorType *ot);
void VIEW3D_OT_snap_selected_to_center(struct wmOperatorType *ot);
void VIEW3D_OT_snap_cursor_to_grid(struct wmOperatorType *ot);
void VIEW3D_OT_snap_cursor_to_selected(struct wmOperatorType *ot);
void VIEW3D_OT_snap_cursor_to_active(struct wmOperatorType *ot);
void VIEW3D_OT_snap_menu(struct wmOperatorType *ot);

/* space_view3d.c */
ARegion *view3d_has_buttons_region(ScrArea *sa);
ARegion *view3d_has_tools_region(ScrArea *sa);


#endif /* ED_VIEW3D_INTERN_H */
<|MERGE_RESOLUTION|>--- conflicted
+++ resolved
@@ -122,10 +122,7 @@
 void VIEW3D_OT_localview(struct wmOperatorType *ot);
 void VIEW3D_OT_game_start(struct wmOperatorType *ot);
 
-<<<<<<< HEAD
-=======
 
->>>>>>> db27ab91
 int boundbox_clip(RegionView3D *rv3d, float obmat[][4], struct BoundBox *bb);
 
 void centerview(struct ARegion *ar, View3D *v3d);
