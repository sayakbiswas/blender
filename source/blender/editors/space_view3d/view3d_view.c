/*
 * ***** BEGIN GPL LICENSE BLOCK *****
 *
 * This program is free software; you can redistribute it and/or
 * modify it under the terms of the GNU General Public License
 * as published by the Free Software Foundation; either version 2
 * of the License, or (at your option) any later version.
 *
 * This program is distributed in the hope that it will be useful,
 * but WITHOUT ANY WARRANTY; without even the implied warranty of
 * MERCHANTABILITY or FITNESS FOR A PARTICULAR PURPOSE.  See the
 * GNU General Public License for more details.
 *
 * You should have received a copy of the GNU General Public License
 * along with this program; if not, write to the Free Software Foundation,
 * Inc., 51 Franklin Street, Fifth Floor, Boston, MA 02110-1301, USA.
 *
 * The Original Code is Copyright (C) 2008 Blender Foundation.
 * All rights reserved.
 *
 *
 * Contributor(s): Blender Foundation
 *
 * ***** END GPL LICENSE BLOCK *****
 */

/** \file blender/editors/space_view3d/view3d_view.c
 *  \ingroup spview3d
 */

#include "DNA_camera_types.h"
#include "DNA_scene_types.h"
#include "DNA_object_types.h"

#include "MEM_guardedalloc.h"

#include "BLI_math.h"
#include "BLI_rect.h"
#include "BLI_utildefines.h"

#include "BKE_action.h"
#include "BKE_camera.h"
#include "BKE_context.h"
#include "BKE_object.h"
#include "BKE_global.h"
#include "BKE_layer.h"
#include "BKE_main.h"
#include "BKE_report.h"
#include "BKE_scene.h"

#include "DEG_depsgraph.h"
#include "DEG_depsgraph_query.h"

#include "UI_resources.h"

#include "GPU_glew.h"
#include "GPU_select.h"
#include "GPU_matrix.h"
#include "GPU_state.h"

#include "WM_api.h"
#include "WM_types.h"

#include "ED_object.h"
#include "ED_screen.h"

#include "DRW_engine.h"

#include "view3d_intern.h"  /* own include */

/* -------------------------------------------------------------------- */
/** \name Smooth View Operator & Utilities
 *
 * Use for view transitions to have smooth (animated) transitions.
 * \{ */

/* This operator is one of the 'timer refresh' ones like animation playback */

struct SmoothView3DState {
	float dist;
	float lens;
	float quat[4];
	float ofs[3];
};

struct SmoothView3DStore {
	/* source*/
	struct SmoothView3DState src;  /* source */
	struct SmoothView3DState dst;  /* destination */
	struct SmoothView3DState org;  /* original */

	bool to_camera;

	bool use_dyn_ofs;
	float dyn_ofs[3];

	/* When smooth-view is enabled, store the 'rv3d->view' here,
	 * assign back when the view motion is completed. */
	char org_view;

	double time_allowed;
};

static void view3d_smooth_view_state_backup(struct SmoothView3DState *sms_state,
                                            const View3D *v3d, const RegionView3D *rv3d)
{
	copy_v3_v3(sms_state->ofs,   rv3d->ofs);
	copy_qt_qt(sms_state->quat,  rv3d->viewquat);
	sms_state->dist            = rv3d->dist;
	sms_state->lens            = v3d->lens;
}

static void view3d_smooth_view_state_restore(const struct SmoothView3DState *sms_state,
                                             View3D *v3d, RegionView3D *rv3d)
{
	copy_v3_v3(rv3d->ofs,      sms_state->ofs);
	copy_qt_qt(rv3d->viewquat, sms_state->quat);
	rv3d->dist               = sms_state->dist;
	v3d->lens                = sms_state->lens;
}

/* will start timer if appropriate */
/* the arguments are the desired situation */
void ED_view3d_smooth_view_ex(
        /* avoid passing in the context */
        const Depsgraph *depsgraph, wmWindowManager *wm, wmWindow *win, ScrArea *sa,
        View3D *v3d, ARegion *ar, const int smooth_viewtx,
        const V3D_SmoothParams *sview)
{
	RegionView3D *rv3d = ar->regiondata;
	struct SmoothView3DStore sms = {{0}};
	bool ok = false;

	/* initialize sms */
	view3d_smooth_view_state_backup(&sms.dst, v3d, rv3d);
	view3d_smooth_view_state_backup(&sms.src, v3d, rv3d);
	/* if smoothview runs multiple times... */
	if (rv3d->sms == NULL) {
		view3d_smooth_view_state_backup(&sms.org, v3d, rv3d);
	}
	else {
		sms.org = rv3d->sms->org;
	}
	sms.org_view = rv3d->view;

	/* sms.to_camera = false; */  /* initizlized to zero anyway */

	/* note on camera locking, this is a little confusing but works ok.
	 * we may be changing the view 'as if' there is no active camera, but in fact
	 * there is an active camera which is locked to the view.
	 *
	 * In the case where smooth view is moving _to_ a camera we don't want that
	 * camera to be moved or changed, so only when the camera is not being set should
	 * we allow camera option locking to initialize the view settings from the camera.
	 */
	if (sview->camera == NULL && sview->camera_old == NULL) {
<<<<<<< HEAD
		ED_view3d_camera_lock_init(depsgraph, v3d, rv3d);
=======
		ED_view3d_camera_lock_init_ex(v3d, rv3d, true);
>>>>>>> 3f31c28a
	}

	/* store the options we want to end with */
	if (sview->ofs)
		copy_v3_v3(sms.dst.ofs, sview->ofs);
	if (sview->quat)
		copy_qt_qt(sms.dst.quat, sview->quat);
	if (sview->dist)
		sms.dst.dist = *sview->dist;
	if (sview->lens)
		sms.dst.lens = *sview->lens;

	if (sview->dyn_ofs) {
		BLI_assert(sview->ofs  == NULL);
		BLI_assert(sview->quat != NULL);

		copy_v3_v3(sms.dyn_ofs, sview->dyn_ofs);
		sms.use_dyn_ofs = true;

		/* calculate the final destination offset */
		view3d_orbit_apply_dyn_ofs(sms.dst.ofs, sms.src.ofs, sms.src.quat, sms.dst.quat, sms.dyn_ofs);
	}

	if (sview->camera) {
		Object *ob_camera_eval = DEG_get_evaluated_object(depsgraph, sview->camera);
		sms.dst.dist = ED_view3d_offset_distance(ob_camera_eval->obmat, sview->ofs, VIEW3D_DIST_FALLBACK);
		ED_view3d_from_object(ob_camera_eval, sms.dst.ofs, sms.dst.quat, &sms.dst.dist, &sms.dst.lens);
		sms.to_camera = true; /* restore view3d values in end */
	}

	/* skip smooth viewing for render engine draw */
	if (smooth_viewtx && v3d->shading.type != OB_RENDER) {
		bool changed = false; /* zero means no difference */

		if (sview->camera_old != sview->camera)
			changed = true;
		else if (sms.dst.dist != rv3d->dist)
			changed = true;
		else if (sms.dst.lens != v3d->lens)
			changed = true;
		else if (!equals_v3v3(sms.dst.ofs, rv3d->ofs))
			changed = true;
		else if (!equals_v4v4(sms.dst.quat, rv3d->viewquat))
			changed = true;

		/* The new view is different from the old one
		 * so animate the view */
		if (changed) {
			/* original values */
			if (sview->camera_old) {
				Object *ob_camera_old_eval = DEG_get_evaluated_object(depsgraph, sview->camera_old);
				sms.src.dist = ED_view3d_offset_distance(ob_camera_old_eval->obmat, rv3d->ofs, 0.0f);
				/* this */
				ED_view3d_from_object(ob_camera_old_eval, sms.src.ofs, sms.src.quat, &sms.src.dist, &sms.src.lens);
			}
			/* grid draw as floor */
			if ((rv3d->viewlock & RV3D_LOCKED) == 0) {
				/* use existing if exists, means multiple calls to smooth view wont loose the original 'view' setting */
				rv3d->view = RV3D_VIEW_USER;
			}

			sms.time_allowed = (double)smooth_viewtx / 1000.0;

			/* if this is view rotation only
			 * we can decrease the time allowed by
			 * the angle between quats
			 * this means small rotations wont lag */
			if (sview->quat && !sview->ofs && !sview->dist) {
				/* scale the time allowed by the rotation */
				sms.time_allowed *= (double)fabsf(angle_signed_normalized_qtqt(sms.dst.quat, sms.src.quat)) / M_PI; /* 180deg == 1.0 */
			}

			/* ensure it shows correct */
			if (sms.to_camera) {
				/* use ortho if we move from an ortho view to an ortho camera */
				Object *ob_camera_eval = DEG_get_evaluated_object(depsgraph, sview->camera);
				rv3d->persp = (((rv3d->is_persp == false) &&
				                (ob_camera_eval->type == OB_CAMERA) &&
				                (((Camera *)ob_camera_eval->data)->type == CAM_ORTHO)) ?
				                RV3D_ORTHO : RV3D_PERSP);
			}

			rv3d->rflag |= RV3D_NAVIGATING;

			/* not essential but in some cases the caller will tag the area for redraw,
			 * and in that case we can get a flicker of the 'org' user view but we want to see 'src' */
			view3d_smooth_view_state_restore(&sms.src, v3d, rv3d);

			/* keep track of running timer! */
			if (rv3d->sms == NULL) {
				rv3d->sms = MEM_mallocN(sizeof(struct SmoothView3DStore), "smoothview v3d");
			}
			*rv3d->sms = sms;
			if (rv3d->smooth_timer) {
				WM_event_remove_timer(wm, win, rv3d->smooth_timer);
			}
			/* TIMER1 is hardcoded in keymap */
			rv3d->smooth_timer = WM_event_add_timer(wm, win, TIMER1, 1.0 / 100.0); /* max 30 frs/sec */

			ok = true;
		}
	}

	/* if we get here nothing happens */
	if (ok == false) {
		if (sms.to_camera == false) {
			copy_v3_v3(rv3d->ofs, sms.dst.ofs);
			copy_qt_qt(rv3d->viewquat, sms.dst.quat);
			rv3d->dist = sms.dst.dist;
			v3d->lens = sms.dst.lens;

			ED_view3d_camera_lock_sync(depsgraph, v3d, rv3d);
		}

		if (rv3d->viewlock & RV3D_BOXVIEW) {
			view3d_boxview_copy(sa, ar);
		}

		ED_region_tag_redraw(ar);
	}
}

void ED_view3d_smooth_view(
        bContext *C,
        View3D *v3d, ARegion *ar, const int smooth_viewtx,
        const struct V3D_SmoothParams *sview)
{
	const Depsgraph *depsgraph = CTX_data_depsgraph(C);
	wmWindowManager *wm = CTX_wm_manager(C);
	wmWindow *win = CTX_wm_window(C);
	ScrArea *sa = CTX_wm_area(C);

	ED_view3d_smooth_view_ex(
	        depsgraph,
	        wm, win, sa,
	        v3d, ar, smooth_viewtx,
	        sview);
}

/* only meant for timer usage */
static void view3d_smoothview_apply(bContext *C, View3D *v3d, ARegion *ar, bool sync_boxview)
{
	const Depsgraph *depsgraph = CTX_data_depsgraph(C);
	RegionView3D *rv3d = ar->regiondata;
	struct SmoothView3DStore *sms = rv3d->sms;
	float step, step_inv;

	if (sms->time_allowed != 0.0)
		step = (float)((rv3d->smooth_timer->duration) / sms->time_allowed);
	else
		step = 1.0f;

	/* end timer */
	if (step >= 1.0f) {

		/* if we went to camera, store the original */
		if (sms->to_camera) {
			rv3d->persp = RV3D_CAMOB;
			view3d_smooth_view_state_restore(&sms->org, v3d, rv3d);
		}
		else {
			view3d_smooth_view_state_restore(&sms->dst, v3d, rv3d);

			ED_view3d_camera_lock_sync(depsgraph, v3d, rv3d);
			ED_view3d_camera_lock_autokey(v3d, rv3d, C, true, true);
		}

		if ((rv3d->viewlock & RV3D_LOCKED) == 0) {
			rv3d->view = sms->org_view;
		}

		MEM_freeN(rv3d->sms);
		rv3d->sms = NULL;

		WM_event_remove_timer(CTX_wm_manager(C), CTX_wm_window(C), rv3d->smooth_timer);
		rv3d->smooth_timer = NULL;
		rv3d->rflag &= ~RV3D_NAVIGATING;
	}
	else {
		/* ease in/out */
		step = (3.0f * step * step - 2.0f * step * step * step);

		step_inv = 1.0f - step;

		interp_qt_qtqt(rv3d->viewquat, sms->src.quat, sms->dst.quat, step);

		if (sms->use_dyn_ofs) {
			view3d_orbit_apply_dyn_ofs(rv3d->ofs, sms->src.ofs, sms->src.quat, rv3d->viewquat, sms->dyn_ofs);
		}
		else {
			interp_v3_v3v3(rv3d->ofs, sms->src.ofs,  sms->dst.ofs,  step);
		}

		rv3d->dist = sms->dst.dist * step + sms->src.dist * step_inv;
		v3d->lens  = sms->dst.lens * step + sms->src.lens * step_inv;

		ED_view3d_camera_lock_sync(depsgraph, v3d, rv3d);
		if (ED_screen_animation_playing(CTX_wm_manager(C))) {
			ED_view3d_camera_lock_autokey(v3d, rv3d, C, true, true);
		}

		/* Event handling won't know if a UI item has been moved under the pointer. */
		WM_event_add_mousemove(C);
	}

	if (sync_boxview && (rv3d->viewlock & RV3D_BOXVIEW)) {
		view3d_boxview_copy(CTX_wm_area(C), ar);
	}

	/* note: this doesn't work right because the v3d->lens is now used in ortho mode r51636,
	 * when switching camera in quad-view the other ortho views would zoom & reset.
	 *
	 * For now only redraw all regions when smoothview finishes.
	 */
	if (step >= 1.0f) {
		WM_event_add_notifier(C, NC_SPACE | ND_SPACE_VIEW3D, v3d);
	}
	else {
		ED_region_tag_redraw(ar);
	}
}

static int view3d_smoothview_invoke(bContext *C, wmOperator *UNUSED(op), const wmEvent *event)
{
	View3D *v3d = CTX_wm_view3d(C);
	ARegion *ar = CTX_wm_region(C);
	RegionView3D *rv3d = ar->regiondata;

	/* escape if not our timer */
	if (rv3d->smooth_timer == NULL || rv3d->smooth_timer != event->customdata) {
		return OPERATOR_PASS_THROUGH;
	}

	view3d_smoothview_apply(C, v3d, ar, true);

	return OPERATOR_FINISHED;
}

/**
 * Apply the smoothview immediately, use when we need to start a new view operation.
 * (so we don't end up half-applying a view operation when pressing keys quickly).
 */
void ED_view3d_smooth_view_force_finish(
        bContext *C,
        View3D *v3d, ARegion *ar)
{
	RegionView3D *rv3d = ar->regiondata;

	if (rv3d && rv3d->sms) {
		rv3d->sms->time_allowed = 0.0;  /* force finishing */
		view3d_smoothview_apply(C, v3d, ar, false);

		/* force update of view matrix so tools that run immediately after
		 * can use them without redrawing first */
		Depsgraph *depsgraph = CTX_data_depsgraph(C);
		Scene *scene = CTX_data_scene(C);
		ED_view3d_update_viewmat(depsgraph, scene, v3d, ar, NULL, NULL, NULL);
	}
}

void VIEW3D_OT_smoothview(wmOperatorType *ot)
{
	/* identifiers */
	ot->name = "Smooth View";
	ot->idname = "VIEW3D_OT_smoothview";

	/* api callbacks */
	ot->invoke = view3d_smoothview_invoke;

	/* flags */
	ot->flag = OPTYPE_INTERNAL;

	ot->poll = ED_operator_view3d_active;
}

/** \} */

/* -------------------------------------------------------------------- */
/** \name Camera to View Operator
 * \{ */

static int view3d_camera_to_view_exec(bContext *C, wmOperator *UNUSED(op))
{
	const Depsgraph *depsgraph = CTX_data_depsgraph(C);
	View3D *v3d;
	ARegion *ar;
	RegionView3D *rv3d;

	ObjectTfmProtectedChannels obtfm;

	ED_view3d_context_user_region(C, &v3d, &ar);
	rv3d = ar->regiondata;

	ED_view3d_lastview_store(rv3d);

	BKE_object_tfm_protected_backup(v3d->camera, &obtfm);

	ED_view3d_to_object(depsgraph, v3d->camera, rv3d->ofs, rv3d->viewquat, rv3d->dist);

	BKE_object_tfm_protected_restore(v3d->camera, &obtfm, v3d->camera->protectflag);

	DEG_id_tag_update(&v3d->camera->id, OB_RECALC_OB);
	rv3d->persp = RV3D_CAMOB;

	WM_event_add_notifier(C, NC_OBJECT | ND_TRANSFORM, v3d->camera);

	return OPERATOR_FINISHED;

}

static bool view3d_camera_to_view_poll(bContext *C)
{
	View3D *v3d;
	ARegion *ar;

	if (ED_view3d_context_user_region(C, &v3d, &ar)) {
		RegionView3D *rv3d = ar->regiondata;
		if (v3d && v3d->camera && !ID_IS_LINKED(v3d->camera)) {
			if (rv3d && (rv3d->viewlock & RV3D_LOCKED) == 0) {
				if (rv3d->persp != RV3D_CAMOB) {
					return 1;
				}
			}
		}
	}

	return 0;
}

void VIEW3D_OT_camera_to_view(wmOperatorType *ot)
{
	/* identifiers */
	ot->name = "Align Camera To View";
	ot->description = "Set camera view to active view";
	ot->idname = "VIEW3D_OT_camera_to_view";

	/* api callbacks */
	ot->exec = view3d_camera_to_view_exec;
	ot->poll = view3d_camera_to_view_poll;

	/* flags */
	ot->flag = OPTYPE_REGISTER | OPTYPE_UNDO;
}

/** \} */

/* -------------------------------------------------------------------- */
/** \name Camera Fit Frame to Selected Operator
 * \{ */

/* unlike VIEW3D_OT_view_selected this is for framing a render and not
 * meant to take into account vertex/bone selection for eg. */
static int view3d_camera_to_view_selected_exec(bContext *C, wmOperator *op)
{
	Depsgraph *depsgraph = CTX_data_depsgraph(C);
	Scene *scene = CTX_data_scene(C);
	View3D *v3d = CTX_wm_view3d(C);  /* can be NULL */
	Object *camera_ob = v3d ? v3d->camera : scene->camera;
	Object *camera_ob_eval = DEG_get_evaluated_object(depsgraph, camera_ob);

	float r_co[3]; /* the new location to apply */
	float r_scale; /* only for ortho cameras */

	if (camera_ob_eval == NULL) {
		BKE_report(op->reports, RPT_ERROR, "No active camera");
		return OPERATOR_CANCELLED;
	}

	/* this function does all the important stuff */
	if (BKE_camera_view_frame_fit_to_scene(depsgraph, scene, camera_ob_eval, r_co, &r_scale)) {
		ObjectTfmProtectedChannels obtfm;
		float obmat_new[4][4];

		if ((camera_ob_eval->type == OB_CAMERA) && (((Camera *)camera_ob_eval->data)->type == CAM_ORTHO)) {
			((Camera *)camera_ob->data)->ortho_scale = r_scale;
		}

		copy_m4_m4(obmat_new, camera_ob_eval->obmat);
		copy_v3_v3(obmat_new[3], r_co);

		/* only touch location */
		BKE_object_tfm_protected_backup(camera_ob, &obtfm);
		BKE_object_apply_mat4(camera_ob, obmat_new, true, true);
		BKE_object_tfm_protected_restore(camera_ob, &obtfm, OB_LOCK_SCALE | OB_LOCK_ROT4D);

		/* notifiers */
		DEG_id_tag_update(&camera_ob->id, OB_RECALC_OB);
		WM_event_add_notifier(C, NC_OBJECT | ND_TRANSFORM, camera_ob);
		return OPERATOR_FINISHED;
	}
	else {
		return OPERATOR_CANCELLED;
	}
}

void VIEW3D_OT_camera_to_view_selected(wmOperatorType *ot)
{
	/* identifiers */
	ot->name = "Camera Fit Frame to Selected";
	ot->description = "Move the camera so selected objects are framed";
	ot->idname = "VIEW3D_OT_camera_to_view_selected";

	/* api callbacks */
	ot->exec = view3d_camera_to_view_selected_exec;
	ot->poll = ED_operator_scene_editable;

	/* flags */
	ot->flag = OPTYPE_REGISTER | OPTYPE_UNDO;
}

/** \} */

/* -------------------------------------------------------------------- */
/** \name Object as Camera Operator
 * \{ */

static void sync_viewport_camera_smoothview(bContext *C, View3D *v3d, Object *ob, const int smooth_viewtx)
{
	Main *bmain = CTX_data_main(C);
	for (bScreen *screen = bmain->screen.first; screen != NULL; screen = screen->id.next) {
		for (ScrArea *area = screen->areabase.first; area != NULL; area = area->next) {
			for (SpaceLink *space_link = area->spacedata.first; space_link != NULL; space_link = space_link->next) {
				if (space_link->spacetype == SPACE_VIEW3D) {
					View3D *other_v3d = (View3D *)space_link;
					if (other_v3d == v3d) {
						continue;
					}
					if (other_v3d->camera == ob) {
						continue;
					}
					if (v3d->scenelock) {
						ListBase *lb = (space_link == area->spacedata.first)
						                   ? &area->regionbase
						                   : &space_link->regionbase;
						for (ARegion *other_ar = lb->first; other_ar != NULL; other_ar = other_ar->next) {
							if (other_ar->regiontype == RGN_TYPE_WINDOW) {
								if (other_ar->regiondata) {
									RegionView3D *other_rv3d = other_ar->regiondata;
									if (other_rv3d->persp == RV3D_CAMOB) {
										Object *other_camera_old = other_v3d->camera;
										other_v3d->camera = ob;
										ED_view3d_lastview_store(other_rv3d);
										ED_view3d_smooth_view(
										        C, other_v3d, other_ar, smooth_viewtx,
										        &(const V3D_SmoothParams) {
										            .camera_old = other_camera_old,
										            .camera = other_v3d->camera,
										            .ofs = other_rv3d->ofs,
										            .quat = other_rv3d->viewquat,
										            .dist = &other_rv3d->dist,
										            .lens = &other_v3d->lens});
									}
									else {
										other_v3d->camera = ob;
									}
								}
							}
						}
					}
				}
			}
		}
	}
}

static int view3d_setobjectascamera_exec(bContext *C, wmOperator *op)
{
	View3D *v3d;
	ARegion *ar;
	RegionView3D *rv3d;

	Scene *scene = CTX_data_scene(C);
	Object *ob = CTX_data_active_object(C);

	const int smooth_viewtx = WM_operator_smooth_viewtx_get(op);

	/* no NULL check is needed, poll checks */
	ED_view3d_context_user_region(C, &v3d, &ar);
	rv3d = ar->regiondata;

	if (ob) {
		Object *camera_old = (rv3d->persp == RV3D_CAMOB) ? V3D_CAMERA_SCENE(scene, v3d) : NULL;
		rv3d->persp = RV3D_CAMOB;
		v3d->camera = ob;
		if (v3d->scenelock)
			scene->camera = ob;

		/* unlikely but looks like a glitch when set to the same */
		if (camera_old != ob) {
			ED_view3d_lastview_store(rv3d);

			ED_view3d_smooth_view(
			        C, v3d, ar, smooth_viewtx,
			        &(const V3D_SmoothParams) {
			            .camera_old = camera_old, .camera = v3d->camera,
			            .ofs = rv3d->ofs, .quat = rv3d->viewquat,
			            .dist = &rv3d->dist, .lens = &v3d->lens});
		}

		if (v3d->scenelock) {
			sync_viewport_camera_smoothview(C, v3d, ob, smooth_viewtx);
			WM_event_add_notifier(C, NC_SCENE, scene);
		}
		WM_event_add_notifier(C, NC_OBJECT | ND_DRAW, scene);
	}

	return OPERATOR_FINISHED;
}

bool ED_operator_rv3d_user_region_poll(bContext *C)
{
	View3D *v3d_dummy;
	ARegion *ar_dummy;

	return ED_view3d_context_user_region(C, &v3d_dummy, &ar_dummy);
}

void VIEW3D_OT_object_as_camera(wmOperatorType *ot)
{
	/* identifiers */
	ot->name = "Set Active Object as Camera";
	ot->description = "Set the active object as the active camera for this view or scene";
	ot->idname = "VIEW3D_OT_object_as_camera";

	/* api callbacks */
	ot->exec = view3d_setobjectascamera_exec;
	ot->poll = ED_operator_rv3d_user_region_poll;

	/* flags */
	ot->flag = OPTYPE_REGISTER | OPTYPE_UNDO;
}

/** \} */

/* -------------------------------------------------------------------- */
/** \name Window and View Matrix Calculation
 * \{ */

/**
 * \param rect optional for picking (can be NULL).
 */
void view3d_winmatrix_set(Depsgraph *depsgraph, ARegion *ar, const View3D *v3d, const rcti *rect)
{
	RegionView3D *rv3d = ar->regiondata;
	rctf viewplane;
	float clipsta, clipend;
	bool is_ortho;

	is_ortho = ED_view3d_viewplane_get(depsgraph, v3d, rv3d, ar->winx, ar->winy, &viewplane, &clipsta, &clipend, NULL);
	rv3d->is_persp = !is_ortho;

#if 0
	printf("%s: %d %d %f %f %f %f %f %f\n", __func__, winx, winy,
	       viewplane.xmin, viewplane.ymin, viewplane.xmax, viewplane.ymax,
	       clipsta, clipend);
#endif

	if (rect) {  /* picking */
		rctf r;
		r.xmin = viewplane.xmin + (BLI_rctf_size_x(&viewplane) * (rect->xmin / (float)ar->winx));
		r.ymin = viewplane.ymin + (BLI_rctf_size_y(&viewplane) * (rect->ymin / (float)ar->winy));
		r.xmax = viewplane.xmin + (BLI_rctf_size_x(&viewplane) * (rect->xmax / (float)ar->winx));
		r.ymax = viewplane.ymin + (BLI_rctf_size_y(&viewplane) * (rect->ymax / (float)ar->winy));
		viewplane = r;
	}

	if (is_ortho) {
		GPU_matrix_ortho_set(viewplane.xmin, viewplane.xmax, viewplane.ymin, viewplane.ymax, clipsta, clipend);
	}
	else {
		GPU_matrix_frustum_set(viewplane.xmin, viewplane.xmax, viewplane.ymin, viewplane.ymax, clipsta, clipend);
	}

	/* update matrix in 3d view region */
	GPU_matrix_projection_get(rv3d->winmat);
}

static void obmat_to_viewmat(RegionView3D *rv3d, Object *ob)
{
	float bmat[4][4];

	rv3d->view = RV3D_VIEW_USER; /* don't show the grid */

	normalize_m4_m4(bmat, ob->obmat);
	invert_m4_m4(rv3d->viewmat, bmat);

	/* view quat calculation, needed for add object */
	mat4_normalized_to_quat(rv3d->viewquat, rv3d->viewmat);
}

/**
 * Sets #RegionView3D.viewmat
 *
 * \param depsgraph: Depsgraph.
 * \param scene: Scene for camera and cursor location.
 * \param v3d: View 3D space data.
 * \param rv3d: 3D region which stores the final matrices.
 * \param rect_scale: Optional 2D scale argument,
 * Use when displaying a sub-region, eg: when #view3d_winmatrix_set takes a 'rect' argument.
 *
 * \note don't set windows active in here, is used by renderwin too.
 */
void view3d_viewmatrix_set(
        Depsgraph *depsgraph, Scene *scene,
        const View3D *v3d, RegionView3D *rv3d, const float rect_scale[2])
{
	if (rv3d->persp == RV3D_CAMOB) {      /* obs/camera */
		if (v3d->camera) {
			Object *ob_camera_eval = DEG_get_evaluated_object(depsgraph, v3d->camera);
			BKE_object_where_is_calc(depsgraph, scene, ob_camera_eval);
			obmat_to_viewmat(rv3d, ob_camera_eval);
		}
		else {
			quat_to_mat4(rv3d->viewmat, rv3d->viewquat);
			rv3d->viewmat[3][2] -= rv3d->dist;
		}
	}
	else {
		bool use_lock_ofs = false;


		/* should be moved to better initialize later on XXX */
		if (rv3d->viewlock & RV3D_LOCKED)
			ED_view3d_lock(rv3d);

		quat_to_mat4(rv3d->viewmat, rv3d->viewquat);
		if (rv3d->persp == RV3D_PERSP) rv3d->viewmat[3][2] -= rv3d->dist;
		if (v3d->ob_centre) {
			Object *ob_eval = DEG_get_evaluated_object(depsgraph, v3d->ob_centre);
			float vec[3];

			copy_v3_v3(vec, ob_eval->obmat[3]);
			if (ob_eval->type == OB_ARMATURE && v3d->ob_centre_bone[0]) {
				bPoseChannel *pchan = BKE_pose_channel_find_name(ob_eval->pose, v3d->ob_centre_bone);
				if (pchan) {
					copy_v3_v3(vec, pchan->pose_mat[3]);
					mul_m4_v3(ob_eval->obmat, vec);
				}
			}
			translate_m4(rv3d->viewmat, -vec[0], -vec[1], -vec[2]);
			use_lock_ofs = true;
		}
		else if (v3d->ob_centre_cursor) {
			float vec[3];
			copy_v3_v3(vec, scene->cursor.location);
			translate_m4(rv3d->viewmat, -vec[0], -vec[1], -vec[2]);
			use_lock_ofs = true;
		}
		else {
			translate_m4(rv3d->viewmat, rv3d->ofs[0], rv3d->ofs[1], rv3d->ofs[2]);
		}

		/* lock offset */
		if (use_lock_ofs) {
			float persmat[4][4], persinv[4][4];
			float vec[3];

			/* we could calculate the real persmat/persinv here
			 * but it would be unreliable so better to later */
			mul_m4_m4m4(persmat, rv3d->winmat, rv3d->viewmat);
			invert_m4_m4(persinv, persmat);

			mul_v2_v2fl(vec, rv3d->ofs_lock, rv3d->is_persp ? rv3d->dist : 1.0f);
			vec[2] = 0.0f;

			if (rect_scale) {
				/* Since 'RegionView3D.winmat' has been calculated and this function doesn't take the 'ARegion'
				 * we don't know about the region size.
				 * Use 'rect_scale' when drawing a sub-region to apply 2D offset,
				 * scaled by the difference between the sub-region and the region size.
				 */
				vec[0] /= rect_scale[0];
				vec[1] /= rect_scale[1];
			}

			mul_mat3_m4_v3(persinv, vec);
			translate_m4(rv3d->viewmat, vec[0], vec[1], vec[2]);
		}
		/* end lock offset */
	}
}

/** \} */

/* -------------------------------------------------------------------- */
/** \name OpenGL Select Utilities
 * \{ */

/**
 * Optionally cache data for multiple calls to #view3d_opengl_select
 *
 * just avoid GPU_select headers outside this file
 */
void view3d_opengl_select_cache_begin(void)
{
	GPU_select_cache_begin();
}

void view3d_opengl_select_cache_end(void)
{
	GPU_select_cache_end();
}

struct DrawSelectLoopUserData {
	uint  pass;
	uint  hits;
	uint *buffer;
	uint  buffer_len;
	const rcti *rect;
	char gpu_select_mode;
};

static bool drw_select_loop_pass(eDRWSelectStage stage, void *user_data)
{
	bool continue_pass = false;
	struct DrawSelectLoopUserData *data = user_data;
	if (stage == DRW_SELECT_PASS_PRE) {
		GPU_select_begin(data->buffer, data->buffer_len, data->rect, data->gpu_select_mode, data->hits);
		/* always run POST after PRE. */
		continue_pass = true;
	}
	else if (stage == DRW_SELECT_PASS_POST) {
		int hits = GPU_select_end();
		if (data->pass == 0) {
			/* quirk of GPU_select_end, only take hits value from first call. */
			data->hits = hits;
		}
		if (data->gpu_select_mode == GPU_SELECT_NEAREST_FIRST_PASS) {
			data->gpu_select_mode = GPU_SELECT_NEAREST_SECOND_PASS;
			continue_pass = (hits > 0);
		}
		data->pass += 1;
	}
	else {
		BLI_assert(0);
	}
	return continue_pass;

}

eV3DSelectObjectFilter ED_view3d_select_filter_from_mode(const Scene *scene, const Object *obact)
{
	if (scene->toolsettings->object_flag & SCE_OBJECT_MODE_LOCK) {
		if (obact && (obact->mode & OB_MODE_WEIGHT_PAINT) &&
		    BKE_object_pose_armature_get((Object *)obact))
		{
			return VIEW3D_SELECT_FILTER_WPAINT_POSE_MODE_LOCK;
		}
		return VIEW3D_SELECT_FILTER_OBJECT_MODE_LOCK;
	}
	return VIEW3D_SELECT_FILTER_NOP;
}

/** Implement #VIEW3D_SELECT_FILTER_OBJECT_MODE_LOCK. */
static bool drw_select_filter_object_mode_lock(Object *ob, void *user_data)
{
	const Object *obact = user_data;
	return BKE_object_is_mode_compat(ob, obact->mode);
}

/** Implement #VIEW3D_SELECT_FILTER_WPAINT_POSE_MODE_LOCK for special case when
 * we want to select pose bones (this doesn't switch modes). */
static bool drw_select_filter_object_mode_lock_for_weight_paint(Object *ob, void *user_data)
{
	const Object *ob_pose = user_data;
	return (DEG_get_original_object(ob) == ob_pose);
}

/**
 * \warning be sure to account for a negative return value
 * This is an error, "Too many objects in select buffer"
 * and no action should be taken (can crash blender) if this happens
 *
 * \note (vc->obedit == NULL) can be set to explicitly skip edit-object selection.
 */
int view3d_opengl_select(
        ViewContext *vc, unsigned int *buffer, unsigned int bufsize, const rcti *input,
        eV3DSelectMode select_mode, eV3DSelectObjectFilter select_filter)
{
	struct bThemeState theme_state;
	Depsgraph *depsgraph = vc->depsgraph;
	Scene *scene = vc->scene;
	View3D *v3d = vc->v3d;
	ARegion *ar = vc->ar;
	rcti rect;
	int hits = 0;
	const bool use_obedit_skip = (OBEDIT_FROM_VIEW_LAYER(vc->view_layer) != NULL) && (vc->obedit == NULL);
	const bool is_pick_select = (U.gpu_select_pick_deph != 0);
	const bool do_passes = (
	        (is_pick_select == false) &&
	        (select_mode == VIEW3D_SELECT_PICK_NEAREST) &&
	        GPU_select_query_check_active());
	const bool use_nearest = (is_pick_select && select_mode == VIEW3D_SELECT_PICK_NEAREST);
	bool draw_surface = true;

	char gpu_select_mode;

	/* case not a box select */
	if (input->xmin == input->xmax) {
		/* seems to be default value for bones only now */
		BLI_rcti_init_pt_radius(&rect, (const int[2]){input->xmin, input->ymin}, 12);
	}
	else {
		rect = *input;
	}

	if (is_pick_select) {
		if (is_pick_select && select_mode == VIEW3D_SELECT_PICK_NEAREST) {
			gpu_select_mode = GPU_SELECT_PICK_NEAREST;
		}
		else if (is_pick_select && select_mode == VIEW3D_SELECT_PICK_ALL) {
			gpu_select_mode = GPU_SELECT_PICK_ALL;
		}
		else {
			gpu_select_mode = GPU_SELECT_ALL;
		}
	}
	else {
		if (do_passes) {
			gpu_select_mode = GPU_SELECT_NEAREST_FIRST_PASS;
		}
		else {
			gpu_select_mode = GPU_SELECT_ALL;
		}
	}

	struct {
		DRW_ObjectFilterFn fn;
		void *user_data;
	} object_filter = {NULL, NULL};
	switch (select_filter) {
		case VIEW3D_SELECT_FILTER_OBJECT_MODE_LOCK:
		{
			Object *obact = OBACT(vc->view_layer);
			if (obact && obact->mode != OB_MODE_OBJECT) {
				object_filter.fn = drw_select_filter_object_mode_lock;
				object_filter.user_data = obact;
			}
			break;
		}
		case VIEW3D_SELECT_FILTER_WPAINT_POSE_MODE_LOCK:
		{
			Object *obact = OBACT(vc->view_layer);
			BLI_assert(obact && (obact->mode & OB_MODE_WEIGHT_PAINT));
			Object *ob_pose = BKE_object_pose_armature_get(obact);

			object_filter.fn = drw_select_filter_object_mode_lock_for_weight_paint;
			object_filter.user_data = ob_pose;
			break;
		}
		case VIEW3D_SELECT_FILTER_NOP:
			break;

	}

	/* Tools may request depth outside of regular drawing code. */
	UI_Theme_Store(&theme_state);
	UI_SetTheme(SPACE_VIEW3D, RGN_TYPE_WINDOW);

	/* Re-use cache (rect must be smaller then the cached)
	 * other context is assumed to be unchanged */
	if (GPU_select_is_cached()) {
		GPU_select_begin(buffer, bufsize, &rect, gpu_select_mode, 0);
		GPU_select_cache_load_id();
		hits = GPU_select_end();
		goto finally;
	}

	/* All of the queries need to be perform on the drawing context. */
	DRW_opengl_context_enable();

	G.f |= G_PICKSEL;

	/* Important we use the 'viewmat' and don't re-calculate since
	 * the object & bone view locking takes 'rect' into account, see: T51629. */
	ED_view3d_draw_setup_view(vc->win, depsgraph, scene, ar, v3d, vc->rv3d->viewmat, NULL, &rect);

	if (v3d->shading.type > OB_WIRE) {
		GPU_depth_test(true);
	}

	if (vc->rv3d->rflag & RV3D_CLIPPING) {
		ED_view3d_clipping_set(vc->rv3d);
	}

	/* If in xray mode, we select the wires in priority. */
	if ((v3d->shading.flag & V3D_XRAY_FLAG(v3d)) && use_nearest) {
		/* We need to call "GPU_select_*" API's inside DRW_draw_select_loop
		 * because the OpenGL context created & destroyed inside this function. */
		struct DrawSelectLoopUserData drw_select_loop_user_data = {
			.pass = 0,
			.hits = 0,
			.buffer = buffer,
			.buffer_len = bufsize,
			.rect = &rect,
			.gpu_select_mode = gpu_select_mode,
		};
		draw_surface = false;
		DRW_draw_select_loop(
		        depsgraph, ar, v3d,
		        use_obedit_skip, draw_surface, use_nearest, &rect,
		        drw_select_loop_pass, &drw_select_loop_user_data,
		        object_filter.fn, object_filter.user_data);
		hits = drw_select_loop_user_data.hits;
		/* FIX: This cleanup the state before doing another selection pass.
		 * (see T56695) */
		GPU_select_cache_end();
	}

	if (hits == 0) {
		/* We need to call "GPU_select_*" API's inside DRW_draw_select_loop
		 * because the OpenGL context created & destroyed inside this function. */
		struct DrawSelectLoopUserData drw_select_loop_user_data = {
			.pass = 0,
			.hits = 0,
			.buffer = buffer,
			.buffer_len = bufsize,
			.rect = &rect,
			.gpu_select_mode = gpu_select_mode,
		};
		draw_surface = true;
		DRW_draw_select_loop(
		        depsgraph, ar, v3d,
		        use_obedit_skip, draw_surface, use_nearest, &rect,
		        drw_select_loop_pass, &drw_select_loop_user_data,
		        object_filter.fn, object_filter.user_data);
		hits = drw_select_loop_user_data.hits;
	}

	G.f &= ~G_PICKSEL;
	ED_view3d_draw_setup_view(vc->win, depsgraph, scene, ar, v3d, vc->rv3d->viewmat, NULL, NULL);

	if (v3d->shading.type > OB_WIRE) {
		GPU_depth_test(false);
	}

	if (vc->rv3d->rflag & RV3D_CLIPPING)
		ED_view3d_clipping_disable();

	DRW_opengl_context_disable();

finally:

	if (hits < 0) printf("Too many objects in select buffer\n");  /* XXX make error message */

	UI_Theme_Restore(&theme_state);

	return hits;
}

/** \} */

/* -------------------------------------------------------------------- */
/** \name Local View Operators
 * \{ */

static unsigned int free_localbit(Main *bmain)
{
	ScrArea *sa;
	bScreen *sc;

	unsigned short local_view_bits = 0;

	/* sometimes we loose a localview: when an area is closed */
	/* check all areas: which localviews are in use? */
	for (sc = bmain->screen.first; sc; sc = sc->id.next) {
		for (sa = sc->areabase.first; sa; sa = sa->next) {
			SpaceLink *sl = sa->spacedata.first;
			for (; sl; sl = sl->next) {
				if (sl->spacetype == SPACE_VIEW3D) {
					View3D *v3d = (View3D *) sl;
					if (v3d->localvd) {
						local_view_bits |= v3d->local_view_uuid;
					}
				}
			}
		}
	}

	for (int i = 0; i < 16; i++) {
		if ((local_view_bits & (1 << i)) == 0) {
			return (1 << i);
		}
	}

	return 0;
}

static bool view3d_localview_init(
        const Depsgraph *depsgraph,
        wmWindowManager *wm,
        wmWindow *win,
        Main *bmain,
        ViewLayer *view_layer,
        ScrArea *sa,
        const int smooth_viewtx,
        ReportList *reports)
{
	View3D *v3d = sa->spacedata.first;
	Base *base;
	float min[3], max[3], box[3], mid[3];
	float size = 0.0f;
	unsigned int local_view_bit;
	bool ok = false;

	if (v3d->localvd) {
		return ok;
	}

	INIT_MINMAX(min, max);

	local_view_bit = free_localbit(bmain);

	if (local_view_bit == 0) {
		/* TODO(dfelinto): We can kick one of the other 3D views out of local view
		   specially if it is not being used.  */
		BKE_report(reports, RPT_ERROR, "No more than 16 local views");
		ok = false;
	}
	else {
		Object *obedit = OBEDIT_FROM_VIEW_LAYER(view_layer);
		if (obedit) {
			FOREACH_BASE_IN_EDIT_MODE_BEGIN(view_layer, v3d, base_iter) {
				BKE_object_minmax(base_iter->object, min, max, false);
				base_iter->local_view_bits |= local_view_bit;
				ok = true;
			} FOREACH_BASE_IN_EDIT_MODE_END;
		}
		else {
			for (base = FIRSTBASE(view_layer); base; base = base->next) {
				if (TESTBASE(v3d, base)) {
					BKE_object_minmax(base->object, min, max, false);
					base->local_view_bits |= local_view_bit;
					/* Technically we should leave for Depsgraph to handle this.
					   But it is harmless to do it here, and it seems to be necessary. */
					base->object->base_local_view_bits = base->local_view_bits;
					ok = true;
				}
			}
		}

		sub_v3_v3v3(box, max, min);
		size = max_fff(box[0], box[1], box[2]);
	}

	if (ok == true) {
		ARegion *ar;

		v3d->localvd = MEM_mallocN(sizeof(View3D), "localview");

		memcpy(v3d->localvd, v3d, sizeof(View3D));

		mid_v3_v3v3(mid, min, max);

		for (ar = sa->regionbase.first; ar; ar = ar->next) {
			if (ar->regiontype == RGN_TYPE_WINDOW) {
				RegionView3D *rv3d = ar->regiondata;
				bool ok_dist = true;

				/* New view values. */
				Object *camera_old = NULL;
				float dist_new, ofs_new[3];

				rv3d->localvd = MEM_mallocN(sizeof(RegionView3D), "localview region");
				memcpy(rv3d->localvd, rv3d, sizeof(RegionView3D));

				negate_v3_v3(ofs_new, mid);

				if (rv3d->persp == RV3D_CAMOB) {
					rv3d->persp = RV3D_PERSP;
					camera_old = v3d->camera;
				}

				if (rv3d->persp == RV3D_ORTHO) {
					if (size < 0.0001f) {
						ok_dist = false;
					}
				}

				if (ok_dist) {
					dist_new = ED_view3d_radius_to_dist(v3d, ar, depsgraph, rv3d->persp, true, (size / 2) * VIEW3D_MARGIN);

					if (rv3d->persp == RV3D_PERSP) {
						/* Don't zoom closer than the near clipping plane. */
						dist_new = max_ff(dist_new, v3d->near * 1.5f);
					}
				}

				ED_view3d_smooth_view_ex(
				        depsgraph,
				        wm, win, sa, v3d, ar, smooth_viewtx,
				            &(const V3D_SmoothParams) {
				                .camera_old = camera_old,
				                .ofs = ofs_new, .quat = rv3d->viewquat,
				                .dist = ok_dist ? &dist_new : NULL, .lens = &v3d->lens});
			}
		}

		v3d->local_view_uuid = local_view_bit;
	}

	DEG_on_visible_update(bmain, false);
	return ok;
}

static void restore_localviewdata(
        const Depsgraph *depsgraph,
        wmWindowManager *wm,
        wmWindow *win,
        Main *bmain,
        ScrArea *sa,
        const int smooth_viewtx)
{
	const bool free = true;
	ARegion *ar;
	View3D *v3d = sa->spacedata.first;
	Object *camera_old, *camera_new;

	if (v3d->localvd == NULL) return;

	camera_old = v3d->camera;
	camera_new = v3d->localvd->camera;

	v3d->local_view_uuid = 0;
	v3d->camera = v3d->localvd->camera;

	if (free) {
		MEM_freeN(v3d->localvd);
		v3d->localvd = NULL;
	}

	for (ar = sa->regionbase.first; ar; ar = ar->next) {
		if (ar->regiontype == RGN_TYPE_WINDOW) {
			RegionView3D *rv3d = ar->regiondata;

			if (rv3d->localvd) {
				Object *camera_old_rv3d, *camera_new_rv3d;

				camera_old_rv3d = (rv3d->persp          == RV3D_CAMOB) ? camera_old : NULL;
				camera_new_rv3d = (rv3d->localvd->persp == RV3D_CAMOB) ? camera_new : NULL;

				rv3d->view = rv3d->localvd->view;
				rv3d->persp = rv3d->localvd->persp;
				rv3d->camzoom = rv3d->localvd->camzoom;

				ED_view3d_smooth_view_ex(
				        depsgraph,
				        wm, win, sa,
				        v3d, ar, smooth_viewtx,
				        &(const V3D_SmoothParams) {
				            .camera_old = camera_old_rv3d, .camera = camera_new_rv3d,
				            .ofs = rv3d->localvd->ofs, .quat = rv3d->localvd->viewquat,
				            .dist = &rv3d->localvd->dist});

				if (free) {
					MEM_freeN(rv3d->localvd);
					rv3d->localvd = NULL;
				}
			}

			ED_view3d_shade_update(bmain, v3d, sa);
		}
	}
}

static bool view3d_localview_exit(
        const Depsgraph *depsgraph,
        wmWindowManager *wm,
        wmWindow *win,
        Main *bmain,
        ViewLayer *view_layer,
        ScrArea *sa,
        const int smooth_viewtx)
{
	View3D *v3d = sa->spacedata.first;
	struct Base *base;
	unsigned int local_view_bit;

	if (v3d->localvd) {

		local_view_bit = v3d->local_view_uuid;

		restore_localviewdata(depsgraph, wm, win, bmain, sa, smooth_viewtx);

		Object *obedit = OBEDIT_FROM_VIEW_LAYER(view_layer);
		for (base = FIRSTBASE(view_layer); base; base = base->next) {
			if (base->local_view_bits & local_view_bit) {
				base->local_view_bits &= ~local_view_bit;
				if (base->object != obedit) {
					ED_object_base_select(base, BA_SELECT);
				}
			}
		}

		DEG_on_visible_update(bmain, false);

		return true;
	}
	else {
		return false;
	}
}

static int localview_exec(bContext *C, wmOperator *op)
{
	const Depsgraph *depsgraph = CTX_data_depsgraph(C);
	const int smooth_viewtx = WM_operator_smooth_viewtx_get(op);
	wmWindowManager *wm = CTX_wm_manager(C);
	wmWindow *win = CTX_wm_window(C);
	Main *bmain = CTX_data_main(C);
	Scene *scene = CTX_data_scene(C);
	ViewLayer *view_layer = CTX_data_view_layer(C);
	ScrArea *sa = CTX_wm_area(C);
	View3D *v3d = CTX_wm_view3d(C);
	bool changed;

	if (v3d->localvd) {
		changed = view3d_localview_exit(depsgraph, wm, win, bmain, view_layer, sa, smooth_viewtx);
	}
	else {
		changed = view3d_localview_init(depsgraph, wm, win, bmain, view_layer, sa, smooth_viewtx, op->reports);
	}

	if (changed) {
		DEG_id_type_tag(bmain, ID_OB);
		ED_area_tag_redraw(sa);

		/* Unselected objects become selected when exiting. */
		if (v3d->localvd == NULL) {
			DEG_id_tag_update(&scene->id, DEG_TAG_SELECT_UPDATE);
			WM_event_add_notifier(C, NC_SCENE | ND_OB_SELECT, scene);
		}
		else {
			DEG_id_tag_update(&scene->id, DEG_TAG_BASE_FLAGS_UPDATE);
		}

		return OPERATOR_FINISHED;
	}
	else {
		return OPERATOR_CANCELLED;
	}
}

void VIEW3D_OT_localview(wmOperatorType *ot)
{
	/* identifiers */
	ot->name = "Local View";
	ot->description = "Toggle display of selected object(s) separately and centered in view";
	ot->idname = "VIEW3D_OT_localview";

	/* api callbacks */
	ot->exec = localview_exec;
	ot->flag = OPTYPE_UNDO; /* localview changes object layer bitflags */

	ot->poll = ED_operator_view3d_active;
}

static int localview_remove_from_exec(bContext *C, wmOperator *op)
{
	View3D *v3d = CTX_wm_view3d(C);
	Main *bmain = CTX_data_main(C);
	Scene *scene = CTX_data_scene(C);
	ViewLayer *view_layer = CTX_data_view_layer(C);
	bool changed = false;

	for (Base *base = FIRSTBASE(view_layer); base; base = base->next) {
		if (TESTBASE(v3d, base)) {
			base->local_view_bits &= ~v3d->local_view_uuid;
			ED_object_base_select(base, BA_DESELECT);

			if (base == BASACT(view_layer)) {
				view_layer->basact = NULL;
			}
			changed = true;
		}
	}

	if (changed) {
		DEG_on_visible_update(bmain, false);
		DEG_id_tag_update(&scene->id, DEG_TAG_SELECT_UPDATE);
		WM_event_add_notifier(C, NC_SCENE | ND_OB_SELECT, scene);
		WM_event_add_notifier(C, NC_SCENE | ND_OB_ACTIVE, scene);
		return OPERATOR_FINISHED;
	}
	else {
		BKE_report(op->reports, RPT_ERROR, "No object selected");
		return OPERATOR_CANCELLED;
	}
}

static bool localview_remove_from_poll(bContext *C)
{
	if (CTX_data_edit_object(C) != NULL) {
		return false;
	}

	View3D *v3d = CTX_wm_view3d(C);
	return v3d && v3d->localvd;
}

void VIEW3D_OT_localview_remove_from(wmOperatorType *ot)
{
	/* identifiers */
	ot->name = "Remove from Local View";
	ot->description = "Move selected objects out of local view";
	ot->idname = "VIEW3D_OT_localview_remove_from";

	/* api callbacks */
	ot->exec = localview_remove_from_exec;
	ot->invoke = WM_operator_confirm;
	ot->poll = localview_remove_from_poll;
	ot->flag = OPTYPE_UNDO;
}

/** \} */

/* -------------------------------------------------------------------- */
/** \name View Layer Utilities
 * \{ */

int ED_view3d_view_layer_set(int lay, const bool *values, int *active)
{
	int i, tot = 0;

	/* ensure we always have some layer selected */
	for (i = 0; i < 20; i++)
		if (values[i])
			tot++;

	if (tot == 0)
		return lay;

	for (i = 0; i < 20; i++) {

		if (active) {
			/* if this value has just been switched on, make that layer active */
			if (values[i] && (lay & (1 << i)) == 0) {
				*active = (1 << i);
			}
		}

		if (values[i]) lay |= (1 << i);
		else lay &= ~(1 << i);
	}

	/* ensure always an active layer */
	if (active && (lay & *active) == 0) {
		for (i = 0; i < 20; i++) {
			if (lay & (1 << i)) {
				*active = 1 << i;
				break;
			}
		}
	}

	return lay;
}

/** \} */<|MERGE_RESOLUTION|>--- conflicted
+++ resolved
@@ -154,11 +154,7 @@
 	 * we allow camera option locking to initialize the view settings from the camera.
 	 */
 	if (sview->camera == NULL && sview->camera_old == NULL) {
-<<<<<<< HEAD
-		ED_view3d_camera_lock_init(depsgraph, v3d, rv3d);
-=======
-		ED_view3d_camera_lock_init_ex(v3d, rv3d, true);
->>>>>>> 3f31c28a
+		ED_view3d_camera_lock_init_ex(depsgraph, v3d, rv3d, true);
 	}
 
 	/* store the options we want to end with */
