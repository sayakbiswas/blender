--- conflicted
+++ resolved
@@ -105,12 +105,8 @@
 	float cor[3] = {1.0f, 1.0f, 1.0f};
 	int gl_depth = 0, gl_blend = 0;
 
-<<<<<<< HEAD
-	int use_fire = (sds->active_fields & SM_ACTIVE_FIRE);
+	const bool use_fire = (sds->active_fields & SM_ACTIVE_FIRE) != 0;
 	const float thickness = sds->display_thickness;
-=======
-	const bool use_fire = (sds->active_fields & SM_ACTIVE_FIRE) != 0;
->>>>>>> 33e51567
 
 	/* draw slices of smoke is adapted from c++ code authored
 	 * by: Johannes Schmid and Ingemar Rask, 2006, johnny@grob.org */
