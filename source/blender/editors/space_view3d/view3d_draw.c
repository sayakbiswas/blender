/*
 * ***** BEGIN GPL LICENSE BLOCK *****
 *
 * This program is free software; you can redistribute it and/or
 * modify it under the terms of the GNU General Public License
 * as published by the Free Software Foundation; either version 2
 * of the License, or (at your option) any later version. 
 *
 * This program is distributed in the hope that it will be useful,
 * but WITHOUT ANY WARRANTY; without even the implied warranty of
 * MERCHANTABILITY or FITNESS FOR A PARTICULAR PURPOSE.  See the
 * GNU General Public License for more details.
 *
 * You should have received a copy of the GNU General Public License
 * along with this program; if not, write to the Free Software Foundation,
 * Inc., 51 Franklin Street, Fifth Floor, Boston, MA 02110-1301, USA.
 *
 * The Original Code is Copyright (C) 2008 Blender Foundation.
 * All rights reserved.
 *
 * 
 * Contributor(s): Blender Foundation
 *
 * ***** END GPL LICENSE BLOCK *****
 */

/** \file blender/editors/space_view3d/view3d_draw.c
 *  \ingroup spview3d
 */

#include <string.h>
#include <stdio.h>
#include <math.h>

#include "DNA_armature_types.h"
#include "DNA_camera_types.h"
#include "DNA_customdata_types.h"
#include "DNA_object_types.h"
#include "DNA_group_types.h"
#include "DNA_mesh_types.h"
#include "DNA_key_types.h"
#include "DNA_lamp_types.h"
#include "DNA_scene_types.h"
#include "DNA_world_types.h"
#include "DNA_brush_types.h"

#include "MEM_guardedalloc.h"

#include "BLI_blenlib.h"
#include "BLI_math.h"
#include "BLI_utildefines.h"
#include "BLI_endian_switch.h"
#include "BLI_threads.h"

#include "BKE_anim.h"
#include "BKE_camera.h"
#include "BKE_context.h"
#include "BKE_customdata.h"
#include "BKE_image.h"
#include "BKE_key.h"
#include "BKE_main.h"
#include "BKE_object.h"
#include "BKE_global.h"
#include "BKE_paint.h"
#include "BKE_scene.h"
#include "BKE_screen.h"
#include "BKE_unit.h"
#include "BKE_movieclip.h"

#include "RE_engine.h"

#include "IMB_imbuf_types.h"
#include "IMB_imbuf.h"
#include "IMB_colormanagement.h"

#include "BIF_gl.h"
#include "BIF_glutil.h"

#include "WM_api.h"

#include "BLF_api.h"
#include "BLF_translation.h"

#include "ED_armature.h"
#include "ED_keyframing.h"
#include "ED_gpencil.h"
#include "ED_screen.h"
#include "ED_space_api.h"
#include "ED_screen_types.h"
#include "ED_transform.h"

#include "UI_interface.h"
#include "UI_interface_icons.h"
#include "UI_resources.h"

#include "GPU_draw.h"
#include "GPU_material.h"
#include "GPU_extensions.h"
#include "GPU_compositing.h"

#include "view3d_intern.h"  /* own include */

/* prototypes */
static void view3d_stereo3d_setup(Scene *scene, View3D *v3d, ARegion *ar);
static void view3d_stereo3d_setup_offscreen(Scene *scene, View3D *v3d, ARegion *ar,
                                            float winmat[4][4], const char *viewname);

/* handy utility for drawing shapes in the viewport for arbitrary code.
 * could add lines and points too */
// #define DEBUG_DRAW
#ifdef DEBUG_DRAW
static void bl_debug_draw(void);
/* add these locally when using these functions for testing */
extern void bl_debug_draw_quad_clear(void);
extern void bl_debug_draw_quad_add(const float v0[3], const float v1[3], const float v2[3], const float v3[3]);
extern void bl_debug_draw_edge_add(const float v0[3], const float v1[3]);
extern void bl_debug_color_set(const unsigned int col);
#endif

void circf(float x, float y, float rad)
{
	GLUquadricObj *qobj = gluNewQuadric(); 
	
	gluQuadricDrawStyle(qobj, GLU_FILL); 
	
	glPushMatrix(); 
	
	glTranslatef(x, y, 0.0);
	
	gluDisk(qobj, 0.0,  rad, 32, 1);
	
	glPopMatrix(); 
	
	gluDeleteQuadric(qobj);
}

void circ(float x, float y, float rad)
{
	GLUquadricObj *qobj = gluNewQuadric(); 
	
	gluQuadricDrawStyle(qobj, GLU_SILHOUETTE); 
	
	glPushMatrix(); 
	
	glTranslatef(x, y, 0.0);
	
	gluDisk(qobj, 0.0,  rad, 32, 1);
	
	glPopMatrix(); 
	
	gluDeleteQuadric(qobj);
}


/* ********* custom clipping *********** */

static void view3d_draw_clipping(RegionView3D *rv3d)
{
	BoundBox *bb = rv3d->clipbb;

	if (bb) {
		const unsigned int clipping_index[6][4] = {
			{0, 1, 2, 3},
			{0, 4, 5, 1},
			{4, 7, 6, 5},
			{7, 3, 2, 6},
			{1, 5, 6, 2},
			{7, 4, 0, 3}
		};

		/* fill in zero alpha for rendering & re-projection [#31530] */
		unsigned char col[4];
		UI_GetThemeColor4ubv(TH_V3D_CLIPPING_BORDER, col);
		glColor4ubv(col);

		glEnable(GL_BLEND);
		glEnableClientState(GL_VERTEX_ARRAY);
		glVertexPointer(3, GL_FLOAT, 0, bb->vec);
		glDrawElements(GL_QUADS, sizeof(clipping_index) / sizeof(unsigned int), GL_UNSIGNED_INT, clipping_index);
		glDisableClientState(GL_VERTEX_ARRAY);
		glDisable(GL_BLEND);
	}
}

void ED_view3d_clipping_set(RegionView3D *rv3d)
{
	double plane[4];
	const unsigned int tot = (rv3d->viewlock & RV3D_BOXCLIP) ? 4 : 6;
	unsigned int a;

	for (a = 0; a < tot; a++) {
		copy_v4db_v4fl(plane, rv3d->clip[a]);
		glClipPlane(GL_CLIP_PLANE0 + a, plane);
		glEnable(GL_CLIP_PLANE0 + a);
	}
}

/* use these to temp disable/enable clipping when 'rv3d->rflag & RV3D_CLIPPING' is set */
void ED_view3d_clipping_disable(void)
{
	unsigned int a;

	for (a = 0; a < 6; a++) {
		glDisable(GL_CLIP_PLANE0 + a);
	}
}
void ED_view3d_clipping_enable(void)
{
	unsigned int a;

	for (a = 0; a < 6; a++) {
		glEnable(GL_CLIP_PLANE0 + a);
	}
}

static bool view3d_clipping_test(const float co[3], float clip[6][4])
{
	if (plane_point_side_v3(clip[0], co) > 0.0f)
		if (plane_point_side_v3(clip[1], co) > 0.0f)
			if (plane_point_side_v3(clip[2], co) > 0.0f)
				if (plane_point_side_v3(clip[3], co) > 0.0f)
					return false;

	return true;
}

/* for 'local' ED_view3d_clipping_local must run first
 * then all comparisons can be done in localspace */
bool ED_view3d_clipping_test(RegionView3D *rv3d, const float co[3], const bool is_local)
{
	return view3d_clipping_test(co, is_local ? rv3d->clip_local : rv3d->clip);
}

/* ********* end custom clipping *********** */


static void drawgrid_draw(ARegion *ar, double wx, double wy, double x, double y, double dx)
{	
	double verts[2][2];

	x += (wx);
	y += (wy);

	/* set fixed 'Y' */
	verts[0][1] = 0.0f;
	verts[1][1] = (double)ar->winy;

	/* iter over 'X' */
	verts[0][0] = verts[1][0] = x - dx * floor(x / dx);
	glEnableClientState(GL_VERTEX_ARRAY);
	glVertexPointer(2, GL_DOUBLE, 0, verts);

	while (verts[0][0] < ar->winx) {
		glDrawArrays(GL_LINES, 0, 2);
		verts[0][0] = verts[1][0] = verts[0][0] + dx;
	}

	/* set fixed 'X' */
	verts[0][0] = 0.0f;
	verts[1][0] = (double)ar->winx;

	/* iter over 'Y' */
	verts[0][1] = verts[1][1] = y - dx * floor(y / dx);
	while (verts[0][1] < ar->winy) {
		glDrawArrays(GL_LINES, 0, 2);
		verts[0][1] = verts[1][1] = verts[0][1] + dx;
	}

	glDisableClientState(GL_VERTEX_ARRAY);
}

#define GRID_MIN_PX_D   6.0
#define GRID_MIN_PX_F 6.0f

static void drawgrid(UnitSettings *unit, ARegion *ar, View3D *v3d, const char **grid_unit)
{
	/* extern short bgpicmode; */
	RegionView3D *rv3d = ar->regiondata;
	double wx, wy, x, y, fw, fx, fy, dx;
	double vec4[4];
	unsigned char col[3], col2[3];

	fx = rv3d->persmat[3][0];
	fy = rv3d->persmat[3][1];
	fw = rv3d->persmat[3][3];

	wx = (ar->winx / 2.0); /* because of rounding errors, grid at wrong location */
	wy = (ar->winy / 2.0);

	x = (wx) * fx / fw;
	y = (wy) * fy / fw;

	vec4[0] = vec4[1] = v3d->grid;

	vec4[2] = 0.0;
	vec4[3] = 1.0;
	mul_m4_v4d(rv3d->persmat, vec4);
	fx = vec4[0];
	fy = vec4[1];
	fw = vec4[3];

	dx = fabs(x - (wx) * fx / fw);
	if (dx == 0) dx = fabs(y - (wy) * fy / fw);
	
	glDepthMask(GL_FALSE);     /* disable write in zbuffer */

	/* check zoom out */
	UI_ThemeColor(TH_GRID);
	
	if (unit->system) {
		/* Use GRID_MIN_PX * 2 for units because very very small grid
		 * items are less useful when dealing with units */
		void *usys;
		int len, i;
		double dx_scalar;
		float blend_fac;

		bUnit_GetSystem(&usys, &len, unit->system, B_UNIT_LENGTH);

		if (usys) {
			i = len;
			while (i--) {
				double scalar = bUnit_GetScaler(usys, i);

				dx_scalar = dx * scalar / (double)unit->scale_length;
				if (dx_scalar < (GRID_MIN_PX_D * 2.0))
					continue;

				/* Store the smallest drawn grid size units name so users know how big each grid cell is */
				if (*grid_unit == NULL) {
					*grid_unit = bUnit_GetNameDisplay(usys, i);
					rv3d->gridview = (float)((scalar * (double)v3d->grid) / (double)unit->scale_length);
				}
				blend_fac = 1.0f - ((GRID_MIN_PX_F * 2.0f) / (float)dx_scalar);

				/* tweak to have the fade a bit nicer */
				blend_fac = (blend_fac * blend_fac) * 2.0f;
				CLAMP(blend_fac, 0.3f, 1.0f);


				UI_ThemeColorBlend(TH_HIGH_GRAD, TH_GRID, blend_fac);

				drawgrid_draw(ar, wx, wy, x, y, dx_scalar);
			}
		}
	}
	else {
		const double sublines    = v3d->gridsubdiv;
		const float  sublines_fl = v3d->gridsubdiv;

		if (dx < GRID_MIN_PX_D) {
			rv3d->gridview *= sublines_fl;
			dx *= sublines;

			if (dx < GRID_MIN_PX_D) {
				rv3d->gridview *= sublines_fl;
				dx *= sublines;

				if (dx < GRID_MIN_PX_D) {
					rv3d->gridview *= sublines_fl;
					dx *= sublines;
					if (dx < GRID_MIN_PX_D) {
						/* pass */
					}
					else {
						UI_ThemeColor(TH_GRID);
						drawgrid_draw(ar, wx, wy, x, y, dx);
					}
				}
				else {  /* start blending out */
					UI_ThemeColorBlend(TH_HIGH_GRAD, TH_GRID, dx / (GRID_MIN_PX_D * 6.0));
					drawgrid_draw(ar, wx, wy, x, y, dx);

					UI_ThemeColor(TH_GRID);
					drawgrid_draw(ar, wx, wy, x, y, sublines * dx);
				}
			}
			else {  /* start blending out (GRID_MIN_PX < dx < (GRID_MIN_PX * 10)) */
				UI_ThemeColorBlend(TH_HIGH_GRAD, TH_GRID, dx / (GRID_MIN_PX_D * 6.0));
				drawgrid_draw(ar, wx, wy, x, y, dx);

				UI_ThemeColor(TH_GRID);
				drawgrid_draw(ar, wx, wy, x, y, sublines * dx);
			}
		}
		else {
			if (dx > (GRID_MIN_PX_D * 10.0)) {  /* start blending in */
				rv3d->gridview /= sublines_fl;
				dx /= sublines;
				if (dx > (GRID_MIN_PX_D * 10.0)) {  /* start blending in */
					rv3d->gridview /= sublines_fl;
					dx /= sublines;
					if (dx > (GRID_MIN_PX_D * 10.0)) {
						UI_ThemeColor(TH_GRID);
						drawgrid_draw(ar, wx, wy, x, y, dx);
					}
					else {
						UI_ThemeColorBlend(TH_HIGH_GRAD, TH_GRID, dx / (GRID_MIN_PX_D * 6.0));
						drawgrid_draw(ar, wx, wy, x, y, dx);
						UI_ThemeColor(TH_GRID);
						drawgrid_draw(ar, wx, wy, x, y, dx * sublines);
					}
				}
				else {
					UI_ThemeColorBlend(TH_HIGH_GRAD, TH_GRID, dx / (GRID_MIN_PX_D * 6.0));
					drawgrid_draw(ar, wx, wy, x, y, dx);
					UI_ThemeColor(TH_GRID);
					drawgrid_draw(ar, wx, wy, x, y, dx * sublines);
				}
			}
			else {
				UI_ThemeColorBlend(TH_HIGH_GRAD, TH_GRID, dx / (GRID_MIN_PX_D * 6.0));
				drawgrid_draw(ar, wx, wy, x, y, dx);
				UI_ThemeColor(TH_GRID);
				drawgrid_draw(ar, wx, wy, x, y, dx * sublines);
			}
		}
	}


	x += (wx);
	y += (wy);
	UI_GetThemeColor3ubv(TH_GRID, col);

	setlinestyle(0);
	
	/* center cross */
	/* horizontal line */
	if (ELEM(rv3d->view, RV3D_VIEW_RIGHT, RV3D_VIEW_LEFT))
		UI_make_axis_color(col, col2, 'Y');
	else UI_make_axis_color(col, col2, 'X');
	glColor3ubv(col2);
	
	fdrawline(0.0,  y,  (float)ar->winx,  y); 
	
	/* vertical line */
	if (ELEM(rv3d->view, RV3D_VIEW_TOP, RV3D_VIEW_BOTTOM))
		UI_make_axis_color(col, col2, 'Y');
	else UI_make_axis_color(col, col2, 'Z');
	glColor3ubv(col2);

	fdrawline(x, 0.0, x, (float)ar->winy); 

	glDepthMask(GL_TRUE);  /* enable write in zbuffer */
}
#undef GRID_MIN_PX

/** could move this elsewhere, but tied into #ED_view3d_grid_scale */
float ED_scene_grid_scale(Scene *scene, const char **grid_unit)
{
	/* apply units */
	if (scene->unit.system) {
		void *usys;
		int len;

		bUnit_GetSystem(&usys, &len, scene->unit.system, B_UNIT_LENGTH);

		if (usys) {
			int i = bUnit_GetBaseUnit(usys);
			if (grid_unit)
				*grid_unit = bUnit_GetNameDisplay(usys, i);
			return (float)bUnit_GetScaler(usys, i) / scene->unit.scale_length;
		}
	}

	return 1.0f;
}

float ED_view3d_grid_scale(Scene *scene, View3D *v3d, const char **grid_unit)
{
	return v3d->grid * ED_scene_grid_scale(scene, grid_unit);
}

static void drawfloor(Scene *scene, View3D *v3d, const char **grid_unit)
{
	float grid, grid_scale;
	unsigned char col_grid[3];
	const int gridlines = v3d->gridlines / 2;

	if (v3d->gridlines < 3) return;
	
	/* use 'grid_scale' instead of 'v3d->grid' from now on */
	grid_scale = ED_view3d_grid_scale(scene, v3d, grid_unit);
	grid = gridlines * grid_scale;

	glDepthMask(GL_FALSE);

	UI_GetThemeColor3ubv(TH_GRID, col_grid);

	/* draw the Y axis and/or grid lines */
	if (v3d->gridflag & V3D_SHOW_FLOOR) {
		const int sublines = v3d->gridsubdiv;
		float vert[4][3] = {{0.0f}};
		unsigned char col_bg[3];
		unsigned char col_grid_emphasise[3], col_grid_light[3];
		int a;
		int prev_emphasise = -1;

		UI_GetThemeColor3ubv(TH_BACK, col_bg);

		/* emphasise division lines lighter instead of darker, if background is darker than grid */
		UI_GetColorPtrShade3ubv(col_grid, col_grid_light, 10);
		UI_GetColorPtrShade3ubv(col_grid, col_grid_emphasise,
		                        (((col_grid[0] + col_grid[1] + col_grid[2]) + 30) >
		                         (col_bg[0] + col_bg[1] + col_bg[2])) ? 20 : -10);

		/* set fixed axis */
		vert[0][0] = vert[2][1] = grid;
		vert[1][0] = vert[3][1] = -grid;

		glEnableClientState(GL_VERTEX_ARRAY);
		glVertexPointer(3, GL_FLOAT, 0, vert);

		for (a = -gridlines; a <= gridlines; a++) {
			const float line = a * grid_scale;
			const int is_emphasise = (a % sublines) == 0;

			if (is_emphasise != prev_emphasise) {
				glColor3ubv(is_emphasise ? col_grid_emphasise : col_grid_light);
				prev_emphasise = is_emphasise;
			}

			/* set variable axis */
			vert[0][1] = vert[1][1] = vert[2][0] = vert[3][0] = line;

			glDrawArrays(GL_LINES, 0, 4);
		}

		glDisableClientState(GL_VERTEX_ARRAY);
	}
	
	/* draw the Z axis line */
	/* check for the 'show Z axis' preference */
	if (v3d->gridflag & (V3D_SHOW_X | V3D_SHOW_Y | V3D_SHOW_Z)) {
		int axis;
		for (axis = 0; axis < 3; axis++) {
			if (v3d->gridflag & (V3D_SHOW_X << axis)) {
				float vert[3];
				unsigned char tcol[3];

				UI_make_axis_color(col_grid, tcol, 'X' + axis);
				glColor3ubv(tcol);

				glBegin(GL_LINE_STRIP);
				zero_v3(vert);
				vert[axis] = grid;
				glVertex3fv(vert);
				vert[axis] = -grid;
				glVertex3fv(vert);
				glEnd();
			}
		}
	}
	
	glDepthMask(GL_TRUE);
}


static void drawcursor(Scene *scene, ARegion *ar, View3D *v3d)
{
	int co[2];

	/* we don't want the clipping for cursor */
	if (ED_view3d_project_int_global(ar, ED_view3d_cursor3d_get(scene, v3d), co, V3D_PROJ_TEST_NOP) == V3D_PROJ_RET_OK) {
		const float f5 = 0.25f * U.widget_unit;
		const float f10 = 0.5f * U.widget_unit;
		const float f20 = U.widget_unit;
		
		setlinestyle(0); 
		cpack(0xFF);
		circ((float)co[0], (float)co[1], f10);
		setlinestyle(4);
		cpack(0xFFFFFF);
		circ((float)co[0], (float)co[1], f10);
		setlinestyle(0);

		UI_ThemeColor(TH_VIEW_OVERLAY);
		sdrawline(co[0] - f20, co[1], co[0] - f5, co[1]);
		sdrawline(co[0] + f5, co[1], co[0] + f20, co[1]);
		sdrawline(co[0], co[1] - f20, co[0], co[1] - f5);
		sdrawline(co[0], co[1] + f5, co[0], co[1] + f20);
	}
}

/* Draw a live substitute of the view icon, which is always shown
 * colors copied from transform_manipulator.c, we should keep these matching. */
static void draw_view_axis(RegionView3D *rv3d, rcti *rect)
{
	const float k = U.rvisize * U.pixelsize;   /* axis size */
	const float toll = 0.5;      /* used to see when view is quasi-orthogonal */
	float startx = k + 1.0f; /* axis center in screen coordinates, x=y */
	float starty = k + 1.0f;
	float ydisp = 0.0;          /* vertical displacement to allow obj info text */
	int bright = - 20 * (10 - U.rvibright); /* axis alpha offset (rvibright has range 0-10) */
	float vec[3];
	float dx, dy;

	int axis_order[3] = {0, 1, 2};
	int axis_i;

	startx += rect->xmin;
	starty += rect->ymin;

	axis_sort_v3(rv3d->viewinv[2], axis_order);

	/* thickness of lines is proportional to k */
	glLineWidth(2);

	glEnable(GL_BLEND);
	glBlendFunc(GL_SRC_ALPHA, GL_ONE_MINUS_SRC_ALPHA);

	for (axis_i = 0; axis_i < 3; axis_i++) {
		int i = axis_order[axis_i];
		const char axis_text[2] = {'x' + i, '\0'};

		zero_v3(vec);
		vec[i] = 1.0f;
		mul_qt_v3(rv3d->viewquat, vec);
		dx = vec[0] * k;
		dy = vec[1] * k;

		UI_ThemeColorShadeAlpha(TH_AXIS_X + i, 0, bright);
		glBegin(GL_LINES);
		glVertex2f(startx, starty + ydisp);
		glVertex2f(startx + dx, starty + dy + ydisp);
		glEnd();

		if (fabsf(dx) > toll || fabsf(dy) > toll) {
			BLF_draw_default_ascii(startx + dx + 2, starty + dy + ydisp + 2, 0.0f, axis_text, 1);
		}

		/* BLF_draw_default disables blending */
		glEnable(GL_BLEND);
	}

	/* restore line-width */
	
	glLineWidth(1.0);
	glDisable(GL_BLEND);
}

/* draw center and axis of rotation for ongoing 3D mouse navigation */
static void draw_rotation_guide(RegionView3D *rv3d)
{
	float o[3];    /* center of rotation */
	float end[3];  /* endpoints for drawing */

	float color[4] = {0.0f, 0.4235f, 1.0f, 1.0f};  /* bright blue so it matches device LEDs */

	negate_v3_v3(o, rv3d->ofs);

	glEnable(GL_BLEND);
	glBlendFunc(GL_SRC_ALPHA, GL_ONE_MINUS_SRC_ALPHA);
	glShadeModel(GL_SMOOTH);
	glPointSize(5);
	glEnable(GL_POINT_SMOOTH);
	glDepthMask(0);  /* don't overwrite zbuf */

	if (rv3d->rot_angle != 0.f) {
		/* -- draw rotation axis -- */
		float scaled_axis[3];
		const float scale = rv3d->dist;
		mul_v3_v3fl(scaled_axis, rv3d->rot_axis, scale);


		glBegin(GL_LINE_STRIP);
		color[3] = 0.f;  /* more transparent toward the ends */
		glColor4fv(color);
		add_v3_v3v3(end, o, scaled_axis);
		glVertex3fv(end);

		// color[3] = 0.2f + fabsf(rv3d->rot_angle);  /* modulate opacity with angle */
		// ^^ neat idea, but angle is frame-rate dependent, so it's usually close to 0.2

		color[3] = 0.5f;  /* more opaque toward the center */
		glColor4fv(color);
		glVertex3fv(o);

		color[3] = 0.f;
		glColor4fv(color);
		sub_v3_v3v3(end, o, scaled_axis);
		glVertex3fv(end);
		glEnd();
		
		/* -- draw ring around rotation center -- */
		{
#define     ROT_AXIS_DETAIL 13

			const float s = 0.05f * scale;
			const float step = 2.f * (float)(M_PI / ROT_AXIS_DETAIL);
			float angle;
			int i;

			float q[4];  /* rotate ring so it's perpendicular to axis */
			const int upright = fabsf(rv3d->rot_axis[2]) >= 0.95f;
			if (!upright) {
				const float up[3] = {0.f, 0.f, 1.f};
				float vis_angle, vis_axis[3];

				cross_v3_v3v3(vis_axis, up, rv3d->rot_axis);
				vis_angle = acosf(dot_v3v3(up, rv3d->rot_axis));
				axis_angle_to_quat(q, vis_axis, vis_angle);
			}

			color[3] = 0.25f;  /* somewhat faint */
			glColor4fv(color);
			glBegin(GL_LINE_LOOP);
			for (i = 0, angle = 0.f; i < ROT_AXIS_DETAIL; ++i, angle += step) {
				float p[3] = {s * cosf(angle), s * sinf(angle), 0.0f};

				if (!upright) {
					mul_qt_v3(q, p);
				}

				add_v3_v3(p, o);
				glVertex3fv(p);
			}
			glEnd();

#undef      ROT_AXIS_DETAIL
		}

		color[3] = 1.0f;  /* solid dot */
	}
	else
		color[3] = 0.5f;  /* see-through dot */

	/* -- draw rotation center -- */
	glColor4fv(color);
	glBegin(GL_POINTS);
	glVertex3fv(o);
	glEnd();

	/* find screen coordinates for rotation center, then draw pretty icon */
#if 0
	mul_m4_v3(rv3d->persinv, rot_center);
	UI_icon_draw(rot_center[0], rot_center[1], ICON_NDOF_TURN);
#endif
	/* ^^ just playing around, does not work */

	glDisable(GL_BLEND);
	glDisable(GL_POINT_SMOOTH);
	glDepthMask(1);
}

static void draw_view_icon(RegionView3D *rv3d, rcti *rect)
{
	BIFIconID icon;
	
	if (ELEM(rv3d->view, RV3D_VIEW_TOP, RV3D_VIEW_BOTTOM))
		icon = ICON_AXIS_TOP;
	else if (ELEM(rv3d->view, RV3D_VIEW_FRONT, RV3D_VIEW_BACK))
		icon = ICON_AXIS_FRONT;
	else if (ELEM(rv3d->view, RV3D_VIEW_RIGHT, RV3D_VIEW_LEFT))
		icon = ICON_AXIS_SIDE;
	else return;
	
	glEnable(GL_BLEND);
	glBlendFunc(GL_SRC_ALPHA,  GL_ONE_MINUS_SRC_ALPHA); 
	
	UI_icon_draw(5.0 + rect->xmin, 5.0 + rect->ymin, icon);
	
	glDisable(GL_BLEND);
}

static const char *view3d_get_name(View3D *v3d, RegionView3D *rv3d)
{
	const char *name = NULL;
	
	switch (rv3d->view) {
		case RV3D_VIEW_FRONT:
			if (rv3d->persp == RV3D_ORTHO) name = IFACE_("Front Ortho");
			else name = IFACE_("Front Persp");
			break;
		case RV3D_VIEW_BACK:
			if (rv3d->persp == RV3D_ORTHO) name = IFACE_("Back Ortho");
			else name = IFACE_("Back Persp");
			break;
		case RV3D_VIEW_TOP:
			if (rv3d->persp == RV3D_ORTHO) name = IFACE_("Top Ortho");
			else name = IFACE_("Top Persp");
			break;
		case RV3D_VIEW_BOTTOM:
			if (rv3d->persp == RV3D_ORTHO) name = IFACE_("Bottom Ortho");
			else name = IFACE_("Bottom Persp");
			break;
		case RV3D_VIEW_RIGHT:
			if (rv3d->persp == RV3D_ORTHO) name = IFACE_("Right Ortho");
			else name = IFACE_("Right Persp");
			break;
		case RV3D_VIEW_LEFT:
			if (rv3d->persp == RV3D_ORTHO) name = IFACE_("Left Ortho");
			else name = IFACE_("Left Persp");
			break;
			
		default:
			if (rv3d->persp == RV3D_CAMOB) {
				if ((v3d->camera) && (v3d->camera->type == OB_CAMERA)) {
					Camera *cam;
					cam = v3d->camera->data;
					if (cam->type == CAM_PERSP) {
						name = IFACE_("Camera Persp");
					}
					else if (cam->type == CAM_ORTHO) {
						name = IFACE_("Camera Ortho");
					}
					else {
						BLI_assert(cam->type == CAM_PANO);
						name = IFACE_("Camera Pano");
					}
				}
				else {
					name = IFACE_("Object as Camera");
				}
			}
			else {
				name = (rv3d->persp == RV3D_ORTHO) ? IFACE_("User Ortho") : IFACE_("User Persp");
			}
			break;
	}
	
	return name;
}

static void draw_viewport_name(ARegion *ar, View3D *v3d, rcti *rect)
{
	RegionView3D *rv3d = ar->regiondata;
	const char *name = view3d_get_name(v3d, rv3d);
	/* increase size for unicode languages (Chinese in utf-8...) */
#ifdef WITH_INTERNATIONAL
	char tmpstr[96];
#else
	char tmpstr[32];
#endif

	if (v3d->localvd) {
		BLI_snprintf(tmpstr, sizeof(tmpstr), IFACE_("%s (Local)"), name);
		name = tmpstr;
	}

	UI_ThemeColor(TH_TEXT_HI);
#ifdef WITH_INTERNATIONAL
	BLF_draw_default(U.widget_unit + rect->xmin,  rect->ymax - U.widget_unit, 0.0f, name, sizeof(tmpstr));
#else
	BLF_draw_default_ascii(U.widget_unit + rect->xmin,  rect->ymax - U.widget_unit, 0.0f, name, sizeof(tmpstr));
#endif
}

/* draw info beside axes in bottom left-corner: 
 * framenum, object name, bone name (if available), marker name (if available)
 */

static void draw_selected_name(Scene *scene, Object *ob, rcti *rect)
{
	const int cfra = CFRA;
	const char *msg_pin = " (Pinned)";
	const char *msg_sep = " : ";

	char info[300];
	const char *markern;
	char *s = info;
	short offset = 1.5f * UI_UNIT_X + rect->xmin;

	s += sprintf(s, "(%d)", cfra);

	/* 
	 * info can contain:
	 * - a frame (7 + 2)
	 * - 3 object names (MAX_NAME)
	 * - 2 BREAD_CRUMB_SEPARATORs (6)
	 * - a SHAPE_KEY_PINNED marker and a trailing '\0' (9+1) - translated, so give some room!
	 * - a marker name (MAX_NAME + 3)
	 */

	/* get name of marker on current frame (if available) */
	markern = BKE_scene_find_marker_name(scene, cfra);
	
	/* check if there is an object */
	if (ob) {
		*s++ = ' ';
		s += BLI_strcpy_rlen(s, ob->id.name + 2);

		/* name(s) to display depends on type of object */
		if (ob->type == OB_ARMATURE) {
			bArmature *arm = ob->data;
			
			/* show name of active bone too (if possible) */
			if (arm->edbo) {
				if (arm->act_edbone) {
					s += BLI_strcpy_rlen(s, msg_sep);
					s += BLI_strcpy_rlen(s, arm->act_edbone->name);
				}
			}
			else if (ob->mode & OB_MODE_POSE) {
				if (arm->act_bone) {

					if (arm->act_bone->layer & arm->layer) {
						s += BLI_strcpy_rlen(s, msg_sep);
						s += BLI_strcpy_rlen(s, arm->act_bone->name);
					}
				}
			}
		}
		else if (ELEM(ob->type, OB_MESH, OB_LATTICE, OB_CURVE)) {
			Key *key = NULL;
			KeyBlock *kb = NULL;

			/* try to display active bone and active shapekey too (if they exist) */

			if (ob->type == OB_MESH && ob->mode & OB_MODE_WEIGHT_PAINT) {
				Object *armobj = BKE_object_pose_armature_get(ob);
				if (armobj  && armobj->mode & OB_MODE_POSE) {
					bArmature *arm = armobj->data;
					if (arm->act_bone) {
						if (arm->act_bone->layer & arm->layer) {
							s += BLI_strcpy_rlen(s, msg_sep);
							s += BLI_strcpy_rlen(s, arm->act_bone->name);
						}
					}
				}
			}

			key = BKE_key_from_object(ob);
			if (key) {
				kb = BLI_findlink(&key->block, ob->shapenr - 1);
				if (kb) {
					s += BLI_strcpy_rlen(s, msg_sep);
					s += BLI_strcpy_rlen(s, kb->name);
					if (ob->shapeflag & OB_SHAPE_LOCK) {
						s += BLI_strcpy_rlen(s, IFACE_(msg_pin));
					}
				}
			}
		}
		
		/* color depends on whether there is a keyframe */
		if (id_frame_has_keyframe((ID *)ob, /* BKE_scene_frame_get(scene) */ (float)cfra, ANIMFILTER_KEYS_LOCAL))
			UI_ThemeColor(TH_VERTEX_SELECT);
		else
			UI_ThemeColor(TH_TEXT_HI);
	}
	else {
		/* no object */		
		/* color is always white */
		UI_ThemeColor(TH_TEXT_HI);
	}

	if (markern) {
		s += sprintf(s, " <%s>", markern);
	}
	
	if (U.uiflag & USER_SHOW_ROTVIEWICON)
		offset = U.widget_unit + (U.rvisize * 2) + rect->xmin;

	BLF_draw_default(offset, 0.5f * U.widget_unit, 0.0f, info, sizeof(info));
}

static void view3d_camera_border(Scene *scene, ARegion *ar, View3D *v3d, RegionView3D *rv3d,
                                 rctf *r_viewborder, const bool no_shift, const bool no_zoom)
{
	CameraParams params;
	rctf rect_view, rect_camera;

	/* get viewport viewplane */
	BKE_camera_params_init(&params);
	BKE_camera_params_from_view3d(&params, v3d, rv3d);
	if (no_zoom)
		params.zoom = 1.0f;
	BKE_camera_params_compute_viewplane(&params, ar->winx, ar->winy, 1.0f, 1.0f);
	rect_view = params.viewplane;

	/* get camera viewplane */
	BKE_camera_params_init(&params);
	/* fallback for non camera objects */
	params.clipsta = v3d->near;
	params.clipend = v3d->far;
	BKE_camera_params_from_object(&params, v3d->camera);
	if (no_shift) {
		params.shiftx = 0.0f;
		params.shifty = 0.0f;
	}
	BKE_camera_params_compute_viewplane(&params, scene->r.xsch, scene->r.ysch, scene->r.xasp, scene->r.yasp);
	rect_camera = params.viewplane;

	/* get camera border within viewport */
	r_viewborder->xmin = ((rect_camera.xmin - rect_view.xmin) / BLI_rctf_size_x(&rect_view)) * ar->winx;
	r_viewborder->xmax = ((rect_camera.xmax - rect_view.xmin) / BLI_rctf_size_x(&rect_view)) * ar->winx;
	r_viewborder->ymin = ((rect_camera.ymin - rect_view.ymin) / BLI_rctf_size_y(&rect_view)) * ar->winy;
	r_viewborder->ymax = ((rect_camera.ymax - rect_view.ymin) / BLI_rctf_size_y(&rect_view)) * ar->winy;
}

void ED_view3d_calc_camera_border_size(Scene *scene, ARegion *ar, View3D *v3d, RegionView3D *rv3d, float r_size[2])
{
	rctf viewborder;

	view3d_camera_border(scene, ar, v3d, rv3d, &viewborder, true, true);
	r_size[0] = BLI_rctf_size_x(&viewborder);
	r_size[1] = BLI_rctf_size_y(&viewborder);
}

void ED_view3d_calc_camera_border(Scene *scene, ARegion *ar, View3D *v3d, RegionView3D *rv3d,
                                  rctf *r_viewborder, const bool no_shift)
{
	view3d_camera_border(scene, ar, v3d, rv3d, r_viewborder, no_shift, false);
}

static void drawviewborder_grid3(float x1, float x2, float y1, float y2, float fac)
{
	float x3, y3, x4, y4;

	x3 = x1 + fac * (x2 - x1);
	y3 = y1 + fac * (y2 - y1);
	x4 = x1 + (1.0f - fac) * (x2 - x1);
	y4 = y1 + (1.0f - fac) * (y2 - y1);

	glBegin(GL_LINES);
	glVertex2f(x1, y3);
	glVertex2f(x2, y3);

	glVertex2f(x1, y4);
	glVertex2f(x2, y4);

	glVertex2f(x3, y1);
	glVertex2f(x3, y2);

	glVertex2f(x4, y1);
	glVertex2f(x4, y2);
	glEnd();
}

/* harmonious triangle */
static void drawviewborder_triangle(float x1, float x2, float y1, float y2, const char golden, const char dir)
{
	float ofs;
	float w = x2 - x1;
	float h = y2 - y1;

	glBegin(GL_LINES);
	if (w > h) {
		if (golden) {
			ofs = w * (1.0f - (1.0f / 1.61803399f));
		}
		else {
			ofs = h * (h / w);
		}
		if (dir == 'B') SWAP(float, y1, y2);

		glVertex2f(x1, y1);
		glVertex2f(x2, y2);

		glVertex2f(x2, y1);
		glVertex2f(x1 + (w - ofs), y2);

		glVertex2f(x1, y2);
		glVertex2f(x1 + ofs, y1);
	}
	else {
		if (golden) {
			ofs = h * (1.0f - (1.0f / 1.61803399f));
		}
		else {
			ofs = w * (w / h);
		}
		if (dir == 'B') SWAP(float, x1, x2);

		glVertex2f(x1, y1);
		glVertex2f(x2, y2);

		glVertex2f(x2, y1);
		glVertex2f(x1, y1 + ofs);

		glVertex2f(x1, y2);
		glVertex2f(x2, y1 + (h - ofs));
	}
	glEnd();
}

static void drawviewborder(Scene *scene, ARegion *ar, View3D *v3d)
{
	float x1, x2, y1, y2;
	float x1i, x2i, y1i, y2i;

	rctf viewborder;
	Camera *ca = NULL;
	RegionView3D *rv3d = ar->regiondata;

	if (v3d->camera == NULL)
		return;
	if (v3d->camera->type == OB_CAMERA)
		ca = v3d->camera->data;
	
	ED_view3d_calc_camera_border(scene, ar, v3d, rv3d, &viewborder, false);
	/* the offsets */
	x1 = viewborder.xmin;
	y1 = viewborder.ymin;
	x2 = viewborder.xmax;
	y2 = viewborder.ymax;
	
	/* apply offsets so the real 3D camera shows through */

	/* note: quite un-scientific but without this bit extra
	 * 0.0001 on the lower left the 2D border sometimes
	 * obscures the 3D camera border */
	/* note: with VIEW3D_CAMERA_BORDER_HACK defined this error isn't noticeable
	 * but keep it here in case we need to remove the workaround */
	x1i = (int)(x1 - 1.0001f);
	y1i = (int)(y1 - 1.0001f);
	x2i = (int)(x2 + (1.0f - 0.0001f));
	y2i = (int)(y2 + (1.0f - 0.0001f));
	
	/* passepartout, specified in camera edit buttons */
	if (ca && (ca->flag & CAM_SHOWPASSEPARTOUT) && ca->passepartalpha > 0.000001f) {
		const float winx = (ar->winx + 1);
		const float winy = (ar->winy + 1);

		if (ca->passepartalpha == 1.0f) {
			glColor3f(0, 0, 0);
		}
		else {
			glBlendFunc(GL_SRC_ALPHA, GL_ONE_MINUS_SRC_ALPHA);
			glEnable(GL_BLEND);
			glColor4f(0, 0, 0, ca->passepartalpha);
		}
		if (x1i > 0.0f)
			glRectf(0.0, winy, x1i, 0.0);
		if (x2i < winx)
			glRectf(x2i, winy, winx, 0.0);
		if (y2i < winy)
			glRectf(x1i, winy, x2i, y2i);
		if (y2i > 0.0f)
			glRectf(x1i, y1i, x2i, 0.0);
		
		glDisable(GL_BLEND);
	}

	/* edge */
	glPolygonMode(GL_FRONT_AND_BACK, GL_LINE);

	setlinestyle(0);

	UI_ThemeColor(TH_BACK);
		
	glRectf(x1i, y1i, x2i, y2i);

#ifdef VIEW3D_CAMERA_BORDER_HACK
	if (view3d_camera_border_hack_test == true) {
		glColor3ubv(view3d_camera_border_hack_col);
		glRectf(x1i + 1, y1i + 1, x2i - 1, y2i - 1);
		view3d_camera_border_hack_test = false;
	}
#endif

	setlinestyle(3);

	/* outer line not to confuse with object selecton */
	if (v3d->flag2 & V3D_LOCK_CAMERA) {
		UI_ThemeColor(TH_REDALERT);
		glRectf(x1i - 1, y1i - 1, x2i + 1, y2i + 1);
	}

	UI_ThemeColor(TH_VIEW_OVERLAY);
	glRectf(x1i, y1i, x2i, y2i);

	/* border */
	if (scene->r.mode & R_BORDER) {
		float x3, y3, x4, y4;

		x3 = x1i + 1 + roundf(scene->r.border.xmin * (x2 - x1));
		y3 = y1i + 1 + roundf(scene->r.border.ymin * (y2 - y1));
		x4 = x1i + 1 + roundf(scene->r.border.xmax * (x2 - x1));
		y4 = y1i + 1 + roundf(scene->r.border.ymax * (y2 - y1));

		cpack(0x4040FF);
		glRecti(x3,  y3,  x4,  y4);
	}

	/* safety border */
	if (ca) {
		if (ca->dtx & CAM_DTX_CENTER) {
			float x3, y3;

			UI_ThemeColorBlendShade(TH_VIEW_OVERLAY, TH_BACK, 0.25, 0);

			x3 = x1 + 0.5f * (x2 - x1);
			y3 = y1 + 0.5f * (y2 - y1);

			glBegin(GL_LINES);
			glVertex2f(x1, y3);
			glVertex2f(x2, y3);

			glVertex2f(x3, y1);
			glVertex2f(x3, y2);
			glEnd();
		}

		if (ca->dtx & CAM_DTX_CENTER_DIAG) {
			UI_ThemeColorBlendShade(TH_VIEW_OVERLAY, TH_BACK, 0.25, 0);

			glBegin(GL_LINES);
			glVertex2f(x1, y1);
			glVertex2f(x2, y2);

			glVertex2f(x1, y2);
			glVertex2f(x2, y1);
			glEnd();
		}

		if (ca->dtx & CAM_DTX_THIRDS) {
			UI_ThemeColorBlendShade(TH_VIEW_OVERLAY, TH_BACK, 0.25, 0);
			drawviewborder_grid3(x1, x2, y1, y2, 1.0f / 3.0f);
		}

		if (ca->dtx & CAM_DTX_GOLDEN) {
			UI_ThemeColorBlendShade(TH_VIEW_OVERLAY, TH_BACK, 0.25, 0);
			drawviewborder_grid3(x1, x2, y1, y2, 1.0f - (1.0f / 1.61803399f));
		}

		if (ca->dtx & CAM_DTX_GOLDEN_TRI_A) {
			UI_ThemeColorBlendShade(TH_VIEW_OVERLAY, TH_BACK, 0.25, 0);
			drawviewborder_triangle(x1, x2, y1, y2, 0, 'A');
		}

		if (ca->dtx & CAM_DTX_GOLDEN_TRI_B) {
			UI_ThemeColorBlendShade(TH_VIEW_OVERLAY, TH_BACK, 0.25, 0);
			drawviewborder_triangle(x1, x2, y1, y2, 0, 'B');
		}

		if (ca->dtx & CAM_DTX_HARMONY_TRI_A) {
			UI_ThemeColorBlendShade(TH_VIEW_OVERLAY, TH_BACK, 0.25, 0);
			drawviewborder_triangle(x1, x2, y1, y2, 1, 'A');
		}

		if (ca->dtx & CAM_DTX_HARMONY_TRI_B) {
			UI_ThemeColorBlendShade(TH_VIEW_OVERLAY, TH_BACK, 0.25, 0);
			drawviewborder_triangle(x1, x2, y1, y2, 1, 'B');
		}

		if (ca->flag & CAM_SHOW_SAFE_MARGINS) {
			UI_draw_safe_areas(
			        x1, x2, y1, y2,
			        scene->safe_areas.title,
			        scene->safe_areas.action);

			if (ca->flag & CAM_SHOW_SAFE_CENTER) {
				UI_draw_safe_areas(
				        x1, x2, y1, y2,
				        scene->safe_areas.title_center,
				        scene->safe_areas.action_center);
			}
		}

		if (ca->flag & CAM_SHOWSENSOR) {
			/* determine sensor fit, and get sensor x/y, for auto fit we
			 * assume and square sensor and only use sensor_x */
			float sizex = scene->r.xsch * scene->r.xasp;
			float sizey = scene->r.ysch * scene->r.yasp;
			int sensor_fit = BKE_camera_sensor_fit(ca->sensor_fit, sizex, sizey);
			float sensor_x = ca->sensor_x;
			float sensor_y = (ca->sensor_fit == CAMERA_SENSOR_FIT_AUTO) ? ca->sensor_x : ca->sensor_y;

			/* determine sensor plane */
			rctf rect;

			if (sensor_fit == CAMERA_SENSOR_FIT_HOR) {
				float sensor_scale = (x2i - x1i) / sensor_x;
				float sensor_height = sensor_scale * sensor_y;

				rect.xmin = x1i;
				rect.xmax = x2i;
				rect.ymin = (y1i + y2i) * 0.5f - sensor_height * 0.5f;
				rect.ymax = rect.ymin + sensor_height;
			}
			else {
				float sensor_scale = (y2i - y1i) / sensor_y;
				float sensor_width = sensor_scale * sensor_x;

				rect.xmin = (x1i + x2i) * 0.5f - sensor_width * 0.5f;
				rect.xmax = rect.xmin + sensor_width;
				rect.ymin = y1i;
				rect.ymax = y2i;
			}

			/* draw */
			UI_ThemeColorShade(TH_VIEW_OVERLAY, 100);
			UI_draw_roundbox_gl_mode(GL_LINE_LOOP, rect.xmin, rect.ymin, rect.xmax, rect.ymax, 2.0f);
		}
	}

	setlinestyle(0);
	glPolygonMode(GL_FRONT_AND_BACK, GL_FILL);

	/* camera name - draw in highlighted text color */
	if (ca && (ca->flag & CAM_SHOWNAME)) {
		UI_ThemeColor(TH_TEXT_HI);
		BLF_draw_default(
		        x1i, y1i - (0.7f * U.widget_unit), 0.0f,
		        v3d->camera->id.name + 2, sizeof(v3d->camera->id.name) - 2);
	}
}

/* *********************** backdraw for selection *************** */

static void backdrawview3d(Scene *scene, ARegion *ar, View3D *v3d)
{
	RegionView3D *rv3d = ar->regiondata;
	struct Base *base = scene->basact;
	int multisample_enabled;

	BLI_assert(ar->regiontype == RGN_TYPE_WINDOW);

	if (base && (base->object->mode & (OB_MODE_VERTEX_PAINT | OB_MODE_WEIGHT_PAINT) ||
	             BKE_paint_select_face_test(base->object)))
	{
		/* do nothing */
	}
	/* texture paint mode sampling */
	else if (base && (base->object->mode & OB_MODE_TEXTURE_PAINT) &&
	         (v3d->drawtype > OB_WIRE))
	{
		/* do nothing */
	}
	else if ((base && (base->object->mode & OB_MODE_PARTICLE_EDIT)) &&
	         v3d->drawtype > OB_WIRE && (v3d->flag & V3D_ZBUF_SELECT))
	{
		/* do nothing */
	}
	else if (scene->obedit && v3d->drawtype > OB_WIRE &&
	         (v3d->flag & V3D_ZBUF_SELECT))
	{
		/* do nothing */
	}
	else {
		v3d->flag &= ~V3D_INVALID_BACKBUF;
		return;
	}

	if (!(v3d->flag & V3D_INVALID_BACKBUF))
		return;

#if 0
	if (test) {
		if (qtest()) {
			addafterqueue(ar->win, BACKBUFDRAW, 1);
			return;
		}
	}
#endif

	if (v3d->drawtype > OB_WIRE) v3d->zbuf = true;
	
	/* dithering and AA break color coding, so disable */
	glDisable(GL_DITHER);

	multisample_enabled = glIsEnabled(GL_MULTISAMPLE_ARB);
	if (multisample_enabled)
		glDisable(GL_MULTISAMPLE_ARB);

	if (U.ogl_multisamples != USER_MULTISAMPLE_NONE) {
		/* for multisample we use an offscreen FBO. multisample drawing can fail
		 * with color coded selection drawing, and reading back depths from such
		 * a buffer can also cause a few seconds freeze on OS X / NVidia. */
		int w = BLI_rcti_size_x(&ar->winrct);
		int h = BLI_rcti_size_y(&ar->winrct);
		char error[256];

		if (rv3d->gpuoffscreen) {
			if (GPU_offscreen_width(rv3d->gpuoffscreen)  != w ||
			    GPU_offscreen_height(rv3d->gpuoffscreen) != h)
			{
				GPU_offscreen_free(rv3d->gpuoffscreen);
				rv3d->gpuoffscreen = NULL;
			}
		}

		if (!rv3d->gpuoffscreen) {
			rv3d->gpuoffscreen = GPU_offscreen_create(w, h, error);

			if (!rv3d->gpuoffscreen)
				fprintf(stderr, "Failed to create offscreen selection buffer for multisample: %s\n", error);
		}
	}

	if (rv3d->gpuoffscreen)
		GPU_offscreen_bind(rv3d->gpuoffscreen, true);
	else
		glScissor(ar->winrct.xmin, ar->winrct.ymin, BLI_rcti_size_x(&ar->winrct), BLI_rcti_size_y(&ar->winrct));

	glClearColor(0.0, 0.0, 0.0, 0.0);
	if (v3d->zbuf) {
		glEnable(GL_DEPTH_TEST);
		glClear(GL_COLOR_BUFFER_BIT | GL_DEPTH_BUFFER_BIT);
	}
	else {
		glClear(GL_COLOR_BUFFER_BIT);
		glDisable(GL_DEPTH_TEST);
	}
	
	if (rv3d->rflag & RV3D_CLIPPING)
		ED_view3d_clipping_set(rv3d);
	
	G.f |= G_BACKBUFSEL;
	
	if (base && (base->lay & v3d->lay))
		draw_object_backbufsel(scene, v3d, rv3d, base->object);
	
	if (rv3d->gpuoffscreen)
		GPU_offscreen_unbind(rv3d->gpuoffscreen, true);
	else
		ar->swap = 0; /* mark invalid backbuf for wm draw */

	v3d->flag &= ~V3D_INVALID_BACKBUF;

	G.f &= ~G_BACKBUFSEL;
	v3d->zbuf = false;
	glDisable(GL_DEPTH_TEST);
	glEnable(GL_DITHER);
	if (multisample_enabled)
		glEnable(GL_MULTISAMPLE_ARB);

	if (rv3d->rflag & RV3D_CLIPPING)
		ED_view3d_clipping_disable();

	/* it is important to end a view in a transform compatible with buttons */
//	persp(PERSP_WIN);  /* set ortho */

}

void view3d_opengl_read_pixels(ARegion *ar, int x, int y, int w, int h, int format, int type, void *data)
{
	RegionView3D *rv3d = ar->regiondata;

	if (rv3d->gpuoffscreen) {
		GPU_offscreen_bind(rv3d->gpuoffscreen, true);
		glReadBuffer(GL_COLOR_ATTACHMENT0_EXT);
		glReadPixels(x, y, w, h, format, type, data);
		GPU_offscreen_unbind(rv3d->gpuoffscreen, true);
	}
	else {
		glReadPixels(ar->winrct.xmin + x, ar->winrct.ymin + y, w, h, format, type, data);
	}
}

/* XXX depth reading exception, for code not using gpu offscreen */
static void view3d_opengl_read_Z_pixels(ARegion *ar, int x, int y, int w, int h, int format, int type, void *data)
{

	glReadPixels(ar->winrct.xmin + x, ar->winrct.ymin + y, w, h, format, type, data);
}

void view3d_validate_backbuf(ViewContext *vc)
{
	if (vc->v3d->flag & V3D_INVALID_BACKBUF)
		backdrawview3d(vc->scene, vc->ar, vc->v3d);
}

/* samples a single pixel (copied from vpaint) */
unsigned int view3d_sample_backbuf(ViewContext *vc, int x, int y)
{
	unsigned int col;
	
	if (x >= vc->ar->winx || y >= vc->ar->winy) {
		return 0;
	}

	view3d_validate_backbuf(vc);

	view3d_opengl_read_pixels(vc->ar, x, y, 1, 1, GL_RGBA, GL_UNSIGNED_BYTE, &col);
	glReadBuffer(GL_BACK);
	
	if (ENDIAN_ORDER == B_ENDIAN) {
		BLI_endian_switch_uint32(&col);
	}
	
	return WM_framebuffer_to_index(col);
}

/* reads full rect, converts indices */
ImBuf *view3d_read_backbuf(ViewContext *vc, short xmin, short ymin, short xmax, short ymax)
{
	unsigned int *dr, *rd;
	struct ImBuf *ibuf, *ibuf1;
	int a;
	short xminc, yminc, xmaxc, ymaxc, xs, ys;
	
	/* clip */
	if (xmin < 0) xminc = 0; else xminc = xmin;
	if (xmax >= vc->ar->winx) xmaxc = vc->ar->winx - 1; else xmaxc = xmax;
	if (xminc > xmaxc) return NULL;

	if (ymin < 0) yminc = 0; else yminc = ymin;
	if (ymax >= vc->ar->winy) ymaxc = vc->ar->winy - 1; else ymaxc = ymax;
	if (yminc > ymaxc) return NULL;
	
	ibuf = IMB_allocImBuf((xmaxc - xminc + 1), (ymaxc - yminc + 1), 32, IB_rect);

	view3d_validate_backbuf(vc);

	view3d_opengl_read_pixels(vc->ar,
	             xminc, yminc,
	             (xmaxc - xminc + 1),
	             (ymaxc - yminc + 1),
	             GL_RGBA, GL_UNSIGNED_BYTE, ibuf->rect);

	glReadBuffer(GL_BACK);

	if (ENDIAN_ORDER == B_ENDIAN) IMB_convert_rgba_to_abgr(ibuf);

	a = (xmaxc - xminc + 1) * (ymaxc - yminc + 1);
	dr = ibuf->rect;
	while (a--) {
		if (*dr) *dr = WM_framebuffer_to_index(*dr);
		dr++;
	}
	
	/* put clipped result back, if needed */
	if (xminc == xmin && xmaxc == xmax && yminc == ymin && ymaxc == ymax)
		return ibuf;
	
	ibuf1 = IMB_allocImBuf( (xmax - xmin + 1), (ymax - ymin + 1), 32, IB_rect);
	rd = ibuf->rect;
	dr = ibuf1->rect;

	for (ys = ymin; ys <= ymax; ys++) {
		for (xs = xmin; xs <= xmax; xs++, dr++) {
			if (xs >= xminc && xs <= xmaxc && ys >= yminc && ys <= ymaxc) {
				*dr = *rd;
				rd++;
			}
		}
	}
	IMB_freeImBuf(ibuf);
	return ibuf1;
}

/* smart function to sample a rect spiralling outside, nice for backbuf selection */
unsigned int view3d_sample_backbuf_rect(ViewContext *vc, const int mval[2], int size,
                                        unsigned int min, unsigned int max, float *r_dist, short strict,
                                        void *handle, bool (*indextest)(void *handle, unsigned int index))
{
	struct ImBuf *buf;
	unsigned int *bufmin, *bufmax, *tbuf;
	int minx, miny;
	int a, b, rc, nr, amount, dirvec[4][2];
	int distance = 0;
	unsigned int index = 0;
	bool indexok = false;

	amount = (size - 1) / 2;

	minx = mval[0] - (amount + 1);
	miny = mval[1] - (amount + 1);
	buf = view3d_read_backbuf(vc, minx, miny, minx + size - 1, miny + size - 1);
	if (!buf) return 0;

	rc = 0;
	
	dirvec[0][0] = 1; dirvec[0][1] = 0;
	dirvec[1][0] = 0; dirvec[1][1] = -size;
	dirvec[2][0] = -1; dirvec[2][1] = 0;
	dirvec[3][0] = 0; dirvec[3][1] = size;
	
	bufmin = buf->rect;
	tbuf = buf->rect;
	bufmax = buf->rect + size * size;
	tbuf += amount * size + amount;
	
	for (nr = 1; nr <= size; nr++) {
		
		for (a = 0; a < 2; a++) {
			for (b = 0; b < nr; b++, distance++) {
				if (*tbuf && *tbuf >= min && *tbuf < max) {  /* we got a hit */
					if (strict) {
						indexok =  indextest(handle, *tbuf - min + 1);
						if (indexok) {
							*r_dist = sqrtf((float)distance);
							index = *tbuf - min + 1;
							goto exit; 
						}
					}
					else {
						*r_dist = sqrtf((float)distance);  /* XXX, this distance is wrong - */
						index = *tbuf - min + 1;  /* messy yah, but indices start at 1 */
						goto exit;
					}
				}
				
				tbuf += (dirvec[rc][0] + dirvec[rc][1]);
				
				if (tbuf < bufmin || tbuf >= bufmax) {
					goto exit;
				}
			}
			rc++;
			rc &= 3;
		}
	}

exit:
	IMB_freeImBuf(buf);
	return index;
}


/* ************************************************************* */

static void view3d_stereo_bgpic_setup(Scene *scene, View3D *v3d, Image *ima, ImageUser *iuser)
{
	if ((ima->flag & IMA_IS_STEREO)) {
		iuser->flag |= IMA_SHOW_STEREO;

		if ((scene->r.scemode & R_MULTIVIEW) == 0)
			iuser->multiview_eye = STEREO_LEFT_ID;

		/* show only left or right camera */
		else if (v3d->stereo3d_camera != STEREO_3D_ID)
			iuser->multiview_eye = v3d->stereo3d_camera;

		BKE_image_multiview_index(ima, iuser);
	}
	else
		iuser->flag &= ~IMA_SHOW_STEREO;
}

static void view3d_draw_bgpic(Scene *scene, ARegion *ar, View3D *v3d,
                              const bool do_foreground, const bool do_camera_frame)
{
	RegionView3D *rv3d = ar->regiondata;
	BGpic *bgpic;
	int fg_flag = do_foreground ? V3D_BGPIC_FOREGROUND : 0;

	for (bgpic = v3d->bgpicbase.first; bgpic; bgpic = bgpic->next) {
		bgpic->iuser.scene = scene;  /* Needed for render results. */

		if ((bgpic->flag & V3D_BGPIC_FOREGROUND) != fg_flag)
			continue;

		if ((bgpic->view == 0) || /* zero for any */
		    (bgpic->view & (1 << rv3d->view)) || /* check agaist flags */
		    (rv3d->persp == RV3D_CAMOB && bgpic->view == (1 << RV3D_VIEW_CAMERA)))
		{
			float image_aspect[2];
			float fac, asp, zoomx, zoomy;
			float x1, y1, x2, y2, centx, centy;

			ImBuf *ibuf = NULL, *freeibuf, *releaseibuf;
			void *lock;

			Image *ima = NULL;
			MovieClip *clip = NULL;

			/* disable individual images */
			if ((bgpic->flag & V3D_BGPIC_DISABLED))
				continue;

			freeibuf = NULL;
			releaseibuf = NULL;
			if (bgpic->source == V3D_BGPIC_IMAGE) {
				ima = bgpic->ima;
				if (ima == NULL)
					continue;
				BKE_image_user_frame_calc(&bgpic->iuser, CFRA, 0);
				if (ima->source == IMA_SRC_SEQUENCE && !(bgpic->iuser.flag & IMA_USER_FRAME_IN_RANGE)) {
					ibuf = NULL; /* frame is out of range, dont show */
				}
				else {
					view3d_stereo_bgpic_setup(scene, v3d, ima, &bgpic->iuser);
					ibuf = BKE_image_acquire_ibuf(ima, &bgpic->iuser, &lock);
					releaseibuf = ibuf;
				}

				image_aspect[0] = ima->aspx;
				image_aspect[1] = ima->aspy;
			}
			else if (bgpic->source == V3D_BGPIC_MOVIE) {
				/* TODO: skip drawing when out of frame range (as image sequences do above) */

				if (bgpic->flag & V3D_BGPIC_CAMERACLIP) {
					if (scene->camera)
						clip = BKE_object_movieclip_get(scene, scene->camera, true);
				}
				else {
					clip = bgpic->clip;
				}

				if (clip == NULL)
					continue;

				BKE_movieclip_user_set_frame(&bgpic->cuser, CFRA);
				ibuf = BKE_movieclip_get_ibuf(clip, &bgpic->cuser);

				image_aspect[0] = clip->aspx;
				image_aspect[1] = clip->aspy;

				/* working with ibuf from image and clip has got different workflow now.
				 * ibuf acquired from clip is referenced by cache system and should
				 * be dereferenced after usage. */
				freeibuf = ibuf;
			}
			else {
				/* perhaps when loading future files... */
				BLI_assert(0);
				copy_v2_fl(image_aspect, 1.0f);
			}

			if (ibuf == NULL)
				continue;

			if ((ibuf->rect == NULL && ibuf->rect_float == NULL) || ibuf->channels != 4) { /* invalid image format */
				if (freeibuf)
					IMB_freeImBuf(freeibuf);
				if (releaseibuf)
					BKE_image_release_ibuf(ima, releaseibuf, lock);

				continue;
			}

			if (ibuf->rect == NULL)
				IMB_rect_from_float(ibuf);

			if (rv3d->persp == RV3D_CAMOB) {

				if (do_camera_frame) {
					rctf vb;
					ED_view3d_calc_camera_border(scene, ar, v3d, rv3d, &vb, false);
					x1 = vb.xmin;
					y1 = vb.ymin;
					x2 = vb.xmax;
					y2 = vb.ymax;
				}
				else {
					x1 = ar->winrct.xmin;
					y1 = ar->winrct.ymin;
					x2 = ar->winrct.xmax;
					y2 = ar->winrct.ymax;
				}

				/* apply offset last - camera offset is different to offset in blender units */
				/* so this has some sane way of working - this matches camera's shift _exactly_ */
				{
					const float max_dim = max_ff(x2 - x1, y2 - y1);
					const float xof_scale = bgpic->xof * max_dim;
					const float yof_scale = bgpic->yof * max_dim;

					x1 += xof_scale;
					y1 += yof_scale;
					x2 += xof_scale;
					y2 += yof_scale;
				}

				centx = (x1 + x2) / 2.0f;
				centy = (y1 + y2) / 2.0f;

				/* aspect correction */
				if (bgpic->flag & V3D_BGPIC_CAMERA_ASPECT) {
					/* apply aspect from clip */
					const float w_src = ibuf->x * image_aspect[0];
					const float h_src = ibuf->y * image_aspect[1];

					/* destination aspect is already applied from the camera frame */
					const float w_dst = x1 - x2;
					const float h_dst = y1 - y2;

					const float asp_src = w_src / h_src;
					const float asp_dst = w_dst / h_dst;

					if (fabsf(asp_src - asp_dst) >= FLT_EPSILON) {
						if ((asp_src > asp_dst) == ((bgpic->flag & V3D_BGPIC_CAMERA_CROP) != 0)) {
							/* fit X */
							const float div = asp_src / asp_dst;
							x1 = ((x1 - centx) * div) + centx;
							x2 = ((x2 - centx) * div) + centx;
						}
						else {
							/* fit Y */
							const float div = asp_dst / asp_src;
							y1 = ((y1 - centy) * div) + centy;
							y2 = ((y2 - centy) * div) + centy;
						}
					}
				}
			}
			else {
				float tvec[3];
				float sco[2];
				const float mval_f[2] = {1.0f, 0.0f};
				const float co_zero[3] = {0};
				float zfac;

				/* calc window coord */
				zfac = ED_view3d_calc_zfac(rv3d, co_zero, NULL);
				ED_view3d_win_to_delta(ar, mval_f, tvec, zfac);
				fac = max_ff(fabsf(tvec[0]), max_ff(fabsf(tvec[1]), fabsf(tvec[2]))); /* largest abs axis */
				fac = 1.0f / fac;

				asp = (float)ibuf->y / (float)ibuf->x;

				zero_v3(tvec);
				ED_view3d_project_float_v2_m4(ar, tvec, sco, rv3d->persmat);

				x1 =  sco[0] + fac * (bgpic->xof - bgpic->size);
				y1 =  sco[1] + asp * fac * (bgpic->yof - bgpic->size);
				x2 =  sco[0] + fac * (bgpic->xof + bgpic->size);
				y2 =  sco[1] + asp * fac * (bgpic->yof + bgpic->size);

				centx = (x1 + x2) / 2.0f;
				centy = (y1 + y2) / 2.0f;
			}

			/* complete clip? */

			if (x2 < 0 || y2 < 0 || x1 > ar->winx || y1 > ar->winy) {
				if (freeibuf)
					IMB_freeImBuf(freeibuf);
				if (releaseibuf)
					BKE_image_release_ibuf(ima, releaseibuf, lock);

				continue;
			}

			zoomx = (x2 - x1) / ibuf->x;
			zoomy = (y2 - y1) / ibuf->y;

			/* for some reason; zoomlevels down refuses to use GL_ALPHA_SCALE */
			if (zoomx < 1.0f || zoomy < 1.0f) {
				float tzoom = min_ff(zoomx, zoomy);
				int mip = 0;

				if ((ibuf->userflags & IB_MIPMAP_INVALID) != 0) {
					IMB_remakemipmap(ibuf, 0);
					ibuf->userflags &= ~IB_MIPMAP_INVALID;
				}
				else if (ibuf->mipmap[0] == NULL)
					IMB_makemipmap(ibuf, 0);

				while (tzoom < 1.0f && mip < 8 && ibuf->mipmap[mip]) {
					tzoom *= 2.0f;
					zoomx *= 2.0f;
					zoomy *= 2.0f;
					mip++;
				}
				if (mip > 0)
					ibuf = ibuf->mipmap[mip - 1];
			}

			if (v3d->zbuf) glDisable(GL_DEPTH_TEST);
			glDepthMask(0);

			glEnable(GL_BLEND);
			glBlendFunc(GL_SRC_ALPHA,  GL_ONE_MINUS_SRC_ALPHA);

			glMatrixMode(GL_PROJECTION);
			glPushMatrix();
			glMatrixMode(GL_MODELVIEW);
			glPushMatrix();
			ED_region_pixelspace(ar);

			glTranslatef(centx, centy, 0.0);
			if (rv3d->persp != RV3D_CAMOB) {
				glRotatef(RAD2DEGF(-bgpic->rotation), 0.0f, 0.0f, 1.0f);
			}

			if (bgpic->flag & V3D_BGPIC_FLIP_X) {
				zoomx *= -1.0f;
				x1 = x2;
			}
			if (bgpic->flag & V3D_BGPIC_FLIP_Y) {
				zoomy *= -1.0f;
				y1 = y2;
			}
			glPixelZoom(zoomx, zoomy);
			glColor4f(1.0f, 1.0f, 1.0f, 1.0f - bgpic->blend);

			/* could not use glaDrawPixelsAuto because it could fallback to
			 * glaDrawPixelsSafe in some cases, which will end up in missing
			 * alpha transparency for the background image (sergey)
			 */
			glaDrawPixelsTex(x1 - centx, y1 - centy, ibuf->x, ibuf->y, GL_RGBA, GL_UNSIGNED_BYTE, GL_LINEAR, ibuf->rect);

			glPixelZoom(1.0, 1.0);
			glPixelTransferf(GL_ALPHA_SCALE, 1.0f);

			glMatrixMode(GL_PROJECTION);
			glPopMatrix();
			glMatrixMode(GL_MODELVIEW);
			glPopMatrix();

			glDisable(GL_BLEND);

			glDepthMask(1);
			if (v3d->zbuf) glEnable(GL_DEPTH_TEST);

			if (freeibuf)
				IMB_freeImBuf(freeibuf);
			if (releaseibuf)
				BKE_image_release_ibuf(ima, releaseibuf, lock);
		}
	}
}

static void view3d_draw_bgpic_test(Scene *scene, ARegion *ar, View3D *v3d,
                                   const bool do_foreground, const bool do_camera_frame)
{
	RegionView3D *rv3d = ar->regiondata;

	if ((v3d->flag & V3D_DISPBGPICS) == 0)
		return;

	/* disabled - mango request, since footage /w only render is quite useful
	 * and this option is easy to disable all background images at once */
#if 0
	if (v3d->flag2 & V3D_RENDER_OVERRIDE)
		return;
#endif

	if ((rv3d->view == RV3D_VIEW_USER) || (rv3d->persp != RV3D_ORTHO)) {
		if (rv3d->persp == RV3D_CAMOB) {
			view3d_draw_bgpic(scene, ar, v3d, do_foreground, do_camera_frame);
		}
	}
	else {
		view3d_draw_bgpic(scene, ar, v3d, do_foreground, do_camera_frame);
	}
}

/* ****************** View3d afterdraw *************** */

typedef struct View3DAfter {
	struct View3DAfter *next, *prev;
	struct Base *base;
	short dflag;
} View3DAfter;

/* temp storage of Objects that need to be drawn as last */
void ED_view3d_after_add(ListBase *lb, Base *base, const short dflag)
{
	View3DAfter *v3da = MEM_callocN(sizeof(View3DAfter), "View 3d after");
	BLI_assert((base->flag & OB_FROMDUPLI) == 0);
	BLI_addtail(lb, v3da);
	v3da->base = base;
	v3da->dflag = dflag;
}

/* disables write in zbuffer and draws it over */
static void view3d_draw_transp(Scene *scene, ARegion *ar, View3D *v3d)
{
	View3DAfter *v3da, *next;
	
	glDepthMask(GL_FALSE);
	v3d->transp = true;
	
	for (v3da = v3d->afterdraw_transp.first; v3da; v3da = next) {
		next = v3da->next;
		draw_object(scene, ar, v3d, v3da->base, v3da->dflag);
		BLI_remlink(&v3d->afterdraw_transp, v3da);
		MEM_freeN(v3da);
	}
	v3d->transp = false;
	
	glDepthMask(GL_TRUE);
	
}

/* clears zbuffer and draws it over */
static void view3d_draw_xray(Scene *scene, ARegion *ar, View3D *v3d, bool *clear)
{
	View3DAfter *v3da, *next;

	if (*clear && v3d->zbuf) {
		glClear(GL_DEPTH_BUFFER_BIT);
		*clear = false;
	}

	v3d->xray = true;
	for (v3da = v3d->afterdraw_xray.first; v3da; v3da = next) {
		next = v3da->next;
		draw_object(scene, ar, v3d, v3da->base, v3da->dflag);
		BLI_remlink(&v3d->afterdraw_xray, v3da);
		MEM_freeN(v3da);
	}
	v3d->xray = false;
}


/* clears zbuffer and draws it over */
static void view3d_draw_xraytransp(Scene *scene, ARegion *ar, View3D *v3d, const bool clear)
{
	View3DAfter *v3da, *next;

	if (clear && v3d->zbuf)
		glClear(GL_DEPTH_BUFFER_BIT);

	v3d->xray = true;
	v3d->transp = true;
	
	glDepthMask(GL_FALSE);

	for (v3da = v3d->afterdraw_xraytransp.first; v3da; v3da = next) {
		next = v3da->next;
		draw_object(scene, ar, v3d, v3da->base, v3da->dflag);
		BLI_remlink(&v3d->afterdraw_xraytransp, v3da);
		MEM_freeN(v3da);
	}

	v3d->transp = false;
	v3d->xray = false;

	glDepthMask(GL_TRUE);
}

/* *********************** */

/*
 * In most cases call draw_dupli_objects,
 * draw_dupli_objects_color was added because when drawing set dupli's
 * we need to force the color
 */

#if 0
int dupli_ob_sort(void *arg1, void *arg2)
{
	void *p1 = ((DupliObject *)arg1)->ob;
	void *p2 = ((DupliObject *)arg2)->ob;
	int val = 0;
	if (p1 < p2) val = -1;
	else if (p1 > p2) val = 1;
	return val;
}
#endif


static DupliObject *dupli_step(DupliObject *dob)
{
	while (dob && dob->no_draw)
		dob = dob->next;
	return dob;
}

static void draw_dupli_objects_color(
        Scene *scene, ARegion *ar, View3D *v3d, Base *base,
        const short dflag, const int color)
{
	RegionView3D *rv3d = ar->regiondata;
	ListBase *lb;
	LodLevel *savedlod;
	DupliObject *dob_prev = NULL, *dob, *dob_next = NULL;
	Base tbase = {NULL};
	BoundBox bb, *bb_tmp; /* use a copy because draw_object, calls clear_mesh_caches */
	GLuint displist = 0;
	unsigned char color_rgb[3];
	const short dflag_dupli = dflag | DRAW_CONSTCOLOR;
	short transflag;
	bool use_displist = false;  /* -1 is initialize */
	char dt;
	bool testbb = false;
	short dtx;
	DupliApplyData *apply_data;

	if (base->object->restrictflag & OB_RESTRICT_VIEW) return;
	if ((base->object->restrictflag & OB_RESTRICT_RENDER) && (v3d->flag2 & V3D_RENDER_OVERRIDE)) return;

	if (dflag & DRAW_CONSTCOLOR) {
		BLI_assert(color == TH_UNDEFINED);
	}
	else {
		UI_GetThemeColorBlend3ubv(color, TH_BACK, 0.5f, color_rgb);
	}

	tbase.flag = OB_FROMDUPLI | base->flag;
	lb = object_duplilist(G.main->eval_ctx, scene, base->object);
	// BLI_listbase_sort(lb, dupli_ob_sort); /* might be nice to have if we have a dupli list with mixed objects. */

	apply_data = duplilist_apply(base->object, lb);

	dob = dupli_step(lb->first);
	if (dob) dob_next = dupli_step(dob->next);

	for (; dob; dob_prev = dob, dob = dob_next, dob_next = dob_next ? dupli_step(dob_next->next) : NULL) {
		tbase.object = dob->ob;

		/* Make sure lod is updated from dupli's position */

		savedlod = dob->ob->currentlod;

#ifdef WITH_GAMEENGINE
		if (rv3d->rflag & RV3D_IS_GAME_ENGINE) {
			BKE_object_lod_update(dob->ob, rv3d->viewinv[3]);
		}
#endif

		/* extra service: draw the duplicator in drawtype of parent, minimum taken
		 * to allow e.g. boundbox box objects in groups for LOD */
		dt = tbase.object->dt;
		tbase.object->dt = MIN2(tbase.object->dt, base->object->dt);

		/* inherit draw extra, but not if a boundbox under the assumption that this
		 * is intended to speed up drawing, and drawing extra (especially wire) can
		 * slow it down too much */
		dtx = tbase.object->dtx;
		if (tbase.object->dt != OB_BOUNDBOX)
			tbase.object->dtx = base->object->dtx;

		/* negative scale flag has to propagate */
		transflag = tbase.object->transflag;

		if (is_negative_m4(dob->mat))
			tbase.object->transflag |= OB_NEG_SCALE;
		else
			tbase.object->transflag &= ~OB_NEG_SCALE;
		
		/* should move outside the loop but possible color is set in draw_object still */
		if ((dflag & DRAW_CONSTCOLOR) == 0) {
			glColor3ubv(color_rgb);
		}
		
		/* generate displist, test for new object */
		if (dob_prev && dob_prev->ob != dob->ob) {
			if (use_displist == true)
				glDeleteLists(displist, 1);
			
			use_displist = false;
		}
		
		if ((bb_tmp = BKE_object_boundbox_get(dob->ob))) {
			bb = *bb_tmp; /* must make a copy  */
			testbb = true;
		}

		if (!testbb || ED_view3d_boundbox_clip_ex(rv3d, &bb, dob->mat)) {
			/* generate displist */
			if (use_displist == false) {
				
				/* note, since this was added, its checked (dob->type == OB_DUPLIGROUP)
				 * however this is very slow, it was probably needed for the NLA
				 * offset feature (used in group-duplicate.blend but no longer works in 2.5)
				 * so for now it should be ok to - campbell */
				
				if ( /* if this is the last no need  to make a displist */
				     (dob_next == NULL || dob_next->ob != dob->ob) ||
				     /* lamp drawing messes with matrices, could be handled smarter... but this works */
				     (dob->ob->type == OB_LAMP) ||
				     (dob->type == OB_DUPLIGROUP && dob->animated) ||
				     !bb_tmp ||
				     draw_glsl_material(scene, dob->ob, v3d, dt) ||
				     check_object_draw_texture(scene, v3d, dt) ||
				     (v3d->flag2 & V3D_SOLID_MATCAP) != 0)
				{
					// printf("draw_dupli_objects_color: skipping displist for %s\n", dob->ob->id.name + 2);
					use_displist = false;
				}
				else {
					// printf("draw_dupli_objects_color: using displist for %s\n", dob->ob->id.name + 2);
					
					/* disable boundbox check for list creation */
					BKE_object_boundbox_flag(dob->ob, BOUNDBOX_DISABLED, 1);
					/* need this for next part of code */
					unit_m4(dob->ob->obmat);    /* obmat gets restored */
					
					displist = glGenLists(1);
					glNewList(displist, GL_COMPILE);
					draw_object(scene, ar, v3d, &tbase, dflag_dupli);
					glEndList();
					
					use_displist = true;
					BKE_object_boundbox_flag(dob->ob, BOUNDBOX_DISABLED, 0);
				}		
			}
			
			if (use_displist) {
				glPushMatrix();
				glMultMatrixf(dob->mat);
				glCallList(displist);
				glPopMatrix();
			}	
			else {
				copy_m4_m4(dob->ob->obmat, dob->mat);
				draw_object(scene, ar, v3d, &tbase, dflag_dupli);
			}
		}
		
		tbase.object->dt = dt;
		tbase.object->dtx = dtx;
		tbase.object->transflag = transflag;
		tbase.object->currentlod = savedlod;
	}

	if (apply_data) {
		duplilist_restore(lb, apply_data);
		duplilist_free_apply_data(apply_data);
	}

	free_object_duplilist(lb);
	
	if (use_displist)
		glDeleteLists(displist, 1);
}

static void draw_dupli_objects(Scene *scene, ARegion *ar, View3D *v3d, Base *base)
{
	/* define the color here so draw_dupli_objects_color can be called
	 * from the set loop */
	
	int color = (base->flag & SELECT) ? TH_SELECT : TH_WIRE;
	/* debug */
	if (base->object->dup_group && base->object->dup_group->id.us < 1)
		color = TH_REDALERT;
	
	draw_dupli_objects_color(scene, ar, v3d, base, 0, color);
}

/* XXX warning, not using gpu offscreen here */
void view3d_update_depths_rect(ARegion *ar, ViewDepths *d, rcti *rect)
{
	int x, y, w, h;
	rcti r;
	/* clamp rect by area */

	r.xmin = 0;
	r.xmax = ar->winx - 1;
	r.ymin = 0;
	r.ymax = ar->winy - 1;

	/* Constrain rect to depth bounds */
	BLI_rcti_isect(&r, rect, rect);

	/* assign values to compare with the ViewDepths */
	x = rect->xmin;
	y = rect->ymin;

	w = BLI_rcti_size_x(rect);
	h = BLI_rcti_size_y(rect);

	if (w <= 0 || h <= 0) {
		if (d->depths)
			MEM_freeN(d->depths);
		d->depths = NULL;

		d->damaged = false;
	}
	else if (d->w != w ||
	         d->h != h ||
	         d->x != x ||
	         d->y != y ||
	         d->depths == NULL
	         )
	{
		d->x = x;
		d->y = y;
		d->w = w;
		d->h = h;

		if (d->depths)
			MEM_freeN(d->depths);

		d->depths = MEM_mallocN(sizeof(float) * d->w * d->h, "View depths Subset");
		
		d->damaged = true;
	}

	if (d->damaged) {
		/* XXX using special function here, it doesn't use the gpu offscreen system */
		view3d_opengl_read_Z_pixels(ar, d->x, d->y, d->w, d->h, GL_DEPTH_COMPONENT, GL_FLOAT, d->depths);
		glGetDoublev(GL_DEPTH_RANGE, d->depth_range);
		d->damaged = false;
	}
}

/* note, with nouveau drivers the glReadPixels() is very slow. [#24339] */
void ED_view3d_depth_update(ARegion *ar)
{
	RegionView3D *rv3d = ar->regiondata;
	
	/* Create storage for, and, if necessary, copy depth buffer */
	if (!rv3d->depths) rv3d->depths = MEM_callocN(sizeof(ViewDepths), "ViewDepths");
	if (rv3d->depths) {
		ViewDepths *d = rv3d->depths;
		if (d->w != ar->winx ||
		    d->h != ar->winy ||
		    !d->depths)
		{
			d->w = ar->winx;
			d->h = ar->winy;
			if (d->depths)
				MEM_freeN(d->depths);
			d->depths = MEM_mallocN(sizeof(float) * d->w * d->h, "View depths");
			d->damaged = true;
		}
		
		if (d->damaged) {
			view3d_opengl_read_pixels(ar, 0, 0, d->w, d->h, GL_DEPTH_COMPONENT, GL_FLOAT, d->depths);
			glGetDoublev(GL_DEPTH_RANGE, d->depth_range);
			
			d->damaged = false;
		}
	}
}

/* utility function to find the closest Z value, use for autodepth */
float view3d_depth_near(ViewDepths *d)
{
	/* convert to float for comparisons */
	const float near = (float)d->depth_range[0];
	const float far_real = (float)d->depth_range[1];
	float far = far_real;

	const float *depths = d->depths;
	float depth = FLT_MAX;
	int i = (int)d->w * (int)d->h; /* cast to avoid short overflow */

	/* far is both the starting 'far' value
	 * and the closest value found. */
	while (i--) {
		depth = *depths++;
		if ((depth < far) && (depth > near)) {
			far = depth;
		}
	}

	return far == far_real ? FLT_MAX : far;
}

void ED_view3d_draw_depth_gpencil(Scene *scene, ARegion *ar, View3D *v3d)
{
	short zbuf = v3d->zbuf;
	RegionView3D *rv3d = ar->regiondata;

	view3d_winmatrix_set(ar, v3d, NULL);
	view3d_viewmatrix_set(scene, v3d, rv3d);  /* note: calls BKE_object_where_is_calc for camera... */

	mul_m4_m4m4(rv3d->persmat, rv3d->winmat, rv3d->viewmat);
	invert_m4_m4(rv3d->persinv, rv3d->persmat);
	invert_m4_m4(rv3d->viewinv, rv3d->viewmat);

	glClear(GL_DEPTH_BUFFER_BIT);

	glLoadMatrixf(rv3d->viewmat);

	v3d->zbuf = true;
	glEnable(GL_DEPTH_TEST);

	if (v3d->flag2 & V3D_SHOW_GPENCIL) {
		ED_gpencil_draw_view3d(scene, v3d, ar, true);
	}
	
	v3d->zbuf = zbuf;

}

void ED_view3d_draw_depth(Scene *scene, ARegion *ar, View3D *v3d, bool alphaoverride)
{
	RegionView3D *rv3d = ar->regiondata;
	Base *base;
	short zbuf = v3d->zbuf;
	short flag = v3d->flag;
	float glalphaclip = U.glalphaclip;
	int obcenter_dia = U.obcenter_dia;
	/* no need for color when drawing depth buffer */
	const short dflag_depth = DRAW_CONSTCOLOR;
	/* temp set drawtype to solid */
	
	/* Setting these temporarily is not nice */
	v3d->flag &= ~V3D_SELECT_OUTLINE;
	U.glalphaclip = alphaoverride ? 0.5f : glalphaclip; /* not that nice but means we wont zoom into billboards */
	U.obcenter_dia = 0;
	
	view3d_winmatrix_set(ar, v3d, NULL);
	view3d_viewmatrix_set(scene, v3d, rv3d);  /* note: calls BKE_object_where_is_calc for camera... */
	
	mul_m4_m4m4(rv3d->persmat, rv3d->winmat, rv3d->viewmat);
	invert_m4_m4(rv3d->persinv, rv3d->persmat);
	invert_m4_m4(rv3d->viewinv, rv3d->viewmat);
	
	glClear(GL_DEPTH_BUFFER_BIT);
	
	glLoadMatrixf(rv3d->viewmat);
//	persp(PERSP_STORE);  /* store correct view for persp(PERSP_VIEW) calls */
	
	if (rv3d->rflag & RV3D_CLIPPING) {
		ED_view3d_clipping_set(rv3d);
	}
	
	v3d->zbuf = true;
	glEnable(GL_DEPTH_TEST);
	
	/* draw set first */
	if (scene->set) {
		Scene *sce_iter;
		for (SETLOOPER(scene->set, sce_iter, base)) {
			if (v3d->lay & base->lay) {
				draw_object(scene, ar, v3d, base, 0);
				if (base->object->transflag & OB_DUPLI) {
					draw_dupli_objects_color(scene, ar, v3d, base, dflag_depth, TH_UNDEFINED);
				}
			}
		}
	}
	
	for (base = scene->base.first; base; base = base->next) {
		if (v3d->lay & base->lay) {
			/* dupli drawing */
			if (base->object->transflag & OB_DUPLI) {
				draw_dupli_objects_color(scene, ar, v3d, base, dflag_depth, TH_UNDEFINED);
			}
			draw_object(scene, ar, v3d, base, dflag_depth);
		}
	}
	
	/* this isn't that nice, draw xray objects as if they are normal */
	if (v3d->afterdraw_transp.first ||
	    v3d->afterdraw_xray.first ||
	    v3d->afterdraw_xraytransp.first)
	{
		View3DAfter *v3da, *next;
		int mask_orig;

		v3d->xray = true;
		
		/* transp materials can change the depth mask, see #21388 */
		glGetIntegerv(GL_DEPTH_WRITEMASK, &mask_orig);


		if (v3d->afterdraw_xray.first || v3d->afterdraw_xraytransp.first) {
			glDepthFunc(GL_ALWAYS); /* always write into the depth bufer, overwriting front z values */
			for (v3da = v3d->afterdraw_xray.first; v3da; v3da = next) {
				next = v3da->next;
				draw_object(scene, ar, v3d, v3da->base, dflag_depth);
			}
			glDepthFunc(GL_LEQUAL); /* Now write the depth buffer normally */
		}

		/* draw 3 passes, transp/xray/xraytransp */
		v3d->xray = false;
		v3d->transp = true;
		for (v3da = v3d->afterdraw_transp.first; v3da; v3da = next) {
			next = v3da->next;
			draw_object(scene, ar, v3d, v3da->base, dflag_depth);
			BLI_remlink(&v3d->afterdraw_transp, v3da);
			MEM_freeN(v3da);
		}

		v3d->xray = true;
		v3d->transp = false;
		for (v3da = v3d->afterdraw_xray.first; v3da; v3da = next) {
			next = v3da->next;
			draw_object(scene, ar, v3d, v3da->base, dflag_depth);
			BLI_remlink(&v3d->afterdraw_xray, v3da);
			MEM_freeN(v3da);
		}

		v3d->xray = true;
		v3d->transp = true;
		for (v3da = v3d->afterdraw_xraytransp.first; v3da; v3da = next) {
			next = v3da->next;
			draw_object(scene, ar, v3d, v3da->base, dflag_depth);
			BLI_remlink(&v3d->afterdraw_xraytransp, v3da);
			MEM_freeN(v3da);
		}

		
		v3d->xray = false;
		v3d->transp = false;

		glDepthMask(mask_orig);
	}
	
	if (rv3d->rflag & RV3D_CLIPPING)
		ED_view3d_clipping_disable();
	
	v3d->zbuf = zbuf;
	if (!v3d->zbuf) glDisable(GL_DEPTH_TEST);

	U.glalphaclip = glalphaclip;
	v3d->flag = flag;
	U.obcenter_dia = obcenter_dia;
}

typedef struct View3DShadow {
	struct View3DShadow *next, *prev;
	GPULamp *lamp;
} View3DShadow;

static void gpu_render_lamp_update(Scene *scene, View3D *v3d, Object *ob, Object *par,
                                   float obmat[4][4], ListBase *shadows, SceneRenderLayer *srl)
{
	GPULamp *lamp;
	Lamp *la = (Lamp *)ob->data;
	View3DShadow *shadow;
	unsigned int layers;
	
	lamp = GPU_lamp_from_blender(scene, ob, par);
	
	if (lamp) {
		GPU_lamp_update(lamp, ob->lay, (ob->restrictflag & OB_RESTRICT_RENDER), obmat);
		GPU_lamp_update_colors(lamp, la->r, la->g, la->b, la->energy);
		
		layers = ob->lay & v3d->lay;
		if (srl)
			layers &= srl->lay;

		if (layers && GPU_lamp_override_visible(lamp, srl, NULL) && GPU_lamp_has_shadow_buffer(lamp)) {
			shadow = MEM_callocN(sizeof(View3DShadow), "View3DShadow");
			shadow->lamp = lamp;
			BLI_addtail(shadows, shadow);
		}
	}
}

static void gpu_update_lamps_shadows(Scene *scene, View3D *v3d)
{
	ListBase shadows;
	View3DShadow *shadow;
	Scene *sce_iter;
	Base *base;
	Object *ob;
	SceneRenderLayer *srl = v3d->scenelock ? BLI_findlink(&scene->r.layers, scene->r.actlay) : NULL;
	
	BLI_listbase_clear(&shadows);
	
	/* update lamp transform and gather shadow lamps */
	for (SETLOOPER(scene, sce_iter, base)) {
		ob = base->object;
		
		if (ob->type == OB_LAMP)
			gpu_render_lamp_update(scene, v3d, ob, NULL, ob->obmat, &shadows, srl);
		
		if (ob->transflag & OB_DUPLI) {
			DupliObject *dob;
			ListBase *lb = object_duplilist(G.main->eval_ctx, scene, ob);
			
			for (dob = lb->first; dob; dob = dob->next)
				if (dob->ob->type == OB_LAMP)
					gpu_render_lamp_update(scene, v3d, dob->ob, ob, dob->mat, &shadows, srl);
			
			free_object_duplilist(lb);
		}
	}
	
	/* render shadows after updating all lamps, nested object_duplilist
	 * don't work correct since it's replacing object matrices */
	for (shadow = shadows.first; shadow; shadow = shadow->next) {
		/* this needs to be done better .. */
		float viewmat[4][4], winmat[4][4];
		int drawtype, lay, winsize, flag2 = v3d->flag2;
		ARegion ar = {NULL};
		RegionView3D rv3d = {{{0}}};
		
		drawtype = v3d->drawtype;
		lay = v3d->lay;
		
		v3d->drawtype = OB_SOLID;
		v3d->lay &= GPU_lamp_shadow_layer(shadow->lamp);
		v3d->flag2 &= ~(V3D_SOLID_TEX | V3D_SHOW_SOLID_MATCAP);
		v3d->flag2 |= V3D_RENDER_OVERRIDE | V3D_RENDER_SHADOW;
		
		GPU_lamp_shadow_buffer_bind(shadow->lamp, viewmat, &winsize, winmat);

		ar.regiondata = &rv3d;
		ar.regiontype = RGN_TYPE_WINDOW;
		rv3d.persp = RV3D_CAMOB;
		copy_m4_m4(rv3d.winmat, winmat);
		copy_m4_m4(rv3d.viewmat, viewmat);
		invert_m4_m4(rv3d.viewinv, rv3d.viewmat);
		mul_m4_m4m4(rv3d.persmat, rv3d.winmat, rv3d.viewmat);
		invert_m4_m4(rv3d.persinv, rv3d.viewinv);

		/* no need to call ED_view3d_draw_offscreen_init since shadow buffers were already updated */
		ED_view3d_draw_offscreen(
		            scene, v3d, &ar, winsize, winsize, viewmat, winmat,
		            false, false, true,
		            NULL, NULL, NULL, NULL);
		GPU_lamp_shadow_buffer_unbind(shadow->lamp);
		
		v3d->drawtype = drawtype;
		v3d->lay = lay;
		v3d->flag2 = flag2;
	}
	
	BLI_freelistN(&shadows);
}

/* *********************** customdata **************** */

CustomDataMask ED_view3d_datamask(Scene *scene, View3D *v3d)
{
	CustomDataMask mask = 0;

	if (ELEM(v3d->drawtype, OB_TEXTURE, OB_MATERIAL) ||
	    ((v3d->drawtype == OB_SOLID) && (v3d->flag2 & V3D_SOLID_TEX)))
	{
		mask |= CD_MASK_MTFACE | CD_MASK_MCOL;

		if (BKE_scene_use_new_shading_nodes(scene)) {
			if (v3d->drawtype == OB_MATERIAL)
				mask |= CD_MASK_ORCO;
		}
		else {
			if ((scene->gm.matmode == GAME_MAT_GLSL && v3d->drawtype == OB_TEXTURE) || 
			    (v3d->drawtype == OB_MATERIAL))
			{
				mask |= CD_MASK_ORCO;
			}
		}
	}

	return mask;
}

/* goes over all modes and view3d settings */
CustomDataMask ED_view3d_screen_datamask(bScreen *screen)
{
	Scene *scene = screen->scene;
	CustomDataMask mask = CD_MASK_BAREMESH;
	ScrArea *sa;
	
	/* check if we need tfaces & mcols due to view mode */
	for (sa = screen->areabase.first; sa; sa = sa->next) {
		if (sa->spacetype == SPACE_VIEW3D) {
			mask |= ED_view3d_datamask(scene, (View3D *)sa->spacedata.first);
		}
	}

	return mask;
}

void ED_view3d_update_viewmat(Scene *scene, View3D *v3d, ARegion *ar, float viewmat[4][4], float winmat[4][4])
{
	RegionView3D *rv3d = ar->regiondata;
	rctf cameraborder;

	/* setup window matrices */
	if (winmat)
		copy_m4_m4(rv3d->winmat, winmat);
	else
		view3d_winmatrix_set(ar, v3d, NULL);

	/* setup view matrix */
	if (viewmat)
		copy_m4_m4(rv3d->viewmat, viewmat);
	else
		view3d_viewmatrix_set(scene, v3d, rv3d);  /* note: calls BKE_object_where_is_calc for camera... */

	/* update utilitity matrices */
	mul_m4_m4m4(rv3d->persmat, rv3d->winmat, rv3d->viewmat);
	invert_m4_m4(rv3d->persinv, rv3d->persmat);
	invert_m4_m4(rv3d->viewinv, rv3d->viewmat);
	
	/* calculate GLSL view dependent values */

	/* store window coordinates scaling/offset */
	if (rv3d->persp == RV3D_CAMOB && v3d->camera) {
		ED_view3d_calc_camera_border(scene, ar, v3d, rv3d, &cameraborder, false);
		rv3d->viewcamtexcofac[0] = (float)ar->winx / BLI_rctf_size_x(&cameraborder);
		rv3d->viewcamtexcofac[1] = (float)ar->winy / BLI_rctf_size_y(&cameraborder);
		
		rv3d->viewcamtexcofac[2] = -rv3d->viewcamtexcofac[0] * cameraborder.xmin / (float)ar->winx;
		rv3d->viewcamtexcofac[3] = -rv3d->viewcamtexcofac[1] * cameraborder.ymin / (float)ar->winy;
	}
	else {
		rv3d->viewcamtexcofac[0] = rv3d->viewcamtexcofac[1] = 1.0f;
		rv3d->viewcamtexcofac[2] = rv3d->viewcamtexcofac[3] = 0.0f;
	}
	
	/* calculate pixelsize factor once, is used for lamps and obcenters */
	{
		/* note:  '1.0f / len_v3(v1)'  replaced  'len_v3(rv3d->viewmat[0])'
		 * because of float point precision problems at large values [#23908] */
		float v1[3], v2[3];
		float len_px, len_sc;

		v1[0] = rv3d->persmat[0][0];
		v1[1] = rv3d->persmat[1][0];
		v1[2] = rv3d->persmat[2][0];

		v2[0] = rv3d->persmat[0][1];
		v2[1] = rv3d->persmat[1][1];
		v2[2] = rv3d->persmat[2][1];

		len_px = 2.0f / sqrtf(min_ff(len_squared_v3(v1), len_squared_v3(v2)));
		len_sc = (float)MAX2(ar->winx, ar->winy);

		rv3d->pixsize = len_px / len_sc;
	}
}

/**
 * Shared by #ED_view3d_draw_offscreen and #view3d_main_area_draw_objects
 *
 * \note \a C and \a grid_unit will be NULL when \a draw_offscreen is set.
 * \note Drawing lamps and opengl render uses this, so dont do grease pencil or view widgets here.
 */
static void view3d_draw_objects(
        const bContext *C,
        Scene *scene, View3D *v3d, ARegion *ar,
        const char **grid_unit,
        const bool do_bgpic, const bool draw_offscreen, GPUFX *fx)
{
	RegionView3D *rv3d = ar->regiondata;
	Base *base;
	const bool do_camera_frame = !draw_offscreen;
	const bool draw_grids = !draw_offscreen && (v3d->flag2 & V3D_RENDER_OVERRIDE) == 0;
	const bool draw_floor = (rv3d->view == RV3D_VIEW_USER) || (rv3d->persp != RV3D_ORTHO);
	/* only draw grids after in solid modes, else it hovers over mesh wires */
	const bool draw_grids_after = draw_grids && draw_floor && (v3d->drawtype > OB_WIRE);
	bool do_composite_xray = false;
	bool xrayclear = true;

	if (!draw_offscreen) {
		ED_region_draw_cb_draw(C, ar, REGION_DRAW_PRE_VIEW);
	}

	if (rv3d->rflag & RV3D_CLIPPING)
		view3d_draw_clipping(rv3d);

	/* set zbuffer after we draw clipping region */
	if (v3d->drawtype > OB_WIRE) {
		v3d->zbuf = true;
	}
	else {
		v3d->zbuf = false;
	}

	/* special case (depth for wire color) */
	if (v3d->drawtype <= OB_WIRE) {
		if (scene->obedit && scene->obedit->type == OB_MESH) {
			Mesh *me = scene->obedit->data;
			if (me->drawflag & ME_DRAWEIGHT) {
				v3d->zbuf = true;
			}
		}
	}

	if (v3d->zbuf) {
		glEnable(GL_DEPTH_TEST);
	}

	/* ortho grid goes first, does not write to depth buffer and doesn't need depth test so it will override
	 * objects if done last */
	if (draw_grids) {
		/* needs to be done always, gridview is adjusted in drawgrid() now, but only for ortho views. */
		rv3d->gridview = ED_view3d_grid_scale(scene, v3d, grid_unit);

		if (!draw_floor) {
			ED_region_pixelspace(ar);
			*grid_unit = NULL;  /* drawgrid need this to detect/affect smallest valid unit... */
			drawgrid(&scene->unit, ar, v3d, grid_unit);
			/* XXX make function? replaces persp(1) */
			glMatrixMode(GL_PROJECTION);
			glLoadMatrixf(rv3d->winmat);
			glMatrixMode(GL_MODELVIEW);
			glLoadMatrixf(rv3d->viewmat);
		}
		else {
			drawfloor(scene, v3d, grid_unit);
		}
	}

	/* important to do before clipping */
	if (do_bgpic) {
		view3d_draw_bgpic_test(scene, ar, v3d, false, do_camera_frame);
	}

	if (rv3d->rflag & RV3D_CLIPPING) {
		ED_view3d_clipping_set(rv3d);
	}

	/* draw set first */
	if (scene->set) {
		const short dflag = DRAW_CONSTCOLOR | DRAW_SCENESET;
		Scene *sce_iter;
		for (SETLOOPER(scene->set, sce_iter, base)) {
			if (v3d->lay & base->lay) {
				UI_ThemeColorBlend(TH_WIRE, TH_BACK, 0.6f);
				draw_object(scene, ar, v3d, base, dflag);

				if (base->object->transflag & OB_DUPLI) {
					draw_dupli_objects_color(scene, ar, v3d, base, dflag, TH_UNDEFINED);
				}
			}
		}

		/* Transp and X-ray afterdraw stuff for sets is done later */
	}


	if (draw_offscreen) {
		for (base = scene->base.first; base; base = base->next) {
			if (v3d->lay & base->lay) {
				/* dupli drawing */
				if (base->object->transflag & OB_DUPLI)
					draw_dupli_objects(scene, ar, v3d, base);

				draw_object(scene, ar, v3d, base, 0);
			}
		}
	}
	else {
		unsigned int lay_used = 0;

		/* then draw not selected and the duplis, but skip editmode object */
		for (base = scene->base.first; base; base = base->next) {
			lay_used |= base->lay;

			if (v3d->lay & base->lay) {

				/* dupli drawing */
				if (base->object->transflag & OB_DUPLI) {
					draw_dupli_objects(scene, ar, v3d, base);
				}
				if ((base->flag & SELECT) == 0) {
					if (base->object != scene->obedit)
						draw_object(scene, ar, v3d, base, 0);
				}
			}
		}

		/* mask out localview */
		v3d->lay_used = lay_used & ((1 << 20) - 1);

		/* draw selected and editmode */
		for (base = scene->base.first; base; base = base->next) {
			if (v3d->lay & base->lay) {
				if (base->object == scene->obedit || (base->flag & SELECT)) {
					draw_object(scene, ar, v3d, base, 0);
				}
			}
		}
	}

	/* perspective floor goes last to use scene depth and avoid writing to depth buffer */
	if (draw_grids_after) {
		drawfloor(scene, v3d, grid_unit);
	}

	/* must be before xray draw which clears the depth buffer */
	if (v3d->flag2 & V3D_SHOW_GPENCIL) {
		/* must be before xray draw which clears the depth buffer */
		if (v3d->zbuf) glDisable(GL_DEPTH_TEST);
		ED_gpencil_draw_view3d(scene, v3d, ar, true);
		if (v3d->zbuf) glEnable(GL_DEPTH_TEST);
	}

	/* transp and X-ray afterdraw stuff */
	if (v3d->afterdraw_transp.first)     view3d_draw_transp(scene, ar, v3d);

	/* always do that here to cleanup depth buffers if none needed */
	if (fx) {
		do_composite_xray = v3d->zbuf && (v3d->afterdraw_xray.first || v3d->afterdraw_xraytransp.first);
		GPU_fx_compositor_setup_XRay_pass(fx, do_composite_xray);
	}

	if (v3d->afterdraw_xray.first)       view3d_draw_xray(scene, ar, v3d, &xrayclear);
	if (v3d->afterdraw_xraytransp.first) view3d_draw_xraytransp(scene, ar, v3d, xrayclear);

	if (fx && do_composite_xray) {
		GPU_fx_compositor_XRay_resolve(fx);
	}

	if (!draw_offscreen) {
		ED_region_draw_cb_draw(C, ar, REGION_DRAW_POST_VIEW);
	}

	if (rv3d->rflag & RV3D_CLIPPING)
		ED_view3d_clipping_disable();

	/* important to do after clipping */
	if (do_bgpic) {
		view3d_draw_bgpic_test(scene, ar, v3d, true, do_camera_frame);
	}

	if (!draw_offscreen) {
		BIF_draw_manipulator(C);
	}

	/* cleanup */
	if (v3d->zbuf) {
		v3d->zbuf = false;
		glDisable(GL_DEPTH_TEST);
	}

	if ((v3d->flag2 & V3D_RENDER_SHADOW) == 0) {
		GPU_free_images_old();
	}
}

static void view3d_main_area_setup_view(Scene *scene, View3D *v3d, ARegion *ar, float viewmat[4][4], float winmat[4][4])
{
	RegionView3D *rv3d = ar->regiondata;

	ED_view3d_update_viewmat(scene, v3d, ar, viewmat, winmat);

	/* set for opengl */
	glMatrixMode(GL_PROJECTION);
	glLoadMatrixf(rv3d->winmat);
	glMatrixMode(GL_MODELVIEW);
	glLoadMatrixf(rv3d->viewmat);
}

void ED_view3d_draw_offscreen_init(Scene *scene, View3D *v3d)
{
	/* shadow buffers, before we setup matrices */
	if (draw_glsl_material(scene, NULL, v3d, v3d->drawtype))
		gpu_update_lamps_shadows(scene, v3d);
}

/*
 * Function to clear the view
 */
static void view3d_main_area_clear(Scene *scene, View3D *v3d, ARegion *ar)
{
	if (scene->world && (v3d->flag3 & V3D_SHOW_WORLD)) {
		bool glsl = GPU_glsl_support() && BKE_scene_use_new_shading_nodes(scene) && scene->world->nodetree && scene->world->use_nodes;
		
		if (glsl) {
			RegionView3D *rv3d = ar->regiondata;
			GPUMaterial *gpumat = GPU_material_world(scene, scene->world);

			/* calculate full shader for background */
			GPU_material_bind(gpumat, 1, 1, 1.0, false, rv3d->viewmat, rv3d->viewinv, rv3d->viewcamtexcofac, (v3d->scenelock != 0));
			
			glEnable(GL_DEPTH_TEST);
			glDepthFunc(GL_ALWAYS);
			glShadeModel(GL_SMOOTH);
			glBegin(GL_QUADS);
			glVertex3f(-1.0, -1.0, 1.0);
			glVertex3f(1.0, -1.0, 1.0);
			glVertex3f(1.0, 1.0, 1.0);
			glVertex3f(-1.0, 1.0, 1.0);
			glEnd();
			glShadeModel(GL_FLAT);

			GPU_material_unbind(gpumat);
			
			glDepthFunc(GL_LEQUAL);
			glDisable(GL_DEPTH_TEST);
		}
		else if (scene->world->skytype & WO_SKYBLEND) {  /* blend sky */
			int x, y;
			float col_hor[3];
			float col_zen[3];

#define VIEWGRAD_RES_X 16
#define VIEWGRAD_RES_Y 16

			GLubyte grid_col[VIEWGRAD_RES_X][VIEWGRAD_RES_Y][4];
			static float   grid_pos[VIEWGRAD_RES_X][VIEWGRAD_RES_Y][3];
			static GLushort indices[VIEWGRAD_RES_X - 1][VIEWGRAD_RES_X - 1][4];
			static bool buf_calculated = false;

			IMB_colormanagement_pixel_to_display_space_v3(col_hor, &scene->world->horr, &scene->view_settings,
			                                              &scene->display_settings);
			IMB_colormanagement_pixel_to_display_space_v3(col_zen, &scene->world->zenr, &scene->view_settings,
			                                              &scene->display_settings);

			glMatrixMode(GL_PROJECTION);
			glPushMatrix();
			glLoadIdentity();
			glMatrixMode(GL_MODELVIEW);
			glPushMatrix();
			glLoadIdentity();

			glShadeModel(GL_SMOOTH);

			/* calculate buffers the first time only */
			if (!buf_calculated) {
				for (x = 0; x < VIEWGRAD_RES_X; x++) {
					for (y = 0; y < VIEWGRAD_RES_Y; y++) {
						const float xf = (float)x / (float)(VIEWGRAD_RES_X - 1);
						const float yf = (float)y / (float)(VIEWGRAD_RES_Y - 1);

						/* -1..1 range */
						grid_pos[x][y][0] = (xf - 0.5f) * 2.0f;
						grid_pos[x][y][1] = (yf - 0.5f) * 2.0f;
						grid_pos[x][y][2] = 1.0;
					}
				}

				for (x = 0; x < VIEWGRAD_RES_X - 1; x++) {
					for (y = 0; y < VIEWGRAD_RES_Y - 1; y++) {
						indices[x][y][0] = x * VIEWGRAD_RES_X + y;
						indices[x][y][1] = x * VIEWGRAD_RES_X + y + 1;
						indices[x][y][2] = (x + 1) * VIEWGRAD_RES_X + y + 1;
						indices[x][y][3] = (x + 1) * VIEWGRAD_RES_X + y;
					}
				}

				buf_calculated = true;
			}

			for (x = 0; x < VIEWGRAD_RES_X; x++) {
				for (y = 0; y < VIEWGRAD_RES_Y; y++) {
					const float xf = (float)x / (float)(VIEWGRAD_RES_X - 1);
					const float yf = (float)y / (float)(VIEWGRAD_RES_Y - 1);
					const float mval[2] = {xf * (float)ar->winx, yf * ar->winy};
					const float z_up[3] = {0.0f, 0.0f, 1.0f};
					float out[3];
					GLubyte *col_ub = grid_col[x][y];

					float col_fac;
					float col_fl[3];

					ED_view3d_win_to_vector(ar, mval, out);

					if (scene->world->skytype & WO_SKYPAPER) {
						if (scene->world->skytype & WO_SKYREAL) {
							col_fac = fabsf(((float)y / (float)VIEWGRAD_RES_Y) - 0.5f) * 2.0f;
						}
						else {
							col_fac = (float)y / (float)VIEWGRAD_RES_Y;
						}
					}
					else {
						if (scene->world->skytype & WO_SKYREAL) {
							col_fac = fabsf((angle_normalized_v3v3(z_up, out) / (float)M_PI) - 0.5f) * 2.0f;
						}
						else {
							col_fac = 1.0f - (angle_normalized_v3v3(z_up, out) / (float)M_PI);
						}
					}

					interp_v3_v3v3(col_fl, col_hor, col_zen, col_fac);

					rgb_float_to_uchar(col_ub, col_fl);
					col_ub[3] = 255;
				}
			}

			glEnable(GL_DEPTH_TEST);
			glDepthFunc(GL_ALWAYS);

			glEnableClientState(GL_VERTEX_ARRAY);
			glEnableClientState(GL_COLOR_ARRAY);
			glVertexPointer(3, GL_FLOAT, 0, grid_pos);
			glColorPointer(4, GL_UNSIGNED_BYTE, 0, grid_col);

			glDrawElements(GL_QUADS, (VIEWGRAD_RES_X - 1) * (VIEWGRAD_RES_Y - 1) * 4, GL_UNSIGNED_SHORT, indices);

			glDisableClientState(GL_VERTEX_ARRAY);
			glDisableClientState(GL_COLOR_ARRAY);

			glDepthFunc(GL_LEQUAL);
			glDisable(GL_DEPTH_TEST);

			glMatrixMode(GL_PROJECTION);
			glPopMatrix();
			glMatrixMode(GL_MODELVIEW);
			glPopMatrix();

			glShadeModel(GL_FLAT);

#undef VIEWGRAD_RES_X
#undef VIEWGRAD_RES_Y
		}
		else {  /* solid sky */
			float col_hor[3];
			IMB_colormanagement_pixel_to_display_space_v3(col_hor, &scene->world->horr, &scene->view_settings,
			                                              &scene->display_settings);

			glClearColor(col_hor[0], col_hor[1], col_hor[2], 1.0);
			glClear(GL_COLOR_BUFFER_BIT | GL_DEPTH_BUFFER_BIT);
		}
	}
	else {
		if (UI_GetThemeValue(TH_SHOW_BACK_GRAD)) {
			glMatrixMode(GL_PROJECTION);
			glPushMatrix();
			glLoadIdentity();
			glMatrixMode(GL_MODELVIEW);
			glPushMatrix();
			glLoadIdentity();

			glEnable(GL_DEPTH_TEST);
			glDepthFunc(GL_ALWAYS);
			glShadeModel(GL_SMOOTH);
			glBegin(GL_QUADS);
			UI_ThemeColor(TH_LOW_GRAD);
			glVertex3f(-1.0, -1.0, 1.0);
			glVertex3f(1.0, -1.0, 1.0);
			UI_ThemeColor(TH_HIGH_GRAD);
			glVertex3f(1.0, 1.0, 1.0);
			glVertex3f(-1.0, 1.0, 1.0);
			glEnd();
			glShadeModel(GL_FLAT);

			glDepthFunc(GL_LEQUAL);
			glDisable(GL_DEPTH_TEST);

			glMatrixMode(GL_PROJECTION);
			glPopMatrix();

			glMatrixMode(GL_MODELVIEW);
			glPopMatrix();
		}
		else {
			UI_ThemeClearColorAlpha(TH_HIGH_GRAD, 1.0f);
			glClear(GL_COLOR_BUFFER_BIT | GL_DEPTH_BUFFER_BIT);
		}
	}
}

/* ED_view3d_draw_offscreen_init should be called before this to initialize
 * stuff like shadow buffers
 */
void ED_view3d_draw_offscreen(
        Scene *scene, View3D *v3d, ARegion *ar, int winx, int winy,
        float viewmat[4][4], float winmat[4][4],
        bool do_bgpic, bool do_sky, bool is_persp,
        GPUOffScreen *ofs,
        GPUFX *fx, GPUFXSettings *fx_settings,
        const char *viewname)
{
	struct bThemeState theme_state;
	int bwinx, bwiny;
	rcti brect;
	bool do_compositing = false;
	RegionView3D *rv3d = ar->regiondata;

	glPushMatrix();

	/* set temporary new size */
	bwinx = ar->winx;
	bwiny = ar->winy;
	brect = ar->winrct;

	ar->winx = winx;
	ar->winy = winy;
	ar->winrct.xmin = 0;
	ar->winrct.ymin = 0;
	ar->winrct.xmax = winx;
	ar->winrct.ymax = winy;

	UI_Theme_Store(&theme_state);
	UI_SetTheme(SPACE_VIEW3D, RGN_TYPE_WINDOW);

	/* set flags */
	G.f |= G_RENDER_OGL;

	if ((v3d->flag2 & V3D_RENDER_SHADOW) == 0) {
		/* free images which can have changed on frame-change
		 * warning! can be slow so only free animated images - campbell */
		GPU_free_images_anim();
	}

	/* setup view matrices before fx or unbinding the offscreen buffers will cause issues */
	if ((viewname != NULL) && (viewmat == NULL))
		view3d_stereo3d_setup_offscreen(scene, v3d, ar, winmat, viewname);
	else
		view3d_main_area_setup_view(scene, v3d, ar, viewmat, winmat);

	/* framebuffer fx needed, we need to draw offscreen first */
	if (v3d->fx_settings.fx_flag && fx) {
		do_compositing = GPU_fx_compositor_initialize_passes(fx, &ar->winrct, NULL, fx_settings);
	}

	/* clear opengl buffers */
	if (do_sky) {
		view3d_main_area_clear(scene, v3d, ar);
	}
	else {
		glClearColor(0.0f, 0.0f, 0.0f, 0.0f);
		glClear(GL_COLOR_BUFFER_BIT | GL_DEPTH_BUFFER_BIT);
	}

	/* main drawing call */
	view3d_draw_objects(NULL, scene, v3d, ar, NULL, do_bgpic, true, do_compositing ? fx : NULL);

	/* post process */
	if (do_compositing) {
		if (!winmat)
			is_persp = rv3d->is_persp;
		GPU_fx_do_composite_pass(fx, winmat, is_persp, scene, ofs);
	}

	if ((v3d->flag2 & V3D_RENDER_SHADOW) == 0) {
		/* draw grease-pencil stuff */
		ED_region_pixelspace(ar);


		if (v3d->flag2 & V3D_SHOW_GPENCIL) {
			/* draw grease-pencil stuff - needed to get paint-buffer shown too (since it's 2D) */
			ED_gpencil_draw_view3d(scene, v3d, ar, false);
		}

		/* freeing the images again here could be done after the operator runs, leaving for now */
		GPU_free_images_anim();
	}

	/* restore size */
	ar->winx = bwinx;
	ar->winy = bwiny;
	ar->winrct = brect;

	glPopMatrix();

	UI_Theme_Restore(&theme_state);

	G.f &= ~G_RENDER_OGL;
}

/* utility func for ED_view3d_draw_offscreen */
ImBuf *ED_view3d_draw_offscreen_imbuf(Scene *scene, View3D *v3d, ARegion *ar, int sizex, int sizey, unsigned int flag,
                                      bool draw_background, int alpha_mode, const char *viewname, char err_out[256])
{
	RegionView3D *rv3d = ar->regiondata;
	ImBuf *ibuf;
	GPUOffScreen *ofs;
	bool draw_sky = (alpha_mode == R_ADDSKY) && v3d && (v3d->flag3 & V3D_SHOW_WORLD);

	/* state changes make normal drawing go weird otherwise */
	glPushAttrib(GL_LIGHTING_BIT);

	/* bind */
	ofs = GPU_offscreen_create(sizex, sizey, err_out);
	if (ofs == NULL) {
		glPopAttrib();
		return NULL;
	}

	ED_view3d_draw_offscreen_init(scene, v3d);

	GPU_offscreen_bind(ofs, true);

	/* render 3d view */
	if (rv3d->persp == RV3D_CAMOB && v3d->camera) {
		CameraParams params;
<<<<<<< HEAD
		GPUFXSettings fx_settings = {0};
		Object *camera = BKE_camera_render(scene, v3d->camera, viewname);
=======
		GPUFXSettings fx_settings = {NULL};
		Object *camera = v3d->camera;
>>>>>>> dd3ade25

		BKE_camera_params_init(&params);
		/* fallback for non camera objects */
		params.clipsta = v3d->near;
		params.clipend = v3d->far;
		BKE_camera_params_from_object(&params, camera);
		BKE_camera_params_stereo3d(&scene->r, &params, camera, viewname);
		BKE_camera_params_compute_viewplane(&params, sizex, sizey, scene->r.xasp, scene->r.yasp);
		BKE_camera_params_compute_matrix(&params);

		BKE_camera_to_gpu_dof(camera, &fx_settings);

		ED_view3d_draw_offscreen(
            scene, v3d, ar, sizex, sizey, NULL, params.winmat,
		        draw_background, draw_sky, !params.is_ortho,
		        ofs, NULL, &fx_settings, viewname);
	}
	else {
		ED_view3d_draw_offscreen(
		        scene, v3d, ar, sizex, sizey, NULL, NULL,
		        draw_background, draw_sky, true,
		        ofs, NULL, NULL, viewname);
	}

	/* read in pixels & stamp */
	ibuf = IMB_allocImBuf(sizex, sizey, 32, flag);

	if (ibuf->rect_float)
		GPU_offscreen_read_pixels(ofs, GL_FLOAT, ibuf->rect_float);
	else if (ibuf->rect)
		GPU_offscreen_read_pixels(ofs, GL_UNSIGNED_BYTE, ibuf->rect);

	/* unbind */
	GPU_offscreen_unbind(ofs, true);
	GPU_offscreen_free(ofs);

	glPopAttrib();
	
	if (ibuf->rect_float && ibuf->rect)
		IMB_rect_from_float(ibuf);

	return ibuf;
}

/* creates own 3d views, used by the sequencer */
ImBuf *ED_view3d_draw_offscreen_imbuf_simple(Scene *scene, Object *camera, int width, int height, unsigned int flag, int drawtype,
                                             bool use_solid_tex, bool use_gpencil, bool draw_background, int alpha_mode,
                                             const char *viewname, char err_out[256])
{
	View3D v3d = {NULL};
	ARegion ar = {NULL};
	RegionView3D rv3d = {{{0}}};

	/* connect data */
	v3d.regionbase.first = v3d.regionbase.last = &ar;
	ar.regiondata = &rv3d;
	ar.regiontype = RGN_TYPE_WINDOW;

	v3d.camera = camera;
	v3d.lay = scene->lay;
	v3d.drawtype = drawtype;
	v3d.flag2 = V3D_RENDER_OVERRIDE;
	
	if (use_gpencil)
		v3d.flag2 |= V3D_SHOW_GPENCIL;

	if (use_solid_tex)
		v3d.flag2 |= V3D_SOLID_TEX;

	rv3d.persp = RV3D_CAMOB;

	copy_m4_m4(rv3d.viewinv, v3d.camera->obmat);
	normalize_m4(rv3d.viewinv);
	invert_m4_m4(rv3d.viewmat, rv3d.viewinv);

	{
		CameraParams params;
		Object *camera = BKE_camera_render(scene, v3d.camera, viewname);

		BKE_camera_params_init(&params);
		BKE_camera_params_from_object(&params, camera);
		BKE_camera_params_stereo3d(&scene->r, &params, camera, viewname);
		BKE_camera_params_compute_viewplane(&params, width, height, scene->r.xasp, scene->r.yasp);
		BKE_camera_params_compute_matrix(&params);

		copy_m4_m4(rv3d.winmat, params.winmat);
		v3d.near = params.clipsta;
		v3d.far = params.clipend;
		v3d.lens = params.lens;
	}

	mul_m4_m4m4(rv3d.persmat, rv3d.winmat, rv3d.viewmat);
	invert_m4_m4(rv3d.persinv, rv3d.viewinv);

	return ED_view3d_draw_offscreen_imbuf(scene, &v3d, &ar, width, height, flag,
	                                      draw_background, alpha_mode, viewname, err_out);

	// seq_view3d_cb(scene, cfra, render_size, seqrectx, seqrecty);
}


/**
 * \note The info that this uses is updated in #ED_refresh_viewport_fps,
 * which currently gets called during #SCREEN_OT_animation_step.
 */
void ED_scene_draw_fps(Scene *scene, const rcti *rect)
{
	ScreenFrameRateInfo *fpsi = scene->fps_info;
	float fps;
	char printable[16];
	int i, tot;
	
	if (!fpsi || !fpsi->lredrawtime || !fpsi->redrawtime)
		return;
	
	printable[0] = '\0';
	
#if 0
	/* this is too simple, better do an average */
	fps = (float)(1.0 / (fpsi->lredrawtime - fpsi->redrawtime))
#else
	fpsi->redrawtimes_fps[fpsi->redrawtime_index] = (float)(1.0 / (fpsi->lredrawtime - fpsi->redrawtime));
	
	for (i = 0, tot = 0, fps = 0.0f; i < REDRAW_FRAME_AVERAGE; i++) {
		if (fpsi->redrawtimes_fps[i]) {
			fps += fpsi->redrawtimes_fps[i];
			tot++;
		}
	}
	if (tot) {
		fpsi->redrawtime_index = (fpsi->redrawtime_index + 1) % REDRAW_FRAME_AVERAGE;
		
		//fpsi->redrawtime_index++;
		//if (fpsi->redrawtime >= REDRAW_FRAME_AVERAGE)
		//	fpsi->redrawtime = 0;
		
		fps = fps / tot;
	}
#endif

	/* is this more than half a frame behind? */
	if (fps + 0.5f < (float)(FPS)) {
		UI_ThemeColor(TH_REDALERT);
		BLI_snprintf(printable, sizeof(printable), IFACE_("fps: %.2f"), fps);
	}
	else {
		UI_ThemeColor(TH_TEXT_HI);
		BLI_snprintf(printable, sizeof(printable), IFACE_("fps: %i"), (int)(fps + 0.5f));
	}

#ifdef WITH_INTERNATIONAL
	BLF_draw_default(rect->xmin + U.widget_unit,  rect->ymax - U.widget_unit, 0.0f, printable, sizeof(printable));
#else
	BLF_draw_default_ascii(rect->xmin + U.widget_unit,  rect->ymax - U.widget_unit, 0.0f, printable, sizeof(printable));
#endif
}

static bool view3d_main_area_do_render_draw(Scene *scene)
{
	RenderEngineType *type = RE_engines_find(scene->r.engine);

	return (type && type->view_update && type->view_draw);
}

bool ED_view3d_calc_render_border(Scene *scene, View3D *v3d, ARegion *ar, rcti *rect)
{
	RegionView3D *rv3d = ar->regiondata;
	rctf viewborder;
	bool use_border;

	/* test if there is a 3d view rendering */
	if (v3d->drawtype != OB_RENDER || !view3d_main_area_do_render_draw(scene))
		return false;

	/* test if there is a border render */
	if (rv3d->persp == RV3D_CAMOB)
		use_border = (scene->r.mode & R_BORDER) != 0;
	else
		use_border = (v3d->flag2 & V3D_RENDER_BORDER) != 0;
	
	if (!use_border)
		return false;

	/* compute border */
	if (rv3d->persp == RV3D_CAMOB) {
		ED_view3d_calc_camera_border(scene, ar, v3d, rv3d, &viewborder, false);

		rect->xmin = viewborder.xmin + scene->r.border.xmin * BLI_rctf_size_x(&viewborder);
		rect->ymin = viewborder.ymin + scene->r.border.ymin * BLI_rctf_size_y(&viewborder);
		rect->xmax = viewborder.xmin + scene->r.border.xmax * BLI_rctf_size_x(&viewborder);
		rect->ymax = viewborder.ymin + scene->r.border.ymax * BLI_rctf_size_y(&viewborder);
	}
	else {
		rect->xmin = v3d->render_border.xmin * ar->winx;
		rect->xmax = v3d->render_border.xmax * ar->winx;
		rect->ymin = v3d->render_border.ymin * ar->winy;
		rect->ymax = v3d->render_border.ymax * ar->winy;
	}

	BLI_rcti_translate(rect, ar->winrct.xmin, ar->winrct.ymin);
	BLI_rcti_isect(&ar->winrct, rect, rect);

	return true;
}

static bool view3d_main_area_draw_engine(const bContext *C, Scene *scene,
                                         ARegion *ar, View3D *v3d,
                                         bool clip_border, const rcti *border_rect)
{
	RegionView3D *rv3d = ar->regiondata;
	RenderEngineType *type;
	GLint scissor[4];

	/* create render engine */
	if (!rv3d->render_engine) {
		RenderEngine *engine;

		type = RE_engines_find(scene->r.engine);

		if (!(type->view_update && type->view_draw))
			return false;

		engine = RE_engine_create_ex(type, true);

		engine->tile_x = scene->r.tilex;
		engine->tile_y = scene->r.tiley;

		type->view_update(engine, C);

		rv3d->render_engine = engine;
	}

	/* setup view matrices */
	view3d_main_area_setup_view(scene, v3d, ar, NULL, NULL);

	/* background draw */
	ED_region_pixelspace(ar);

	if (clip_border) {
		/* for border draw, we only need to clear a subset of the 3d view */
		if (border_rect->xmax > border_rect->xmin && border_rect->ymax > border_rect->ymin) {
			glGetIntegerv(GL_SCISSOR_BOX, scissor);
			glScissor(border_rect->xmin, border_rect->ymin,
			          BLI_rcti_size_x(border_rect), BLI_rcti_size_y(border_rect));
		}
		else {
			return false;
		}
	}

	glClearColor(0.0f, 0.0f, 0.0f, 0.0f);
	glClear(GL_COLOR_BUFFER_BIT | GL_DEPTH_BUFFER_BIT);

	if (v3d->flag & V3D_DISPBGPICS)
		view3d_draw_bgpic_test(scene, ar, v3d, false, true);
	else
		fdrawcheckerboard(0, 0, ar->winx, ar->winy);

	/* render result draw */
	type = rv3d->render_engine->type;
	type->view_draw(rv3d->render_engine, C);

	if (v3d->flag & V3D_DISPBGPICS)
		view3d_draw_bgpic_test(scene, ar, v3d, true, true);

	if (clip_border) {
		/* restore scissor as it was before */
		glScissor(scissor[0], scissor[1], scissor[2], scissor[3]);
	}

	return true;
}

static void view3d_main_area_draw_engine_info(View3D *v3d, RegionView3D *rv3d, ARegion *ar, bool render_border)
{
	float fill_color[4] = {0.0f, 0.0f, 0.0f, 0.25f};

	if (!rv3d->render_engine || !rv3d->render_engine->text[0])
		return;
	
	if (render_border) {
		/* draw darkened background color. no alpha because border render does
		 * partial redraw and will not redraw the area behind this info bar */
		float alpha = 1.0f - fill_color[3];
		Camera *camera = ED_view3d_camera_data_get(v3d, rv3d);

		if (camera) {
			if (camera->flag & CAM_SHOWPASSEPARTOUT) {
				alpha *= (1.0f - camera->passepartalpha);
			}
		}

		UI_GetThemeColor3fv(TH_HIGH_GRAD, fill_color);
		mul_v3_fl(fill_color, alpha);
		fill_color[3] = 1.0f;
	}

	ED_region_info_draw(ar, rv3d->render_engine->text, 1, fill_color);
}

static bool view3d_stereo3d_active(const bContext *C, Scene *scene, View3D *v3d, RegionView3D *rv3d)
{
	wmWindow *win = CTX_wm_window(C);

	if ((scene->r.scemode & R_MULTIVIEW) == 0)
		return false;

	if (WM_stereo_enabled(C, win, true) == false)
		return false;
	
	if ((v3d->camera == NULL) || rv3d->persp != RV3D_CAMOB)
		return false;

	if (scene->r.views_format & SCE_VIEWS_FORMAT_MULTIVIEW) {
		if (v3d->stereo3d_camera == STEREO_MONO_ID)
			return false;

		return BKE_scene_is_stereo3d(&scene->r);
	}

	return true;
}

/* setup the view and win matrices for the multiview cameras
 *
 * unlike view3d_stereo3d_setup_offscreen, when view3d_stereo3d_setup is called
 * we have no winmatrix (i.e., projection matrix) defined at that time.
 * Since the camera and the camera shift are needed for the winmat calculation
 * we do a small hack to replace it temporarily so we don't need to change the
 * view3d)main_area_setup_view() code to account for that.
 */
static void view3d_stereo3d_setup(Scene *scene, View3D *v3d, ARegion *ar)
{
	bool is_left;
	const char *names[2] = {STEREO_LEFT_NAME, STEREO_RIGHT_NAME};
	const char *viewname;

	/* show only left or right camera */
	if (v3d->stereo3d_camera != STEREO_3D_ID)
		v3d->multiview_eye = v3d->stereo3d_camera;

	is_left = v3d->multiview_eye == STEREO_LEFT_ID;
	viewname = names[is_left ? STEREO_LEFT_ID : STEREO_RIGHT_ID];

	/* update the viewport matrices with the new camera */
	if (scene->r.views_format == SCE_VIEWS_FORMAT_STEREO_3D) {
		Camera *data;
		float viewmat[4][4];
		float shiftx;

		data = (Camera *)v3d->camera->data;
		shiftx = data->shiftx;

		BLI_lock_thread(LOCK_VIEW3D);
		data->shiftx = BKE_camera_shift_x(&scene->r, v3d->camera, viewname);

		BKE_camera_view_matrix(&scene->r, v3d->camera, is_left, viewmat);
		view3d_main_area_setup_view(scene, v3d, ar, viewmat, NULL);

		data->shiftx = shiftx;
		BLI_unlock_thread(LOCK_VIEW3D);
	}
	else { /* SCE_VIEWS_FORMAT_MULTIVIEW */
		float viewmat[4][4];
		Object *view_ob = v3d->camera;
		Object *camera = BKE_camera_render(scene, v3d->camera, viewname);

		BLI_lock_thread(LOCK_VIEW3D);
		v3d->camera = camera;

		BKE_camera_view_matrix(&scene->r, camera, false, viewmat);
		view3d_main_area_setup_view(scene, v3d, ar, viewmat, NULL);

		v3d->camera = view_ob;
		BLI_unlock_thread(LOCK_VIEW3D);
	}
}

static void view3d_stereo3d_setup_offscreen(Scene *scene, View3D *v3d, ARegion *ar,
                                            float winmat[4][4], const char *viewname)
{
	/* update the viewport matrices with the new camera */
	if (scene->r.views_format == SCE_VIEWS_FORMAT_STEREO_3D) {
		float viewmat[4][4];
		const bool is_left = STREQ(viewname, STEREO_LEFT_NAME);

		BKE_camera_view_matrix(&scene->r, v3d->camera, is_left, viewmat);
		view3d_main_area_setup_view(scene, v3d, ar, viewmat, winmat);
	}
	else { /* SCE_VIEWS_FORMAT_MULTIVIEW */
		float viewmat[4][4];
		Object *camera = BKE_camera_render(scene, v3d->camera, viewname);

		BKE_camera_view_matrix(&scene->r, camera, false, viewmat);
		view3d_main_area_setup_view(scene, v3d, ar, viewmat, winmat);
	}
}

#ifdef WITH_GAMEENGINE
static void update_lods(Scene *scene, float camera_pos[3])
{
	Scene *sce_iter;
	Base *base;
	Object *ob;

	for (SETLOOPER(scene, sce_iter, base)) {
		ob = base->object;
		BKE_object_lod_update(ob, camera_pos);
	}
}
#endif

static void view3d_main_area_draw_objects(const bContext *C, Scene *scene, View3D *v3d,
                                          ARegion *ar, const char **grid_unit)
{
	RegionView3D *rv3d = ar->regiondata;
	unsigned int lay_used = v3d->lay_used;
	
	/* post processing */
	bool do_compositing = false;
	
	/* shadow buffers, before we setup matrices */
	if (draw_glsl_material(scene, NULL, v3d, v3d->drawtype))
		gpu_update_lamps_shadows(scene, v3d);
	
	/* reset default OpenGL lights if needed (i.e. after preferences have been altered) */
	if (rv3d->rflag & RV3D_GPULIGHT_UPDATE) {
		rv3d->rflag &= ~RV3D_GPULIGHT_UPDATE;
		GPU_default_lights();
	}

	/* setup the view matrix */
	if (view3d_stereo3d_active(C, scene, v3d, rv3d))
		view3d_stereo3d_setup(scene, v3d, ar);
	else
		view3d_main_area_setup_view(scene, v3d, ar, NULL, NULL);

	rv3d->rflag &= ~RV3D_IS_GAME_ENGINE;
#ifdef WITH_GAMEENGINE
	if (STREQ(scene->r.engine, RE_engine_id_BLENDER_GAME)) {
		rv3d->rflag |= RV3D_IS_GAME_ENGINE;

		/* Make sure LoDs are up to date */
		update_lods(scene, rv3d->viewinv[3]);
	}
#endif

	/* framebuffer fx needed, we need to draw offscreen first */
	if (v3d->fx_settings.fx_flag) {
		GPUFXSettings fx_settings;
		BKE_screen_gpu_fx_validate(&v3d->fx_settings);
		fx_settings = v3d->fx_settings;
		if (!rv3d->compositor)
			rv3d->compositor = GPU_fx_compositor_create();
		
		if (rv3d->persp == RV3D_CAMOB && v3d->camera)
			BKE_camera_to_gpu_dof(v3d->camera, &fx_settings);
		else {
			fx_settings.dof = NULL;
		}
		do_compositing = GPU_fx_compositor_initialize_passes(rv3d->compositor, &ar->winrct, &ar->drawrct, &fx_settings);
	}
	
	/* clear the background */
	view3d_main_area_clear(scene, v3d, ar);

	/* enables anti-aliasing for 3D view drawing */
	if (U.ogl_multisamples != USER_MULTISAMPLE_NONE) {
		glEnable(GL_MULTISAMPLE_ARB);
	}

	/* main drawing call */
	view3d_draw_objects(C, scene, v3d, ar, grid_unit, true, false, do_compositing ? rv3d->compositor : NULL);

	/* post process */
	if (do_compositing) {
		GPU_fx_do_composite_pass(rv3d->compositor, rv3d->winmat, rv3d->is_persp, scene, NULL);
	}

	/* Disable back anti-aliasing */
	if (U.ogl_multisamples != USER_MULTISAMPLE_NONE) {
		glDisable(GL_MULTISAMPLE_ARB);
	}

	if (v3d->lay_used != lay_used) { /* happens when loading old files or loading with UI load */
		/* find header and force tag redraw */
		ScrArea *sa = CTX_wm_area(C);
		ARegion *ar_header = BKE_area_find_region_type(sa, RGN_TYPE_HEADER);
		ED_region_tag_redraw(ar_header); /* can be NULL */
	}

	if ((v3d->flag2 & V3D_RENDER_OVERRIDE) == 0) {
		BDR_drawSketch(C);
	}

	if ((U.ndof_flag & NDOF_SHOW_GUIDE) && ((rv3d->viewlock & RV3D_LOCKED) == 0) && (rv3d->persp != RV3D_CAMOB))
		/* TODO: draw something else (but not this) during fly mode */
		draw_rotation_guide(rv3d);

}

static bool is_cursor_visible(Scene *scene)
{
	Object *ob = OBACT;

	/* don't draw cursor in paint modes, but with a few exceptions */
	if (ob && ob->mode & OB_MODE_ALL_PAINT) {
		/* exception: object is in weight paint and has deforming armature in pose mode */
		if (ob->mode & OB_MODE_WEIGHT_PAINT) {
			if (BKE_object_pose_armature_get(ob) != NULL) {
				return true;
			}
		}
		/* exception: object in texture paint mode, clone brush, use_clone_layer disabled */
		else if (ob->mode & OB_MODE_TEXTURE_PAINT) {
			const Paint *p = BKE_paint_get_active(scene);

			if (p && p->brush->imagepaint_tool == PAINT_TOOL_CLONE) {
				if ((scene->toolsettings->imapaint.flag & IMAGEPAINT_PROJECT_LAYER_CLONE) == 0) {
					return true;
				}
			}
		}

		/* no exception met? then don't draw cursor! */
		return false;
	}

	return true;
}

static void view3d_main_area_draw_info(const bContext *C, Scene *scene,
                                       ARegion *ar, View3D *v3d,
                                       const char *grid_unit, bool render_border)
{
	RegionView3D *rv3d = ar->regiondata;
	rcti rect;
	
	/* local coordinate visible rect inside region, to accomodate overlapping ui */
	ED_region_visible_rect(ar, &rect);

	if (rv3d->persp == RV3D_CAMOB) {
		drawviewborder(scene, ar, v3d);
	}
	else if (v3d->flag2 & V3D_RENDER_BORDER) {
		glPolygonMode(GL_FRONT_AND_BACK, GL_LINE);
		setlinestyle(3);
		cpack(0x4040FF);

		glRecti(v3d->render_border.xmin * ar->winx, v3d->render_border.ymin * ar->winy,
		        v3d->render_border.xmax * ar->winx, v3d->render_border.ymax * ar->winy);

		setlinestyle(0);
		glPolygonMode(GL_FRONT_AND_BACK, GL_FILL);
	}

	if (v3d->flag2 & V3D_SHOW_GPENCIL) {
		/* draw grease-pencil stuff - needed to get paint-buffer shown too (since it's 2D) */
		ED_gpencil_draw_view3d(scene, v3d, ar, false);
	}

	if ((v3d->flag2 & V3D_RENDER_OVERRIDE) == 0) {
		Object *ob;

		/* 3d cursor */
		if (is_cursor_visible(scene)) {
			drawcursor(scene, ar, v3d);
		}

		if (U.uiflag & USER_SHOW_ROTVIEWICON)
			draw_view_axis(rv3d, &rect);
		else
			draw_view_icon(rv3d, &rect);

		ob = OBACT;
		if (U.uiflag & USER_DRAWVIEWINFO)
			draw_selected_name(scene, ob, &rect);
	}

	if (rv3d->render_engine) {
		view3d_main_area_draw_engine_info(v3d, rv3d, ar, render_border);
		return;
	}

	if ((v3d->flag2 & V3D_RENDER_OVERRIDE) == 0) {
		wmWindowManager *wm = CTX_wm_manager(C);

		if ((U.uiflag & USER_SHOW_FPS) && ED_screen_animation_playing(wm)) {
			ED_scene_draw_fps(scene, &rect);
		}
		else if (U.uiflag & USER_SHOW_VIEWPORTNAME) {
			draw_viewport_name(ar, v3d, &rect);
		}

		if (grid_unit) { /* draw below the viewport name */
			char numstr[32] = "";

			UI_ThemeColor(TH_TEXT_HI);
			if (v3d->grid != 1.0f) {
				BLI_snprintf(numstr, sizeof(numstr), "%s x %.4g", grid_unit, v3d->grid);
			}

			BLF_draw_default_ascii(rect.xmin + U.widget_unit,
			                       rect.ymax - (USER_SHOW_VIEWPORTNAME ? 2 * U.widget_unit : U.widget_unit), 0.0f,
			                       numstr[0] ? numstr : grid_unit, sizeof(numstr));
		}
	}
}

void view3d_main_area_draw(const bContext *C, ARegion *ar)
{
	Scene *scene = CTX_data_scene(C);
	View3D *v3d = CTX_wm_view3d(C);
	const char *grid_unit = NULL;
	rcti border_rect;
	bool render_border, clip_border;

	/* if we only redraw render border area, skip opengl draw and also
	 * don't do scissor because it's already set */
	render_border = ED_view3d_calc_render_border(scene, v3d, ar, &border_rect);
	clip_border = (render_border && !BLI_rcti_compare(&ar->drawrct, &border_rect));

	/* draw viewport using opengl */
	if (v3d->drawtype != OB_RENDER || !view3d_main_area_do_render_draw(scene) || clip_border) {
		view3d_main_area_draw_objects(C, scene, v3d, ar, &grid_unit);
		
#ifdef DEBUG_DRAW
		bl_debug_draw();
#endif
		if (G.debug & G_DEBUG_SIMDATA)
			draw_sim_debug_data(scene, v3d, ar);
		
		ED_region_pixelspace(ar);
	}

	/* draw viewport using external renderer */
	if (v3d->drawtype == OB_RENDER)
		view3d_main_area_draw_engine(C, scene, ar, v3d, clip_border, &border_rect);
	
	view3d_main_area_draw_info(C, scene, ar, v3d, grid_unit, render_border);

	v3d->flag |= V3D_INVALID_BACKBUF;
}

#ifdef DEBUG_DRAW
/* debug drawing */
#define _DEBUG_DRAW_QUAD_TOT 1024
#define _DEBUG_DRAW_EDGE_TOT 1024
static float _bl_debug_draw_quads[_DEBUG_DRAW_QUAD_TOT][4][3];
static int   _bl_debug_draw_quads_tot = 0;
static float _bl_debug_draw_edges[_DEBUG_DRAW_QUAD_TOT][2][3];
static int   _bl_debug_draw_edges_tot = 0;
static unsigned int _bl_debug_draw_quads_color[_DEBUG_DRAW_QUAD_TOT];
static unsigned int _bl_debug_draw_edges_color[_DEBUG_DRAW_EDGE_TOT];
static unsigned int _bl_debug_draw_color;

void bl_debug_draw_quad_clear(void)
{
	_bl_debug_draw_quads_tot = 0;
	_bl_debug_draw_edges_tot = 0;
	_bl_debug_draw_color = 0x00FF0000;
}
void bl_debug_color_set(const unsigned int color)
{
	_bl_debug_draw_color = color;
}
void bl_debug_draw_quad_add(const float v0[3], const float v1[3], const float v2[3], const float v3[3])
{
	if (_bl_debug_draw_quads_tot >= _DEBUG_DRAW_QUAD_TOT) {
		printf("%s: max quad count hit %d!", __func__, _bl_debug_draw_quads_tot);
	}
	else {
		float *pt = &_bl_debug_draw_quads[_bl_debug_draw_quads_tot][0][0];
		copy_v3_v3(pt, v0); pt += 3;
		copy_v3_v3(pt, v1); pt += 3;
		copy_v3_v3(pt, v2); pt += 3;
		copy_v3_v3(pt, v3); pt += 3;
		_bl_debug_draw_quads_color[_bl_debug_draw_quads_tot] = _bl_debug_draw_color;
		_bl_debug_draw_quads_tot++;
	}
}
void bl_debug_draw_edge_add(const float v0[3], const float v1[3])
{
	if (_bl_debug_draw_quads_tot >= _DEBUG_DRAW_EDGE_TOT) {
		printf("%s: max edge count hit %d!", __func__, _bl_debug_draw_edges_tot);
	}
	else {
		float *pt = &_bl_debug_draw_edges[_bl_debug_draw_edges_tot][0][0];
		copy_v3_v3(pt, v0); pt += 3;
		copy_v3_v3(pt, v1); pt += 3;
		_bl_debug_draw_edges_color[_bl_debug_draw_edges_tot] = _bl_debug_draw_color;
		_bl_debug_draw_edges_tot++;
	}
}
static void bl_debug_draw(void)
{
	unsigned int color;
	if (_bl_debug_draw_quads_tot) {
		int i;
		color = _bl_debug_draw_quads_color[0];
		cpack(color);
		for (i = 0; i < _bl_debug_draw_quads_tot; i ++) {
			if (_bl_debug_draw_quads_color[i] != color) {
				color = _bl_debug_draw_quads_color[i];
				cpack(color);
			}
			glBegin(GL_LINE_LOOP);
			glVertex3fv(_bl_debug_draw_quads[i][0]);
			glVertex3fv(_bl_debug_draw_quads[i][1]);
			glVertex3fv(_bl_debug_draw_quads[i][2]);
			glVertex3fv(_bl_debug_draw_quads[i][3]);
			glEnd();
		}
	}
	if (_bl_debug_draw_edges_tot) {
		int i;
		color = _bl_debug_draw_edges_color[0];
		cpack(color);
		glBegin(GL_LINES);
		for (i = 0; i < _bl_debug_draw_edges_tot; i ++) {
			if (_bl_debug_draw_edges_color[i] != color) {
				color = _bl_debug_draw_edges_color[i];
				cpack(color);
			}
			glVertex3fv(_bl_debug_draw_edges[i][0]);
			glVertex3fv(_bl_debug_draw_edges[i][1]);
		}
		glEnd();
		color = _bl_debug_draw_edges_color[0];
		cpack(color);
		glPointSize(4.0);
		glBegin(GL_POINTS);
		for (i = 0; i < _bl_debug_draw_edges_tot; i ++) {
			if (_bl_debug_draw_edges_color[i] != color) {
				color = _bl_debug_draw_edges_color[i];
				cpack(color);
			}
			glVertex3fv(_bl_debug_draw_edges[i][0]);
			glVertex3fv(_bl_debug_draw_edges[i][1]);
		}
		glEnd();
	}
}
#endif<|MERGE_RESOLUTION|>--- conflicted
+++ resolved
@@ -3221,13 +3221,8 @@
 	/* render 3d view */
 	if (rv3d->persp == RV3D_CAMOB && v3d->camera) {
 		CameraParams params;
-<<<<<<< HEAD
-		GPUFXSettings fx_settings = {0};
+		GPUFXSettings fx_settings = {NULL};
 		Object *camera = BKE_camera_render(scene, v3d->camera, viewname);
-=======
-		GPUFXSettings fx_settings = {NULL};
-		Object *camera = v3d->camera;
->>>>>>> dd3ade25
 
 		BKE_camera_params_init(&params);
 		/* fallback for non camera objects */
