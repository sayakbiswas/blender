--- conflicted
+++ resolved
@@ -3572,14 +3572,11 @@
 
 	/* main drawing call */
 	view3d_draw_objects(C, scene, v3d, ar, grid_unit, true, false);
-<<<<<<< HEAD
 
 	/* post process */
 	if (do_compositing) {
 		GPU_fx_do_composite_pass(rv3d->compositor, rv3d->winmat, rv3d->is_persp, scene, NULL);
 	}
-=======
->>>>>>> bffa829b
 	
 	/* Disable back anti-aliasing */
 	if (U.ogl_multisamples != USER_MULTISAMPLE_NONE) {
@@ -3700,7 +3697,6 @@
 #endif
 		if (G.debug & G_DEBUG_SIMDATA)
 			draw_sim_debug_data(scene, v3d, ar);
-		
 	}
 
 	/* draw viewport using external renderer */
