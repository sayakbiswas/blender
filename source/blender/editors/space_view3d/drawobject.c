--- conflicted
+++ resolved
@@ -8941,27 +8941,16 @@
 		view3d_cached_text_draw_begin();
 
 		for (psys = ob->particlesystem.first; psys; psys = psys->next) {
-<<<<<<< HEAD
 			if (!(ob->mode & OB_MODE_HAIR_EDIT)) {
 				/* run this so that possible child particles get cached */
 				if (ob->mode & OB_MODE_PARTICLE_EDIT && is_obact) {
-					PTCacheEdit *edit = PE_create_current(scene, ob);
+					PTCacheEdit *edit = PE_create_current(C, scene, ob);
 					if (edit && edit->psys == psys)
-						draw_update_ptcache_edit(scene, sl, ob, edit);
+						draw_update_ptcache_edit(C, scene, sl, ob, edit);
 				}
 				
-				draw_new_particle_system(scene, v3d, rv3d, base, psys, dt, dflag);
-			}
-=======
-			/* run this so that possible child particles get cached */
-			if (ob->mode & OB_MODE_PARTICLE_EDIT && is_obact) {
-				PTCacheEdit *edit = PE_create_current(C, scene, ob);
-				if (edit && edit->psys == psys)
-					draw_update_ptcache_edit(C, scene, sl, ob, edit);
-			}
-
-			draw_new_particle_system(&eval_ctx, scene, v3d, rv3d, base, psys, dt, dflag);
->>>>>>> 45936544
+				draw_new_particle_system(&eval_ctx, scene, v3d, rv3d, base, psys, dt, dflag);
+			}
 		}
 		invert_m4_m4(ob->imat, ob->obmat);
 		view3d_cached_text_draw_end(v3d, ar, 0);
