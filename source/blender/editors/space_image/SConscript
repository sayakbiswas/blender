#!/usr/bin/python
Import ('env')

sources = env.Glob('*.c')

incs = '../include ../../blenlib ../../blenkernel ../../makesdna ../../imbuf'
incs += ' ../../windowmanager #/intern/guardedalloc #/extern/glew/include'
incs += ' ../../render/extern/include ../../makesrna'

defs = []

if env['WITH_BF_LCMS']:
	defs.append('WITH_LCMS')
if env['WITH_BF_OPENEXR']:
	defs.append('WITH_OPENEXR')
<<<<<<< HEAD
if env['OURPLATFORM'] in ('win32-vc', 'win32-mingw', 'linuxcross', 'win64-vc'):
	incs += ' ' + env['BF_PTHREADS_INC']
=======
    
if env['OURPLATFORM'] in ('win32-vc', 'win32-mingw', 'linuxcross', 'win64-vc'):
    incs += ' ' + env['BF_PTHREADS_INC']
>>>>>>> bdea39c8

env.BlenderLib ( 'bf_editors_space_image', sources, Split(incs), defs, libtype=['core'], priority=[40] )<|MERGE_RESOLUTION|>--- conflicted
+++ resolved
@@ -13,13 +13,8 @@
 	defs.append('WITH_LCMS')
 if env['WITH_BF_OPENEXR']:
 	defs.append('WITH_OPENEXR')
-<<<<<<< HEAD
-if env['OURPLATFORM'] in ('win32-vc', 'win32-mingw', 'linuxcross', 'win64-vc'):
-	incs += ' ' + env['BF_PTHREADS_INC']
-=======
     
 if env['OURPLATFORM'] in ('win32-vc', 'win32-mingw', 'linuxcross', 'win64-vc'):
     incs += ' ' + env['BF_PTHREADS_INC']
->>>>>>> bdea39c8
 
 env.BlenderLib ( 'bf_editors_space_image', sources, Split(incs), defs, libtype=['core'], priority=[40] )