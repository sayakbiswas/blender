/*
 * ***** BEGIN GPL LICENSE BLOCK *****
 *
 * This program is free software; you can redistribute it and/or
 * modify it under the terms of the GNU General Public License
 * as published by the Free Software Foundation; either version 2
 * of the License, or (at your option) any later version. 
 *
 * This program is distributed in the hope that it will be useful,
 * but WITHOUT ANY WARRANTY; without even the implied warranty of
 * MERCHANTABILITY or FITNESS FOR A PARTICULAR PURPOSE.  See the
 * GNU General Public License for more details.
 *
 * You should have received a copy of the GNU General Public License
 * along with this program; if not, write to the Free Software Foundation,
 * Inc., 51 Franklin Street, Fifth Floor, Boston, MA 02110-1301, USA.
 *
 * The Original Code is Copyright (C) 2008 Blender Foundation.
 * All rights reserved.
 *
 *
 * ***** END GPL LICENSE BLOCK *****
 */

/** \file blender/editors/screen/screen_edit.c
 *  \ingroup edscr
 */


#include <string.h>
#include <math.h>


#include "MEM_guardedalloc.h"

#include "DNA_scene_types.h"
#include "DNA_workspace_types.h"
#include "DNA_userdef_types.h"

#include "BLI_math.h"
#include "BLI_blenlib.h"
#include "BLI_utildefines.h"

#include "BKE_context.h"
#include "BKE_icons.h"
#include "BKE_image.h"
#include "BKE_global.h"
#include "BKE_layer.h"
#include "BKE_library.h"
#include "BKE_library_remap.h"
#include "BKE_main.h"
#include "BKE_node.h"
#include "BKE_screen.h"
#include "BKE_scene.h"
#include "BKE_workspace.h"

#include "WM_api.h"
#include "WM_types.h"

#include "ED_object.h"
#include "ED_screen.h"
#include "ED_screen_types.h"
#include "ED_clip.h"
#include "ED_node.h"
#include "ED_render.h"

#include "UI_interface.h"

#include "WM_message.h"

#include "screen_intern.h"  /* own module include */


/* ******************* screen vert, edge, area managing *********************** */

static ScrVert *screen_addvert(bScreen *sc, short x, short y)
{
	ScrVert *sv = MEM_callocN(sizeof(ScrVert), "addscrvert");
	sv->vec.x = x;
	sv->vec.y = y;
	
	BLI_addtail(&sc->vertbase, sv);
	return sv;
}

static ScrEdge *screen_addedge(bScreen *sc, ScrVert *v1, ScrVert *v2)
{
	ScrEdge *se = MEM_callocN(sizeof(ScrEdge), "addscredge");

	BKE_screen_sort_scrvert(&v1, &v2);
	se->v1 = v1;
	se->v2 = v2;

	BLI_addtail(&sc->edgebase, se);
	return se;
}


bool scredge_is_horizontal(ScrEdge *se)
{
	return (se->v1->vec.y == se->v2->vec.y);
}

/* need win size to make sure not to include edges along screen edge */
ScrEdge *screen_find_active_scredge(const bScreen *sc,
                                    const int winsize_x, const int winsize_y,
                                    const int mx, const int my)
{
	ScrEdge *se;
	int safety = U.widget_unit / 10;
	
	if (safety < 2) safety = 2;
	
	for (se = sc->edgebase.first; se; se = se->next) {
		if (scredge_is_horizontal(se)) {
			if (se->v1->vec.y > 0 && se->v1->vec.y < winsize_y - 1) {
				short min, max;
				min = MIN2(se->v1->vec.x, se->v2->vec.x);
				max = MAX2(se->v1->vec.x, se->v2->vec.x);
				
				if (abs(my - se->v1->vec.y) <= safety && mx >= min && mx <= max)
					return se;
			}
		}
		else {
			if (se->v1->vec.x > 0 && se->v1->vec.x < winsize_x - 1) {
				short min, max;
				min = MIN2(se->v1->vec.y, se->v2->vec.y);
				max = MAX2(se->v1->vec.y, se->v2->vec.y);
				
				if (abs(mx - se->v1->vec.x) <= safety && my >= min && my <= max)
					return se;
			}
		}
	}
	
	return NULL;
}



/* adds no space data */
static ScrArea *screen_addarea(bScreen *sc, ScrVert *v1, ScrVert *v2, ScrVert *v3, ScrVert *v4, short headertype, short spacetype)
{
	ScrArea *sa = MEM_callocN(sizeof(ScrArea), "addscrarea");
	sa->v1 = v1;
	sa->v2 = v2;
	sa->v3 = v3;
	sa->v4 = v4;
	sa->headertype = headertype;
	sa->spacetype = sa->butspacetype = spacetype;
	
	BLI_addtail(&sc->areabase, sa);
	
	return sa;
}

static void screen_delarea(bContext *C, bScreen *sc, ScrArea *sa)
{
	
	ED_area_exit(C, sa);
	
	BKE_screen_area_free(sa);
	
	BLI_remlink(&sc->areabase, sa);
	MEM_freeN(sa);
}

/* return 0: no split possible */
/* else return (integer) screencoordinate split point */
static short testsplitpoint(ScrArea *sa, char dir, float fac)
{
	short x, y;
	const short area_min_x = AREAMINX;
	const short area_min_y = ED_area_headersize();
	
	// area big enough?
	if (dir == 'v' && (sa->v4->vec.x - sa->v1->vec.x <= 2 * area_min_x)) return 0;
	if (dir == 'h' && (sa->v2->vec.y - sa->v1->vec.y <= 2 * area_min_y)) return 0;
	
	// to be sure
	CLAMP(fac, 0.0f, 1.0f);
	
	if (dir == 'h') {
		y = sa->v1->vec.y + fac * (sa->v2->vec.y - sa->v1->vec.y);
		
		if (y - sa->v1->vec.y < area_min_y)
			y = sa->v1->vec.y + area_min_y;
		else if (sa->v2->vec.y - y < area_min_y)
			y = sa->v2->vec.y - area_min_y;
		else y -= (y % AREAGRID);
		
		return y;
	}
	else {
		x = sa->v1->vec.x + fac * (sa->v4->vec.x - sa->v1->vec.x);
		
		if (x - sa->v1->vec.x < area_min_x)
			x = sa->v1->vec.x + area_min_x;
		else if (sa->v4->vec.x - x < area_min_x)
			x = sa->v4->vec.x - area_min_x;
		else x -= (x % AREAGRID);
		
		return x;
	}
}

ScrArea *area_split(bScreen *sc, ScrArea *sa, char dir, float fac, int merge)
{
	ScrArea *newa = NULL;
	ScrVert *sv1, *sv2;
	short split;
	
	if (sa == NULL) return NULL;
	
	split = testsplitpoint(sa, dir, fac);
	if (split == 0) return NULL;
	
	/* note regarding (fac > 0.5f) checks below.
	 * normally it shouldn't matter which is used since the copy should match the original
	 * however with viewport rendering and python console this isn't the case. - campbell */

	if (dir == 'h') {
		/* new vertices */
		sv1 = screen_addvert(sc, sa->v1->vec.x, split);
		sv2 = screen_addvert(sc, sa->v4->vec.x, split);
		
		/* new edges */
		screen_addedge(sc, sa->v1, sv1);
		screen_addedge(sc, sv1, sa->v2);
		screen_addedge(sc, sa->v3, sv2);
		screen_addedge(sc, sv2, sa->v4);
		screen_addedge(sc, sv1, sv2);
		
		if (fac > 0.5f) {
			/* new areas: top */
			newa = screen_addarea(sc, sv1, sa->v2, sa->v3, sv2, sa->headertype, sa->spacetype);

			/* area below */
			sa->v2 = sv1;
			sa->v3 = sv2;
		}
		else {
			/* new areas: bottom */
			newa = screen_addarea(sc, sa->v1, sv1, sv2, sa->v4, sa->headertype, sa->spacetype);

			/* area above */
			sa->v1 = sv1;
			sa->v4 = sv2;
		}

		ED_area_data_copy(newa, sa, true);
		
	}
	else {
		/* new vertices */
		sv1 = screen_addvert(sc, split, sa->v1->vec.y);
		sv2 = screen_addvert(sc, split, sa->v2->vec.y);
		
		/* new edges */
		screen_addedge(sc, sa->v1, sv1);
		screen_addedge(sc, sv1, sa->v4);
		screen_addedge(sc, sa->v2, sv2);
		screen_addedge(sc, sv2, sa->v3);
		screen_addedge(sc, sv1, sv2);
		
		if (fac > 0.5f) {
			/* new areas: right */
			newa = screen_addarea(sc, sv1, sv2, sa->v3, sa->v4, sa->headertype, sa->spacetype);

			/* area left */
			sa->v3 = sv2;
			sa->v4 = sv1;
		}
		else {
			/* new areas: left */
			newa = screen_addarea(sc, sa->v1, sa->v2, sv2, sv1, sa->headertype, sa->spacetype);

			/* area right */
			sa->v1 = sv1;
			sa->v2 = sv2;
		}

		ED_area_data_copy(newa, sa, true);
	}
	
	/* remove double vertices en edges */
	if (merge)
		BKE_screen_remove_double_scrverts(sc);
	BKE_screen_remove_double_scredges(sc);
	BKE_screen_remove_unused_scredges(sc);
	
	return newa;
}

/**
 * Empty screen, with 1 dummy area without spacedata. Uses window size.
 */
bScreen *screen_add(const char *name, const int winsize_x, const int winsize_y)
{
	bScreen *sc;
	ScrVert *sv1, *sv2, *sv3, *sv4;
	
	sc = BKE_libblock_alloc(G.main, ID_SCR, name, 0);
	sc->do_refresh = true;
	sc->redraws_flag = TIME_ALL_3D_WIN | TIME_ALL_ANIM_WIN;

	sv1 = screen_addvert(sc, 0, 0);
	sv2 = screen_addvert(sc, 0, winsize_y - 1);
	sv3 = screen_addvert(sc, winsize_x - 1, winsize_y - 1);
	sv4 = screen_addvert(sc, winsize_x - 1, 0);
	
	screen_addedge(sc, sv1, sv2);
	screen_addedge(sc, sv2, sv3);
	screen_addedge(sc, sv3, sv4);
	screen_addedge(sc, sv4, sv1);
	
	/* dummy type, no spacedata */
	screen_addarea(sc, sv1, sv2, sv3, sv4, HEADERDOWN, SPACE_EMPTY);
		
	return sc;
}

void screen_data_copy(bScreen *to, bScreen *from)
{
	ScrVert *s1, *s2;
	ScrEdge *se;
	ScrArea *sa, *saf;
	
	/* free contents of 'to', is from blenkernel screen.c */
	BKE_screen_free(to);
	
	BLI_duplicatelist(&to->vertbase, &from->vertbase);
	BLI_duplicatelist(&to->edgebase, &from->edgebase);
	BLI_duplicatelist(&to->areabase, &from->areabase);
	BLI_listbase_clear(&to->regionbase);
	
	s2 = to->vertbase.first;
	for (s1 = from->vertbase.first; s1; s1 = s1->next, s2 = s2->next) {
		s1->newv = s2;
	}
	
	for (se = to->edgebase.first; se; se = se->next) {
		se->v1 = se->v1->newv;
		se->v2 = se->v2->newv;
		BKE_screen_sort_scrvert(&(se->v1), &(se->v2));
	}
	
	saf = from->areabase.first;
	for (sa = to->areabase.first; sa; sa = sa->next, saf = saf->next) {
		sa->v1 = sa->v1->newv;
		sa->v2 = sa->v2->newv;
		sa->v3 = sa->v3->newv;
		sa->v4 = sa->v4->newv;

		BLI_listbase_clear(&sa->spacedata);
		BLI_listbase_clear(&sa->regionbase);
		BLI_listbase_clear(&sa->actionzones);
		BLI_listbase_clear(&sa->handlers);
		
		ED_area_data_copy(sa, saf, true);
	}
	
	/* put at zero (needed?) */
	for (s1 = from->vertbase.first; s1; s1 = s1->next)
		s1->newv = NULL;
}

/**
 * Prepare a newly created screen for initializing it as active screen.
 */
void screen_new_activate_prepare(const wmWindow *win, bScreen *screen_new)
{
	screen_new->winid = win->winid;
	screen_new->do_refresh = true;
	screen_new->do_draw = true;
}


/* with sa as center, sb is located at: 0=W, 1=N, 2=E, 3=S */
/* -1 = not valid check */
/* used with join operator */
int area_getorientation(ScrArea *sa, ScrArea *sb)
{
	ScrVert *sav1, *sav2, *sav3, *sav4;
	ScrVert *sbv1, *sbv2, *sbv3, *sbv4;

	if (sa == NULL || sb == NULL) return -1;

	sav1 = sa->v1;
	sav2 = sa->v2;
	sav3 = sa->v3;
	sav4 = sa->v4;
	sbv1 = sb->v1;
	sbv2 = sb->v2;
	sbv3 = sb->v3;
	sbv4 = sb->v4;
	
	if (sav1 == sbv4 && sav2 == sbv3) { /* sa to right of sb = W */
		return 0;
	}
	else if (sav2 == sbv1 && sav3 == sbv4) { /* sa to bottom of sb = N */
		return 1;
	}
	else if (sav3 == sbv2 && sav4 == sbv1) { /* sa to left of sb = E */
		return 2;
	}
	else if (sav1 == sbv2 && sav4 == sbv3) { /* sa on top of sb = S*/
		return 3;
	}
	
	return -1;
}

/* Helper function to join 2 areas, it has a return value, 0=failed 1=success
 *  used by the split, join operators
 */
int screen_area_join(bContext *C, bScreen *scr, ScrArea *sa1, ScrArea *sa2)
{
	int dir;
	
	dir = area_getorientation(sa1, sa2);
	/*printf("dir is : %i\n", dir);*/
	
	if (dir == -1) {
		return 0;
	}
	
	if (dir == 0) {
		sa1->v1 = sa2->v1;
		sa1->v2 = sa2->v2;
		screen_addedge(scr, sa1->v2, sa1->v3);
		screen_addedge(scr, sa1->v1, sa1->v4);
	}
	else if (dir == 1) {
		sa1->v2 = sa2->v2;
		sa1->v3 = sa2->v3;
		screen_addedge(scr, sa1->v1, sa1->v2);
		screen_addedge(scr, sa1->v3, sa1->v4);
	}
	else if (dir == 2) {
		sa1->v3 = sa2->v3;
		sa1->v4 = sa2->v4;
		screen_addedge(scr, sa1->v2, sa1->v3);
		screen_addedge(scr, sa1->v1, sa1->v4);
	}
	else if (dir == 3) {
		sa1->v1 = sa2->v1;
		sa1->v4 = sa2->v4;
		screen_addedge(scr, sa1->v1, sa1->v2);
		screen_addedge(scr, sa1->v3, sa1->v4);
	}
	
	screen_delarea(C, scr, sa2);
	BKE_screen_remove_double_scrverts(scr);
	/* Update preview thumbnail */
	BKE_icon_changed(scr->id.icon_id);

	return 1;
}

void select_connected_scredge(bScreen *sc, ScrEdge *edge)
{
	ScrEdge *se;
	ScrVert *sv;
	int oneselected;
	char dir;
	
	/* select connected, only in the right direction */
	/* 'dir' is the direction of EDGE */
	
	if (edge->v1->vec.x == edge->v2->vec.x) dir = 'v';
	else dir = 'h';
	
	sv = sc->vertbase.first;
	while (sv) {
		sv->flag = 0;
		sv = sv->next;
	}
	
	edge->v1->flag = 1;
	edge->v2->flag = 1;
	
	oneselected = 1;
	while (oneselected) {
		se = sc->edgebase.first;
		oneselected = 0;
		while (se) {
			if (se->v1->flag + se->v2->flag == 1) {
				if (dir == 'h') {
					if (se->v1->vec.y == se->v2->vec.y) {
						se->v1->flag = se->v2->flag = 1;
						oneselected = 1;
					}
				}
				if (dir == 'v') {
					if (se->v1->vec.x == se->v2->vec.x) {
						se->v1->flag = se->v2->flag = 1;
						oneselected = 1;
					}
				}
			}
			se = se->next;
		}
	}
}

/**
 * Test if screen vertices should be scaled and do if needed.
 */
static void screen_vertices_scale(
        const wmWindow *win, bScreen *sc,
        int window_size_x, int window_size_y,
        int screen_size_x, int screen_size_y)
{
	/* clamp Y size of header sized areas when expanding windows
	 * avoids annoying empty space around file menu */
#define USE_HEADER_SIZE_CLAMP

	const int headery_init = ED_area_headersize();
	ScrVert *sv = NULL;
	ScrArea *sa;
	int screen_size_x_prev, screen_size_y_prev;
	float facx, facy, tempf, min[2], max[2];
	
	/* calculate size */
	min[0] = min[1] = 20000.0f;
	max[0] = max[1] = 0.0f;
	
	for (sv = sc->vertbase.first; sv; sv = sv->next) {
		const float fv[2] = {(float)sv->vec.x, (float)sv->vec.y};
		minmax_v2v2_v2(min, max, fv);
	}
	
	/* always make 0.0 left under */
	for (sv = sc->vertbase.first; sv; sv = sv->next) {
		sv->vec.x -= min[0];
		sv->vec.y -= min[1];
	}
	
	screen_size_x_prev = (max[0] - min[0]) + 1;
	screen_size_y_prev = (max[1] - min[1]) + 1;


#ifdef USE_HEADER_SIZE_CLAMP
#define TEMP_BOTTOM 1
#define TEMP_TOP 2

	/* if the window's Y axis grows, clamp header sized areas */
	if (screen_size_y_prev < screen_size_y) {  /* growing? */
		const int headery_margin_max = headery_init + 4;
		for (sa = sc->areabase.first; sa; sa = sa->next) {
			ARegion *ar = BKE_area_find_region_type(sa, RGN_TYPE_HEADER);
			sa->temp = 0;

			if (ar && !(ar->flag & RGN_FLAG_HIDDEN)) {
				if (sa->v2->vec.y == screen_size_y_prev) {
					if ((sa->v2->vec.y - sa->v1->vec.y) < headery_margin_max) {
						sa->temp = TEMP_TOP;
					}
				}
				else if (sa->v1->vec.y == 0) {
					if ((sa->v2->vec.y - sa->v1->vec.y) < headery_margin_max) {
						sa->temp = TEMP_BOTTOM;
					}
				}
			}
		}
	}
#endif


	if (screen_size_x_prev != screen_size_x || screen_size_y_prev != screen_size_y) {
		facx = ((float)screen_size_x - 1) / ((float)screen_size_x_prev - 1);
		facy = ((float)screen_size_y) / ((float)screen_size_y_prev);
		
		/* make sure it fits! */
		for (sv = sc->vertbase.first; sv; sv = sv->next) {
			/* FIXME, this re-sizing logic is no good when re-sizing the window + redrawing [#24428]
			 * need some way to store these as floats internally and re-apply from there. */
			tempf = ((float)sv->vec.x) * facx;
			sv->vec.x = (short)(tempf + 0.5f);
			//sv->vec.x += AREAGRID - 1;
			//sv->vec.x -=  (sv->vec.x % AREAGRID);

			CLAMP(sv->vec.x, 0, screen_size_x - 1);
			
			tempf = ((float)sv->vec.y) * facy;
			sv->vec.y = (short)(tempf + 0.5f);
			//sv->vec.y += AREAGRID - 1;
			//sv->vec.y -=  (sv->vec.y % AREAGRID);

			CLAMP(sv->vec.y, 0, screen_size_y);
		}
	}


#ifdef USE_HEADER_SIZE_CLAMP
	if (screen_size_y_prev < screen_size_y) {  /* growing? */
		for (sa = sc->areabase.first; sa; sa = sa->next) {
			ScrEdge *se = NULL;

			if (sa->temp == 0)
				continue;

			if (sa->v1 == sa->v2)
				continue;

			/* adjust headery if verts are along the edge of window */
			if (sa->temp == TEMP_TOP) {
				/* lower edge */
				const int yval = sa->v2->vec.y - headery_init;
				se = BKE_screen_find_edge(sc, sa->v4, sa->v1);
				if (se != NULL) {
					select_connected_scredge(sc, se);
				}
				for (sv = sc->vertbase.first; sv; sv = sv->next) {
					if (sv != sa->v2 && sv != sa->v3) {
						if (sv->flag) {
							sv->vec.y = yval;
						}
					}
				}
			}
			else {
				/* upper edge */
				const int yval = sa->v1->vec.y + headery_init;
				se = BKE_screen_find_edge(sc, sa->v2, sa->v3);
				if (se != NULL) {
					select_connected_scredge(sc, se);
				}
				for (sv = sc->vertbase.first; sv; sv = sv->next) {
					if (sv != sa->v1 && sv != sa->v4) {
						if (sv->flag) {
							sv->vec.y = yval;
						}
					}
				}
			}
		}
	}

#undef USE_HEADER_SIZE_CLAMP
#undef TEMP_BOTTOM
#undef TEMP_TOP
#endif


	/* test for collapsed areas. This could happen in some blender version... */
	/* ton: removed option now, it needs Context... */
	
	/* make each window at least ED_area_headersize() high */
	for (sa = sc->areabase.first; sa; sa = sa->next) {
		int headery = headery_init;
		
		/* adjust headery if verts are along the edge of window */
		if (sa->v1->vec.y > 0)
			headery += U.pixelsize;
		if (sa->v2->vec.y < screen_size_y)
			headery += U.pixelsize;
		
		if (sa->v2->vec.y - sa->v1->vec.y + 1 < headery) {
			/* lower edge */
			ScrEdge *se = BKE_screen_find_edge(sc, sa->v4, sa->v1);
			if (se && sa->v1 != sa->v2) {
				int yval;
				
				select_connected_scredge(sc, se);
				
				/* all selected vertices get the right offset */
				yval = sa->v2->vec.y - headery + 1;
				for (sv = sc->vertbase.first; sv; sv = sv->next) {
					/* if is a collapsed area */
					if (sv != sa->v2 && sv != sa->v3) {
						if (sv->flag) {
							sv->vec.y = yval;
						}
					}
				}
			}
		}
	}

	/* Global areas have a fixed size that only changes with the DPI. Here we ensure that exactly this size is set.
	 * TODO Assumes global area to be top-aligned. Should be made more generic */
	for (ScrArea *area = win->global_areas.first; area; area = area->next) {
		/* width */
		area->v1->vec.x = area->v2->vec.x = 0;
		area->v3->vec.x = area->v4->vec.x = window_size_x - 1;
		/* height */
		area->v2->vec.y = area->v3->vec.y = window_size_y - 1;
		area->v1->vec.y = area->v4->vec.y = area->v2->vec.y - ED_area_global_size_y(win, area);
	}
}


/* ****************** EXPORTED API TO OTHER MODULES *************************** */

/* screen sets cursor based on active region */
static void region_cursor_set(wmWindow *win, bool swin_changed)
{
	bScreen *screen = WM_window_get_active_screen(win);

	for (ScrArea *sa = screen->areabase.first; sa; sa = sa->next) {
		for (ARegion *ar = sa->regionbase.first; ar; ar = ar->next) {
			if (ar == screen->active_region) {
				if (swin_changed || (ar->type && ar->type->event_cursor)) {
					if (ar->manipulator_map != NULL) {
						if (WM_manipulatormap_cursor_set(ar->manipulator_map, win)) {
							return;
						}
					}
					ED_region_cursor_set(win, sa, ar);
				}
				return;
			}
		}
	}
}

void ED_screen_do_listen(bContext *C, wmNotifier *note)
{
	wmWindow *win = CTX_wm_window(C);
	bScreen *screen = CTX_wm_screen(C);

	/* generic notes */
	switch (note->category) {
		case NC_WM:
			if (note->data == ND_FILEREAD)
				screen->do_draw = true;
			break;
		case NC_WINDOW:
			screen->do_draw = true;
			break;
		case NC_SCREEN:
			if (note->action == NA_EDITED)
				screen->do_draw = screen->do_refresh = true;
			break;
		case NC_SCENE:
			if (note->data == ND_MODE)
				region_cursor_set(win, true);
			break;
	}
}

/* helper call for below, dpi changes headers */
static void screen_refresh_headersizes(void)
{
	const ListBase *lb = BKE_spacetypes_list();
	SpaceType *st;
	
	for (st = lb->first; st; st = st->next) {
		ARegionType *art = BKE_regiontype_from_id(st, RGN_TYPE_HEADER);
		if (art) art->prefsizey = ED_area_headersize();
	}
}

/* make this screen usable */
/* for file read and first use, for scaling window, area moves */
void ED_screen_refresh(wmWindowManager *wm, wmWindow *win)
{
	bScreen *screen = WM_window_get_active_screen(win);

	/* exception for bg mode, we only need the screen context */
	if (!G.background) {
<<<<<<< HEAD
		const int window_size_x = WM_window_pixels_x(win);
		const int window_size_y = WM_window_pixels_y(win);
		const int screen_size_x = WM_window_screen_pixels_x(win);
		const int screen_size_y = WM_window_screen_pixels_y(win);
		rcti window_rect;

		window_rect.xmin = 0;
		window_rect.xmax = window_size_x - 1;
		window_rect.ymin = 0;
		window_rect.ymax = window_size_y - 1;

		/* header size depends on DPI, let's verify */
		WM_window_set_dpi(win);
		screen_refresh_headersizes();

		screen_vertices_scale(win, screen, window_size_x, window_size_y, screen_size_x, screen_size_y);

		if (screen->mainwin == 0) {
			screen->mainwin = wm_subwindow_open(win, &window_rect, false);
		}
		else {
			wm_subwindow_position(win, screen->mainwin, &window_rect, false);
		}

		ED_screen_areas_iter(win, screen, area) {
=======
		const int winsize_x = WM_window_pixels_x(win);
		const int winsize_y = WM_window_pixels_y(win);
		ScrArea *sa;
		
		/* header size depends on DPI, let's verify */
		WM_window_set_dpi(win);
		screen_refresh_headersizes();
		
		screen_test_scale(screen, winsize_x, winsize_y);
		
		for (sa = screen->areabase.first; sa; sa = sa->next) {
>>>>>>> 81320483
			/* set spacetype and region callbacks, calls init() */
			/* sets subwindows for regions, adds handlers */
			ED_area_initialize(wm, win, area);
		}
	
		/* wake up animtimer */
		if (screen->animtimer)
			WM_event_timer_sleep(wm, win, screen->animtimer, false);
	}

	if (G.debug & G_DEBUG_EVENTS) {
		printf("%s: set screen\n", __func__);
	}
	screen->do_refresh = false;
	/* prevent multiwin errors */
	screen->winid = win->winid;

	screen->context = ed_screen_context;
}

static bool screen_regions_need_size_refresh(
        const wmWindow *win, const bScreen *screen)
{
	ED_screen_areas_iter(win, screen, area) {
		if (area->flag & AREA_FLAG_REGION_SIZE_UPDATE) {
			return true;
		}
	}

	return false;
}

static void screen_refresh_region_sizes_only(
        wmWindowManager *wm, wmWindow *win,
        bScreen *screen)
{
	const int window_size_x = WM_window_pixels_x(win);
	const int window_size_y = WM_window_pixels_y(win);
	const int screen_size_x = WM_window_screen_pixels_x(win);
	const int screen_size_y = WM_window_screen_pixels_y(win);

	screen_vertices_scale(win, screen, window_size_x, window_size_y, screen_size_x, screen_size_y);

	ED_screen_areas_iter(win, screen, area) {
		screen_area_update_region_sizes(wm, win, area);
		/* XXX hack to force drawing */
		ED_area_tag_redraw(area);
	}
}

/* file read, set all screens, ... */
void ED_screens_initialize(wmWindowManager *wm)
{
	wmWindow *win;
	
	for (win = wm->windows.first; win; win = win->next) {
		if (WM_window_get_active_workspace(win) == NULL) {
			WM_window_set_active_workspace(win, G.main->workspaces.first);
		}

		ED_screen_refresh(wm, win);
	}
}

void ED_screen_ensure_updated(wmWindowManager *wm, wmWindow *win, bScreen *screen)
{
	if (screen->do_refresh) {
		ED_screen_refresh(wm, win);
	}
	else if (screen_regions_need_size_refresh(win, screen)) {
		screen_refresh_region_sizes_only(wm, win, screen);
	}
}


/* *********** exit calls are for closing running stuff ******** */

void ED_region_exit(bContext *C, ARegion *ar)
{
	wmWindowManager *wm = CTX_wm_manager(C);
	wmWindow *win = CTX_wm_window(C);
	ARegion *prevar = CTX_wm_region(C);

	if (ar->type && ar->type->exit)
		ar->type->exit(wm, ar);

	CTX_wm_region_set(C, ar);

	WM_event_remove_handlers(C, &ar->handlers);
	WM_event_modal_handler_region_replace(win, ar, NULL);
	ar->visible = 0;
	
	if (ar->headerstr) {
		MEM_freeN(ar->headerstr);
		ar->headerstr = NULL;
	}
	
	if (ar->regiontimer) {
		WM_event_remove_timer(wm, win, ar->regiontimer);
		ar->regiontimer = NULL;
	}

	WM_msgbus_clear_by_owner(wm->message_bus, ar);

	CTX_wm_region_set(C, prevar);
}

void ED_area_exit(bContext *C, ScrArea *sa)
{
	wmWindowManager *wm = CTX_wm_manager(C);
	wmWindow *win = CTX_wm_window(C);
	ScrArea *prevsa = CTX_wm_area(C);
	ARegion *ar;

	if (sa->type && sa->type->exit)
		sa->type->exit(wm, sa);

	CTX_wm_area_set(C, sa);

	for (ar = sa->regionbase.first; ar; ar = ar->next)
		ED_region_exit(C, ar);

	WM_event_remove_handlers(C, &sa->handlers);
	WM_event_modal_handler_area_replace(win, sa, NULL);

	CTX_wm_area_set(C, prevsa);
}

void ED_screen_exit(bContext *C, wmWindow *window, bScreen *screen)
{
	wmWindowManager *wm = CTX_wm_manager(C);
	wmWindow *prevwin = CTX_wm_window(C);
	ScrArea *sa;
	ARegion *ar;

	CTX_wm_window_set(C, window);
	
	if (screen->animtimer)
		WM_event_remove_timer(wm, window, screen->animtimer);
	screen->animtimer = NULL;
	screen->scrubbing = false;

	screen->active_region = NULL;
	
	for (ar = screen->regionbase.first; ar; ar = ar->next) {
		ED_region_exit(C, ar);
	}
	for (sa = screen->areabase.first; sa; sa = sa->next) {
		ED_area_exit(C, sa);
	}
	for (sa = window->global_areas.first; sa; sa = sa->next) {
		ED_area_exit(C, sa);
	}

	/* mark it available for use for other windows */
	screen->winid = 0;
	
	if (!WM_window_is_temp_screen(prevwin)) {
		/* use previous window if possible */
		CTX_wm_window_set(C, prevwin);
	}
	else {
		/* none otherwise */
		CTX_wm_window_set(C, NULL);
	}
	
}

/* *********************************** */

/* case when on area-edge or in azones, or outside window */
static void screen_cursor_set(wmWindow *win, const wmEvent *event)
{
	const bScreen *screen = WM_window_get_active_screen(win);
	const int screen_size_x = WM_window_screen_pixels_x(win);
	const int screen_size_y = WM_window_screen_pixels_y(win);

	AZone *az = NULL;
	ScrArea *sa;
	
	for (sa = screen->areabase.first; sa; sa = sa->next)
		if ((az = is_in_area_actionzone(sa, &event->x)))
			break;
	
	if (sa) {
		if (az->type == AZONE_AREA)
			WM_cursor_set(win, CURSOR_EDIT);
		else if (az->type == AZONE_REGION) {
			if (az->edge == AE_LEFT_TO_TOPRIGHT || az->edge == AE_RIGHT_TO_TOPLEFT)
				WM_cursor_set(win, CURSOR_X_MOVE);
			else
				WM_cursor_set(win, CURSOR_Y_MOVE);
		}
	}
	else {
		ScrEdge *actedge = screen_find_active_scredge(screen, screen_size_x, screen_size_y, event->x, event->y);
		
		if (actedge) {
			if (scredge_is_horizontal(actedge))
				WM_cursor_set(win, CURSOR_Y_MOVE);
			else
				WM_cursor_set(win, CURSOR_X_MOVE);
		}
		else
			WM_cursor_set(win, CURSOR_STD);
	}
}


/* called in wm_event_system.c. sets state vars in screen, cursors */
/* event type is mouse move */
void ED_screen_set_active_region(bContext *C, const wmEvent *event)
{
	wmWindow *win = CTX_wm_window(C);
	bScreen *scr = WM_window_get_active_screen(win);

	if (scr) {
		ScrArea *sa = NULL;
		ARegion *ar;
		ARegion *old_ar = scr->active_region;

		ED_screen_areas_iter(win, scr, area_iter) {
			if (event->x > area_iter->totrct.xmin && event->x < area_iter->totrct.xmax) {
				if (event->y > area_iter->totrct.ymin && event->y < area_iter->totrct.ymax) {
					if (is_in_area_actionzone(area_iter, &event->x) == NULL) {
						sa = area_iter;
						break;
					}
				}
			}
		}
		if (sa) {
			/* make overlap active when mouse over */
			for (ar = sa->regionbase.first; ar; ar = ar->next) {
				if (BLI_rcti_isect_pt_v(&ar->winrct, &event->x)) {
					scr->active_region = ar;
					break;
				}
			}
		}
		else
			scr->active_region = NULL;
		
		/* check for redraw headers */
		if (old_ar != scr->active_region) {

			ED_screen_areas_iter(win, scr, area_iter) {
				bool do_draw = false;
				
<<<<<<< HEAD
				for (ar = area_iter->regionbase.first; ar; ar = ar->next) {
					if (ar->swinid == oldswin || ar->swinid == scr->subwinactive) {
=======
				for (ar = sa->regionbase.first; ar; ar = ar->next)
					if (ar == old_ar || ar == scr->active_region)
>>>>>>> 81320483
						do_draw = true;
					}
				}
				
				if (do_draw) {
					for (ar = area_iter->regionbase.first; ar; ar = ar->next) {
						if (ar->regiontype == RGN_TYPE_HEADER) {
							ED_region_tag_redraw(ar);
						}
					}
				}
			}
		}
		
		/* cursors, for time being set always on edges, otherwise aregion doesnt switch */
		if (scr->active_region == NULL) {
			screen_cursor_set(win, event);
		}
		else {
			/* notifier invokes freeing the buttons... causing a bit too much redraws */
			if (old_ar != scr->active_region) {
				region_cursor_set(win, true);

				/* this used to be a notifier, but needs to be done immediate
				 * because it can undo setting the right button as active due
				 * to delayed notifier handling */
				UI_screen_free_active_but(C, scr);
			}
			else
				region_cursor_set(win, false);
		}
	}
}

int ED_screen_area_active(const bContext *C)
{
	wmWindow *win = CTX_wm_window(C);
	bScreen *sc = CTX_wm_screen(C);
	ScrArea *sa = CTX_wm_area(C);

	if (win && sc && sa) {
		AZone *az = is_in_area_actionzone(sa, &win->eventstate->x);
		ARegion *ar;
		
		if (az && az->type == AZONE_REGION)
			return 1;
		
		for (ar = sa->regionbase.first; ar; ar = ar->next)
			if (ar == sc->active_region)
				return 1;
	}
	return 0;
}

void ED_screen_global_topbar_area_create(const bContext *C, wmWindow *win, const bScreen *screen)
{
	if (screen->temp == 0) {
		ScrArea *sa = MEM_callocN(sizeof(*sa), "top bar area");
		SpaceType *st = BKE_spacetype_from_id(SPACE_TOPBAR);
		SpaceLink *sl = st->new(C);
		const short size_y = 2 * HEADERY;

		sa->v1 = MEM_callocN(sizeof(*sa->v1), __func__);
		sa->v2 = MEM_callocN(sizeof(*sa->v2), __func__);
		sa->v3 = MEM_callocN(sizeof(*sa->v3), __func__);
		sa->v4 = MEM_callocN(sizeof(*sa->v4), __func__);
		/* Actual coordinates of area verts are set later (screen_test_scale) */

		sa->spacetype = sa->butspacetype = SPACE_TOPBAR;
		sa->fixed_height = size_y;
		sa->headertype = HEADERTOP;

		BLI_addhead(&win->global_areas, sa);

		BLI_addhead(&sa->spacedata, sl);
		sa->regionbase = sl->regionbase;
		BLI_listbase_clear(&sl->regionbase);
	}
	/* Do not create more area types here! Function is called in versioning code (versioning_280.c). */
}

void ED_screen_global_areas_create(const bContext *C, wmWindow *win)
{
	const bScreen *screen = BKE_workspace_active_screen_get(win->workspace_hook);
	ED_screen_global_topbar_area_create(C, win, screen);
}


/* -------------------------------------------------------------------- */
/* Screen changing */

static bScreen *screen_fullscreen_find_associated_normal_screen(const Main *bmain, bScreen *screen)
{
	for (bScreen *screen_iter = bmain->screen.first; screen_iter; screen_iter = screen_iter->id.next) {
		ScrArea *sa = screen_iter->areabase.first;
		if (sa->full == screen) {
			return screen_iter;
		}
	}

	return screen;
}

/**
 * \return the screen to activate.
 * \warning The returned screen may not always equal \a screen_new!
 */
bScreen *screen_change_prepare(bScreen *screen_old, bScreen *screen_new, Main *bmain, bContext *C, wmWindow *win)
{
	/* validate screen, it's called with notifier reference */
	if (BLI_findindex(&bmain->screen, screen_new) == -1) {
		return NULL;
	}

	if (ELEM(screen_new->state, SCREENMAXIMIZED, SCREENFULL)) {
		screen_new = screen_fullscreen_find_associated_normal_screen(bmain, screen_new);
	}

	/* check for valid winid */
	if (!(screen_new->winid == 0 || screen_new->winid == win->winid)) {
		return NULL;
	}

	if (screen_old != screen_new) {
		wmTimer *wt = screen_old->animtimer;

		/* remove handlers referencing areas in old screen */
		for (ScrArea *sa = screen_old->areabase.first; sa; sa = sa->next) {
			WM_event_remove_area_handler(&win->modalhandlers, sa);
		}

		/* we put timer to sleep, so screen_exit has to think there's no timer */
		screen_old->animtimer = NULL;
		if (wt) {
			WM_event_timer_sleep(CTX_wm_manager(C), win, wt, true);
		}
		ED_screen_exit(C, win, screen_old);

		/* Same scene, "transfer" playback to new screen. */
		if (wt) {
			screen_new->animtimer = wt;
		}

		return screen_new;
	}

	return NULL;
}

void screen_changed_update(bContext *C, wmWindow *win, bScreen *sc)
{
	Scene *scene = WM_window_get_active_scene(win);
	WorkSpace *workspace = BKE_workspace_active_get(win->workspace_hook);
	WorkSpaceLayout *layout = BKE_workspace_layout_find(workspace, sc);

	CTX_wm_window_set(C, win);  /* stores C->wm.screen... hrmf */

	ED_screen_refresh(CTX_wm_manager(C), win);

	BKE_screen_view3d_scene_sync(sc, scene); /* sync new screen with scene data */
	WM_event_add_notifier(C, NC_WINDOW, NULL);
	WM_event_add_notifier(C, NC_SCREEN | ND_LAYOUTSET, layout);

	/* makes button hilites work */
	WM_event_add_mousemove(C);
}


/**
 * \brief Change the active screen.
 *
 * Operator call, WM + Window + screen already existed before
 *
 * \warning Do NOT call in area/region queues!
 * \returns if screen changing was successful.
 */
bool ED_screen_change(bContext *C, bScreen *sc)
{
	Main *bmain = CTX_data_main(C);
	wmWindow *win = CTX_wm_window(C);
	bScreen *screen_old = CTX_wm_screen(C);
	bScreen *screen_new = screen_change_prepare(screen_old, sc, bmain, C, win);

	if (screen_new) {
		WorkSpace *workspace = BKE_workspace_active_get(win->workspace_hook);
		WM_window_set_active_screen(win, workspace, sc);
		screen_changed_update(C, win, screen_new);

		return true;
	}

	return false;
}

static void screen_set_3dview_camera(Scene *scene, ViewLayer *view_layer, ScrArea *sa, View3D *v3d)
{
	/* fix any cameras that are used in the 3d view but not in the scene */
	BKE_screen_view3d_sync(v3d, scene);

	if (!v3d->camera || !BKE_view_layer_base_find(view_layer, v3d->camera)) {
		v3d->camera = BKE_view_layer_camera_find(view_layer);
		// XXX if (sc == curscreen) handle_view3d_lock();
		if (!v3d->camera) {
			ARegion *ar;
			ListBase *regionbase;
			
			/* regionbase is in different place depending if space is active */
			if (v3d == sa->spacedata.first)
				regionbase = &sa->regionbase;
			else
				regionbase = &v3d->regionbase;
				
			for (ar = regionbase->first; ar; ar = ar->next) {
				if (ar->regiontype == RGN_TYPE_WINDOW) {
					RegionView3D *rv3d = ar->regiondata;
					if (rv3d->persp == RV3D_CAMOB) {
						rv3d->persp = RV3D_PERSP;
					}
				}
			}
		}
	}
}

void ED_screen_update_after_scene_change(const bScreen *screen, Scene *scene_new, ViewLayer *view_layer)
{
	for (ScrArea *sa = screen->areabase.first; sa; sa = sa->next) {
		for (SpaceLink *sl = sa->spacedata.first; sl; sl = sl->next) {
			if (sl->spacetype == SPACE_VIEW3D) {
				View3D *v3d = (View3D *)sl;
				screen_set_3dview_camera(scene_new, view_layer, sa, v3d);
			}
		}
	}
}

ScrArea *ED_screen_full_newspace(bContext *C, ScrArea *sa, int type)
{
	wmWindow *win = CTX_wm_window(C);
	ScrArea *newsa = NULL;

	if (!sa || sa->full == NULL) {
		newsa = ED_screen_state_toggle(C, win, sa, SCREENMAXIMIZED);
	}
	
	if (!newsa) {
		newsa = sa;
	}

	BLI_assert(newsa);

	if (sa && (sa->spacetype != type)) {
		newsa->flag |= AREA_FLAG_TEMP_TYPE;
	}
	else {
		newsa->flag &= ~AREA_FLAG_TEMP_TYPE;
	}

	ED_area_newspace(C, newsa, type, (newsa->flag & AREA_FLAG_TEMP_TYPE));

	return newsa;
}

/**
 * \a was_prev_temp for the case previous space was a temporary fullscreen as well
 */
void ED_screen_full_prevspace(bContext *C, ScrArea *sa)
{
	BLI_assert(sa->full);

	if (sa->flag & AREA_FLAG_STACKED_FULLSCREEN) {
		/* stacked fullscreen -> only go back to previous screen and don't toggle out of fullscreen */
		ED_area_prevspace(C, sa);
	}
	else {
		ED_screen_restore_temp_type(C, sa);
	}
}

void ED_screen_restore_temp_type(bContext *C, ScrArea *sa)
{
	/* incase nether functions below run */
	ED_area_tag_redraw(sa);

	if (sa->flag & AREA_FLAG_TEMP_TYPE) {
		ED_area_prevspace(C, sa);
		sa->flag &= ~AREA_FLAG_TEMP_TYPE;
	}

	if (sa->full) {
		ED_screen_state_toggle(C, CTX_wm_window(C), sa, SCREENMAXIMIZED);
	}
}

/* restore a screen / area back to default operation, after temp fullscreen modes */
void ED_screen_full_restore(bContext *C, ScrArea *sa)
{
	wmWindow *win = CTX_wm_window(C);
	SpaceLink *sl = sa->spacedata.first;
	bScreen *screen = CTX_wm_screen(C);
	short state = (screen ? screen->state : SCREENMAXIMIZED);
	
	/* if fullscreen area has a temporary space (such as a file browser or fullscreen render
	 * overlaid on top of an existing setup) then return to the previous space */
	
	if (sl->next) {
		if (sa->flag & AREA_FLAG_TEMP_TYPE) {
			ED_screen_full_prevspace(C, sa);
		}
		else {
			ED_screen_state_toggle(C, win, sa, state);
		}
		/* warning: 'sa' may be freed */
	}
	/* otherwise just tile the area again */
	else {
		ED_screen_state_toggle(C, win, sa, state);
	}
}

/**
 * this function toggles: if area is maximized/full then the parent will be restored
 *
 * \warning \a sa may be freed.
 */
ScrArea *ED_screen_state_toggle(bContext *C, wmWindow *win, ScrArea *sa, const short state)
{
	wmWindowManager *wm = CTX_wm_manager(C);
	WorkSpace *workspace = WM_window_get_active_workspace(win);
	bScreen *sc, *oldscreen;
	ARegion *ar;

	if (sa) {
		/* ensure we don't have a button active anymore, can crash when
		 * switching screens with tooltip open because region and tooltip
		 * are no longer in the same screen */
		for (ar = sa->regionbase.first; ar; ar = ar->next) {
			UI_blocklist_free(C, &ar->uiblocks);

			if (ar->regiontimer) {
				WM_event_remove_timer(wm, NULL, ar->regiontimer);
				ar->regiontimer = NULL;
			}
		}

		/* prevent hanging header prints */
		ED_area_headerprint(sa, NULL);
	}

	if (sa && sa->full) {
		WorkSpaceLayout *layout_old = WM_window_get_active_layout(win);
		/* restoring back to SCREENNORMAL */
		sc = sa->full;       /* the old screen to restore */
		oldscreen = WM_window_get_active_screen(win); /* the one disappearing */

		sc->state = SCREENNORMAL;

		/* find old area to restore from */
		ScrArea *fullsa = NULL;
		for (ScrArea *old = sc->areabase.first; old; old = old->next) {
			/* area to restore from is always first */
			if (old->full && !fullsa) {
				fullsa = old;
			}

			/* clear full screen state */
			old->full = NULL;
		}

		sa->full = NULL;

		if (fullsa == NULL) {
			if (G.debug & G_DEBUG)
				printf("%s: something wrong in areafullscreen\n", __func__);
			return NULL;
		}

		if (state == SCREENFULL) {
			/* restore the old side panels/header visibility */
			for (ar = sa->regionbase.first; ar; ar = ar->next) {
				ar->flag = ar->flagfullscreen;
			}
		}

		ED_area_data_swap(fullsa, sa);

		/* animtimer back */
		sc->animtimer = oldscreen->animtimer;
		oldscreen->animtimer = NULL;

		ED_screen_change(C, sc);

		BKE_workspace_layout_remove(CTX_data_main(C), workspace, layout_old);

		/* After we've restored back to SCREENNORMAL, we have to wait with
		 * screen handling as it uses the area coords which aren't updated yet.
		 * Without doing so, the screen handling gets wrong area coords,
		 * which in worst case can lead to crashes (see T43139) */
		sc->skip_handling = true;
	}
	else {
		/* change from SCREENNORMAL to new state */
		WorkSpaceLayout *layout_new;
		ScrArea *newa;
		char newname[MAX_ID_NAME - 2];

		BLI_assert(ELEM(state, SCREENMAXIMIZED, SCREENFULL));

		oldscreen = WM_window_get_active_screen(win);

		oldscreen->state = state;
		BLI_snprintf(newname, sizeof(newname), "%s-%s", oldscreen->id.name + 2, "nonnormal");

		layout_new = ED_workspace_layout_add(workspace, win, newname);

		sc = BKE_workspace_layout_screen_get(layout_new);
		sc->state = state;
		sc->redraws_flag = oldscreen->redraws_flag;
		sc->temp = oldscreen->temp;

		/* timer */
		sc->animtimer = oldscreen->animtimer;
		oldscreen->animtimer = NULL;

		/* use random area when we have no active one, e.g. when the
		 * mouse is outside of the window and we open a file browser */
		if (!sa) {
			sa = oldscreen->areabase.first;
		}

		newa = (ScrArea *)sc->areabase.first;

		/* copy area */
		ED_area_data_swap(newa, sa);
		newa->flag = sa->flag; /* mostly for AREA_FLAG_WASFULLSCREEN */

		if (state == SCREENFULL) {
			/* temporarily hide the side panels/header */
			for (ar = newa->regionbase.first; ar; ar = ar->next) {
				ar->flagfullscreen = ar->flag;

				if (ELEM(ar->regiontype, RGN_TYPE_UI, RGN_TYPE_HEADER, RGN_TYPE_TOOLS)){
					ar->flag |= RGN_FLAG_HIDDEN;
				}
			}
		}

		sa->full = oldscreen;
		newa->full = oldscreen;

		ED_screen_change(C, sc);
	}

	/* XXX bad code: setscreen() ends with first area active. fullscreen render assumes this too */
	CTX_wm_area_set(C, sc->areabase.first);

	return sc->areabase.first;
}

/* update frame rate info for viewport drawing */
void ED_refresh_viewport_fps(bContext *C)
{
	wmTimer *animtimer = CTX_wm_screen(C)->animtimer;
	Scene *scene = CTX_data_scene(C);
	
	/* is anim playback running? */
	if (animtimer && (U.uiflag & USER_SHOW_FPS)) {
		ScreenFrameRateInfo *fpsi = scene->fps_info;
		
		/* if there isn't any info, init it first */
		if (fpsi == NULL)
			fpsi = scene->fps_info = MEM_callocN(sizeof(ScreenFrameRateInfo), "refresh_viewport_fps fps_info");
		
		/* update the values */
		fpsi->redrawtime = fpsi->lredrawtime;
		fpsi->lredrawtime = animtimer->ltime;
	}
	else {
		/* playback stopped or shouldn't be running */
		if (scene->fps_info)
			MEM_freeN(scene->fps_info);
		scene->fps_info = NULL;
	}
}

/* redraws: uses defines from stime->redraws 
 * enable: 1 - forward on, -1 - backwards on, 0 - off
 */
void ED_screen_animation_timer(bContext *C, int redraws, int refresh, int sync, int enable)
{
	bScreen *screen = CTX_wm_screen(C);
	wmWindowManager *wm = CTX_wm_manager(C);
	wmWindow *win = CTX_wm_window(C);
	Scene *scene = CTX_data_scene(C);
	bScreen *stopscreen = ED_screen_animation_playing(wm);
	
	if (stopscreen) {
		WM_event_remove_timer(wm, win, stopscreen->animtimer);
		stopscreen->animtimer = NULL;
	}
	
	if (enable) {
		ScreenAnimData *sad = MEM_callocN(sizeof(ScreenAnimData), "ScreenAnimData");
		
		screen->animtimer = WM_event_add_timer(wm, win, TIMER0, (1.0 / FPS));
		
		sad->ar = CTX_wm_region(C);
		/* if startframe is larger than current frame, we put currentframe on startframe.
		 * note: first frame then is not drawn! (ton) */
		if (PRVRANGEON) {
			if (scene->r.psfra > scene->r.cfra) {
				sad->sfra = scene->r.cfra;
				scene->r.cfra = scene->r.psfra;
			}
			else
				sad->sfra = scene->r.cfra;
		}
		else {
			if (scene->r.sfra > scene->r.cfra) {
				sad->sfra = scene->r.cfra;
				scene->r.cfra = scene->r.sfra;
			}
			else
				sad->sfra = scene->r.cfra;
		}
		sad->redraws = redraws;
		sad->refresh = refresh;
		sad->flag |= (enable < 0) ? ANIMPLAY_FLAG_REVERSE : 0;
		sad->flag |= (sync == 0) ? ANIMPLAY_FLAG_NO_SYNC : (sync == 1) ? ANIMPLAY_FLAG_SYNC : 0;

		ScrArea *sa = CTX_wm_area(C);

		char spacetype = -1;

		if (sa)
			spacetype = sa->spacetype;

		sad->from_anim_edit = (ELEM(spacetype, SPACE_IPO, SPACE_ACTION, SPACE_NLA, SPACE_TIME));

		screen->animtimer->customdata = sad;
		
	}

	/* notifier catched by top header, for button */
	WM_event_add_notifier(C, NC_SCREEN | ND_ANIMPLAY, NULL);
}

/* helper for screen_animation_play() - only to be used for TimeLine */
static ARegion *time_top_left_3dwindow(bScreen *screen)
{
	ARegion *aret = NULL;
	ScrArea *sa;
	int min = 10000;
	
	for (sa = screen->areabase.first; sa; sa = sa->next) {
		if (sa->spacetype == SPACE_VIEW3D) {
			ARegion *ar;
			for (ar = sa->regionbase.first; ar; ar = ar->next) {
				if (ar->regiontype == RGN_TYPE_WINDOW) {
					if (ar->winrct.xmin - ar->winrct.ymin < min) {
						aret = ar;
						min = ar->winrct.xmin - ar->winrct.ymin;
					}
				}
			}
		}
	}

	return aret;
}

void ED_screen_animation_timer_update(bScreen *screen, int redraws, int refresh)
{
	if (screen && screen->animtimer) {
		wmTimer *wt = screen->animtimer;
		ScreenAnimData *sad = wt->customdata;
		
		sad->redraws = redraws;
		sad->refresh = refresh;
		sad->ar = NULL;
		if (redraws & TIME_REGION)
			sad->ar = time_top_left_3dwindow(screen);
	}
}

/* results in fully updated anim system */
void ED_update_for_newframe(Main *bmain, Scene *scene, ViewLayer *view_layer, struct Depsgraph *depsgraph)
{
#ifdef DURIAN_CAMERA_SWITCH
	void *camera = BKE_scene_camera_switch_find(scene);
	if (camera && scene->camera != camera) {
		bScreen *sc;
		scene->camera = camera;
		/* are there cameras in the views that are not in the scene? */
		for (sc = bmain->screen.first; sc; sc = sc->id.next) {
			BKE_screen_view3d_scene_sync(sc, scene);
		}
	}
#endif
	
	ED_clip_update_frame(bmain, scene->r.cfra);

	/* this function applies the changes too */
	BKE_scene_graph_update_for_newframe(bmain->eval_ctx, depsgraph, bmain, scene, view_layer);

	/* composite */
	if (scene->use_nodes && scene->nodetree)
		ntreeCompositTagAnimated(scene->nodetree);
	
	/* update animated texture nodes */
	{
		Tex *tex;
		for (tex = bmain->tex.first; tex; tex = tex->id.next) {
			if (tex->use_nodes && tex->nodetree) {
				ntreeTexTagAnimated(tex->nodetree);
			}
		}
	}
	
}

/*
 * return true if any active area requires to see in 3D
 */
bool ED_screen_stereo3d_required(const bScreen *screen, const Scene *scene)
{
	ScrArea *sa;
	const bool is_multiview = (scene->r.scemode & R_MULTIVIEW) != 0;

	for (sa = screen->areabase.first; sa; sa = sa->next) {
		switch (sa->spacetype) {
			case SPACE_VIEW3D:
			{
				View3D *v3d;

				if (!is_multiview)
					continue;

				v3d = sa->spacedata.first;
				if (v3d->camera && v3d->stereo3d_camera == STEREO_3D_ID) {
					ARegion *ar;
					for (ar = sa->regionbase.first; ar; ar = ar->next) {
						if (ar->regiondata && ar->regiontype == RGN_TYPE_WINDOW) {
							RegionView3D *rv3d = ar->regiondata;
							if (rv3d->persp == RV3D_CAMOB) {
								return true;
							}
						}
					}
				}
				break;
			}
			case SPACE_IMAGE:
			{
				SpaceImage *sima;

				/* images should always show in stereo, even if
				 * the file doesn't have views enabled */
				sima = sa->spacedata.first;
				if (sima->image && BKE_image_is_stereo(sima->image) &&
				    (sima->iuser.flag & IMA_SHOW_STEREO))
				{
					return true;
				}
				break;
			}
			case SPACE_NODE:
			{
				SpaceNode *snode;

				if (!is_multiview)
					continue;

				snode = sa->spacedata.first;
				if ((snode->flag & SNODE_BACKDRAW) && ED_node_is_compositor(snode)) {
					return true;
				}
				break;
			}
			case SPACE_SEQ:
			{
				SpaceSeq *sseq;

				if (!is_multiview)
					continue;

				sseq = sa->spacedata.first;
				if (ELEM(sseq->view, SEQ_VIEW_PREVIEW, SEQ_VIEW_SEQUENCE_PREVIEW)) {
					return true;
				}

				if (sseq->draw_flag & SEQ_DRAW_BACKDROP) {
					return true;
				}

				break;
			}
		}
	}

	return false;
}

/**
 * Find the scene displayed in \a screen.
 * \note Assumes \a screen to be visible/active!
 */

Scene *ED_screen_scene_find_with_window(const bScreen *screen, const wmWindowManager *wm, struct wmWindow **r_window)
{
	for (wmWindow *win = wm->windows.first; win; win = win->next) {
		if (WM_window_get_active_screen(win) == screen) {
			if (r_window) {
				*r_window = win;
			}
			return WM_window_get_active_scene(win);
		}
	}

	BLI_assert(0);
	return NULL;
}


Scene *ED_screen_scene_find(const bScreen *screen, const wmWindowManager *wm)
{
	return ED_screen_scene_find_with_window(screen, wm, NULL);
}


wmWindow *ED_screen_window_find(const bScreen *screen, const wmWindowManager *wm)
{
	for (wmWindow *win = wm->windows.first; win; win = win->next) {
		if (WM_window_get_active_screen(win) == screen) {
			return win;
		}
	}
	return NULL;
}<|MERGE_RESOLUTION|>--- conflicted
+++ resolved
@@ -763,17 +763,10 @@
 
 	/* exception for bg mode, we only need the screen context */
 	if (!G.background) {
-<<<<<<< HEAD
 		const int window_size_x = WM_window_pixels_x(win);
 		const int window_size_y = WM_window_pixels_y(win);
 		const int screen_size_x = WM_window_screen_pixels_x(win);
 		const int screen_size_y = WM_window_screen_pixels_y(win);
-		rcti window_rect;
-
-		window_rect.xmin = 0;
-		window_rect.xmax = window_size_x - 1;
-		window_rect.ymin = 0;
-		window_rect.ymax = window_size_y - 1;
 
 		/* header size depends on DPI, let's verify */
 		WM_window_set_dpi(win);
@@ -781,27 +774,7 @@
 
 		screen_vertices_scale(win, screen, window_size_x, window_size_y, screen_size_x, screen_size_y);
 
-		if (screen->mainwin == 0) {
-			screen->mainwin = wm_subwindow_open(win, &window_rect, false);
-		}
-		else {
-			wm_subwindow_position(win, screen->mainwin, &window_rect, false);
-		}
-
 		ED_screen_areas_iter(win, screen, area) {
-=======
-		const int winsize_x = WM_window_pixels_x(win);
-		const int winsize_y = WM_window_pixels_y(win);
-		ScrArea *sa;
-		
-		/* header size depends on DPI, let's verify */
-		WM_window_set_dpi(win);
-		screen_refresh_headersizes();
-		
-		screen_test_scale(screen, winsize_x, winsize_y);
-		
-		for (sa = screen->areabase.first; sa; sa = sa->next) {
->>>>>>> 81320483
 			/* set spacetype and region callbacks, calls init() */
 			/* sets subwindows for regions, adds handlers */
 			ED_area_initialize(wm, win, area);
@@ -1051,13 +1024,8 @@
 			ED_screen_areas_iter(win, scr, area_iter) {
 				bool do_draw = false;
 				
-<<<<<<< HEAD
 				for (ar = area_iter->regionbase.first; ar; ar = ar->next) {
-					if (ar->swinid == oldswin || ar->swinid == scr->subwinactive) {
-=======
-				for (ar = sa->regionbase.first; ar; ar = ar->next)
-					if (ar == old_ar || ar == scr->active_region)
->>>>>>> 81320483
+					if (ar == old_ar || ar == scr->active_region) {
 						do_draw = true;
 					}
 				}
@@ -1124,7 +1092,7 @@
 		sa->v2 = MEM_callocN(sizeof(*sa->v2), __func__);
 		sa->v3 = MEM_callocN(sizeof(*sa->v3), __func__);
 		sa->v4 = MEM_callocN(sizeof(*sa->v4), __func__);
-		/* Actual coordinates of area verts are set later (screen_test_scale) */
+		/* Actual coordinates of area verts are set later (screen_vertices_scale) */
 
 		sa->spacetype = sa->butspacetype = SPACE_TOPBAR;
 		sa->fixed_height = size_y;
