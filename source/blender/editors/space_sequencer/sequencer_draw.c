--- conflicted
+++ resolved
@@ -441,13 +441,8 @@
 	y1 = seq->machine + SEQ_STRIP_OFSBOTTOM;
 	y2 = seq->machine + SEQ_STRIP_OFSTOP;
 
-<<<<<<< HEAD
-	pixely = BLI_RCT_SIZE_Y(&v2d->cur) / BLI_RCT_SIZE_Y(&v2d->mask);
-
-=======
 	pixely = BLI_rctf_size_y(&v2d->cur) / BLI_rcti_size_y(&v2d->mask);
-	
->>>>>>> 7748133b
+
 	if (pixely <= 0) return;  /* can happen when the view is split/resized */
 
 	blendcol[0] = blendcol[1] = blendcol[2] = 120;
@@ -1051,13 +1046,8 @@
 	glTexParameteri(GL_TEXTURE_2D, GL_TEXTURE_MIN_FILTER, GL_NEAREST);
 	glTexParameteri(GL_TEXTURE_2D, GL_TEXTURE_MAG_FILTER, GL_NEAREST);
 
-<<<<<<< HEAD
-	glTexImage2D(GL_TEXTURE_2D, 0, GL_RGBA8, ibuf->x, ibuf->y, 0, GL_RGBA, GL_UNSIGNED_BYTE, ibuf->rect);
+	glTexImage2D(GL_TEXTURE_2D, 0, GL_RGBA8, ibuf->x, ibuf->y, 0, GL_RGBA, GL_UNSIGNED_BYTE, display_buffer);
 	gpuBegin(GL_QUADS);
-=======
-	glTexImage2D(GL_TEXTURE_2D, 0, GL_RGBA8, ibuf->x, ibuf->y, 0, GL_RGBA, GL_UNSIGNED_BYTE, display_buffer);
-	glBegin(GL_QUADS);
->>>>>>> 7748133b
 
 	if (draw_overlay) {
 		if (sseq->overlay_type == SEQ_DRAW_OVERLAY_RECT) {
