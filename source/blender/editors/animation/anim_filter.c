/*
 * ***** BEGIN GPL LICENSE BLOCK *****
 *
 * This program is free software; you can redistribute it and/or
 * modify it under the terms of the GNU General Public License
 * as published by the Free Software Foundation; either version 2
 * of the License, or (at your option) any later version. 
 *
 * This program is distributed in the hope that it will be useful,
 * but WITHOUT ANY WARRANTY; without even the implied warranty of
 * MERCHANTABILITY or FITNESS FOR A PARTICULAR PURPOSE.  See the
 * GNU General Public License for more details.
 *
 * You should have received a copy of the GNU General Public License
 * along with this program; if not, write to the Free Software Foundation,
 * Inc., 51 Franklin Street, Fifth Floor, Boston, MA 02110-1301, USA.
 *
 * The Original Code is Copyright (C) 2008 Blender Foundation, Joshua Leung
 * All rights reserved.
 *
 * 
 * Contributor(s): Joshua Leung (original author)
 *
 * ***** END GPL LICENSE BLOCK *****
 */

/** \file blender/editors/animation/anim_filter.c
 *  \ingroup edanimation
 */


/* This file contains a system used to provide a layer of abstraction between sources
 * of animation data and tools in Animation Editors. The method used here involves 
 * generating a list of edit structures which enable tools to naively perform the actions 
 * they require without all the boiler-plate associated with loops within loops and checking 
 * for cases to ignore. 
 *
 * While this is primarily used for the Action/Dopesheet Editor (and its accessory modes),
 * the Graph Editor also uses this for its channel list and for determining which curves
 * are being edited. Likewise, the NLA Editor also uses this for its channel list and in
 * its operators.
 *
 * Note: much of the original system this was based on was built before the creation of the RNA
 * system. In future, it would be interesting to replace some parts of this code with RNA queries,
 * however, RNA does not eliminate some of the boiler-plate reduction benefits presented by this 
 * system, so if any such work does occur, it should only be used for the internals used here...
 *
 * -- Joshua Leung, Dec 2008 (Last revision July 2009)
 */

#include <string.h>

#include "DNA_anim_types.h"
#include "DNA_armature_types.h"
#include "DNA_camera_types.h"
#include "DNA_lamp_types.h"
#include "DNA_lattice_types.h"
#include "DNA_linestyle_types.h"
#include "DNA_key_types.h"
#include "DNA_material_types.h"
#include "DNA_mesh_types.h"
#include "DNA_meta_types.h"
#include "DNA_node_types.h"
#include "DNA_particle_types.h"
#include "DNA_space_types.h"
#include "DNA_sequence_types.h"
#include "DNA_scene_types.h"
#include "DNA_screen_types.h"
#include "DNA_speaker_types.h"
#include "DNA_world_types.h"
#include "DNA_gpencil_types.h"
#include "DNA_object_types.h"

#include "MEM_guardedalloc.h"

#include "BLI_blenlib.h"
#include "BLI_utildefines.h"
#include "BLI_ghash.h"

#include "BKE_animsys.h"
#include "BKE_action.h"
#include "BKE_fcurve.h"
#include "BKE_context.h"
#include "BKE_global.h"
#include "BKE_group.h"
#include "BKE_key.h"
#include "BKE_main.h"
#include "BKE_material.h"
#include "BKE_node.h"
#include "BKE_sequencer.h"
#include "BKE_utildefines.h"

#include "ED_anim_api.h"
#include "ED_markers.h"

/* ************************************************************ */
/* Blender Context <-> Animation Context mapping */

/* ----------- Private Stuff - Action Editor ------------- */

/* Get shapekey data being edited (for Action Editor -> ShapeKey mode) */
/* Note: there's a similar function in key.c (ob_get_key) */
static Key *actedit_get_shapekeys(bAnimContext *ac)
{
	Scene *scene = ac->scene;
	Object *ob;
	Key *key;
	
	ob = OBACT;
	if (ob == NULL) 
		return NULL;
	
	/* XXX pinning is not available in 'ShapeKey' mode... */
	//if (saction->pin) return NULL;
	
	/* shapekey data is stored with geometry data */
	key = ob_get_key(ob);
	
	if (key) {
		if (key->type == KEY_RELATIVE)
			return key;
	}
	
	return NULL;
}

/* Get data being edited in Action Editor (depending on current 'mode') */
static short actedit_get_context(bAnimContext *ac, SpaceAction *saction)
{
	/* get dopesheet */
	ac->ads = &saction->ads;
	
	/* sync settings with current view status, then return appropriate data */
	switch (saction->mode) {
		case SACTCONT_ACTION: /* 'Action Editor' */
			/* if not pinned, sync with active object */
			if (/*saction->pin == 0*/ 1) {
				if (ac->obact && ac->obact->adt)
					saction->action = ac->obact->adt->action;
				else
					saction->action = NULL;
			}
			
			ac->datatype = ANIMCONT_ACTION;
			ac->data = saction->action;
			
			ac->mode = saction->mode;
			return 1;
			
		case SACTCONT_SHAPEKEY: /* 'ShapeKey Editor' */
			ac->datatype = ANIMCONT_SHAPEKEY;
			ac->data = actedit_get_shapekeys(ac);
			
			/* if not pinned, sync with active object */
			if (/*saction->pin == 0*/ 1) {
				Key *key = (Key *)ac->data;
				
				if (key && key->adt)
					saction->action = key->adt->action;
				else
					saction->action = NULL;
			}
			
			ac->mode = saction->mode;
			return 1;
			
		case SACTCONT_GPENCIL: /* Grease Pencil */ // XXX review how this mode is handled...
			/* update scene-pointer (no need to check for pinning yet, as not implemented) */
			saction->ads.source = (ID *)ac->scene;
			
			ac->datatype = ANIMCONT_GPENCIL;
			ac->data = &saction->ads;
			
			ac->mode = saction->mode;
			return 1;
			
		case SACTCONT_DOPESHEET: /* DopeSheet */
			/* update scene-pointer (no need to check for pinning yet, as not implemented) */
			saction->ads.source = (ID *)ac->scene;
			
			ac->datatype = ANIMCONT_DOPESHEET;
			ac->data = &saction->ads;
			
			ac->mode = saction->mode;
			return 1;
		
		default: /* unhandled yet */
			ac->datatype = ANIMCONT_NONE;
			ac->data = NULL;
			
			ac->mode = -1;
			return 0;
	}
}

/* ----------- Private Stuff - Graph Editor ------------- */

/* Get data being edited in Graph Editor (depending on current 'mode') */
static short graphedit_get_context(bAnimContext *ac, SpaceIpo *sipo)
{
	/* init dopesheet data if non-existant (i.e. for old files) */
	if (sipo->ads == NULL) {
		sipo->ads = MEM_callocN(sizeof(bDopeSheet), "GraphEdit DopeSheet");
		sipo->ads->source = (ID *)ac->scene;
	}
	ac->ads = sipo->ads;
	
	/* set settings for Graph Editor - "Selected = Editable" */
	if (sipo->flag & SIPO_SELCUVERTSONLY)
		sipo->ads->filterflag |= ADS_FILTER_SELEDIT;
	else
		sipo->ads->filterflag &= ~ADS_FILTER_SELEDIT;
	
	/* sync settings with current view status, then return appropriate data */
	switch (sipo->mode) {
		case SIPO_MODE_ANIMATION:  /* Animation F-Curve Editor */
			/* update scene-pointer (no need to check for pinning yet, as not implemented) */
			sipo->ads->source = (ID *)ac->scene;
			sipo->ads->filterflag &= ~ADS_FILTER_ONLYDRIVERS;
			
			ac->datatype = ANIMCONT_FCURVES;
			ac->data = sipo->ads;
			
			ac->mode = sipo->mode;
			return 1;
		
		case SIPO_MODE_DRIVERS:  /* Driver F-Curve Editor */
			/* update scene-pointer (no need to check for pinning yet, as not implemented) */
			sipo->ads->source = (ID *)ac->scene;
			sipo->ads->filterflag |= ADS_FILTER_ONLYDRIVERS;
			
			ac->datatype = ANIMCONT_DRIVERS;
			ac->data = sipo->ads;
			
			ac->mode = sipo->mode;
			return 1;
		
		default: /* unhandled yet */
			ac->datatype = ANIMCONT_NONE;
			ac->data = NULL;
			
			ac->mode = -1;
			return 0;
	}
}

/* ----------- Private Stuff - NLA Editor ------------- */

/* Get data being edited in Graph Editor (depending on current 'mode') */
static short nlaedit_get_context(bAnimContext *ac, SpaceNla *snla)
{
	/* init dopesheet data if non-existant (i.e. for old files) */
	if (snla->ads == NULL)
		snla->ads = MEM_callocN(sizeof(bDopeSheet), "NlaEdit DopeSheet");
	ac->ads = snla->ads;
	
	/* sync settings with current view status, then return appropriate data */
	/* update scene-pointer (no need to check for pinning yet, as not implemented) */
	snla->ads->source = (ID *)ac->scene;
	snla->ads->filterflag |= ADS_FILTER_ONLYNLA;
	
	ac->datatype = ANIMCONT_NLA;
	ac->data = snla->ads;
	
	return 1;
}

/* ----------- Public API --------------- */

/* Obtain current anim-data context, given that context info from Blender context has already been set 
 *	- AnimContext to write to is provided as pointer to var on stack so that we don't have
 *	  allocation/freeing costs (which are not that avoidable with channels).
 */
short ANIM_animdata_context_getdata(bAnimContext *ac)
{
	SpaceLink *sl = ac->sl;
	short ok = 0;
	
	/* context depends on editor we are currently in */
	if (sl) {
		switch (ac->spacetype) {
			case SPACE_ACTION:
			{
				SpaceAction *saction = (SpaceAction *)sl;
				ok = actedit_get_context(ac, saction);
			}
			break;
				
			case SPACE_IPO:
			{
				SpaceIpo *sipo = (SpaceIpo *)sl;
				ok = graphedit_get_context(ac, sipo);
			}
			break;
				
			case SPACE_NLA:
			{
				SpaceNla *snla = (SpaceNla *)sl;
				ok = nlaedit_get_context(ac, snla);
			}
			break;
		}
	}
	
	/* check if there's any valid data */
	if (ok && ac->data)
		return 1;
	else
		return 0;
}

/* Obtain current anim-data context from Blender Context info 
 *	- AnimContext to write to is provided as pointer to var on stack so that we don't have
 *	  allocation/freeing costs (which are not that avoidable with channels).
 *	- Clears data and sets the information from Blender Context which is useful
 */
short ANIM_animdata_get_context(const bContext *C, bAnimContext *ac)
{
	ScrArea *sa = CTX_wm_area(C);
	ARegion *ar = CTX_wm_region(C);
	SpaceLink *sl = CTX_wm_space_data(C);
	Scene *scene = CTX_data_scene(C);
	
	/* clear old context info */
	if (ac == NULL) return 0;
	memset(ac, 0, sizeof(bAnimContext));
	
	/* get useful default context settings from context */
	ac->scene = scene;
	if (scene) {
		ac->markers = ED_context_get_markers(C);
		ac->obact = (scene->basact) ?  scene->basact->object : NULL;
	}
	ac->sa = sa;
	ac->ar = ar;
	ac->sl = sl;
	ac->spacetype = (sa) ? sa->spacetype : 0;
	ac->regiontype = (ar) ? ar->regiontype : 0;
	
	/* get data context info */
	return ANIM_animdata_context_getdata(ac);
}

/* ************************************************************ */
/* Blender Data <-- Filter --> Channels to be operated on */

/* macros to use before/after getting the sub-channels of some channel,
 * to abstract away some of the tricky logic involved
 *
 * cases:
 *	1) Graph Edit main area (just data) OR channels visible in Channel List
 *	2) If not showing channels, we're only interested in the data (Action Editor's editing)
 *	3) We don't care what data, we just care there is some (so that a collapsed 
 *	   channel can be kept around). No need to clear channels-flag in order to 
 *	   keep expander channels with no sub-data out, as those cases should get
 *	   dealt with by the recursive detection idiom in place.
 *
 * Implementation Note:
 *  YES the _doSubChannels variable is NOT read anywhere. BUT, this is NOT an excuse
 *  to go steamrolling the logic into a single-line expression as from experience,
 *  those are notoriously difficult to read + debug when extending later on. The code
 *  below is purposefully laid out so that each case noted above corresponds clearly to
 *  one case below.
 */
#define BEGIN_ANIMFILTER_SUBCHANNELS(expanded_check) \
	{ \
		int _filter = filter_mode; \
		short _doSubChannels = 0; \
		if (!(filter_mode & ANIMFILTER_LIST_VISIBLE) || (expanded_check)) \
			_doSubChannels = 1; \
		else if (!(filter_mode & ANIMFILTER_LIST_CHANNELS)) \
			_doSubChannels = 2; \
		else { \
			filter_mode |= ANIMFILTER_TMP_PEEK; \
		} \
		 \
		{ \
			(void) _doSubChannels; \
		}
/* ... standard sub-channel filtering can go on here now ... */
#define END_ANIMFILTER_SUBCHANNELS \
		filter_mode = _filter; \
	}

/* ............................... */

/* quick macro to test if AnimData is usable */
#define ANIMDATA_HAS_KEYS(id) ((id)->adt && (id)->adt->action)

/* quick macro to test if AnimData is usable for drivers */
#define ANIMDATA_HAS_DRIVERS(id) ((id)->adt && (id)->adt->drivers.first)

/* quick macro to test if AnimData is usable for NLA */
#define ANIMDATA_HAS_NLA(id) ((id)->adt && (id)->adt->nla_tracks.first)

/* Quick macro to test for all three above usability tests, performing the appropriate provided 
 * action for each when the AnimData context is appropriate. 
 *
 * Priority order for this goes (most important, to least): AnimData blocks, NLA, Drivers, Keyframes.
 *
 * For this to work correctly, a standard set of data needs to be available within the scope that this
 * gets called in: 
 *	- ListBase anim_data;
 *	- bDopeSheet *ads;
 *	- bAnimListElem *ale;
 *  - size_t items;
 *
 *  - id: ID block which should have an AnimData pointer following it immediately, to use
 *	- adtOk: line or block of code to execute for AnimData-blocks case (usually ANIMDATA_ADD_ANIMDATA)
 *	- nlaOk: line or block of code to execute for NLA tracks+strips case
 *	- driversOk: line or block of code to execute for Drivers case
 *	- keysOk: line or block of code for Keyframes case
 *
 * The checks for the various cases are as follows:
 *	0) top level: checks for animdata and also that all the F-Curves for the block will be visible
 *	1) animdata check: for filtering animdata blocks only
 *	2A) nla tracks: include animdata block's data as there are NLA tracks+strips there
 *	2B) actions to convert to nla: include animdata block's data as there is an action that can be 
 *		converted to a new NLA strip, and the filtering options allow this
 *	2C) allow non-animated datablocks to be included so that datablocks can be added
 *	3) drivers: include drivers from animdata block (for Drivers mode in Graph Editor)
 *	4) normal keyframes: only when there is an active action
 */
#define ANIMDATA_FILTER_CASES(id, adtOk, nlaOk, driversOk, keysOk) \
	{ \
		if ((id)->adt) { \
			if (!(filter_mode & ANIMFILTER_CURVE_VISIBLE) || !((id)->adt->flag & ADT_CURVES_NOT_VISIBLE)) { \
				if (filter_mode & ANIMFILTER_ANIMDATA) { \
					adtOk \
				} \
				else if (ads->filterflag & ADS_FILTER_ONLYNLA) { \
					if (ANIMDATA_HAS_NLA(id)) { \
						nlaOk \
					} \
					else if (!(ads->filterflag & ADS_FILTER_NLA_NOACT) && ANIMDATA_HAS_KEYS(id)) { \
						nlaOk \
					} \
				} \
				else if (ads->filterflag & ADS_FILTER_ONLYDRIVERS) { \
					if (ANIMDATA_HAS_DRIVERS(id)) { \
						driversOk \
					} \
				} \
				else { \
					if (ANIMDATA_HAS_KEYS(id)) { \
						keysOk \
					} \
				} \
			} \
		} \
	}

/* ............................... */

/* Add a new animation channel, taking into account the "peek" flag, which is used to just check 
 * whether any channels will be added (but without needing them to actually get created).
 *
 * ! This causes the calling function to return early if we're only "peeking" for channels
 */
// XXX: ale_statement stuff is really a hack for one special case. It shouldn't really be needed...
#define ANIMCHANNEL_NEW_CHANNEL_FULL(channel_data, channel_type, owner_id, ale_statement) \
	if (filter_mode & ANIMFILTER_TMP_PEEK) \
		return 1; \
	else { \
		bAnimListElem *ale = make_new_animlistelem(channel_data, channel_type, (ID *)owner_id); \
		if (ale) { \
			BLI_addtail(anim_data, ale); \
			items ++; \
			ale_statement \
		} \
	}
	
#define ANIMCHANNEL_NEW_CHANNEL(channel_data, channel_type, owner_id) \
	ANIMCHANNEL_NEW_CHANNEL_FULL(channel_data, channel_type, owner_id, {})
	
/* ............................... */
	
/* quick macro to test if an anim-channel representing an AnimData block is suitably active */
#define ANIMCHANNEL_ACTIVEOK(ale) \
	(!(filter_mode & ANIMFILTER_ACTIVE) || !(ale->adt) || (ale->adt->flag & ADT_UI_ACTIVE) )

/* quick macro to test if an anim-channel (F-Curve, Group, etc.) is selected in an acceptable way */
#define ANIMCHANNEL_SELOK(test_func) \
	(!(filter_mode & (ANIMFILTER_SEL | ANIMFILTER_UNSEL)) || \
	 ((filter_mode & ANIMFILTER_SEL) && test_func) || \
	 ((filter_mode & ANIMFILTER_UNSEL) && test_func == 0) )
		  
/* quick macro to test if an anim-channel (F-Curve) is selected ok for editing purposes 
 *	- _SELEDIT means that only selected curves will have visible+editable keyframes
 *
 * checks here work as follows:
 *	1) seledit off - don't need to consider the implications of this option
 *	2) foredit off - we're not considering editing, so channel is ok still
 *	3) test_func (i.e. selection test) - only if selected, this test will pass
 */
#define ANIMCHANNEL_SELEDITOK(test_func) \
	(!(filter_mode & ANIMFILTER_SELEDIT) || \
	 !(filter_mode & ANIMFILTER_FOREDIT) || \
	 (test_func) )

/* ----------- 'Private' Stuff --------------- */

/* this function allocates memory for a new bAnimListElem struct for the 
 * provided animation channel-data. 
 */
static bAnimListElem *make_new_animlistelem(void *data, short datatype, ID *owner_id)
{
	bAnimListElem *ale = NULL;
	
	/* only allocate memory if there is data to convert */
	if (data) {
		/* allocate and set generic data */
		ale = MEM_callocN(sizeof(bAnimListElem), "bAnimListElem");
		
		ale->data = data;
		ale->type = datatype;
		
		ale->id = owner_id;
		ale->adt = BKE_animdata_from_id(owner_id);
		
		/* do specifics */
		switch (datatype) {
			case ANIMTYPE_SUMMARY:
			{
				/* nothing to include for now... this is just a dummy wrappy around all the other channels 
				 * in the DopeSheet, and gets included at the start of the list
				 */
				ale->key_data = NULL;
				ale->datatype = ALE_ALL;
			}
			break;
			
			case ANIMTYPE_SCENE:
			{
				Scene *sce = (Scene *)data;
				
				ale->flag = sce->flag;
				
				ale->key_data = sce;
				ale->datatype = ALE_SCE;
				
				ale->adt = BKE_animdata_from_id(data);
			}
			break;
			case ANIMTYPE_OBJECT:
			{
				Base *base = (Base *)data;
				Object *ob = base->object;
				
				ale->flag = ob->flag;
				
				ale->key_data = ob;
				ale->datatype = ALE_OB;
				
				ale->adt = BKE_animdata_from_id(&ob->id);
			}
			break;
			case ANIMTYPE_FILLACTD:
			{
				bAction *act = (bAction *)data;
				
				ale->flag = act->flag;
				
				ale->key_data = act;
				ale->datatype = ALE_ACT;
			}
			break;
			case ANIMTYPE_FILLDRIVERS:
			{
				AnimData *adt = (AnimData *)data;
				
				ale->flag = adt->flag;
				
				// XXX... drivers don't show summary for now
				ale->key_data = NULL;
				ale->datatype = ALE_NONE;
			}
			break;
			
			case ANIMTYPE_DSMAT:
			{
				Material *ma = (Material *)data;
				AnimData *adt = ma->adt;
				
				ale->flag = FILTER_MAT_OBJD(ma);
				
				ale->key_data = (adt) ? adt->action : NULL;
				ale->datatype = ALE_ACT;
				
				ale->adt = BKE_animdata_from_id(data);
			}
			break;
			case ANIMTYPE_DSLAM:
			{
				Lamp *la = (Lamp *)data;
				AnimData *adt = la->adt;
				
				ale->flag = FILTER_LAM_OBJD(la);
				
				ale->key_data = (adt) ? adt->action : NULL;
				ale->datatype = ALE_ACT;
				
				ale->adt = BKE_animdata_from_id(data);
			}
			break;
			case ANIMTYPE_DSCAM:
			{
				Camera *ca = (Camera *)data;
				AnimData *adt = ca->adt;
				
				ale->flag = FILTER_CAM_OBJD(ca);
				
				ale->key_data = (adt) ? adt->action : NULL;
				ale->datatype = ALE_ACT;
				
				ale->adt = BKE_animdata_from_id(data);
			}
			break;
			case ANIMTYPE_DSCUR:
			{
				Curve *cu = (Curve *)data;
				AnimData *adt = cu->adt;
				
				ale->flag = FILTER_CUR_OBJD(cu);
				
				ale->key_data = (adt) ? adt->action : NULL;
				ale->datatype = ALE_ACT;
				
				ale->adt = BKE_animdata_from_id(data);
			}
			break;
			case ANIMTYPE_DSARM:
			{
				bArmature *arm = (bArmature *)data;
				AnimData *adt = arm->adt;
				
				ale->flag = FILTER_ARM_OBJD(arm);
				
				ale->key_data = (adt) ? adt->action : NULL;
				ale->datatype = ALE_ACT;
				
				ale->adt = BKE_animdata_from_id(data);
			}
			break;
			case ANIMTYPE_DSMESH:
			{
				Mesh *me = (Mesh *)data;
				AnimData *adt = me->adt;
				
				ale->flag = FILTER_MESH_OBJD(me);
				
				ale->key_data = (adt) ? adt->action : NULL;
				ale->datatype = ALE_ACT;
				
				ale->adt = BKE_animdata_from_id(data);
			}
			break;
			case ANIMTYPE_DSLAT:
			{
				Lattice *lt = (Lattice *)data;
				AnimData *adt = lt->adt;
				
				ale->flag = FILTER_LATTICE_OBJD(lt);
				
				ale->key_data = (adt) ? adt->action : NULL;
				ale->datatype = ALE_ACT;
				
				ale->adt = BKE_animdata_from_id(data);
			}	
			break;
			case ANIMTYPE_DSSPK:
			{
				Speaker *spk = (Speaker *)data;
				AnimData *adt = spk->adt;

				ale->flag = FILTER_SPK_OBJD(spk);

				ale->key_data = (adt) ? adt->action : NULL;
				ale->datatype = ALE_ACT;

				ale->adt = BKE_animdata_from_id(data);
			}
			break;
			case ANIMTYPE_DSSKEY:
			{
				Key *key = (Key *)data;
				AnimData *adt = key->adt;
				
				ale->flag = FILTER_SKE_OBJD(key);
				
				ale->key_data = (adt) ? adt->action : NULL;
				ale->datatype = ALE_ACT;
				
				ale->adt = BKE_animdata_from_id(data);
			}
			break;
			case ANIMTYPE_DSWOR:
			{
				World *wo = (World *)data;
				AnimData *adt = wo->adt;
				
				ale->flag = FILTER_WOR_SCED(wo);
				
				ale->key_data = (adt) ? adt->action : NULL;
				ale->datatype = ALE_ACT;
				
				ale->adt = BKE_animdata_from_id(data);
			}
			break;
			case ANIMTYPE_DSNTREE:
			{
				bNodeTree *ntree = (bNodeTree *)data;
				AnimData *adt = ntree->adt;
				
				ale->flag = FILTER_NTREE_DATA(ntree);
				
				ale->key_data = (adt) ? adt->action : NULL;
				ale->datatype = ALE_ACT;
				
				ale->adt = BKE_animdata_from_id(data);
			}
<<<<<<< HEAD
				break;
			case ANIMTYPE_DSLINESTYLE:
			{
				FreestyleLineStyle *linestyle= (FreestyleLineStyle *)data;
				AnimData *adt= linestyle->adt;
				
				ale->flag= FILTER_LS_SCED(linestyle); 
				
				ale->key_data= (adt) ? adt->action : NULL;
				ale->datatype= ALE_ACT;
				
				ale->adt= BKE_animdata_from_id(data);
			}
				break;
=======
			break;
>>>>>>> 1c0c2f4d
			case ANIMTYPE_DSPART:
			{
				ParticleSettings *part = (ParticleSettings *)ale->data;
				AnimData *adt = part->adt;
				
				ale->flag = FILTER_PART_OBJD(part);
				
				ale->key_data = (adt) ? adt->action : NULL;
				ale->datatype = ALE_ACT;
				
				ale->adt = BKE_animdata_from_id(data);
			}
			break;
			case ANIMTYPE_DSTEX:
			{
				Tex *tex = (Tex *)data;
				AnimData *adt = tex->adt;
				
				ale->flag = FILTER_TEX_DATA(tex);
				
				ale->key_data = (adt) ? adt->action : NULL;
				ale->datatype = ALE_ACT;
				
				ale->adt = BKE_animdata_from_id(data);
			}
			break;
				
			case ANIMTYPE_GROUP:
			{
				bActionGroup *agrp = (bActionGroup *)data;
				
				ale->flag = agrp->flag;
				
				ale->key_data = NULL;
				ale->datatype = ALE_GROUP;
			}
			break;
			case ANIMTYPE_FCURVE:
			{
				FCurve *fcu = (FCurve *)data;
				
				ale->flag = fcu->flag;
				
				ale->key_data = fcu;
				ale->datatype = ALE_FCURVE;
			}
			break;
				
			case ANIMTYPE_SHAPEKEY:
			{
				KeyBlock *kb = (KeyBlock *)data;
				Key *key = (Key *)ale->id;
				
				ale->flag = kb->flag;
				
				/* whether we have keyframes depends on whether there is a Key block to find it from */
				if (key) {
					/* index of shapekey is defined by place in key's list */
					ale->index = BLI_findindex(&key->block, kb);
					
					/* the corresponding keyframes are from the animdata */
					if (ale->adt && ale->adt->action) {
						bAction *act = ale->adt->action;
						char *rna_path = key_get_curValue_rnaPath(key, kb);
						
						/* try to find the F-Curve which corresponds to this exactly,
						 * then free the MEM_alloc'd string
						 */
						if (rna_path) {
							ale->key_data = (void *)list_find_fcurve(&act->curves, rna_path, 0);
							MEM_freeN(rna_path);
						}
					}
					ale->datatype = (ale->key_data) ? ALE_FCURVE : ALE_NONE;
				}
			}	
			break;
			
			case ANIMTYPE_GPLAYER:
			{
				bGPDlayer *gpl = (bGPDlayer *)data;
				
				ale->flag = gpl->flag;
				
				ale->key_data = NULL;
				ale->datatype = ALE_GPFRAME;
			}
			break;
				
			case ANIMTYPE_NLATRACK:
			{
				NlaTrack *nlt = (NlaTrack *)data;
				
				ale->flag = nlt->flag;
				
				ale->key_data = &nlt->strips;
				ale->datatype = ALE_NLASTRIP;
			}
			break;
			case ANIMTYPE_NLAACTION:
			{
				/* nothing to include for now... nothing editable from NLA-perspective here */
				ale->key_data = NULL;
				ale->datatype = ALE_NONE;
			}
			break;
		}
	}
	
	/* return created datatype */
	return ale;
}
 
/* ----------------------------------------- */

/* 'Only Selected' selected data and/or 'Include Hidden' filtering
 * NOTE: when this function returns true, the F-Curve is to be skipped 
 */
static short skip_fcurve_selected_data(bDopeSheet *ads, FCurve *fcu, ID *owner_id, int filter_mode)
{
	/* hidden items should be skipped if we only care about visible data, but we aren't interested in hidden stuff */
	short skip_hidden = (filter_mode & ANIMFILTER_DATA_VISIBLE) && !(ads->filterflag & ADS_FILTER_INCL_HIDDEN);
	
	if (GS(owner_id->name) == ID_OB) {
		Object *ob = (Object *)owner_id;
		
		/* only consider if F-Curve involves pose.bones */
		if ((fcu->rna_path) && strstr(fcu->rna_path, "pose.bones")) {
			bPoseChannel *pchan;
			char *bone_name;
			
			/* get bone-name, and check if this bone is selected */
			bone_name = BLI_getQuotedStr(fcu->rna_path, "pose.bones[");
			pchan = BKE_pose_channel_find_name(ob->pose, bone_name);
			if (bone_name) MEM_freeN(bone_name);
			
			/* check whether to continue or skip */
			if ((pchan) && (pchan->bone)) {
				/* if only visible channels, skip if bone not visible unless user wants channels from hidden data too */
				if (skip_hidden) {
					bArmature *arm = (bArmature *)ob->data;
					
					/* skipping - not visible on currently visible layers */
					if ((arm->layer & pchan->bone->layer) == 0)
						return 1;
					/* skipping - is currently hidden */
					if (pchan->bone->flag & BONE_HIDDEN_P)
						return 1;
				}
				
				/* can only add this F-Curve if it is selected */
				if (ads->filterflag & ADS_FILTER_ONLYSEL) {
					if ((pchan->bone->flag & BONE_SELECTED) == 0)
						return 1;
				}
			}
		}
	}
	else if (GS(owner_id->name) == ID_SCE) {
		Scene *scene = (Scene *)owner_id;
		
		/* only consider if F-Curve involves sequence_editor.sequences */
		if ((fcu->rna_path) && strstr(fcu->rna_path, "sequences_all")) {
			Editing *ed = BKE_sequencer_editing_get(scene, FALSE);
			Sequence *seq;
			char *seq_name;
			
			/* get strip name, and check if this strip is selected */
			seq_name = BLI_getQuotedStr(fcu->rna_path, "sequences_all[");
			seq = get_seq_by_name(ed->seqbasep, seq_name, FALSE);
			if (seq_name) MEM_freeN(seq_name);
			
			/* can only add this F-Curve if it is selected */
			if (ads->filterflag & ADS_FILTER_ONLYSEL) {
				if ((seq == NULL) || (seq->flag & SELECT) == 0)
					return 1;
			}
		}
	}
	else if (GS(owner_id->name) == ID_NT) {
		bNodeTree *ntree = (bNodeTree *)owner_id;
		
		/* check for selected nodes */
		if ((fcu->rna_path) && strstr(fcu->rna_path, "nodes")) {
			bNode *node;
			char *node_name;
			
			/* get strip name, and check if this strip is selected */
			node_name = BLI_getQuotedStr(fcu->rna_path, "nodes[");
			node = nodeFindNodebyName(ntree, node_name);
			if (node_name) MEM_freeN(node_name);
			
			/* can only add this F-Curve if it is selected */
			if (ads->filterflag & ADS_FILTER_ONLYSEL) {
				if ((node) && (node->flag & NODE_SELECT) == 0)
					return 1;
			}
		}
	}
	return 0;
}

/* (Display-)Name-based F-Curve filtering
 * NOTE: when this function returns true, the F-Curve is to be skipped 
 */
static short skip_fcurve_with_name(bDopeSheet *ads, FCurve *fcu, ID *owner_id)
{
	bAnimListElem ale_dummy = {NULL};
	bAnimChannelType *acf;
	
	/* create a dummy wrapper for the F-Curve */
	ale_dummy.type = ANIMTYPE_FCURVE;
	ale_dummy.id = owner_id;
	ale_dummy.data = fcu;
	
	/* get type info for channel */
	acf = ANIM_channel_get_typeinfo(&ale_dummy);
	if (acf && acf->name) {
		char name[256]; /* hopefully this will be enough! */
		
		/* get name */
		acf->name(&ale_dummy, name);
		
		/* check for partial match with the match string, assuming case insensitive filtering 
		 * if match, this channel shouldn't be ignored!
		 */
		return BLI_strcasestr(name, ads->searchstr) == NULL;
	}
	
	/* just let this go... */
	return 1;
}

/* find the next F-Curve that is usable for inclusion */
static FCurve *animfilter_fcurve_next(bDopeSheet *ads, FCurve *first, bActionGroup *grp, int filter_mode, ID *owner_id)
{
	FCurve *fcu = NULL;
	
	/* loop over F-Curves - assume that the caller of this has already checked that these should be included 
	 * NOTE: we need to check if the F-Curves belong to the same group, as this gets called for groups too...
	 */
	for (fcu = first; ((fcu) && (fcu->grp == grp)); fcu = fcu->next) {
		/* special exception for Pose-Channel/Sequence-Strip/Node Based F-Curves:
		 *	- the 'Only Selected' and 'Include Hidden' data filters should be applied to sub-ID data which
		 *	  can be independently selected/hidden, such as Pose-Channels, Sequence Strips, and Nodes.
		 *	  Since these checks were traditionally done as first check for objects, we do the same here
		 *	- we currently use an 'approximate' method for getting these F-Curves that doesn't require
		 *	  carefully checking the entire path
		 *	- this will also affect things like Drivers, and also works for Bone Constraints
		 */
		if (ads && owner_id) {
			if ((ads->filterflag & ADS_FILTER_ONLYSEL) || (ads->filterflag & ADS_FILTER_INCL_HIDDEN) == 0) {
				if (skip_fcurve_selected_data(ads, fcu, owner_id, filter_mode))
					continue;
			}
		}	
		
		/* only include if visible (Graph Editor check, not channels check) */
		if (!(filter_mode & ANIMFILTER_CURVE_VISIBLE) || (fcu->flag & FCURVE_VISIBLE)) {
			/* only work with this channel and its subchannels if it is editable */
			if (!(filter_mode & ANIMFILTER_FOREDIT) || EDITABLE_FCU(fcu)) {
				/* only include this curve if selected in a way consistent with the filtering requirements */
				if (ANIMCHANNEL_SELOK(SEL_FCU(fcu)) && ANIMCHANNEL_SELEDITOK(SEL_FCU(fcu))) {
					/* only include if this curve is active */
					if (!(filter_mode & ANIMFILTER_ACTIVE) || (fcu->flag & FCURVE_ACTIVE)) {
						/* name based filtering... */
						if ( ((ads) && (ads->filterflag & ADS_FILTER_BY_FCU_NAME)) && (owner_id) ) {
							if (skip_fcurve_with_name(ads, fcu, owner_id))
								continue;
						}
						
						/* this F-Curve can be used, so return it */
						return fcu;
					}
				}
			}
		}
	}
	
	/* no (more) F-Curves from the list are suitable... */
	return NULL;
}

static size_t animfilter_fcurves(ListBase *anim_data, bDopeSheet *ads, FCurve *first, bActionGroup *grp, int filter_mode, ID *owner_id)
{
	FCurve *fcu;
	size_t items = 0;
	
	/* loop over every F-Curve able to be included 
	 *	- this for-loop works like this: 
	 *		1) the starting F-Curve is assigned to the fcu pointer so that we have a starting point to search from
	 *		2) the first valid F-Curve to start from (which may include the one given as 'first') in the remaining 
	 *		   list of F-Curves is found, and verified to be non-null
	 *		3) the F-Curve referenced by fcu pointer is added to the list
	 *		4) the fcu pointer is set to the F-Curve after the one we just added, so that we can keep going through 
	 *		   the rest of the F-Curve list without an eternal loop. Back to step 2 :)
	 */
	for (fcu = first; ( (fcu = animfilter_fcurve_next(ads, fcu, grp, filter_mode, owner_id)) ); fcu = fcu->next) {
		ANIMCHANNEL_NEW_CHANNEL(fcu, ANIMTYPE_FCURVE, owner_id);
	}
	
	/* return the number of items added to the list */
	return items;
}

static size_t animfilter_act_group(bAnimContext *ac, ListBase *anim_data, bDopeSheet *ads, bAction *UNUSED(act), bActionGroup *agrp, int filter_mode, ID *owner_id)
{
	ListBase tmp_data = {NULL, NULL};
	size_t tmp_items = 0;
	size_t items = 0;
	//int ofilter = filter_mode;
	
	/* if we care about the selection status of the channels, 
	 * but the group isn't expanded (1)...
	 *  (1) this only matters if we actually care about the hierarchy though.
	 *		- Hierarchy matters: this hack should be applied
	 *		- Hierarchy ignored: cases like [#21276] won't work properly, unless we skip this hack
	 */
	if ( ((filter_mode & ANIMFILTER_LIST_VISIBLE) && EXPANDED_AGRP(ac, agrp) == 0) &&     /* care about hierarchy but group isn't expanded */
	     (filter_mode & (ANIMFILTER_SEL | ANIMFILTER_UNSEL)) )                          /* care about selection status */
	{
		/* if the group itself isn't selected appropriately, we shouldn't consider it's children either */
		if (ANIMCHANNEL_SELOK(SEL_AGRP(agrp)) == 0)
			return 0;
		
		/* if we're still here, then the selection status of the curves within this group should not matter,
		 * since this creates too much overhead for animators (i.e. making a slow workflow)
		 *
		 * Tools affected by this at time of coding (2010 Feb 09):
		 *	- inserting keyframes on selected channels only
		 *	- pasting keyframes
		 *	- creating ghost curves in Graph Editor
		 */
		filter_mode &= ~(ANIMFILTER_SEL | ANIMFILTER_UNSEL | ANIMFILTER_LIST_VISIBLE);
	}
	
	/* add grouped F-Curves */
	BEGIN_ANIMFILTER_SUBCHANNELS(EXPANDED_AGRP(ac, agrp))
	{
		/* special filter so that we can get just the F-Curves within the active group */
		if (!(filter_mode & ANIMFILTER_ACTGROUPED) || (agrp->flag & AGRP_ACTIVE)) {
			/* for the Graph Editor, curves may be set to not be visible in the view to lessen clutter,
			 * but to do this, we need to check that the group doesn't have it's not-visible flag set preventing 
			 * all its sub-curves to be shown
			 */
			if (!(filter_mode & ANIMFILTER_CURVE_VISIBLE) || !(agrp->flag & AGRP_NOTVISIBLE)) {
				/* group must be editable for its children to be editable (if we care about this) */
				if (!(filter_mode & ANIMFILTER_FOREDIT) || EDITABLE_AGRP(agrp)) {
					/* get first F-Curve which can be used here */
					FCurve *first_fcu = animfilter_fcurve_next(ads, agrp->channels.first, agrp, filter_mode, owner_id);
					
					/* filter list, starting from this F-Curve */
					tmp_items += animfilter_fcurves(&tmp_data, ads, first_fcu, agrp, filter_mode, owner_id);
				}
			}
		}
	}
	END_ANIMFILTER_SUBCHANNELS;
	
	/* did we find anything? */
	if (tmp_items) {
		/* add this group as a channel first */
		if (filter_mode & ANIMFILTER_LIST_CHANNELS) {
			/* restore original filter mode so that this next step works ok... */
			//filter_mode = ofilter;
			
			/* filter selection of channel specially here again, since may be open and not subject to previous test */
			if (ANIMCHANNEL_SELOK(SEL_AGRP(agrp)) ) {
				ANIMCHANNEL_NEW_CHANNEL(agrp, ANIMTYPE_GROUP, owner_id);
			}
		}
		
		/* now add the list of collected channels */
		BLI_movelisttolist(anim_data, &tmp_data);
		BLI_assert((tmp_data.first == tmp_data.last) && (tmp_data.first == NULL));
		items += tmp_items;
	}
	
	/* return the number of items added to the list */
	return items;
}

static size_t animfilter_action(bAnimContext *ac, ListBase *anim_data, bDopeSheet *ads, bAction *act, int filter_mode, ID *owner_id)
{
	bActionGroup *agrp;
	FCurve *lastchan = NULL;
	size_t items = 0;
	
	/* don't include anything from this action if it is linked in from another file,
	 * and we're getting stuff for editing...
	 */
	// TODO: need a way of tagging other channels that may also be affected...
	if ((filter_mode & ANIMFILTER_FOREDIT) && (act->id.lib))
		return 0;
		
	/* do groups */
	// TODO: do nested groups?
	for (agrp = act->groups.first; agrp; agrp = agrp->next) {
		/* store reference to last channel of group */
		if (agrp->channels.last) 
			lastchan = agrp->channels.last;
			
		/* action group's channels */
		items += animfilter_act_group(ac, anim_data, ads, act, agrp, filter_mode, owner_id);
	}
	
	/* un-grouped F-Curves (only if we're not only considering those channels in the active group) */
	if (!(filter_mode & ANIMFILTER_ACTGROUPED)) {
		FCurve *firstfcu = (lastchan) ? (lastchan->next) : (act->curves.first);
		items += animfilter_fcurves(anim_data, ads, firstfcu, NULL, filter_mode, owner_id);
	}
	
	/* return the number of items added to the list */
	return items;
}

/* Include NLA-Data for NLA-Editor:
 *	- when ANIMFILTER_LIST_CHANNELS is used, that means we should be filtering the list for display
 *	  Although the evaluation order is from the first track to the last and then apply the Action on top,
 *	  we present this in the UI as the Active Action followed by the last track to the first so that we 
 *	  get the evaluation order presented as per a stack.
 *	- for normal filtering (i.e. for editing), we only need the NLA-tracks but they can be in 'normal' evaluation
 *	  order, i.e. first to last. Otherwise, some tools may get screwed up.
 */
static size_t animfilter_nla(bAnimContext *UNUSED(ac), ListBase *anim_data, bDopeSheet *ads, AnimData *adt, int filter_mode, ID *owner_id)
{
	NlaTrack *nlt;
	NlaTrack *first = NULL, *next = NULL;
	size_t items = 0;
	
	/* if showing channels, include active action */
	if (filter_mode & ANIMFILTER_LIST_CHANNELS) {
		/* if NLA action-line filtering is off, don't show unless there are keyframes, 
		 * in order to keep things more compact for doing transforms
		 */
		if (!(ads->filterflag & ADS_FILTER_NLA_NOACT) || (adt->action)) {
			/* there isn't really anything editable here, so skip if need editable */
			if ((filter_mode & ANIMFILTER_FOREDIT) == 0) { 
				/* just add the action track now (this MUST appear for drawing)
				 *	- as AnimData may not have an action, we pass a dummy pointer just to get the list elem created, then
				 *	  overwrite this with the real value - REVIEW THIS...
				 */
				ANIMCHANNEL_NEW_CHANNEL_FULL((void *)(&adt->action), ANIMTYPE_NLAACTION, owner_id, 
					{
						ale->data = adt->action ? adt->action : NULL; 
					});
			}
		}
		
		/* first track to include will be the last one if we're filtering by channels */
		first = adt->nla_tracks.last;
	}
	else {
		/* first track to include will the the first one (as per normal) */
		first = adt->nla_tracks.first;
	}
	
	/* loop over NLA Tracks - assume that the caller of this has already checked that these should be included */
	for (nlt = first; nlt; nlt = next) {
		/* 'next' NLA-Track to use depends on whether we're filtering for drawing or not */
		if (filter_mode & ANIMFILTER_LIST_CHANNELS) 
			next = nlt->prev;
		else
			next = nlt->next;
		
		/* if we're in NLA-tweakmode, don't show this track if it was disabled (due to tweaking) for now 
		 *	- active track should still get shown though (even though it has disabled flag set)
		 */
		// FIXME: the channels after should still get drawn, just 'differently', and after an active-action channel
		if ((adt->flag & ADT_NLA_EDIT_ON) && (nlt->flag & NLATRACK_DISABLED) && !(nlt->flag & NLATRACK_ACTIVE))
			continue;
		
		/* only work with this channel and its subchannels if it is editable */
		if (!(filter_mode & ANIMFILTER_FOREDIT) || EDITABLE_NLT(nlt)) {
			/* only include this track if selected in a way consistent with the filtering requirements */
			if (ANIMCHANNEL_SELOK(SEL_NLT(nlt))) {
				/* only include if this track is active */
				if (!(filter_mode & ANIMFILTER_ACTIVE) || (nlt->flag & NLATRACK_ACTIVE)) {
					ANIMCHANNEL_NEW_CHANNEL(nlt, ANIMTYPE_NLATRACK, owner_id);
				}
			}
		}
	}
	
	/* return the number of items added to the list */
	return items;
}

/* determine what animation data from AnimData block should get displayed */
static size_t animfilter_block_data(bAnimContext *ac, ListBase *anim_data, bDopeSheet *ads, ID *id, int filter_mode)
{
	AnimData *adt = BKE_animdata_from_id(id);
	size_t items = 0;

	/* image object datablocks have no anim-data so check for NULL */
	if (adt) {
		IdAdtTemplate *iat = (IdAdtTemplate *)id;

		/* NOTE: this macro is used instead of inlining the logic here, since this sort of filtering is still needed
		 * in a few places in he rest of the code still - notably for the few cases where special mode-based
		 * different types of data expanders are required.
		 */
		ANIMDATA_FILTER_CASES(iat,
			{ /* AnimData */
				/* specifically filter animdata block */
				ANIMCHANNEL_NEW_CHANNEL(adt, ANIMTYPE_ANIMDATA, id);
			},
			{ /* NLA */
				items += animfilter_nla(ac, anim_data, ads, adt, filter_mode, id);
			},
			{ /* Drivers */
				items += animfilter_fcurves(anim_data, ads, adt->drivers.first, NULL, filter_mode, id);
			},
			{ /* Keyframes */
				items += animfilter_action(ac, anim_data, ads, adt->action, filter_mode, id);
			}
		);
	}

	return items;
}



/* Include ShapeKey Data for ShapeKey Editor */
static size_t animdata_filter_shapekey(bAnimContext *ac, ListBase *anim_data, Key *key, int filter_mode)
{
	size_t items = 0;
	
	/* check if channels or only F-Curves */
	if (filter_mode & ANIMFILTER_LIST_CHANNELS) {
		KeyBlock *kb;
		
		/* loop through the channels adding ShapeKeys as appropriate */
		for (kb = key->block.first; kb; kb = kb->next) {
			/* skip the first one, since that's the non-animatable basis */
			// XXX maybe in future this may become handy?
			if (kb == key->block.first) continue;
			
			/* only work with this channel and its subchannels if it is editable */
			if (!(filter_mode & ANIMFILTER_FOREDIT) || EDITABLE_SHAPEKEY(kb)) {
				/* only include this track if selected in a way consistent with the filtering requirements */
				if (ANIMCHANNEL_SELOK(SEL_SHAPEKEY(kb)) ) {
					// TODO: consider 'active' too?
					
					/* owner-id here must be key so that the F-Curve can be resolved... */
					ANIMCHANNEL_NEW_CHANNEL(kb, ANIMTYPE_SHAPEKEY, key);
				}
			}
		}
	}
	else {
		/* just use the action associated with the shapekey */
		// TODO: somehow manage to pass dopesheet info down here too?
		if (key->adt) {
			if (filter_mode & ANIMFILTER_ANIMDATA) {
				ANIMCHANNEL_NEW_CHANNEL(key->adt, ANIMTYPE_ANIMDATA, key);
			}
			else if (key->adt->action) {
				items = animfilter_action(ac, anim_data, NULL, key->adt->action, filter_mode, (ID *)key);
			}
		}
	}
	
	/* return the number of items added to the list */
	return items;
}

static size_t animdata_filter_gpencil_data(ListBase *anim_data, bGPdata *gpd, int filter_mode)
{
	bGPDlayer *gpl;
	size_t items = 0;
	
	/* loop over layers as the conditions are acceptable */
	for (gpl = gpd->layers.first; gpl; gpl = gpl->next) {
		/* only if selected */
		if (ANIMCHANNEL_SELOK(SEL_GPL(gpl)) ) {
			/* only if editable */
			if (!(filter_mode & ANIMFILTER_FOREDIT) || EDITABLE_GPL(gpl)) {
				/* active... */
				if (!(filter_mode & ANIMFILTER_ACTIVE) || (gpl->flag & GP_LAYER_ACTIVE)) {
					/* add to list */
					ANIMCHANNEL_NEW_CHANNEL(gpl, ANIMTYPE_GPLAYER, gpd);
				}
			}
		}
	}
	
	return items;
}

/* Grab all Grease Pencil datablocks in file */
// TODO: should this be amalgamated with the dopesheet filtering code?
static size_t animdata_filter_gpencil(ListBase *anim_data, void *UNUSED(data), int filter_mode)
{
	bGPdata *gpd;
	size_t items = 0;
	
	/* for now, grab grease pencil datablocks directly from main */
	// XXX: this is not good...
	for (gpd = G.main->gpencil.first; gpd; gpd = gpd->id.next) {
		ListBase tmp_data = {NULL, NULL};
		size_t tmp_items = 0;
		
		/* only show if gpd is used by something... */
		if (ID_REAL_USERS(gpd) < 1)
			continue;
			
		/* add gpencil animation channels */
		BEGIN_ANIMFILTER_SUBCHANNELS(EXPANDED_GPD(gpd))
		{
			tmp_items += animdata_filter_gpencil_data(&tmp_data, gpd, filter_mode);
		}
		END_ANIMFILTER_SUBCHANNELS;
		
		/* did we find anything? */
		if (tmp_items) {
			/* include data-expand widget first */
			if (filter_mode & ANIMFILTER_LIST_CHANNELS) {
				/* add gpd as channel too (if for drawing, and it has layers) */
				ANIMCHANNEL_NEW_CHANNEL(gpd, ANIMTYPE_GPDATABLOCK, NULL);
			}
			
			/* now add the list of collected channels */
			BLI_movelisttolist(anim_data, &tmp_data);
			BLI_assert((tmp_data.first == tmp_data.last) && (tmp_data.first == NULL));
			items += tmp_items;
		}
	}
	
	/* return the number of items added to the list */
	return items;
}

/* NOTE: owner_id is scene, material, or texture block, which is the direct owner of the node tree in question */
// TODO: how to handle group nodes is still unclear...
static size_t animdata_filter_ds_nodetree(bAnimContext *ac, ListBase *anim_data, bDopeSheet *ads, ID *owner_id, bNodeTree *ntree, int filter_mode)
{
	ListBase tmp_data = {NULL, NULL};
	size_t tmp_items = 0;
	size_t items = 0;
	
	/* add nodetree animation channels */
	BEGIN_ANIMFILTER_SUBCHANNELS(FILTER_NTREE_DATA(ntree))
	{
		/* animation data filtering */
		tmp_items += animfilter_block_data(ac, &tmp_data, ads, (ID *)ntree, filter_mode);
	}
	END_ANIMFILTER_SUBCHANNELS;
	
	/* did we find anything? */
	if (tmp_items) {
		/* include data-expand widget first */
		if (filter_mode & ANIMFILTER_LIST_CHANNELS) {
			/* check if filtering by active status */
			if (ANIMCHANNEL_ACTIVEOK(ntree)) {
				ANIMCHANNEL_NEW_CHANNEL(ntree, ANIMTYPE_DSNTREE, owner_id);
			}
		}
		
		/* now add the list of collected channels */
		BLI_movelisttolist(anim_data, &tmp_data);
		BLI_assert((tmp_data.first == tmp_data.last) && (tmp_data.first == NULL));
		items += tmp_items;
	}
	
	/* return the number of items added to the list */
	return items;
}

static size_t animdata_filter_ds_linestyle (bAnimContext *ac, ListBase *anim_data, bDopeSheet *ads, Scene *sce, int filter_mode)
{
	SceneRenderLayer *srl;
	size_t items = 0;

	for (srl= sce->r.layers.first; srl; srl= srl->next) {
		FreestyleLineSet *lineset;

		/* skip render layers without Freestyle enabled */
		if (!(srl->layflag & SCE_LAY_FRS))
			continue;

		/* loop over linesets defined in the render layer */
		for (lineset= srl->freestyleConfig.linesets.first; lineset; lineset= lineset->next) {
			FreestyleLineStyle *linestyle = lineset->linestyle;
			ListBase tmp_data = {NULL, NULL};
			size_t tmp_items = 0;

			/* add scene-level animation channels */
			BEGIN_ANIMFILTER_SUBCHANNELS(FILTER_LS_SCED(linestyle))
			{
				/* animation data filtering */
				tmp_items += animfilter_block_data(ac, &tmp_data, ads, (ID *)linestyle, filter_mode);
			}
			END_ANIMFILTER_SUBCHANNELS;

			/* did we find anything? */
			if (tmp_items) {
				/* include anim-expand widget first */
				if (filter_mode & ANIMFILTER_LIST_CHANNELS) {
					/* check if filtering by active status */
					if ANIMCHANNEL_ACTIVEOK(linestyle) {
						ANIMCHANNEL_NEW_CHANNEL(linestyle, ANIMTYPE_DSLINESTYLE, sce);
					}
				}
				
				/* now add the list of collected channels */
				BLI_movelisttolist(anim_data, &tmp_data);
				BLI_assert((tmp_data.first == tmp_data.last) && (tmp_data.first == NULL));
				items += tmp_items;
			}
		}
	}
	
	/* return the number of items added to the list */
	return items;
}

/* NOTE: owner_id is either material, lamp, or world block, which is the direct owner of the texture stack in question */
static size_t animdata_filter_ds_textures(bAnimContext *ac, ListBase *anim_data, bDopeSheet *ads, ID *owner_id, int filter_mode)
{
	MTex **mtex = NULL;
	size_t items = 0;
	int a = 0;
	
	/* get datatype specific data first */
	if (owner_id == NULL)
		return 0;
	
	switch (GS(owner_id->name)) {
		case ID_MA:
		{
			Material *ma = (Material *)owner_id;
			mtex = (MTex **)(&ma->mtex);
		}
		break;
		case ID_LA:
		{
			Lamp *la = (Lamp *)owner_id;
			mtex = (MTex **)(&la->mtex);
		}
		break;
		case ID_WO:
		{
			World *wo = (World *)owner_id;
			mtex = (MTex **)(&wo->mtex);
		}
		break;
		default: 
		{
			/* invalid/unsupported option */
			if (G.debug & G_DEBUG)
				printf("ERROR: unsupported owner_id (i.e. texture stack) for filter textures - %s\n", owner_id->name);
			return 0;
		}
	}
	
	/* firstly check that we actuallly have some textures, by gathering all textures in a temp list */
	for (a = 0; a < MAX_MTEX; a++) {
		Tex *tex = (mtex[a]) ? mtex[a]->tex : NULL;
		ListBase tmp_data = {NULL, NULL};
		size_t tmp_items = 0;
		
		/* for now, if no texture returned, skip (this shouldn't confuse the user I hope) */
		if (tex == NULL) 
			continue;
		
		/* add texture's animation data to temp collection */
		BEGIN_ANIMFILTER_SUBCHANNELS(FILTER_TEX_DATA(tex)) 
		{
			/* texture animdata */
			tmp_items += animfilter_block_data(ac, &tmp_data, ads, (ID *)tex, filter_mode);
			
			/* nodes */
			if ((tex->nodetree) && !(ads->filterflag & ADS_FILTER_NONTREE)) {
				/* owner_id as id instead of texture, since it'll otherwise be impossible to track the depth */
				// FIXME: perhaps as a result, textures should NOT be included under materials, but under their own section instead
				// so that free-floating textures can also be animated
				tmp_items += animdata_filter_ds_nodetree(ac, &tmp_data, ads, (ID *)tex, tex->nodetree, filter_mode);
			}
		}
		END_ANIMFILTER_SUBCHANNELS;
		
		/* did we find anything? */
		if (tmp_items) {
			/* include texture-expand widget? */
			if (filter_mode & ANIMFILTER_LIST_CHANNELS) {
				/* check if filtering by active status */
				if (ANIMCHANNEL_ACTIVEOK(tex)) {
					ANIMCHANNEL_NEW_CHANNEL(tex, ANIMTYPE_DSTEX, owner_id);
				}
			}
			
			/* now add the list of collected channels */
			BLI_movelisttolist(anim_data, &tmp_data);
			BLI_assert((tmp_data.first == tmp_data.last) && (tmp_data.first == NULL));
			items += tmp_items;
		}
	}
	
	/* return the number of items added to the list */
	return items;
}


static size_t animdata_filter_ds_material(bAnimContext *ac, ListBase *anim_data, bDopeSheet *ads, Material *ma, int filter_mode)
{
	ListBase tmp_data = {NULL, NULL};
	size_t tmp_items = 0;
	size_t items = 0;
	
	/* add material's animation data to temp collection */
	BEGIN_ANIMFILTER_SUBCHANNELS(FILTER_MAT_OBJD(ma))
	{
		/* material's animation data */
		tmp_items += animfilter_block_data(ac, &tmp_data, ads, (ID *)ma, filter_mode);
			
		/* textures */
		if (!(ads->filterflag & ADS_FILTER_NOTEX))
			tmp_items += animdata_filter_ds_textures(ac, &tmp_data, ads, (ID *)ma, filter_mode);
			
		/* nodes */
		if ((ma->nodetree) && !(ads->filterflag & ADS_FILTER_NONTREE)) 
			tmp_items += animdata_filter_ds_nodetree(ac, &tmp_data, ads, (ID *)ma, ma->nodetree, filter_mode);
	}
	END_ANIMFILTER_SUBCHANNELS;
	
	/* did we find anything? */
	if (tmp_items) {
		/* include material-expand widget first */
		// hmm... do we need to store the index of this material in the array anywhere?
		if (filter_mode & ANIMFILTER_LIST_CHANNELS) {
			/* check if filtering by active status */
			if (ANIMCHANNEL_ACTIVEOK(ma)) {
				ANIMCHANNEL_NEW_CHANNEL(ma, ANIMTYPE_DSMAT, ma);
			}
		}
		
		/* now add the list of collected channels */
		BLI_movelisttolist(anim_data, &tmp_data);
		BLI_assert((tmp_data.first == tmp_data.last) && (tmp_data.first == NULL));
		items += tmp_items;
	}
	
	return items;
}

static size_t animdata_filter_ds_materials(bAnimContext *ac, ListBase *anim_data, bDopeSheet *ads, Object *ob, int filter_mode)
{
	short has_nested = 0;
	size_t items = 0;
	int a = 0;
	
	/* first pass: take the materials referenced via the Material slots of the object */
	for (a = 1; a <= ob->totcol; a++) {
		Material *ma = give_current_material(ob, a);
		
		/* if material is valid, try to add relevant contents from here */
		if (ma) {
			/* add channels */
			items += animdata_filter_ds_material(ac, anim_data, ads, ma, filter_mode);
			
			/* for optimising second pass - check if there's a nested material here to come back for */
			if (has_nested == 0)
				has_nested = give_node_material(ma) != NULL;
		}
	}
	
	/* second pass: go through a second time looking for "nested" materials (material.material references)
	 *
	 * NOTE: here we ignore the expanded status of the parent, as it could be too confusing as to why these are
	 *       disappearing/not available, since the relationships between these is not that clear
	 */
	if (has_nested) {
		for (a = 1; a <= ob->totcol; a++) {
			Material *base = give_current_material(ob, a);
			Material *ma   = give_node_material(base);
			
			/* add channels from the nested material if it exists */
			if (ma)
				items += animdata_filter_ds_material(ac, anim_data, ads, ma, filter_mode);
		}
	}
	
	/* return the number of items added to the list */
	return items;
}

static size_t animdata_filter_ds_particles(bAnimContext *ac, ListBase *anim_data, bDopeSheet *ads, Object *ob, int filter_mode)
{
	ParticleSystem *psys;
	size_t items = 0;

	for (psys = ob->particlesystem.first; psys; psys = psys->next) {
		ListBase tmp_data = {NULL, NULL};
		size_t tmp_items = 0;
		
		/* if no material returned, skip - so that we don't get weird blank entries... */
		if (ELEM(NULL, psys->part, psys->part->adt))
			continue;
		
		/* add particle-system's animation data to temp collection */
		BEGIN_ANIMFILTER_SUBCHANNELS(FILTER_PART_OBJD(psys->part))
		{
			/* material's animation data */
			tmp_items += animfilter_block_data(ac, &tmp_data, ads, (ID *)psys->part, filter_mode);
		}
		END_ANIMFILTER_SUBCHANNELS;
		
		/* did we find anything? */
		if (tmp_items) {
			/* include particle-expand widget first */
			if (filter_mode & ANIMFILTER_LIST_CHANNELS) {
				/* check if filtering by active status */
				if (ANIMCHANNEL_ACTIVEOK(psys->part)) {
					ANIMCHANNEL_NEW_CHANNEL(psys->part, ANIMTYPE_DSPART, psys->part);
				}
			}
			
			/* now add the list of collected channels */
			BLI_movelisttolist(anim_data, &tmp_data);
			BLI_assert((tmp_data.first == tmp_data.last) && (tmp_data.first == NULL));
			items += tmp_items;
		}
	}
	
	/* return the number of items added to the list */
	return items;
}

static size_t animdata_filter_ds_obdata(bAnimContext *ac, ListBase *anim_data, bDopeSheet *ads, Object *ob, int filter_mode)
{
	ListBase tmp_data = {NULL, NULL};
	size_t tmp_items = 0;
	size_t items = 0;
	
	IdAdtTemplate *iat = ob->data;
	short type = 0, expanded = 0;
	
	/* get settings based on data type */
	switch (ob->type) {
		case OB_CAMERA: /* ------- Camera ------------ */
		{
			Camera *ca = (Camera *)ob->data;
			
			if (ads->filterflag & ADS_FILTER_NOCAM)
				return 0;
			
			type = ANIMTYPE_DSCAM;
			expanded = FILTER_CAM_OBJD(ca);
		}
		break;
		case OB_LAMP: /* ---------- Lamp ----------- */
		{
			Lamp *la = (Lamp *)ob->data;
			
			if (ads->filterflag & ADS_FILTER_NOLAM)
				return 0;
			
			type = ANIMTYPE_DSLAM;
			expanded = FILTER_LAM_OBJD(la);
		}
		break;
		case OB_CURVE: /* ------- Curve ---------- */
		case OB_SURF: /* ------- Nurbs Surface ---------- */
		case OB_FONT: /* ------- Text Curve ---------- */
		{
			Curve *cu = (Curve *)ob->data;
			
			if (ads->filterflag & ADS_FILTER_NOCUR)
				return 0;
			
			type = ANIMTYPE_DSCUR;
			expanded = FILTER_CUR_OBJD(cu);
		}
		break;
		case OB_MBALL: /* ------- MetaBall ---------- */
		{
			MetaBall *mb = (MetaBall *)ob->data;
			
			if (ads->filterflag & ADS_FILTER_NOMBA)
				return 0;
			
			type = ANIMTYPE_DSMBALL;
			expanded = FILTER_MBALL_OBJD(mb);
		}
		break;
		case OB_ARMATURE: /* ------- Armature ---------- */
		{
			bArmature *arm = (bArmature *)ob->data;
			
			if (ads->filterflag & ADS_FILTER_NOARM)
				return 0;
			
			type = ANIMTYPE_DSARM;
			expanded = FILTER_ARM_OBJD(arm);
		}
		break;
		case OB_MESH: /* ------- Mesh ---------- */
		{
			Mesh *me = (Mesh *)ob->data;
			
			if (ads->filterflag & ADS_FILTER_NOMESH)
				return 0;
			
			type = ANIMTYPE_DSMESH;
			expanded = FILTER_MESH_OBJD(me);
		}
		break;
		case OB_LATTICE: /* ---- Lattice ---- */
		{
			Lattice *lt = (Lattice *)ob->data;
			
			if (ads->filterflag & ADS_FILTER_NOLAT)
				return 0;
			
			type = ANIMTYPE_DSLAT;
			expanded = FILTER_LATTICE_OBJD(lt);
		}
		break;
		case OB_SPEAKER: /* ---------- Speaker ----------- */
		{
			Speaker *spk = (Speaker *)ob->data;
			
			type = ANIMTYPE_DSSPK;
			expanded = FILTER_SPK_OBJD(spk);
		}
		break;
	}
	
	/* add object data animation channels */
	BEGIN_ANIMFILTER_SUBCHANNELS(expanded)
	{
		/* animation data filtering */
		tmp_items += animfilter_block_data(ac, &tmp_data, ads, (ID *)iat, filter_mode);
		
		/* sub-data filtering... */
		switch (ob->type) {
			case OB_LAMP:  /* lamp - textures */
			{
				/* textures */
				if (!(ads->filterflag & ADS_FILTER_NOTEX))
					tmp_items += animdata_filter_ds_textures(ac, &tmp_data, ads, ob->data, filter_mode);
			}
			break;
		}
	}
	END_ANIMFILTER_SUBCHANNELS;
	
	/* did we find anything? */
	if (tmp_items) {
		/* include data-expand widget first */
		if (filter_mode & ANIMFILTER_LIST_CHANNELS) {
			/* check if filtering by active status */
			if (ANIMCHANNEL_ACTIVEOK(iat)) {
				ANIMCHANNEL_NEW_CHANNEL(iat, type, iat);
			}
		}
		
		/* now add the list of collected channels */
		BLI_movelisttolist(anim_data, &tmp_data);
		BLI_assert((tmp_data.first == tmp_data.last) && (tmp_data.first == NULL));
		items += tmp_items;
	}
	
	/* return the number of items added to the list */
	return items;
}

/* shapekey-level animation */
static size_t animdata_filter_ds_keyanim(bAnimContext *ac, ListBase *anim_data, bDopeSheet *ads, Object *ob, Key *key, int filter_mode)
{
	ListBase tmp_data = {NULL, NULL};
	size_t tmp_items = 0;
	size_t items = 0;
	
	/* add shapekey-level animation channels */
	BEGIN_ANIMFILTER_SUBCHANNELS(FILTER_SKE_OBJD(key))
	{
		/* animation data filtering */
		tmp_items += animfilter_block_data(ac, &tmp_data, ads, (ID *)key, filter_mode);
	}
	END_ANIMFILTER_SUBCHANNELS;
	
	/* did we find anything? */
	if (tmp_items) {
		/* include key-expand widget first */
		if (filter_mode & ANIMFILTER_LIST_CHANNELS) {
			if (ANIMCHANNEL_ACTIVEOK(key)) {
				ANIMCHANNEL_NEW_CHANNEL(key, ANIMTYPE_DSSKEY, ob);
			}
		}
		
		/* now add the list of collected channels */
		BLI_movelisttolist(anim_data, &tmp_data);
		BLI_assert((tmp_data.first == tmp_data.last) && (tmp_data.first == NULL));
		items += tmp_items;
	}
	
	/* return the number of items added to the list */
	return items;
}

/* object-level animation */
static size_t animdata_filter_ds_obanim(bAnimContext *ac, ListBase *anim_data, bDopeSheet *ads, Object *ob, int filter_mode)
{
	ListBase tmp_data = {NULL, NULL};
	size_t tmp_items = 0;
	size_t items = 0;
	
	AnimData *adt = ob->adt;
	short type = 0, expanded = 1;
	void *cdata = NULL;
	
	/* determine the type of expander channels to use */
	// this is the best way to do this for now...
	ANIMDATA_FILTER_CASES(ob,
		{ /* AnimData - no channel, but consider data */ },
		{ /* NLA - no channel, but consider data */ },
		{ /* Drivers */
			type = ANIMTYPE_FILLDRIVERS;
			cdata = adt;
			expanded = EXPANDED_DRVD(adt);
		},
		{ /* Keyframes */
			type = ANIMTYPE_FILLACTD;
			cdata = adt->action;
			expanded = EXPANDED_ACTC(adt->action);
		});
		
	/* add object-level animation channels */
	BEGIN_ANIMFILTER_SUBCHANNELS(expanded)
	{
		/* animation data filtering */
		tmp_items += animfilter_block_data(ac, &tmp_data, ads, (ID *)ob, filter_mode);
	}
	END_ANIMFILTER_SUBCHANNELS;
	
	/* did we find anything? */
	if (tmp_items) {
		/* include anim-expand widget first */
		if (filter_mode & ANIMFILTER_LIST_CHANNELS) {
			if (type != ANIMTYPE_NONE) {
				/* NOTE: active-status (and the associated checks) don't apply here... */
				ANIMCHANNEL_NEW_CHANNEL(cdata, type, ob);
			}
		}
		
		/* now add the list of collected channels */
		BLI_movelisttolist(anim_data, &tmp_data);
		BLI_assert((tmp_data.first == tmp_data.last) && (tmp_data.first == NULL));
		items += tmp_items;
	}
	
	/* return the number of items added to the list */
	return items;
}

/* get animation channels from object2 */
static size_t animdata_filter_dopesheet_ob(bAnimContext *ac, ListBase *anim_data, bDopeSheet *ads, Base *base, int filter_mode)
{
	ListBase tmp_data = {NULL, NULL};
	Object *ob = base->object;
	size_t tmp_items = 0;
	size_t items = 0;
	
	/* filter data contained under object first */
	BEGIN_ANIMFILTER_SUBCHANNELS(EXPANDED_OBJC(ob))
	{
		Key *key = ob_get_key(ob);
		
		/* object-level animation */
		if ((ob->adt) && !(ads->filterflag & ADS_FILTER_NOOBJ)) {
			tmp_items += animdata_filter_ds_obanim(ac, &tmp_data, ads, ob, filter_mode);
		}
		
		/* shape-key */
		if ((key && key->adt) && !(ads->filterflag & ADS_FILTER_NOSHAPEKEYS)) {
			tmp_items += animdata_filter_ds_keyanim(ac, &tmp_data, ads, ob, key, filter_mode);
		}
		
		/* materials */
		if ((ob->totcol) && !(ads->filterflag & ADS_FILTER_NOMAT)) {
			tmp_items += animdata_filter_ds_materials(ac, &tmp_data, ads, ob, filter_mode);
		}
		
		/* object data */
		if (ob->data) {
			tmp_items += animdata_filter_ds_obdata(ac, &tmp_data, ads, ob, filter_mode);
		}
		
		/* particles */
		if ((ob->particlesystem.first) && !(ads->filterflag & ADS_FILTER_NOPART)) {
			tmp_items += animdata_filter_ds_particles(ac, &tmp_data, ads, ob, filter_mode);
		}
	}
	END_ANIMFILTER_SUBCHANNELS;
	
	
	/* if we collected some channels, add these to the new list... */
	if (tmp_items) {
		/* firstly add object expander if required */
		if (filter_mode & ANIMFILTER_LIST_CHANNELS) {
			/* check if filtering by selection */
			// XXX: double-check on this - most of the time, a lot of tools need to filter out these channels!
			if (ANIMCHANNEL_SELOK((base->flag & SELECT))) {
				/* check if filtering by active status */
				if (ANIMCHANNEL_ACTIVEOK(ob)) {
					ANIMCHANNEL_NEW_CHANNEL(base, ANIMTYPE_OBJECT, ob);
				}
			}
		}
		
		/* now add the list of collected channels */
		BLI_movelisttolist(anim_data, &tmp_data);
		BLI_assert((tmp_data.first == tmp_data.last) && (tmp_data.first == NULL));
		items += tmp_items;
	}
	
	/* return the number of items added */
	return items;
}

static size_t animdata_filter_ds_world(bAnimContext *ac, ListBase *anim_data, bDopeSheet *ads, Scene *sce, World *wo, int filter_mode)
{
	ListBase tmp_data = {NULL, NULL};
	size_t tmp_items = 0;
	size_t items = 0;
	
	/* add world animation channels */
	BEGIN_ANIMFILTER_SUBCHANNELS(FILTER_WOR_SCED(wo))
	{
		/* animation data filtering */
		tmp_items += animfilter_block_data(ac, &tmp_data, ads, (ID *)wo, filter_mode);
		
		/* textures for world */
		if (!(ads->filterflag & ADS_FILTER_NOTEX))
			items += animdata_filter_ds_textures(ac, &tmp_data, ads, (ID *)wo, filter_mode);
			
		/* nodes */
		if ((wo->nodetree) && !(ads->filterflag & ADS_FILTER_NONTREE)) 
			tmp_items += animdata_filter_ds_nodetree(ac, &tmp_data, ads, (ID *)wo, wo->nodetree, filter_mode);
	}
	END_ANIMFILTER_SUBCHANNELS;
	
	/* did we find anything? */
	if (tmp_items) {
		/* include data-expand widget first */
		if (filter_mode & ANIMFILTER_LIST_CHANNELS) {
			/* check if filtering by active status */
			if (ANIMCHANNEL_ACTIVEOK(wo)) {
				ANIMCHANNEL_NEW_CHANNEL(wo, ANIMTYPE_DSWOR, sce);
			}
		}
		
		/* now add the list of collected channels */
		BLI_movelisttolist(anim_data, &tmp_data);
		BLI_assert((tmp_data.first == tmp_data.last) && (tmp_data.first == NULL));
		items += tmp_items;
	}
	
	/* return the number of items added to the list */
	return items;
}

static size_t animdata_filter_ds_scene(bAnimContext *ac, ListBase *anim_data, bDopeSheet *ads, Scene *sce, int filter_mode)
{
	ListBase tmp_data = {NULL, NULL};
	size_t tmp_items = 0;
	size_t items = 0;
	
	AnimData *adt = sce->adt;
	short type = 0, expanded = 1;
	void *cdata = NULL;
	
	/* determine the type of expander channels to use */
	// this is the best way to do this for now...
	ANIMDATA_FILTER_CASES(sce,
		{ /* AnimData - no channel, but consider data */},
		{ /* NLA - no channel, but consider data */},
		{ /* Drivers */
			type = ANIMTYPE_FILLDRIVERS;
			cdata = adt;
			expanded = EXPANDED_DRVD(adt);
		},
		{ /* Keyframes */
			type = ANIMTYPE_FILLACTD;
			cdata = adt->action;
			expanded = EXPANDED_ACTC(adt->action);
		});
		
	/* add scene-level animation channels */
	BEGIN_ANIMFILTER_SUBCHANNELS(expanded)
	{
		/* animation data filtering */
		tmp_items += animfilter_block_data(ac, &tmp_data, ads, (ID *)sce, filter_mode);
	}
	END_ANIMFILTER_SUBCHANNELS;
	
	/* did we find anything? */
	if (tmp_items) {
		/* include anim-expand widget first */
		if (filter_mode & ANIMFILTER_LIST_CHANNELS) {
			if (type != ANIMTYPE_NONE) {
				/* NOTE: active-status (and the associated checks) don't apply here... */
				ANIMCHANNEL_NEW_CHANNEL(cdata, type, sce);
			}
		}
		
		/* now add the list of collected channels */
		BLI_movelisttolist(anim_data, &tmp_data);
		BLI_assert((tmp_data.first == tmp_data.last) && (tmp_data.first == NULL));
		items += tmp_items;
	}
	
	/* return the number of items added to the list */
	return items;
}

static size_t animdata_filter_dopesheet_scene(bAnimContext *ac, ListBase *anim_data, bDopeSheet *ads, Scene *sce, int filter_mode)
{
	ListBase tmp_data = {NULL, NULL};
	size_t tmp_items = 0;
	size_t items = 0;
	
	/* filter data contained under object first */
	BEGIN_ANIMFILTER_SUBCHANNELS(EXPANDED_SCEC(sce))
	{
		bNodeTree *ntree = sce->nodetree;
		World *wo = sce->world;
		
		/* Action, Drivers, or NLA for Scene */
		if ((ads->filterflag & ADS_FILTER_NOSCE) == 0) {
			tmp_items += animdata_filter_ds_scene(ac, &tmp_data, ads, sce, filter_mode);
		}
		
		/* world */
		if ((wo) && !(ads->filterflag & ADS_FILTER_NOWOR)) {
			tmp_items += animdata_filter_ds_world(ac, &tmp_data, ads, sce, wo, filter_mode);
		}
		
		/* nodetree */
		if ((ntree) && !(ads->filterflag & ADS_FILTER_NONTREE)) {
			tmp_items += animdata_filter_ds_nodetree(ac, &tmp_data, ads, (ID *)sce, ntree, filter_mode);
		}

		/* line styles */
		if ((ads->filterflag & ADS_FILTER_NOLINESTYLE) == 0) {
			tmp_items += animdata_filter_ds_linestyle(ac, &tmp_data, ads, sce, filter_mode);
		}
		
		// TODO: one day, when sequencer becomes its own datatype, perhaps it should be included here
	}
	END_ANIMFILTER_SUBCHANNELS;
	
	/* if we collected some channels, add these to the new list... */
	if (tmp_items) {
		/* firstly add object expander if required */
		if (filter_mode & ANIMFILTER_LIST_CHANNELS) {
			/* check if filtering by selection */
			if (ANIMCHANNEL_SELOK((sce->flag & SCE_DS_SELECTED))) {
				/* NOTE: active-status doesn't matter for this! */
				ANIMCHANNEL_NEW_CHANNEL(sce, ANIMTYPE_SCENE, sce);
			}
		}
		
		/* now add the list of collected channels */
		BLI_movelisttolist(anim_data, &tmp_data);
		BLI_assert((tmp_data.first == tmp_data.last) && (tmp_data.first == NULL));
		items += tmp_items;
	}
	
	/* return the number of items added */
	return items;
}

// TODO: implement pinning... (if and when pinning is done, what we need to do is to provide freeing mechanisms - to protect against data that was deleted)
static size_t animdata_filter_dopesheet(bAnimContext *ac, ListBase *anim_data, bDopeSheet *ads, int filter_mode)
{
	Scene *sce = (Scene *)ads->source;
	Base *base;
	size_t items = 0;
	
	/* check that we do indeed have a scene */
	if ((ads->source == NULL) || (GS(ads->source->name) != ID_SCE)) {
		printf("DopeSheet Error: Not scene!\n");
		if (G.debug & G_DEBUG)
			printf("\tPointer = %p, Name = '%s'\n", (void *)ads->source, (ads->source) ? ads->source->name : NULL);
		return 0;
	}
	
	/* augment the filter-flags with settings based on the dopesheet filterflags 
	 * so that some temp settings can get added automagically...
	 */
	if (ads->filterflag & ADS_FILTER_SELEDIT) {
		/* only selected F-Curves should get their keyframes considered for editability */
		filter_mode |= ANIMFILTER_SELEDIT;
	}
	
	/* scene-linked animation - e.g. world, compositing nodes, scene anim (including sequencer currently) */
	items += animdata_filter_dopesheet_scene(ac, anim_data, ads, sce, filter_mode);
	
	/* loop over all bases (i.e.objects) in the scene */
	for (base = sce->base.first; base; base = base->next) {
		/* check if there's an object (all the relevant checks are done in the ob-function) */
		if (base->object) {
			Object *ob = base->object;
			
			/* firstly, check if object can be included, by the following factors:
			 *	- if only visible, must check for layer and also viewport visibility
			 *		--> while tools may demand only visible, user setting takes priority
			 *			as user option controls whether sets of channels get included while
			 *			tool-flag takes into account collapsed/open channels too
			 *	- if only selected, must check if object is selected 
			 *	- there must be animation data to edit (this is done recursively as we 
			 *	  try to add the channels)
			 */
			if ((filter_mode & ANIMFILTER_DATA_VISIBLE) && !(ads->filterflag & ADS_FILTER_INCL_HIDDEN)) {
				/* layer visibility - we check both object and base, since these may not be in sync yet */
				if ((sce->lay & (ob->lay | base->lay)) == 0) continue;
				
				/* outliner restrict-flag */
				if (ob->restrictflag & OB_RESTRICT_VIEW) continue;
			}
			
			/* if only F-Curves with visible flags set can be shown, check that 
			 * datablock hasn't been set to invisible 
			 */
			if (filter_mode & ANIMFILTER_CURVE_VISIBLE) {
				if ((ob->adt) && (ob->adt->flag & ADT_CURVES_NOT_VISIBLE))
					continue;
			}
			
			/* check selection and object type filters */
			if ( (ads->filterflag & ADS_FILTER_ONLYSEL) && !((base->flag & SELECT) /*|| (base == sce->basact)*/) ) {
				/* only selected should be shown */
				continue;
			}
			
			/* check if object belongs to the filtering group if option to filter 
			 * objects by the grouped status is on
			 *	- used to ease the process of doing multiple-character choreographies
			 */
			if (ads->filterflag & ADS_FILTER_ONLYOBGROUP) {
				if (object_in_group(ob, ads->filter_grp) == 0)
					continue;
			}
				
			/* since we're still here, this object should be usable */
			items += animdata_filter_dopesheet_ob(ac, anim_data, ads, base, filter_mode);
		}
	}
	
	/* return the number of items in the list */
	return items;
}

/* Summary track for DopeSheet/Action Editor 
 *  - return code is whether the summary lets the other channels get drawn
 */
static short animdata_filter_dopesheet_summary(bAnimContext *ac, ListBase *anim_data, int filter_mode, size_t *items)
{
	bDopeSheet *ads = NULL;
	
	/* get the DopeSheet information to use 
	 *	- we should only need to deal with the DopeSheet/Action Editor, 
	 *	  since all the other Animation Editors won't have this concept
	 *	  being applicable.
	 */
	if ((ac && ac->sl) && (ac->spacetype == SPACE_ACTION)) {
		SpaceAction *saction = (SpaceAction *)ac->sl;
		ads = &saction->ads;
	}
	else {
		/* invalid space type - skip this summary channels */
		return 1;
	}
	
	/* dopesheet summary 
	 *	- only for drawing and/or selecting keyframes in channels, but not for real editing 
	 *	- only useful for DopeSheet/Action/etc. editors where it is actually useful
	 */
	if ((filter_mode & ANIMFILTER_LIST_CHANNELS) && (ads->filterflag & ADS_FILTER_SUMMARY)) {
		bAnimListElem *ale = make_new_animlistelem(ac, ANIMTYPE_SUMMARY, NULL);
		if (ale) {
			BLI_addtail(anim_data, ale);
			(*items)++;
		}
		
		/* if summary is collapsed, don't show other channels beneath this 
		 *	- this check is put inside the summary check so that it doesn't interfere with normal operation
		 */ 
		if (ads->flag & ADS_FLAG_SUMMARY_COLLAPSED)
			return 0;
	}
	
	/* the other channels beneath this can be shown */
	return 1;
}  

/* ......................... */

/* filter data associated with a channel - usually for handling summary-channels in DopeSheet */
static size_t animdata_filter_animchan(bAnimContext *ac, ListBase *anim_data, bDopeSheet *ads, bAnimListElem *channel, int filter_mode)
{
	size_t items = 0;
	
	/* data to filter depends on channel type */
	// XXX: only common channel-types have been handled for now
	switch (channel->type) {
		case ANIMTYPE_SUMMARY:
			items += animdata_filter_dopesheet(ac, anim_data, ads, filter_mode);
			break;
			
		case ANIMTYPE_SCENE:
			items += animdata_filter_dopesheet_scene(ac, anim_data, ads, channel->data, filter_mode);
			break;
		
		case ANIMTYPE_OBJECT:
			items += animdata_filter_dopesheet_ob(ac, anim_data, ads, channel->data, filter_mode);
			break;
	}
	
	return items;
}

/* ----------- Cleanup API --------------- */

/* Remove entries with invalid types in animation channel list */
static size_t animdata_filter_remove_invalid(ListBase *anim_data)
{
	bAnimListElem *ale, *next;
	size_t items = 0;
	
	/* only keep entries with valid types */
	for (ale = anim_data->first; ale; ale = next) {
		next = ale->next;
		
		if (ale->type == ANIMTYPE_NONE)
			BLI_freelinkN(anim_data, ale);
		else
			items++;
	}
	
	return items;
}

/* Remove duplicate entries in animation channel list */
static size_t animdata_filter_remove_duplis(ListBase *anim_data)
{
	bAnimListElem *ale, *next;
	GHash *gh;
	size_t items = 0;
	
	/* build new hashtable to efficiently store and retrieve which entries have been 
	 * encountered already while searching
	 */
	gh = BLI_ghash_new(BLI_ghashutil_ptrhash, BLI_ghashutil_ptrcmp, "animdata_filter_duplis_remove gh");
	
	/* loop through items, removing them from the list if a similar item occurs already */
	for (ale = anim_data->first; ale; ale = next) {
		next = ale->next;
		
		/* check if hash has any record of an entry like this 
		 *	- just use ale->data for now, though it would be nicer to involve 
		 *	  ale->type in combination too to capture corner cases (where same data performs differently)
		 */
		if (BLI_ghash_haskey(gh, ale->data) == 0) {
			/* this entry is 'unique' and can be kept */
			BLI_ghash_insert(gh, ale->data, NULL);
			items++;
		}
		else {
			/* this entry isn't needed anymore */
			BLI_freelinkN(anim_data, ale);
		}
	}
	
	/* free the hash... */
	BLI_ghash_free(gh, NULL, NULL);
	
	/* return the number of items still in the list */
	return items;
}

/* ----------- Public API --------------- */

/* This function filters the active data source to leave only animation channels suitable for
 * usage by the caller. It will return the length of the list 
 * 
 *  *anim_data: is a pointer to a ListBase, to which the filtered animation channels
 *		will be placed for use.
 *	filter_mode: how should the data be filtered - bitmapping accessed flags
 */
size_t ANIM_animdata_filter(bAnimContext *ac, ListBase *anim_data, int filter_mode, void *data, short datatype)
{
	size_t items = 0;
	
	/* only filter data if there's somewhere to put it */
	if (data && anim_data) {
		
		/* firstly filter the data */
		switch (datatype) {
			case ANIMCONT_ACTION:   /* 'Action Editor' */
			{
				Object *obact = ac->obact;
				SpaceAction *saction = (SpaceAction *)ac->sl;
				bDopeSheet *ads = (saction) ? &saction->ads : NULL;
				
				/* the check for the DopeSheet summary is included here since the summary works here too */
				if (animdata_filter_dopesheet_summary(ac, anim_data, filter_mode, &items))
					items += animfilter_action(ac, anim_data, ads, data, filter_mode, (ID *)obact);
			}
			break;
				
			case ANIMCONT_SHAPEKEY: /* 'ShapeKey Editor' */
			{
				/* the check for the DopeSheet summary is included here since the summary works here too */
				if (animdata_filter_dopesheet_summary(ac, anim_data, filter_mode, &items))
					items = animdata_filter_shapekey(ac, anim_data, data, filter_mode);
			}
			break;
				
			case ANIMCONT_GPENCIL:
			{
				items = animdata_filter_gpencil(anim_data, data, filter_mode);
			}
			break;
				
			case ANIMCONT_DOPESHEET: /* 'DopeSheet Editor' */
			{
				/* the DopeSheet editor is the primary place where the DopeSheet summaries are useful */
				if (animdata_filter_dopesheet_summary(ac, anim_data, filter_mode, &items))
					items += animdata_filter_dopesheet(ac, anim_data, data, filter_mode);
			}
			break;
				
			case ANIMCONT_FCURVES: /* Graph Editor -> FCurves/Animation Editing */
			case ANIMCONT_DRIVERS: /* Graph Editor -> Drivers Editing */
			case ANIMCONT_NLA: /* NLA Editor */
			{
				/* all of these editors use the basic DopeSheet data for filtering options, but don't have all the same features */
				items = animdata_filter_dopesheet(ac, anim_data, data, filter_mode);
			}
			break;
			
			case ANIMCONT_CHANNEL: /* animation channel */
			{
				bDopeSheet *ads = ac->ads;
				
				/* based on the channel type, filter relevant data for this */
				items = animdata_filter_animchan(ac, anim_data, ads, data, filter_mode);
			}
			break;
		}
			
		/* remove any 'weedy' entries */
		items = animdata_filter_remove_invalid(anim_data);
		
		/* remove duplicates (if required) */
		if (filter_mode & ANIMFILTER_NODUPLIS)
			items = animdata_filter_remove_duplis(anim_data);
	}
	
	/* return the number of items in the list */
	return items;
}

/* ************************************************************ */<|MERGE_RESOLUTION|>--- conflicted
+++ resolved
@@ -719,8 +719,7 @@
 				
 				ale->adt = BKE_animdata_from_id(data);
 			}
-<<<<<<< HEAD
-				break;
+			break;
 			case ANIMTYPE_DSLINESTYLE:
 			{
 				FreestyleLineStyle *linestyle= (FreestyleLineStyle *)data;
@@ -734,9 +733,6 @@
 				ale->adt= BKE_animdata_from_id(data);
 			}
 				break;
-=======
-			break;
->>>>>>> 1c0c2f4d
 			case ANIMTYPE_DSPART:
 			{
 				ParticleSettings *part = (ParticleSettings *)ale->data;
