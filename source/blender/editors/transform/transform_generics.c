/*
 * ***** BEGIN GPL LICENSE BLOCK *****
 *
 * This program is free software; you can redistribute it and/or
 * modify it under the terms of the GNU General Public License
 * as published by the Free Software Foundation; either version 2
 * of the License, or (at your option) any later version.
 *
 * This program is distributed in the hope that it will be useful,
 * but WITHOUT ANY WARRANTY; without even the implied warranty of
 * MERCHANTABILITY or FITNESS FOR A PARTICULAR PURPOSE.  See the
 * GNU General Public License for more details.
 *
 * You should have received a copy of the GNU General Public License
 * along with this program; if not, write to the Free Software Foundation,
 * Inc., 51 Franklin Street, Fifth Floor, Boston, MA 02110-1301, USA.
 *
 * The Original Code is Copyright (C) 2001-2002 by NaN Holding BV.
 * All rights reserved.
 *
 * The Original Code is: all of this file.
 *
 * Contributor(s): none yet.
 *
 * ***** END GPL LICENSE BLOCK *****
 */

/** \file blender/editors/transform/transform_generics.c
 *  \ingroup edtransform
 */

#include <string.h>
#include <math.h>

#include "MEM_guardedalloc.h"

#include "BLI_sys_types.h" /* for intptr_t support */

#include "DNA_anim_types.h"
#include "DNA_armature_types.h"
#include "DNA_brush_types.h"
#include "DNA_gpencil_types.h"
#include "DNA_lattice_types.h"
#include "DNA_screen_types.h"
#include "DNA_sequence_types.h"
#include "DNA_space_types.h"
#include "DNA_scene_types.h"
#include "DNA_object_types.h"
#include "DNA_mesh_types.h"
#include "DNA_view3d_types.h"
#include "DNA_modifier_types.h"
#include "DNA_movieclip_types.h"
#include "DNA_mask_types.h"
#include "DNA_meta_types.h"

#include "BLI_math.h"
#include "BLI_blenlib.h"
#include "BLI_rand.h"
#include "BLI_utildefines.h"

#include "BLT_translation.h"

#include "RNA_access.h"

#include "BIF_gl.h"
#include "BIF_glutil.h"
#include "GPU_matrix.h"
#include "GPU_immediate.h"

#include "BIK_api.h"

#include "BKE_animsys.h"
#include "BKE_action.h"
#include "BKE_armature.h"
#include "BKE_curve.h"
#include "BKE_depsgraph.h"
#include "BKE_fcurve.h"
#include "BKE_lattice.h"
#include "BKE_library.h"
#include "BKE_nla.h"
#include "BKE_context.h"
#include "BKE_paint.h"
#include "BKE_sequencer.h"
#include "BKE_editmesh.h"
#include "BKE_tracking.h"
#include "BKE_mask.h"
#include "BKE_utildefines.h"

#include "ED_anim_api.h"
#include "ED_armature.h"
#include "ED_image.h"
#include "ED_keyframing.h"
#include "ED_markers.h"
#include "ED_mesh.h"
#include "ED_object.h"
#include "ED_particle.h"
#include "ED_screen_types.h"
#include "ED_space_api.h"
#include "ED_uvedit.h"
#include "ED_view3d.h"
#include "ED_curve.h" /* for curve_editnurbs */
#include "ED_clip.h"
#include "ED_screen.h"

#include "WM_types.h"
#include "WM_api.h"

#include "UI_resources.h"
#include "UI_view2d.h"

#include "transform.h"

/* ************************** Functions *************************** */

void getViewVector(TransInfo *t, float coord[3], float vec[3])
{
	if (t->persp != RV3D_ORTHO) {
		sub_v3_v3v3(vec, coord, t->viewinv[3]);
	}
	else {
		copy_v3_v3(vec, t->viewinv[2]);
	}
	normalize_v3(vec);
}

/* ************************** GENERICS **************************** */


static void clipMirrorModifier(TransInfo *t, Object *ob)
{
	ModifierData *md = ob->modifiers.first;
	float tolerance[3] = {0.0f, 0.0f, 0.0f};
	int axis = 0;
	
	for (; md; md = md->next) {
		if ((md->type == eModifierType_Mirror) && (md->mode & eModifierMode_Realtime)) {
			MirrorModifierData *mmd = (MirrorModifierData *) md;
			
			if (mmd->flag & MOD_MIR_CLIPPING) {
				axis = 0;
				if (mmd->flag & MOD_MIR_AXIS_X) {
					axis |= 1;
					tolerance[0] = mmd->tolerance;
				}
				if (mmd->flag & MOD_MIR_AXIS_Y) {
					axis |= 2;
					tolerance[1] = mmd->tolerance;
				}
				if (mmd->flag & MOD_MIR_AXIS_Z) {
					axis |= 4;
					tolerance[2] = mmd->tolerance;
				}
				if (axis) {
					float mtx[4][4], imtx[4][4];
					int i;
					TransData *td = t->data;
					
					if (mmd->mirror_ob) {
						float obinv[4][4];
						
						invert_m4_m4(obinv, mmd->mirror_ob->obmat);
						mul_m4_m4m4(mtx, obinv, ob->obmat);
						invert_m4_m4(imtx, mtx);
					}
					
					for (i = 0; i < t->total; i++, td++) {
						int clip;
						float loc[3], iloc[3];
						
						if (td->flag & TD_NOACTION)
							break;
						if (td->loc == NULL)
							break;
						
						if (td->flag & TD_SKIP)
							continue;
						
						copy_v3_v3(loc,  td->loc);
						copy_v3_v3(iloc, td->iloc);
						
						if (mmd->mirror_ob) {
							mul_m4_v3(mtx, loc);
							mul_m4_v3(mtx, iloc);
						}
						
						clip = 0;
						if (axis & 1) {
							if (fabsf(iloc[0]) <= tolerance[0] ||
							    loc[0] * iloc[0] < 0.0f)
							{
								loc[0] = 0.0f;
								clip = 1;
							}
						}
						
						if (axis & 2) {
							if (fabsf(iloc[1]) <= tolerance[1] ||
							    loc[1] * iloc[1] < 0.0f)
							{
								loc[1] = 0.0f;
								clip = 1;
							}
						}
						if (axis & 4) {
							if (fabsf(iloc[2]) <= tolerance[2] ||
							    loc[2] * iloc[2] < 0.0f)
							{
								loc[2] = 0.0f;
								clip = 1;
							}
						}
						if (clip) {
							if (mmd->mirror_ob) {
								mul_m4_v3(imtx, loc);
							}
							copy_v3_v3(td->loc, loc);
						}
					}
				}
				
			}
		}
	}
}

/* assumes obedit set to mesh object */
static void editbmesh_apply_to_mirror(TransInfo *t)
{
	TransData *td = t->data;
	BMVert *eve;
	int i;
	
	for (i = 0; i < t->total; i++, td++) {
		if (td->flag & TD_NOACTION)
			break;
		if (td->loc == NULL)
			break;
		if (td->flag & TD_SKIP)
			continue;
		
		eve = td->extra;
		if (eve) {
			eve->co[0] = -td->loc[0];
			eve->co[1] = td->loc[1];
			eve->co[2] = td->loc[2];
		}
		
		if (td->flag & TD_MIRROR_EDGE) {
			td->loc[0] = 0;
		}
	}
}

/* for the realtime animation recording feature, handle overlapping data */
static void animrecord_check_state(Scene *scene, ID *id, wmTimer *animtimer)
{
	ScreenAnimData *sad = (animtimer) ? animtimer->customdata : NULL;
	
	/* sanity checks */
	if (ELEM(NULL, scene, id, sad))
		return;
	
	/* check if we need a new strip if:
	 *  - if animtimer is running
	 *	- we're not only keying for available channels
	 *	- the option to add new actions for each round is not enabled
	 */
	if (IS_AUTOKEY_FLAG(scene, INSERTAVAIL) == 0 && (scene->toolsettings->autokey_flag & ANIMRECORD_FLAG_WITHNLA)) {
		/* if playback has just looped around, we need to add a new NLA track+strip to allow a clean pass to occur */
		if ((sad) && (sad->flag & ANIMPLAY_FLAG_JUMPED)) {
			AnimData *adt = BKE_animdata_from_id(id);
			
			/* perform push-down manually with some differences 
			 * NOTE: BKE_nla_action_pushdown() sync warning...
			 */
			if ((adt->action) && !(adt->flag & ADT_NLA_EDIT_ON)) {
				float astart, aend;
				
				/* only push down if action is more than 1-2 frames long */
				calc_action_range(adt->action, &astart, &aend, 1);
				if (aend > astart + 2.0f) {
					NlaStrip *strip = add_nlastrip_to_stack(adt, adt->action);
					
					/* clear reference to action now that we've pushed it onto the stack */
					id_us_min(&adt->action->id);
					adt->action = NULL;
					
					/* adjust blending + extend so that they will behave correctly */
					strip->extendmode = NLASTRIP_EXTEND_NOTHING;
					strip->flag &= ~(NLASTRIP_FLAG_AUTO_BLENDS | NLASTRIP_FLAG_SELECT | NLASTRIP_FLAG_ACTIVE);
					
					/* also, adjust the AnimData's action extend mode to be on 
					 * 'nothing' so that previous result still play 
					 */
					adt->act_extendmode = NLASTRIP_EXTEND_NOTHING;
				}
			}
		}
	}
}

static bool fcu_test_selected(FCurve *fcu)
{
	BezTriple *bezt = fcu->bezt;
	unsigned int i;

	if (bezt == NULL) /* ignore baked */
		return 0;

	for (i = 0; i < fcu->totvert; i++, bezt++) {
		if (BEZT_ISSEL_ANY(bezt)) return 1;
	}

	return 0;
}

/* helper for recalcData() - for Action Editor transforms */
static void recalcData_actedit(TransInfo *t)
{
	Scene *scene = t->scene;
	SpaceAction *saction = (SpaceAction *)t->sa->spacedata.first;
	
	bAnimContext ac = {NULL};
	ListBase anim_data = {NULL, NULL};
	bAnimListElem *ale;
	int filter;
	
	/* initialize relevant anim-context 'context' data from TransInfo data */
	/* NOTE: sync this with the code in ANIM_animdata_get_context() */
	ac.scene = t->scene;
	ac.obact = OBACT;
	ac.sa = t->sa;
	ac.ar = t->ar;
	ac.sl = (t->sa) ? t->sa->spacedata.first : NULL;
	ac.spacetype = (t->sa) ? t->sa->spacetype : 0;
	ac.regiontype = (t->ar) ? t->ar->regiontype : 0;
	
	ANIM_animdata_context_getdata(&ac);
	
	/* perform flush */
	if (ELEM(ac.datatype, ANIMCONT_GPENCIL, ANIMCONT_MASK)) {
		/* flush transform values back to actual coordinates */
		flushTransIntFrameActionData(t);
	}
	else {
		/* get animdata blocks visible in editor, assuming that these will be the ones where things changed */
		filter = (ANIMFILTER_DATA_VISIBLE | ANIMFILTER_ANIMDATA);
		ANIM_animdata_filter(&ac, &anim_data, filter, ac.data, ac.datatype);
		
		/* just tag these animdata-blocks to recalc, assuming that some data there changed 
		 * BUT only do this if realtime updates are enabled
		 */
		if ((saction->flag & SACTION_NOREALTIMEUPDATES) == 0) {
			for (ale = anim_data.first; ale; ale = ale->next) {
				/* set refresh tags for objects using this animation */
				ANIM_list_elem_update(t->scene, ale);
			}
		}
		
		/* now free temp channels */
		ANIM_animdata_freelist(&anim_data);
	}
}
/* helper for recalcData() - for Graph Editor transforms */
static void recalcData_graphedit(TransInfo *t)
{
	SpaceIpo *sipo = (SpaceIpo *)t->sa->spacedata.first;
	Scene *scene;
	
	ListBase anim_data = {NULL, NULL};
	bAnimContext ac = {NULL};
	int filter;
	
	bAnimListElem *ale;
	int dosort = 0;

	/* initialize relevant anim-context 'context' data from TransInfo data */
	/* NOTE: sync this with the code in ANIM_animdata_get_context() */
	scene = ac.scene = t->scene;
	ac.obact = OBACT;
	ac.sa = t->sa;
	ac.ar = t->ar;
	ac.sl = (t->sa) ? t->sa->spacedata.first : NULL;
	ac.spacetype = (t->sa) ? t->sa->spacetype : 0;
	ac.regiontype = (t->ar) ? t->ar->regiontype : 0;
	
	ANIM_animdata_context_getdata(&ac);
	
	/* do the flush first */
	flushTransGraphData(t);
	
	/* get curves to check if a re-sort is needed */
	filter = (ANIMFILTER_DATA_VISIBLE | ANIMFILTER_FOREDIT | ANIMFILTER_CURVE_VISIBLE);
	ANIM_animdata_filter(&ac, &anim_data, filter, ac.data, ac.datatype);
	
	/* now test if there is a need to re-sort */
	for (ale = anim_data.first; ale; ale = ale->next) {
		FCurve *fcu = (FCurve *)ale->key_data;
		
		/* ignore FC-Curves without any selected verts */
		if (!fcu_test_selected(fcu))
			continue;

		/* watch it: if the time is wrong: do not correct handles yet */
		if (test_time_fcurve(fcu))
			dosort++;
		else
			calchandles_fcurve(fcu);
		
		/* set refresh tags for objects using this animation,
		 * BUT only if realtime updates are enabled  
		 */
		if ((sipo->flag & SIPO_NOREALTIMEUPDATES) == 0)
			ANIM_list_elem_update(t->scene, ale);
	}
	
	/* do resort and other updates? */
	if (dosort) remake_graph_transdata(t, &anim_data);
	
	/* now free temp channels */
	ANIM_animdata_freelist(&anim_data);
}

/* helper for recalcData() - for NLA Editor transforms */
static void recalcData_nla(TransInfo *t)
{
	TransDataNla *tdn = t->custom.type.data;
	SpaceNla *snla = (SpaceNla *)t->sa->spacedata.first;
	Scene *scene = t->scene;
	double secf = FPS;
	int i;
	
	/* for each strip we've got, perform some additional validation of the values that got set before
	 * using RNA to set the value (which does some special operations when setting these values to make
	 * sure that everything works ok)
	 */
	for (i = 0; i < t->total; i++, tdn++) {
		NlaStrip *strip = tdn->strip;
		PointerRNA strip_ptr;
		short pExceeded, nExceeded, iter;
		int delta_y1, delta_y2;
		
		/* if this tdn has no handles, that means it is just a dummy that should be skipped */
		if (tdn->handle == 0)
			continue;
		
		/* set refresh tags for objects using this animation,
		 * BUT only if realtime updates are enabled  
		 */
		if ((snla->flag & SNLA_NOREALTIMEUPDATES) == 0)
			ANIM_id_update(t->scene, tdn->id);
		
		/* if canceling transform, just write the values without validating, then move on */
		if (t->state == TRANS_CANCEL) {
			/* clear the values by directly overwriting the originals, but also need to restore
			 * endpoints of neighboring transition-strips
			 */
			
			/* start */
			strip->start = tdn->h1[0];
			
			if ((strip->prev) && (strip->prev->type == NLASTRIP_TYPE_TRANSITION))
				strip->prev->end = tdn->h1[0];
			
			/* end */
			strip->end = tdn->h2[0];
			
			if ((strip->next) && (strip->next->type == NLASTRIP_TYPE_TRANSITION))
				strip->next->start = tdn->h2[0];
			
			/* flush transforms to child strips (since this should be a meta) */
			BKE_nlameta_flush_transforms(strip);
			
			/* restore to original track (if needed) */
			if (tdn->oldTrack != tdn->nlt) {
				/* just append to end of list for now, since strips get sorted in special_aftertrans_update() */
				BLI_remlink(&tdn->nlt->strips, strip);
				BLI_addtail(&tdn->oldTrack->strips, strip);
			}
			
			continue;
		}
		
		/* firstly, check if the proposed transform locations would overlap with any neighboring strips
		 * (barring transitions) which are absolute barriers since they are not being moved
		 *
		 * this is done as a iterative procedure (done 5 times max for now)
		 */
		for (iter = 0; iter < 5; iter++) {
			pExceeded = ((strip->prev) && (strip->prev->type != NLASTRIP_TYPE_TRANSITION) && (tdn->h1[0] < strip->prev->end));
			nExceeded = ((strip->next) && (strip->next->type != NLASTRIP_TYPE_TRANSITION) && (tdn->h2[0] > strip->next->start));
			
			if ((pExceeded && nExceeded) || (iter == 4)) {
				/* both endpoints exceeded (or iteration ping-pong'd meaning that we need a compromise)
				 *	- simply crop strip to fit within the bounds of the strips bounding it
				 *	- if there were no neighbors, clear the transforms (make it default to the strip's current values)
				 */
				if (strip->prev && strip->next) {
					tdn->h1[0] = strip->prev->end;
					tdn->h2[0] = strip->next->start;
				}
				else {
					tdn->h1[0] = strip->start;
					tdn->h2[0] = strip->end;
				}
			}
			else if (nExceeded) {
				/* move backwards */
				float offset = tdn->h2[0] - strip->next->start;
				
				tdn->h1[0] -= offset;
				tdn->h2[0] -= offset;
			}
			else if (pExceeded) {
				/* more forwards */
				float offset = strip->prev->end - tdn->h1[0];
				
				tdn->h1[0] += offset;
				tdn->h2[0] += offset;
			}
			else /* all is fine and well */
				break;
		}
		
		/* handle auto-snapping
		 * NOTE: only do this when transform is still running, or we can't restore
		 */
		if (t->state != TRANS_CANCEL) {
			switch (snla->autosnap) {
				case SACTSNAP_FRAME: /* snap to nearest frame */
				case SACTSNAP_STEP: /* frame step - this is basically the same, since we don't have any remapping going on */
				{
					tdn->h1[0] = floorf(tdn->h1[0] + 0.5f);
					tdn->h2[0] = floorf(tdn->h2[0] + 0.5f);
					break;
				}
				
				case SACTSNAP_SECOND: /* snap to nearest second */
				case SACTSNAP_TSTEP: /* second step - this is basically the same, since we don't have any remapping going on */
				{
					/* This case behaves differently from the rest, since lengths of strips
					 * may not be multiples of a second. If we just naively resize adjust
					 * the handles, things may not work correctly. Instead, we only snap
					 * the first handle, and move the other to fit.
					 *
					 * FIXME: we do run into problems here when user attempts to negatively
					 *        scale the strip, as it then just compresses down and refuses
					 *        to expand out the other end.
					 */
					float h1_new = (float)(floor(((double)tdn->h1[0] / secf) + 0.5) * secf);
					float delta  = h1_new - tdn->h1[0];
					
					tdn->h1[0] = h1_new;
					tdn->h2[0] += delta;
					break;
				}
				
				case SACTSNAP_MARKER: /* snap to nearest marker */
				{
					tdn->h1[0] = (float)ED_markers_find_nearest_marker_time(&t->scene->markers, tdn->h1[0]);
					tdn->h2[0] = (float)ED_markers_find_nearest_marker_time(&t->scene->markers, tdn->h2[0]);
					break;
				}
			}
		}
		
		/* Use RNA to write the values to ensure that constraints on these are obeyed
		 * (e.g. for transition strips, the values are taken from the neighbours)
		 * 
		 * NOTE: we write these twice to avoid truncation errors which can arise when
		 * moving the strips a large distance using numeric input [#33852] 
		 */
		RNA_pointer_create(NULL, &RNA_NlaStrip, strip, &strip_ptr);
		
		RNA_float_set(&strip_ptr, "frame_start", tdn->h1[0]);
		RNA_float_set(&strip_ptr, "frame_end", tdn->h2[0]);
		
		RNA_float_set(&strip_ptr, "frame_start", tdn->h1[0]);
		RNA_float_set(&strip_ptr, "frame_end", tdn->h2[0]);
		
		/* flush transforms to child strips (since this should be a meta) */
		BKE_nlameta_flush_transforms(strip);
		
		
		/* now, check if we need to try and move track
		 *	- we need to calculate both, as only one may have been altered by transform if only 1 handle moved
		 */
		delta_y1 = ((int)tdn->h1[1] / NLACHANNEL_STEP(snla) - tdn->trackIndex);
		delta_y2 = ((int)tdn->h2[1] / NLACHANNEL_STEP(snla) - tdn->trackIndex);
		
		if (delta_y1 || delta_y2) {
			NlaTrack *track;
			int delta = (delta_y2) ? delta_y2 : delta_y1;
			int n;
			
			/* move in the requested direction, checking at each layer if there's space for strip to pass through,
			 * stopping on the last track available or that we're able to fit in
			 */
			if (delta > 0) {
				for (track = tdn->nlt->next, n = 0; (track) && (n < delta); track = track->next, n++) {
					/* check if space in this track for the strip */
					if (BKE_nlatrack_has_space(track, strip->start, strip->end)) {
						/* move strip to this track */
						BLI_remlink(&tdn->nlt->strips, strip);
						BKE_nlatrack_add_strip(track, strip);
						
						tdn->nlt = track;
						tdn->trackIndex++;
					}
					else /* can't move any further */
						break;
				}
			}
			else {
				/* make delta 'positive' before using it, since we now know to go backwards */
				delta = -delta;
				
				for (track = tdn->nlt->prev, n = 0; (track) && (n < delta); track = track->prev, n++) {
					/* check if space in this track for the strip */
					if (BKE_nlatrack_has_space(track, strip->start, strip->end)) {
						/* move strip to this track */
						BLI_remlink(&tdn->nlt->strips, strip);
						BKE_nlatrack_add_strip(track, strip);
						
						tdn->nlt = track;
						tdn->trackIndex--;
					}
					else /* can't move any further */
						break;
				}
			}
		}
	}
}

static void recalcData_mask_common(TransInfo *t)
{
	Mask *mask = CTX_data_edit_mask(t->context);

	flushTransMasking(t);

	DAG_id_tag_update(&mask->id, 0);
}

/* helper for recalcData() - for Image Editor transforms */
static void recalcData_image(TransInfo *t)
{
	if (t->options & CTX_MASK) {
		recalcData_mask_common(t);
	}
	else if (t->options & CTX_PAINT_CURVE) {
		flushTransPaintCurve(t);
	}
	else if (t->obedit && t->obedit->type == OB_MESH) {
		SpaceImage *sima = t->sa->spacedata.first;
		
		flushTransUVs(t);
		if (sima->flag & SI_LIVE_UNWRAP)
			ED_uvedit_live_unwrap_re_solve();
		
		DAG_id_tag_update(t->obedit->data, 0);
	}
}

/* helper for recalcData() - for Movie Clip transforms */
static void recalcData_spaceclip(TransInfo *t)
{
	SpaceClip *sc = t->sa->spacedata.first;

	if (ED_space_clip_check_show_trackedit(sc)) {
		MovieClip *clip = ED_space_clip_get_clip(sc);
		ListBase *tracksbase = BKE_tracking_get_active_tracks(&clip->tracking);
		MovieTrackingTrack *track;
		int framenr = ED_space_clip_get_clip_frame_number(sc);

		flushTransTracking(t);

		track = tracksbase->first;
		while (track) {
			if (TRACK_VIEW_SELECTED(sc, track) && (track->flag & TRACK_LOCKED) == 0) {
				MovieTrackingMarker *marker = BKE_tracking_marker_get(track, framenr);

				if (t->mode == TFM_TRANSLATION) {
					if (TRACK_AREA_SELECTED(track, TRACK_AREA_PAT))
						BKE_tracking_marker_clamp(marker, CLAMP_PAT_POS);
					if (TRACK_AREA_SELECTED(track, TRACK_AREA_SEARCH))
						BKE_tracking_marker_clamp(marker, CLAMP_SEARCH_POS);
				}
				else if (t->mode == TFM_RESIZE) {
					if (TRACK_AREA_SELECTED(track, TRACK_AREA_PAT))
						BKE_tracking_marker_clamp(marker, CLAMP_PAT_DIM);
					if (TRACK_AREA_SELECTED(track, TRACK_AREA_SEARCH))
						BKE_tracking_marker_clamp(marker, CLAMP_SEARCH_DIM);
				}
				else if (t->mode == TFM_ROTATION) {
					if (TRACK_AREA_SELECTED(track, TRACK_AREA_PAT))
						BKE_tracking_marker_clamp(marker, CLAMP_PAT_POS);
				}
			}

			track = track->next;
		}

		DAG_id_tag_update(&clip->id, 0);
	}
	else if (t->options & CTX_MASK) {
		recalcData_mask_common(t);
	}
}

/* helper for recalcData() - for object transforms, typically in the 3D view */
static void recalcData_objects(TransInfo *t)
{
	Base *base = t->scene->basact;

	if (t->obedit) {
		if (ELEM(t->obedit->type, OB_CURVE, OB_SURF)) {
			Curve *cu = t->obedit->data;
			ListBase *nurbs = BKE_curve_editNurbs_get(cu);
			Nurb *nu = nurbs->first;
			
			if (t->state != TRANS_CANCEL) {
				clipMirrorModifier(t, t->obedit);
				applyProject(t);
			}
			
			DAG_id_tag_update(t->obedit->data, 0);  /* sets recalc flags */
				
			if (t->state == TRANS_CANCEL) {
				while (nu) {
					BKE_nurb_handles_calc(nu); /* Cant do testhandlesNurb here, it messes up the h1 and h2 flags */
					nu = nu->next;
				}
			}
			else {
				/* Normal updating */
				while (nu) {
					BKE_nurb_test2D(nu);
					BKE_nurb_handles_calc(nu);
					nu = nu->next;
				}
			}
		}
		else if (t->obedit->type == OB_LATTICE) {
			Lattice *la = t->obedit->data;
			
			if (t->state != TRANS_CANCEL) {
				applyProject(t);
			}
			
			DAG_id_tag_update(t->obedit->data, 0);  /* sets recalc flags */
			
			if (la->editlatt->latt->flag & LT_OUTSIDE) outside_lattice(la->editlatt->latt);
		}
		else if (t->obedit->type == OB_MESH) {
			BMEditMesh *em = BKE_editmesh_from_object(t->obedit);
			/* mirror modifier clipping? */
			if (t->state != TRANS_CANCEL) {
				/* apply clipping after so we never project past the clip plane [#25423] */
				applyProject(t);
				clipMirrorModifier(t, t->obedit);
			}
			if ((t->options & CTX_NO_MIRROR) == 0 && (t->flag & T_MIRROR))
				editbmesh_apply_to_mirror(t);

			if (t->mode == TFM_EDGE_SLIDE) {
				projectEdgeSlideData(t, false);
			}
			else if (t->mode == TFM_VERT_SLIDE) {
				projectVertSlideData(t, false);
			}

			DAG_id_tag_update(t->obedit->data, 0);  /* sets recalc flags */
			
			EDBM_mesh_normals_update(em);
			BKE_editmesh_tessface_calc(em);
		}
		else if (t->obedit->type == OB_ARMATURE) { /* no recalc flag, does pose */
			bArmature *arm = t->obedit->data;
			ListBase *edbo = arm->edbo;
			EditBone *ebo, *ebo_parent;
			TransData *td = t->data;
			int i;
			
			if (t->state != TRANS_CANCEL) {
				applyProject(t);
			}
			
			/* Ensure all bones are correctly adjusted */
			for (ebo = edbo->first; ebo; ebo = ebo->next) {
				ebo_parent = (ebo->flag & BONE_CONNECTED) ? ebo->parent : NULL;
				
				if (ebo_parent) {
					/* If this bone has a parent tip that has been moved */
					if (ebo_parent->flag & BONE_TIPSEL) {
						copy_v3_v3(ebo->head, ebo_parent->tail);
						if (t->mode == TFM_BONE_ENVELOPE) ebo->rad_head = ebo_parent->rad_tail;
					}
					/* If this bone has a parent tip that has NOT been moved */
					else {
						copy_v3_v3(ebo_parent->tail, ebo->head);
						if (t->mode == TFM_BONE_ENVELOPE) ebo_parent->rad_tail = ebo->rad_head;
					}
				}
				
				/* on extrude bones, oldlength==0.0f, so we scale radius of points */
				ebo->length = len_v3v3(ebo->head, ebo->tail);
				if (ebo->oldlength == 0.0f) {
					ebo->rad_head = 0.25f * ebo->length;
					ebo->rad_tail = 0.10f * ebo->length;
					ebo->dist = 0.25f * ebo->length;
					if (ebo->parent) {
						if (ebo->rad_head > ebo->parent->rad_tail)
							ebo->rad_head = ebo->parent->rad_tail;
					}
				}
				else if (t->mode != TFM_BONE_ENVELOPE) {
					/* if bones change length, lets do that for the deform distance as well */
					ebo->dist *= ebo->length / ebo->oldlength;
					ebo->rad_head *= ebo->length / ebo->oldlength;
					ebo->rad_tail *= ebo->length / ebo->oldlength;
					ebo->oldlength = ebo->length;

					if (ebo_parent) {
						ebo_parent->rad_tail = ebo->rad_head;
					}
				}
			}
			
			if (!ELEM(t->mode, TFM_BONE_ROLL, TFM_BONE_ENVELOPE, TFM_BONE_ENVELOPE_DIST, TFM_BONESIZE)) {
				/* fix roll */
				for (i = 0; i < t->total; i++, td++) {
					if (td->extra) {
						float vec[3], up_axis[3];
						float qrot[4];
						float roll;
						
						ebo = td->extra;

						if (t->state == TRANS_CANCEL) {
							/* restore roll */
							ebo->roll = td->ival;
						}
						else {
							copy_v3_v3(up_axis, td->axismtx[2]);

							sub_v3_v3v3(vec, ebo->tail, ebo->head);
							normalize_v3(vec);
							rotation_between_vecs_to_quat(qrot, td->axismtx[1], vec);
							mul_qt_v3(qrot, up_axis);

							/* roll has a tendency to flip in certain orientations - [#34283], [#33974] */
							roll = ED_rollBoneToVector(ebo, up_axis, false);
							ebo->roll = angle_compat_rad(roll, td->ival);
						}
					}
				}
			}
			
			if (arm->flag & ARM_MIRROR_EDIT) {
				if (t->state != TRANS_CANCEL)
					transform_armature_mirror_update(t->obedit);
				else
					restoreBones(t);
			}
		}
		else {
			if (t->state != TRANS_CANCEL) {
				applyProject(t);
			}
			DAG_id_tag_update(t->obedit->data, 0);  /* sets recalc flags */
		}
	}
	else if ((t->flag & T_POSE) && t->poseobj) {
		Object *ob = t->poseobj;
		bArmature *arm = ob->data;
		
		/* if animtimer is running, and the object already has animation data,
		 * check if the auto-record feature means that we should record 'samples'
		 * (i.e. uneditable animation values)
		 *
		 * context is needed for keying set poll() functions.
		 */
		// TODO: autokeyframe calls need some setting to specify to add samples (FPoints) instead of keyframes?
		if ((t->animtimer) && (t->context) && IS_AUTOKEY_ON(t->scene)) {
			int targetless_ik = (t->flag & T_AUTOIK); // XXX this currently doesn't work, since flags aren't set yet!
			
			animrecord_check_state(t->scene, &ob->id, t->animtimer);
			autokeyframe_pose_cb_func(t->context, t->scene, (View3D *)t->view, ob, t->mode, targetless_ik);
		}
		
		/* old optimize trick... this enforces to bypass the depgraph */
		if (!(arm->flag & ARM_DELAYDEFORM)) {
			DAG_id_tag_update(&ob->id, OB_RECALC_DATA);  /* sets recalc flags */
			/* transformation of pose may affect IK tree, make sure it is rebuilt */
			BIK_clear_data(ob->pose);
		}
		else
			BKE_pose_where_is(t->scene, ob);
	}
	else if (base && (base->object->mode & OB_MODE_PARTICLE_EDIT) && PE_get_current(t->scene, base->object)) {
		if (t->state != TRANS_CANCEL) {
			applyProject(t);
		}
		flushTransParticles(t);
	}
	else {
		int i;
		
		if (t->state != TRANS_CANCEL) {
			applyProject(t);
		}
		
		for (i = 0; i < t->total; i++) {
			TransData *td = t->data + i;
			Object *ob = td->ob;
			
			if (td->flag & TD_NOACTION)
				break;
			
			if (td->flag & TD_SKIP)
				continue;
			
			/* if animtimer is running, and the object already has animation data,
			 * check if the auto-record feature means that we should record 'samples'
			 * (i.e. uneditable animation values)
			 */
			// TODO: autokeyframe calls need some setting to specify to add samples (FPoints) instead of keyframes?
			if ((t->animtimer) && IS_AUTOKEY_ON(t->scene)) {
				animrecord_check_state(t->scene, &ob->id, t->animtimer);
				autokeyframe_ob_cb_func(t->context, t->scene, (View3D *)t->view, ob, t->mode);
			}
			
			/* sets recalc flags fully, instead of flushing existing ones 
			 * otherwise proxies don't function correctly
			 */
			DAG_id_tag_update(&ob->id, OB_RECALC_OB);

			if (t->flag & T_TEXTURE)
				DAG_id_tag_update(&ob->id, OB_RECALC_DATA);
		}
	}
}

/* helper for recalcData() - for sequencer transforms */
static void recalcData_sequencer(TransInfo *t)
{
	TransData *td;
	int a;
	Sequence *seq_prev = NULL;

	for (a = 0, td = t->data; a < t->total; a++, td++) {
		TransDataSeq *tdsq = (TransDataSeq *) td->extra;
		Sequence *seq = tdsq->seq;

		if (seq != seq_prev) {
			if (BKE_sequence_tx_fullupdate_test(seq)) {
				/* A few effect strip types need a complete recache on transform. */
				BKE_sequence_invalidate_cache(t->scene, seq);
			}
			else {
				BKE_sequence_invalidate_dependent(t->scene, seq);
			}
		}

		seq_prev = seq;
	}

	BKE_sequencer_preprocessed_cache_cleanup();

	flushTransSeq(t);
}

/* force recalculation of triangles during transformation */
static void recalcData_gpencil_strokes(TransInfo *t)
 {
	TransData *td = t->data;
	for (int i = 0; i < t->total; i++, td++) {
		bGPDstroke *gps = td->extra;
		gps->flag |= GP_STROKE_RECALC_CACHES;
	}
}

/* called for updating while transform acts, once per redraw */
void recalcData(TransInfo *t)
{
	/* if tests must match createTransData for correct updates */
	if (t->options & CTX_TEXTURE) {
		recalcData_objects(t);
	}
	else if (t->options & CTX_EDGE) {
		recalcData_objects(t);
	}
	else if (t->options & CTX_PAINT_CURVE) {
		flushTransPaintCurve(t);
	}
	else if (t->options & CTX_GPENCIL_STROKES) {
		/* set recalc triangle cache flag */
		recalcData_gpencil_strokes(t);
	}
	else if (t->spacetype == SPACE_IMAGE) {
		recalcData_image(t);
	}
	else if (t->spacetype == SPACE_ACTION) {
		recalcData_actedit(t);
	}
	else if (t->spacetype == SPACE_NLA) {
		recalcData_nla(t);
	}
	else if (t->spacetype == SPACE_SEQ) {
		recalcData_sequencer(t);
	}
	else if (t->spacetype == SPACE_IPO) {
		recalcData_graphedit(t);
	}
	else if (t->spacetype == SPACE_NODE) {
		flushTransNodes(t);
	}
	else if (t->spacetype == SPACE_CLIP) {
		recalcData_spaceclip(t);
	}
	else {
		recalcData_objects(t);
	}
}

void drawLine(TransInfo *t, const float center[3], const float dir[3], char axis, short options)
{
	float v1[3], v2[3], v3[3];
	unsigned char col[3], col2[3];

	if (t->spacetype == SPACE_VIEW3D) {
		View3D *v3d = t->view;
		
		gpuPushMatrix(GPU_MODELVIEW_MATRIX);
		
		//if (t->obedit) gpuLoadMatrix(t->obedit->obmat);	// sets opengl viewing
		
		
		copy_v3_v3(v3, dir);
		mul_v3_fl(v3, v3d->far);
		
		sub_v3_v3v3(v2, center, v3);
		add_v3_v3v3(v1, center, v3);
		
		if (options & DRAWLIGHT) {
			col[0] = col[1] = col[2] = 220;
		}
		else {
			UI_GetThemeColor3ubv(TH_GRID, col);
		}
		UI_make_axis_color(col, col2, axis);
		glColor3ubv(col2);
		
		setlinestyle(0);
<<<<<<< HEAD
		GPUBegin(GL_LINE_STRIP);
=======
		glBegin(GL_LINES);
>>>>>>> 7da189b4
		glVertex3fv(v1);
		glVertex3fv(v2);
		glEnd();
		
		gpuPopMatrix(GPU_MODELVIEW_MATRIX);
	}
}

/**
 * Free data before switching to another mode.
 */
void resetTransModal(TransInfo *t)
{
	if (t->mode == TFM_EDGE_SLIDE) {
		freeEdgeSlideVerts(t, &t->custom.mode);
	}
	else if (t->mode == TFM_VERT_SLIDE) {
		freeVertSlideVerts(t, &t->custom.mode);
	}
}

void resetTransRestrictions(TransInfo *t)
{
	t->flag &= ~T_ALL_RESTRICTIONS;
}

static int initTransInfo_edit_pet_to_flag(const int proportional)
{
	switch (proportional) {
		case PROP_EDIT_ON:
			return T_PROP_EDIT;
		case PROP_EDIT_CONNECTED:
			return T_PROP_EDIT | T_PROP_CONNECTED;
		case PROP_EDIT_PROJECTED:
			return T_PROP_EDIT | T_PROP_PROJECTED;
		default:
			return 0;
	}
}

/**
 * Setup internal data, mouse, vectors
 *
 * \note \a op and \a event can be NULL
 *
 * \see #saveTransform does the reverse.
 */
void initTransInfo(bContext *C, TransInfo *t, wmOperator *op, const wmEvent *event)
{
	Scene *sce = CTX_data_scene(C);
	ToolSettings *ts = CTX_data_tool_settings(C);
	ARegion *ar = CTX_wm_region(C);
	ScrArea *sa = CTX_wm_area(C);
	Object *obedit = CTX_data_edit_object(C);
	Object *ob = CTX_data_active_object(C);
	bGPdata *gpd = CTX_data_gpencil_data(C);
	PropertyRNA *prop;
	
	t->scene = sce;
	t->sa = sa;
	t->ar = ar;
	t->obedit = obedit;
	t->settings = ts;
	t->reports = op ? op->reports : NULL;

	if (obedit) {
		copy_m3_m4(t->obedit_mat, obedit->obmat);
		normalize_m3(t->obedit_mat);
	}

	t->data = NULL;
	t->ext = NULL;
	
	t->helpline = HLP_NONE;
	
	t->flag = 0;
	
	t->redraw = TREDRAW_HARD;  /* redraw first time */
	
	if (event) {
		t->mouse.imval[0] = event->mval[0];
		t->mouse.imval[1] = event->mval[1];
	}
	else {
		t->mouse.imval[0] = 0;
		t->mouse.imval[1] = 0;
	}
	
	t->con.imval[0] = t->mouse.imval[0];
	t->con.imval[1] = t->mouse.imval[1];
	
	t->mval[0] = t->mouse.imval[0];
	t->mval[1] = t->mouse.imval[1];
	
	t->transform        = NULL;
	t->handleEvent      = NULL;
	
	t->total            = 0;
	
	t->val = 0.0f;

	zero_v3(t->vec);
	zero_v3(t->center);
	zero_v3(t->center_global);

	unit_m3(t->mat);
	
	/* if there's an event, we're modal */
	if (event) {
		t->flag |= T_MODAL;
	}

	/* Crease needs edge flag */
	if (ELEM(t->mode, TFM_CREASE, TFM_BWEIGHT)) {
		t->options |= CTX_EDGE;
	}

	t->remove_on_cancel = false;

	if (op && (prop = RNA_struct_find_property(op->ptr, "remove_on_cancel")) && RNA_property_is_set(op->ptr, prop)) {
		if (RNA_property_boolean_get(op->ptr, prop)) {
			t->remove_on_cancel = true;
		}
	}
	
	/* GPencil editing context */
	if ((gpd) && (gpd->flag & GP_DATA_STROKE_EDITMODE)) {
		t->options |= CTX_GPENCIL_STROKES;
	}

	/* Assign the space type, some exceptions for running in different mode */
	if (sa == NULL) {
		/* background mode */
		t->spacetype = SPACE_EMPTY;
	}
	else if ((ar == NULL) && (sa->spacetype == SPACE_VIEW3D)) {
		/* running in the text editor */
		t->spacetype = SPACE_EMPTY;
	}
	else {
		/* normal operation */
		t->spacetype = sa->spacetype;
	}

	/* handle T_ALT_TRANSFORM initialization, we may use for different operators */
	if (op) {
		const char *prop_id = NULL;
		if (t->mode == TFM_SHRINKFATTEN) {
			prop_id = "use_even_offset";
		}

		if (prop_id && (prop = RNA_struct_find_property(op->ptr, prop_id)) &&
		    RNA_property_is_set(op->ptr, prop))
		{
			BKE_BIT_TEST_SET(t->flag, RNA_property_boolean_get(op->ptr, prop), T_ALT_TRANSFORM);
		}
	}

	if (t->spacetype == SPACE_VIEW3D) {
		View3D *v3d = sa->spacedata.first;
		bScreen *animscreen = ED_screen_animation_playing(CTX_wm_manager(C));
		
		t->view = v3d;
		t->animtimer = (animscreen) ? animscreen->animtimer : NULL;
		
		/* turn manipulator off during transform */
		// FIXME: but don't do this when USING the manipulator...
		if (t->flag & T_MODAL) {
			t->twtype = v3d->twtype;
			v3d->twtype = 0;
		}

		if (v3d->flag & V3D_ALIGN) t->flag |= T_V3D_ALIGN;
		t->around = v3d->around;
		
		/* bend always uses the cursor */
		if (t->mode == TFM_BEND) {
			t->around = V3D_AROUND_CURSOR;
		}

		t->current_orientation = v3d->twmode;

		/* exceptional case */
		if (t->around == V3D_AROUND_LOCAL_ORIGINS) {
			if (ELEM(t->mode, TFM_ROTATION, TFM_RESIZE, TFM_TRACKBALL)) {
				const bool use_island = transdata_check_local_islands(t, t->around);

				if (obedit && !use_island) {
					t->options |= CTX_NO_PET;
				}
			}
		}

		if (ob && ob->mode & OB_MODE_ALL_PAINT) {
			Paint *p = BKE_paint_get_active_from_context(C);
			if (p && p->brush && (p->brush->flag & BRUSH_CURVE)) {
				t->options |= CTX_PAINT_CURVE;
			}
		}

		/* initialize UV transform from */
		if (op && ((prop = RNA_struct_find_property(op->ptr, "correct_uv")))) {
			if (RNA_property_is_set(op->ptr, prop)) {
				if (RNA_property_boolean_get(op->ptr, prop)) {
					t->settings->uvcalc_flag |= UVCALC_TRANSFORM_CORRECT;
				}
				else {
					t->settings->uvcalc_flag &= ~UVCALC_TRANSFORM_CORRECT;
				}
			}
			else {
				RNA_property_boolean_set(op->ptr, prop, (t->settings->uvcalc_flag & UVCALC_TRANSFORM_CORRECT) != 0);
			}
		}

	}
	else if (t->spacetype == SPACE_IMAGE) {
		SpaceImage *sima = sa->spacedata.first;
		// XXX for now, get View2D from the active region
		t->view = &ar->v2d;
		t->around = sima->around;

		if (ED_space_image_show_uvedit(sima, t->obedit)) {
			/* UV transform */
		}
		else if (sima->mode == SI_MODE_MASK) {
			t->options |= CTX_MASK;
		}
		else if (sima->mode == SI_MODE_PAINT) {
			Paint *p = &sce->toolsettings->imapaint.paint;
			if (p->brush && (p->brush->flag & BRUSH_CURVE)) {
				t->options |= CTX_PAINT_CURVE;
			}
		}
		/* image not in uv edit, nor in mask mode, can happen for some tools */
	}
	else if (t->spacetype == SPACE_NODE) {
		// XXX for now, get View2D from the active region
		t->view = &ar->v2d;
		t->around = V3D_AROUND_CENTER_BOUNDS;
	}
	else if (t->spacetype == SPACE_IPO) {
		SpaceIpo *sipo = sa->spacedata.first;
		t->view = &ar->v2d;
		t->around = sipo->around;
	}
	else if (t->spacetype == SPACE_CLIP) {
		SpaceClip *sclip = sa->spacedata.first;
		t->view = &ar->v2d;
		t->around = sclip->around;

		if (ED_space_clip_check_show_trackedit(sclip))
			t->options |= CTX_MOVIECLIP;
		else if (ED_space_clip_check_show_maskedit(sclip))
			t->options |= CTX_MASK;
	}
	else {
		if (ar) {
			// XXX for now, get View2D  from the active region
			t->view = &ar->v2d;
			// XXX for now, the center point is the midpoint of the data
		}
		else {
			t->view = NULL;
		}
		t->around = V3D_AROUND_CENTER_BOUNDS;
	}

	if (op && ((prop = RNA_struct_find_property(op->ptr, "constraint_orientation")) &&
	           RNA_property_is_set(op->ptr, prop)))
	{
		t->current_orientation = RNA_property_enum_get(op->ptr, prop);

		if (t->current_orientation >= V3D_MANIP_CUSTOM + BIF_countTransformOrientation(C)) {
			t->current_orientation = V3D_MANIP_GLOBAL;
		}
	}
	
	if (op && ((prop = RNA_struct_find_property(op->ptr, "release_confirm")) &&
	           RNA_property_is_set(op->ptr, prop)))
	{
		if (RNA_property_boolean_get(op->ptr, prop)) {
			t->flag |= T_RELEASE_CONFIRM;
		}
	}
	else {
		if (U.flag & USER_RELEASECONFIRM) {
			t->flag |= T_RELEASE_CONFIRM;
		}
	}

	if (op && ((prop = RNA_struct_find_property(op->ptr, "mirror")) &&
	           RNA_property_is_set(op->ptr, prop)))
	{
		if (RNA_property_boolean_get(op->ptr, prop)) {
			t->flag |= T_MIRROR;
			t->mirror = 1;
		}
	}
	// Need stuff to take it from edit mesh or whatnot here
	else if (t->spacetype == SPACE_VIEW3D) {
		if (t->obedit && t->obedit->type == OB_MESH && (((Mesh *)t->obedit->data)->editflag & ME_EDIT_MIRROR_X)) {
			t->flag |= T_MIRROR;
			t->mirror = 1;
		}
	}
	
	/* setting PET flag only if property exist in operator. Otherwise, assume it's not supported */
	if (op && (prop = RNA_struct_find_property(op->ptr, "proportional"))) {
		if (RNA_property_is_set(op->ptr, prop)) {
			t->flag |= initTransInfo_edit_pet_to_flag(RNA_property_enum_get(op->ptr, prop));
		}
		else {
			/* use settings from scene only if modal */
			if (t->flag & T_MODAL) {
				if ((t->options & CTX_NO_PET) == 0) {
					if (t->spacetype == SPACE_IPO) {
						t->flag |= initTransInfo_edit_pet_to_flag(ts->proportional_fcurve);
					}
					else if (t->spacetype == SPACE_ACTION) {
						t->flag |= initTransInfo_edit_pet_to_flag(ts->proportional_action);
					}
					else if (t->obedit) {
						t->flag |= initTransInfo_edit_pet_to_flag(ts->proportional);
					}
					else if (t->options & CTX_GPENCIL_STROKES) {
						t->flag |= initTransInfo_edit_pet_to_flag(ts->proportional);
					}
					else if (t->options & CTX_MASK) {
						if (ts->proportional_mask) {
							t->flag |= T_PROP_EDIT;

							if (ts->proportional == PROP_EDIT_CONNECTED) {
								t->flag |= T_PROP_CONNECTED;
							}
						}
					}
					else if (t->obedit == NULL && ts->proportional_objects) {
						t->flag |= T_PROP_EDIT;
					}
				}
			}
		}
		
		if (op && ((prop = RNA_struct_find_property(op->ptr, "proportional_size")) &&
		           RNA_property_is_set(op->ptr, prop)))
		{
			t->prop_size = RNA_property_float_get(op->ptr, prop);
		}
		else {
			t->prop_size = ts->proportional_size;
		}
		
		
		/* TRANSFORM_FIX_ME rna restrictions */
		if (t->prop_size <= 0.00001f) {
			printf("Proportional size (%f) under 0.00001, resetting to 1!\n", t->prop_size);
			t->prop_size = 1.0f;
		}
		
		if (op && ((prop = RNA_struct_find_property(op->ptr, "proportional_edit_falloff")) &&
		           RNA_property_is_set(op->ptr, prop)))
		{
			t->prop_mode = RNA_property_enum_get(op->ptr, prop);
		}
		else {
			t->prop_mode = ts->prop_mode;
		}
	}
	else { /* add not pet option to context when not available */
		t->options |= CTX_NO_PET;
	}
	
	// Mirror is not supported with PET, turn it off.
#if 0
	if (t->flag & T_PROP_EDIT) {
		t->flag &= ~T_MIRROR;
	}
#endif

	setTransformViewAspect(t, t->aspect);
	setTransformViewMatrices(t);
	initNumInput(&t->num);
}

/* Here I would suggest only TransInfo related issues, like free data & reset vars. Not redraws */
void postTrans(bContext *C, TransInfo *t)
{
	TransData *td;
	
	if (t->draw_handle_view)
		ED_region_draw_cb_exit(t->ar->type, t->draw_handle_view);
	if (t->draw_handle_apply)
		ED_region_draw_cb_exit(t->ar->type, t->draw_handle_apply);
	if (t->draw_handle_pixel)
		ED_region_draw_cb_exit(t->ar->type, t->draw_handle_pixel);
	if (t->draw_handle_cursor)
		WM_paint_cursor_end(CTX_wm_manager(C), t->draw_handle_cursor);

	/* Free all custom-data */
	{
		TransCustomData *custom_data = &t->custom.first_elem;
		for (int i = 0; i < TRANS_CUSTOM_DATA_ELEM_MAX; i++, custom_data++) {
			if (custom_data->free_cb) {
				/* Can take over freeing t->data and data2d etc... */
				custom_data->free_cb(t, custom_data);
				BLI_assert(custom_data->data == NULL);
			}
			else if ((custom_data->data != NULL) && custom_data->use_free) {
				MEM_freeN(custom_data->data);
				custom_data->data = NULL;
			}
		}
	}

	/* postTrans can be called when nothing is selected, so data is NULL already */
	if (t->data) {
		
		/* free data malloced per trans-data */
		if ((t->obedit && ELEM(t->obedit->type, OB_CURVE, OB_SURF)) ||
		    (t->spacetype == SPACE_IPO))
		{
			int a;
			for (a = 0, td = t->data; a < t->total; a++, td++) {
				if (td->flag & TD_BEZTRIPLE) {
					MEM_freeN(td->hdata);
				}
			}
		}
		MEM_freeN(t->data);
	}
	
	BLI_freelistN(&t->tsnap.points);

	if (t->ext) MEM_freeN(t->ext);
	if (t->data2d) {
		MEM_freeN(t->data2d);
		t->data2d = NULL;
	}
	
	if (t->spacetype == SPACE_IMAGE) {
		if (t->options & (CTX_MASK | CTX_PAINT_CURVE)) {
			/* pass */
		}
		else {
			SpaceImage *sima = t->sa->spacedata.first;
			if (sima->flag & SI_LIVE_UNWRAP)
				ED_uvedit_live_unwrap_end(t->state == TRANS_CANCEL);
		}
	}
	else if (t->spacetype == SPACE_VIEW3D) {
		View3D *v3d = t->sa->spacedata.first;
		/* restore manipulator */
		if (t->flag & T_MODAL) {
			v3d->twtype = t->twtype;
		}
	}
	
	if (t->mouse.data) {
		MEM_freeN(t->mouse.data);
	}

	freeSnapping(t);
}

void applyTransObjects(TransInfo *t)
{
	TransData *td;
	
	for (td = t->data; td < t->data + t->total; td++) {
		copy_v3_v3(td->iloc, td->loc);
		if (td->ext->rot) {
			copy_v3_v3(td->ext->irot, td->ext->rot);
		}
		if (td->ext->size) {
			copy_v3_v3(td->ext->isize, td->ext->size);
		}
	}
	recalcData(t);
}

static void restoreElement(TransData *td)
{
	/* TransData for crease has no loc */
	if (td->loc) {
		copy_v3_v3(td->loc, td->iloc);
	}
	if (td->val) {
		*td->val = td->ival;
	}

	if (td->ext && (td->flag & TD_NO_EXT) == 0) {
		if (td->ext->rot) {
			copy_v3_v3(td->ext->rot, td->ext->irot);
		}
		if (td->ext->rotAngle) {
			*td->ext->rotAngle = td->ext->irotAngle;
		}
		if (td->ext->rotAxis) {
			copy_v3_v3(td->ext->rotAxis, td->ext->irotAxis);
		}
		/* XXX, drotAngle & drotAxis not used yet */
		if (td->ext->size) {
			copy_v3_v3(td->ext->size, td->ext->isize);
		}
		if (td->ext->quat) {
			copy_qt_qt(td->ext->quat, td->ext->iquat);
		}
	}
	
	if (td->flag & TD_BEZTRIPLE) {
		*(td->hdata->h1) = td->hdata->ih1;
		*(td->hdata->h2) = td->hdata->ih2;
	}
}

void restoreTransObjects(TransInfo *t)
{
	TransData *td;
	TransData2D *td2d;

	for (td = t->data; td < t->data + t->total; td++) {
		restoreElement(td);
	}
	
	for (td2d = t->data2d; t->data2d && td2d < t->data2d + t->total; td2d++) {
		if (td2d->h1) {
			td2d->h1[0] = td2d->ih1[0];
			td2d->h1[1] = td2d->ih1[1];
		}
		if (td2d->h2) {
			td2d->h2[0] = td2d->ih2[0];
			td2d->h2[1] = td2d->ih2[1];
		}
	}

	unit_m3(t->mat);
	
	recalcData(t);
}

void calculateCenter2D(TransInfo *t)
{
	BLI_assert(!is_zero_v3(t->aspect));

	if (t->flag & (T_EDIT | T_POSE)) {
		Object *ob = t->obedit ? t->obedit : t->poseobj;
		float vec[3];
		
		copy_v3_v3(vec, t->center);
		mul_m4_v3(ob->obmat, vec);
		projectFloatView(t, vec, t->center2d);
	}
	else {
		projectFloatView(t, t->center, t->center2d);
	}
}

void calculateCenterGlobal(
        TransInfo *t, const float center_local[3],
        float r_center_global[3])
{
	/* setting constraint center */
	/* note, init functions may over-ride t->center */
	if (t->flag & (T_EDIT | T_POSE)) {
		Object *ob = t->obedit ? t->obedit : t->poseobj;
		mul_v3_m4v3(r_center_global, ob->obmat, center_local);
	}
	else {
		copy_v3_v3(r_center_global, center_local);
	}
}

void calculateCenterCursor(TransInfo *t, float r_center[3])
{
	const float *cursor;
	
	cursor = ED_view3d_cursor3d_get(t->scene, t->view);
	copy_v3_v3(r_center, cursor);
	
	/* If edit or pose mode, move cursor in local space */
	if (t->flag & (T_EDIT | T_POSE)) {
		Object *ob = t->obedit ? t->obedit : t->poseobj;
		float mat[3][3], imat[3][3];
		
		sub_v3_v3v3(r_center, r_center, ob->obmat[3]);
		copy_m3_m4(mat, ob->obmat);
		invert_m3_m3(imat, mat);
		mul_m3_v3(imat, r_center);
	}
	else if (t->options & CTX_PAINT_CURVE) {
		if (ED_view3d_project_float_global(t->ar, cursor, r_center, V3D_PROJ_TEST_NOP) != V3D_PROJ_RET_OK) {
			r_center[0] = t->ar->winx / 2.0f;
			r_center[1] = t->ar->winy / 2.0f;
		}
		r_center[2] = 0.0f;
	}
}

void calculateCenterCursor2D(TransInfo *t, float r_center[2])
{
	const float *cursor = NULL;
	
	if (t->spacetype == SPACE_IMAGE) {
		SpaceImage *sima = (SpaceImage *)t->sa->spacedata.first;
		cursor = sima->cursor;
	}
	else if (t->spacetype == SPACE_CLIP) {
		SpaceClip *space_clip = (SpaceClip *) t->sa->spacedata.first;
		cursor = space_clip->cursor;
	}

	if (cursor) {
		if (t->options & CTX_MASK) {
			float co[2];

			if (t->spacetype == SPACE_IMAGE) {
				SpaceImage *sima = (SpaceImage *)t->sa->spacedata.first;
				BKE_mask_coord_from_image(sima->image, &sima->iuser, co, cursor);
			}
			else if (t->spacetype == SPACE_CLIP) {
				SpaceClip *space_clip = (SpaceClip *) t->sa->spacedata.first;
				BKE_mask_coord_from_movieclip(space_clip->clip, &space_clip->user, co, cursor);
			}
			else {
				BLI_assert(!"Shall not happen");
			}

			r_center[0] = co[0] * t->aspect[0];
			r_center[1] = co[1] * t->aspect[1];
		}
		else if (t->options & CTX_PAINT_CURVE) {
			if (t->spacetype == SPACE_IMAGE) {
				r_center[0] = UI_view2d_view_to_region_x(&t->ar->v2d, cursor[0]);
				r_center[1] = UI_view2d_view_to_region_y(&t->ar->v2d, cursor[1]);
			}
		}
		else {
			r_center[0] = cursor[0] * t->aspect[0];
			r_center[1] = cursor[1] * t->aspect[1];
		}
	}
}

void calculateCenterCursorGraph2D(TransInfo *t, float r_center[2])
{
	SpaceIpo *sipo = (SpaceIpo *)t->sa->spacedata.first;
	Scene *scene = t->scene;
	
	/* cursor is combination of current frame, and graph-editor cursor value */
	if (sipo->mode == SIPO_MODE_DRIVERS) {
		r_center[0] = sipo->cursorTime;
		r_center[1] = sipo->cursorVal;
	}
	else {
		r_center[0] = (float)(scene->r.cfra);
		r_center[1] = sipo->cursorVal;
	}
}

void calculateCenterMedian(TransInfo *t, float r_center[3])
{
	float partial[3] = {0.0f, 0.0f, 0.0f};
	int total = 0;
	int i;
	
	for (i = 0; i < t->total; i++) {
		if (t->data[i].flag & TD_SELECTED) {
			if (!(t->data[i].flag & TD_NOCENTER)) {
				add_v3_v3(partial, t->data[i].center);
				total++;
			}
		}
	}
	if (total) {
		mul_v3_fl(partial, 1.0f / (float)total);
	}
	copy_v3_v3(r_center, partial);
}

void calculateCenterBound(TransInfo *t, float r_center[3])
{
	float max[3];
	float min[3];
	int i;
	for (i = 0; i < t->total; i++) {
		if (i) {
			if (t->data[i].flag & TD_SELECTED) {
				if (!(t->data[i].flag & TD_NOCENTER))
					minmax_v3v3_v3(min, max, t->data[i].center);
			}
		}
		else {
			copy_v3_v3(max, t->data[i].center);
			copy_v3_v3(min, t->data[i].center);
		}
	}
	mid_v3_v3v3(r_center, min, max);
}

/**
 * \param select_only only get active center from data being transformed.
 */
bool calculateCenterActive(TransInfo *t, bool select_only, float r_center[3])
{
	bool ok = false;

	if (t->obedit) {
		if (ED_object_editmode_calc_active_center(t->obedit, select_only, r_center)) {
			ok = true;
		}
	}
	else if (t->flag & T_POSE) {
		Scene *scene = t->scene;
		Object *ob = OBACT;
		if (ob) {
			bPoseChannel *pchan = BKE_pose_channel_active(ob);
			if (pchan && (!select_only || (pchan->bone->flag & BONE_SELECTED))) {
				copy_v3_v3(r_center, pchan->pose_head);
				ok = true;
			}
		}
	}
	else if (t->options & CTX_PAINT_CURVE) {
		Paint *p = BKE_paint_get_active(t->scene);
		Brush *br = p->brush;
		PaintCurve *pc = br->paint_curve;
		copy_v3_v3(r_center, pc->points[pc->add_index - 1].bez.vec[1]);
		r_center[2] = 0.0f;
		ok = true;
	}
	else {
		/* object mode */
		Scene *scene = t->scene;
		Object *ob = OBACT;
		if (ob && (!select_only || (ob->flag & SELECT))) {
			copy_v3_v3(r_center, ob->obmat[3]);
			ok = true;
		}
	}

	return ok;
}

static void calculateCenter_FromAround(TransInfo *t, int around, float r_center[3])
{
	switch (around) {
		case V3D_AROUND_CENTER_BOUNDS:
			calculateCenterBound(t, r_center);
			break;
		case V3D_AROUND_CENTER_MEAN:
			calculateCenterMedian(t, r_center);
			break;
		case V3D_AROUND_CURSOR:
			if (ELEM(t->spacetype, SPACE_IMAGE, SPACE_CLIP))
				calculateCenterCursor2D(t, r_center);
			else if (t->spacetype == SPACE_IPO)
				calculateCenterCursorGraph2D(t, r_center);
			else
				calculateCenterCursor(t, r_center);
			break;
		case V3D_AROUND_LOCAL_ORIGINS:
			/* Individual element center uses median center for helpline and such */
			calculateCenterMedian(t, r_center);
			break;
		case V3D_AROUND_ACTIVE:
		{
			if (calculateCenterActive(t, false, r_center)) {
				/* pass */
			}
			else {
				/* fallback */
				calculateCenterMedian(t, r_center);
			}
			break;
		}
	}
}

void calculateCenter(TransInfo *t)
{
	calculateCenter_FromAround(t, t->around, t->center);
	calculateCenterGlobal(t, t->center, t->center_global);

	/* avoid calculating again */
	{
		TransCenterData *cd = &t->center_cache[t->around];
		copy_v3_v3(cd->local, t->center);
		copy_v3_v3(cd->global, t->center_global);
		cd->is_set = true;
	}

	calculateCenter2D(t);

	/* for panning from cameraview */
	if (t->flag & T_OBJECT) {
		if (t->spacetype == SPACE_VIEW3D && t->ar && t->ar->regiontype == RGN_TYPE_WINDOW) {
			
			if (t->flag & T_CAMERA) {
				float axis[3];
				/* persinv is nasty, use viewinv instead, always right */
				copy_v3_v3(axis, t->viewinv[2]);
				normalize_v3(axis);
				
				/* 6.0 = 6 grid units */
				axis[0] = t->center[0] - 6.0f * axis[0];
				axis[1] = t->center[1] - 6.0f * axis[1];
				axis[2] = t->center[2] - 6.0f * axis[2];
				
				projectFloatView(t, axis, t->center2d);
				
				/* rotate only needs correct 2d center, grab needs ED_view3d_calc_zfac() value */
				if (t->mode == TFM_TRANSLATION) {
					copy_v3_v3(t->center, axis);
					copy_v3_v3(t->center_global, t->center);
				}
			}
		}
	}
	
	if (t->spacetype == SPACE_VIEW3D) {
		/* ED_view3d_calc_zfac() defines a factor for perspective depth correction, used in ED_view3d_win_to_delta() */
		float vec[3];
		if (t->flag & (T_EDIT | T_POSE)) {
			Object *ob = t->obedit ? t->obedit : t->poseobj;
			mul_v3_m4v3(vec, ob->obmat, t->center);
		}
		else {
			copy_v3_v3(vec, t->center);
		}

		/* zfac is only used convertViewVec only in cases operator was invoked in RGN_TYPE_WINDOW
		 * and never used in other cases.
		 *
		 * We need special case here as well, since ED_view3d_calc_zfac will crash when called
		 * for a region different from RGN_TYPE_WINDOW.
		 */
		if (t->ar->regiontype == RGN_TYPE_WINDOW) {
			t->zfac = ED_view3d_calc_zfac(t->ar->regiondata, vec, NULL);
		}
		else {
			t->zfac = 0.0f;
		}
	}
}

BLI_STATIC_ASSERT(ARRAY_SIZE(((TransInfo *)NULL)->center_cache) == (V3D_AROUND_ACTIVE + 1), "test size");

/**
 * Lazy initialize transform center data, when we need to access center values from other types.
 */
const TransCenterData *transformCenter_from_type(TransInfo *t, int around)
{
	BLI_assert(around <= V3D_AROUND_ACTIVE);
	TransCenterData *cd = &t->center_cache[around];
	if (cd->is_set == false) {
		calculateCenter_FromAround(t, around, cd->local);
		calculateCenterGlobal(t, cd->local, cd->global);
		cd->is_set = true;
	}
	return cd;
}

void calculatePropRatio(TransInfo *t)
{
	TransData *td = t->data;
	int i;
	float dist;
	const bool connected = (t->flag & T_PROP_CONNECTED) != 0;

	t->proptext[0] = '\0';

	if (t->flag & T_PROP_EDIT) {
		const char *pet_id = NULL;
		for (i = 0; i < t->total; i++, td++) {
			if (td->flag & TD_SELECTED) {
				td->factor = 1.0f;
			}
			else if (t->flag & T_MIRROR && td->loc[0] * t->mirror < -0.00001f) {
				td->flag |= TD_SKIP;
				td->factor = 0.0f;
				restoreElement(td);
			}
			else if ((connected && (td->flag & TD_NOTCONNECTED || td->dist > t->prop_size)) ||
			         (connected == 0 && td->rdist > t->prop_size))
			{
				/*
				 * The elements are sorted according to their dist member in the array,
				 * that means we can stop when it finds one element outside of the propsize.
				 * do not set 'td->flag |= TD_NOACTION', the prop circle is being changed.
				 */
				
				td->factor = 0.0f;
				restoreElement(td);
			}
			else {
				/* Use rdist for falloff calculations, it is the real distance */
				td->flag &= ~TD_NOACTION;
				
				if (connected)
					dist = (t->prop_size - td->dist) / t->prop_size;
				else
					dist = (t->prop_size - td->rdist) / t->prop_size;

				/*
				 * Clamp to positive numbers.
				 * Certain corner cases with connectivity and individual centers
				 * can give values of rdist larger than propsize.
				 */
				if (dist < 0.0f)
					dist = 0.0f;
				
				switch (t->prop_mode) {
					case PROP_SHARP:
						td->factor = dist * dist;
						break;
					case PROP_SMOOTH:
						td->factor = 3.0f * dist * dist - 2.0f * dist * dist * dist;
						break;
					case PROP_ROOT:
						td->factor = sqrtf(dist);
						break;
					case PROP_LIN:
						td->factor = dist;
						break;
					case PROP_CONST:
						td->factor = 1.0f;
						break;
					case PROP_SPHERE:
						td->factor = sqrtf(2 * dist - dist * dist);
						break;
					case PROP_RANDOM:
						td->factor = BLI_frand() * dist;
						break;
					case PROP_INVSQUARE:
						td->factor = dist * (2.0f - dist);
						break;
					default:
						td->factor = 1;
						break;
				}
			}
		}
		switch (t->prop_mode) {
			case PROP_SHARP:
				pet_id = N_("(Sharp)");
				break;
			case PROP_SMOOTH:
				pet_id = N_("(Smooth)");
				break;
			case PROP_ROOT:
				pet_id = N_("(Root)");
				break;
			case PROP_LIN:
				pet_id = N_("(Linear)");
				break;
			case PROP_CONST:
				pet_id = N_("(Constant)");
				break;
			case PROP_SPHERE:
				pet_id = N_("(Sphere)");
				break;
			case PROP_RANDOM:
				pet_id = N_("(Random)");
				break;
			case PROP_INVSQUARE:
				pet_id = N_("(InvSquare)");
				break;
			default:
				break;
		}

		if (pet_id) {
			BLI_strncpy(t->proptext, IFACE_(pet_id), sizeof(t->proptext));
		}
	}
	else {
		for (i = 0; i < t->total; i++, td++) {
			td->factor = 1.0;
		}
	}
}

/**
 * Rotate an element, low level code, ignore protected channels.
 * (use for objects or pose-bones)
 * Similar to #ElementRotation.
 */
void transform_data_ext_rotate(TransData *td, float mat[3][3], bool use_drot)
{
	float totmat[3][3];
	float smat[3][3];
	float fmat[3][3];
	float obmat[3][3];

	float dmat[3][3];  /* delta rotation */
	float dmat_inv[3][3];

	mul_m3_m3m3(totmat, mat, td->mtx);
	mul_m3_m3m3(smat, td->smtx, mat);

	/* logic from BKE_object_rot_to_mat3 */
	if (use_drot) {
		if (td->ext->rotOrder > 0) {
			eulO_to_mat3(dmat, td->ext->drot, td->ext->rotOrder);
		}
		else if (td->ext->rotOrder == ROT_MODE_AXISANGLE) {
#if 0
			axis_angle_to_mat3(dmat, td->ext->drotAxis, td->ext->drotAngle);
#else
			unit_m3(dmat);
#endif
		}
		else {
			float tquat[4];
			normalize_qt_qt(tquat, td->ext->dquat);
			quat_to_mat3(dmat, tquat);
		}

		invert_m3_m3(dmat_inv, dmat);
	}


	if (td->ext->rotOrder == ROT_MODE_QUAT) {
		float quat[4];

		/* calculate the total rotatation */
		quat_to_mat3(obmat, td->ext->iquat);
		if (use_drot) {
			mul_m3_m3m3(obmat, dmat, obmat);
		}

		/* mat = transform, obmat = object rotation */
		mul_m3_m3m3(fmat, smat, obmat);

		if (use_drot) {
			mul_m3_m3m3(fmat, dmat_inv, fmat);
		}

		mat3_to_quat(quat, fmat);

		/* apply */
		copy_qt_qt(td->ext->quat, quat);
	}
	else if (td->ext->rotOrder == ROT_MODE_AXISANGLE) {
		float axis[3], angle;

		/* calculate the total rotatation */
		axis_angle_to_mat3(obmat, td->ext->irotAxis, td->ext->irotAngle);
		if (use_drot) {
			mul_m3_m3m3(obmat, dmat, obmat);
		}

		/* mat = transform, obmat = object rotation */
		mul_m3_m3m3(fmat, smat, obmat);

		if (use_drot) {
			mul_m3_m3m3(fmat, dmat_inv, fmat);
		}

		mat3_to_axis_angle(axis, &angle, fmat);

		/* apply */
		copy_v3_v3(td->ext->rotAxis, axis);
		*td->ext->rotAngle = angle;
	}
	else {
		float eul[3];

		/* calculate the total rotatation */
		eulO_to_mat3(obmat, td->ext->irot, td->ext->rotOrder);
		if (use_drot) {
			mul_m3_m3m3(obmat, dmat, obmat);
		}

		/* mat = transform, obmat = object rotation */
		mul_m3_m3m3(fmat, smat, obmat);

		if (use_drot) {
			mul_m3_m3m3(fmat, dmat_inv, fmat);
		}

		mat3_to_compatible_eulO(eul, td->ext->rot, td->ext->rotOrder, fmat);

		/* apply */
		copy_v3_v3(td->ext->rot, eul);
	}
}
<|MERGE_RESOLUTION|>--- conflicted
+++ resolved
@@ -1053,11 +1053,7 @@
 		glColor3ubv(col2);
 		
 		setlinestyle(0);
-<<<<<<< HEAD
-		GPUBegin(GL_LINE_STRIP);
-=======
-		glBegin(GL_LINES);
->>>>>>> 7da189b4
+		GPUBegin(GL_LINES);
 		glVertex3fv(v1);
 		glVertex3fv(v2);
 		glEnd();
