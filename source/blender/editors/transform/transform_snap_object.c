/*
 * ***** BEGIN GPL LICENSE BLOCK *****
 *
 * This program is free software; you can redistribute it and/or
 * modify it under the terms of the GNU General Public License
 * as published by the Free Software Foundation; either version 2
 * of the License, or (at your option) any later version.
 *
 * This program is distributed in the hope that it will be useful,
 * but WITHOUT ANY WARRANTY; without even the implied warranty of
 * MERCHANTABILITY or FITNESS FOR A PARTICULAR PURPOSE.  See the
 * GNU General Public License for more details.
 *
 * You should have received a copy of the GNU General Public License
 * along with this program; if not, write to the Free Software Foundation,
 * Inc., 51 Franklin Street, Fifth Floor, Boston, MA 02110-1301, USA.
 *
 * ***** END GPL LICENSE BLOCK *****
 */

/** \file blender/editors/transform/transform_snap_object.c
 *  \ingroup edtransform
 */

#include <stdlib.h>
#include <math.h>
#include <float.h>
#include <stdio.h>

#include "MEM_guardedalloc.h"

#include "BLI_math.h"
#include "BLI_kdopbvh.h"
#include "BLI_memarena.h"
#include "BLI_ghash.h"
#include "BLI_linklist.h"
#include "BLI_listbase.h"
#include "BLI_utildefines.h"

#include "DNA_armature_types.h"
#include "DNA_curve_types.h"
#include "DNA_scene_types.h"
#include "DNA_object_types.h"
#include "DNA_mesh_types.h"
#include "DNA_meshdata_types.h"
#include "DNA_screen_types.h"
#include "DNA_view3d_types.h"

#include "BKE_bvhutils.h"
#include "BKE_armature.h"
#include "BKE_curve.h"
#include "BKE_object.h"
#include "BKE_anim.h"  /* for duplis */
#include "BKE_editmesh.h"
#include "BKE_main.h"
#include "BKE_tracking.h"
#include "BKE_context.h"
#include "BKE_mesh.h"

#include "DEG_depsgraph.h"
#include "DEG_depsgraph_query.h"

#include "ED_transform.h"
#include "ED_transform_snap_object_context.h"
#include "ED_view3d.h"
#include "ED_armature.h"

#include "transform.h"

/* -------------------------------------------------------------------- */
/** Internal Data Types
 * \{ */

enum eViewProj {
	VIEW_PROJ_NONE = -1,
	VIEW_PROJ_ORTHO = 0,
	VIEW_PROJ_PERSP = -1,
};

typedef struct SnapData {
	short snap_to;
	float mval[2];
	float ray_start[3];
	float ray_dir[3];
	float pmat[4][4]; /* perspective matrix */
	float win_size[2];/* win x and y */
	enum eViewProj view_proj;
	float depth_range[2];
} SnapData;

typedef struct SnapObjectData {
	enum {
		SNAP_MESH = 1,
		SNAP_EDIT_MESH,
	} type;
} SnapObjectData;

typedef struct SnapObjectData_Mesh {
	SnapObjectData sd;
	BVHTreeFromMesh treedata;
	BVHTree *bvhtree[2]; /* from loose verts and from loose edges */
	uint has_looptris   : 1;
	uint has_loose_edge : 1;
	uint has_loose_vert : 1;

} SnapObjectData_Mesh;

typedef struct SnapObjectData_EditMesh {
	SnapObjectData sd;
	BVHTreeFromEditMesh *bvh_trees[3];

} SnapObjectData_EditMesh;

struct SnapObjectContext {
	Main *bmain;
	Scene *scene;
	Depsgraph *depsgraph;

	int flag;

	/* Optional: when performing screen-space projection.
	 * otherwise this doesn't take viewport into account. */
	bool use_v3d;
	struct {
		const struct View3D *v3d;
		const struct ARegion *ar;
	} v3d_data;


	/* Object -> SnapObjectData map */
	struct {
		GHash *object_map;
		MemArena *mem_arena;
	} cache;

	/* Filter data, returns true to check this value */
	struct {
		struct {
			bool (*test_vert_fn)(BMVert *, void *user_data);
			bool (*test_edge_fn)(BMEdge *, void *user_data);
			bool (*test_face_fn)(BMFace *, void *user_data);
			void *user_data;
		} edit_mesh;
	} callbacks;

};

/** \} */

/* -------------------------------------------------------------------- */
/** Common Utilities
 * \{ */


typedef void(*IterSnapObjsCallback)(SnapObjectContext *sctx, bool is_obedit, Object *ob, float obmat[4][4], void *data);

/**
 * Walks through all objects in the scene to create the list of objets to snap.
 *
 * \param sctx: Snap context to store data.
 * \param snap_select : from enum eSnapSelect.
 * \param obedit : Object Edited to use its coordinates of BMesh(if any) to do the snapping.
 */
static void iter_snap_objects(
        SnapObjectContext *sctx,
        const eSnapSelect snap_select,
        Object *obedit,
        IterSnapObjsCallback sob_callback,
        void *data)
{
	ViewLayer *view_layer = DEG_get_evaluated_view_layer(sctx->depsgraph);
	Base *base_act = view_layer->basact;
	for (Base *base = view_layer->object_bases.first; base != NULL; base = base->next) {
		if ((BASE_VISIBLE(base)) && (base->flag_legacy & BA_SNAP_FIX_DEPS_FIASCO) == 0 &&
		    !((snap_select == SNAP_NOT_SELECTED && ((base->flag & BASE_SELECTED) || (base->flag_legacy & BA_WAS_SEL))) ||
		      (snap_select == SNAP_NOT_ACTIVE && base == base_act)))
		{
			bool use_obedit;
			Object *obj = base->object;
			if (obj->transflag & OB_DUPLI) {
				DupliObject *dupli_ob;
				ListBase *lb = object_duplilist(sctx->depsgraph, sctx->scene, obj);
				for (dupli_ob = lb->first; dupli_ob; dupli_ob = dupli_ob->next) {
					use_obedit = obedit && dupli_ob->ob->data == obedit->data;
					sob_callback(sctx, use_obedit, use_obedit ? obedit : dupli_ob->ob, dupli_ob->mat, data);
				}
				free_object_duplilist(lb);
			}

			use_obedit = obedit && obj->data == obedit->data;
			sob_callback(sctx, use_obedit, use_obedit ? obedit : obj, obj->obmat, data);
		}
	}
}


/**
 * Generates a struct with the immutable parameters that will be used on all objects.
 *
 * \param snap_to: Element to snap, Vertice, Edge or Face.
 * \param view_proj: ORTHO or PERSP.
 * Currently only works one at a time, but can eventually operate as flag.
 *
 * \param mval: Mouse coords.
 * (When NULL, ray-casting is handled without any projection matrix correction.)
 * \param ray_origin: ray_start before being moved toward the ray_normal at the distance from vew3d clip_min.
 * \param ray_start: ray_origin moved for the start clipping plane (clip_min).
 * \param ray_direction: Unit length direction of the ray.
 * \param depth_range: distances of clipe plane min and clip plane max;
 */
static void snap_data_set(
        SnapData *snapdata,
        const ARegion *ar, const unsigned short snap_to, const enum eViewProj view_proj,
        const float mval[2], const float ray_start[3], const float ray_direction[3],
        const float depth_range[2])
{
	copy_m4_m4(snapdata->pmat, ((RegionView3D *)ar->regiondata)->persmat);
	snapdata->win_size[0] = ar->winx;
	snapdata->win_size[1] = ar->winy;
	copy_v2_v2(snapdata->mval, mval);
	snapdata->snap_to = snap_to;
	copy_v3_v3(snapdata->ray_start, ray_start);
	copy_v3_v3(snapdata->ray_dir, ray_direction);
	snapdata->view_proj = view_proj;
	copy_v2_v2(snapdata->depth_range, depth_range);
}


MINLINE float depth_get(const float co[3], const float ray_start[3], const float ray_dir[3])
{
	float dvec[3];
	sub_v3_v3v3(dvec, co, ray_start);
	return dot_v3v3(dvec, ray_dir);
}


static bool walk_parent_bvhroot_cb(const BVHTreeAxisRange *bounds, void *userdata)
{
	BVHTreeRay *ray = userdata;
	const float bbmin[3] = {bounds[0].min, bounds[1].min, bounds[2].min};
	const float bbmax[3] = {bounds[0].max, bounds[1].max, bounds[2].max};
	if (!isect_ray_aabb_v3_simple(ray->origin, ray->direction, bbmin, bbmax, &ray->radius, NULL)) {
		ray->radius = -1;
	}
	return false;
}


static bool isect_ray_bvhroot_v3(struct BVHTree *tree, const float ray_start[3], const float ray_dir[3], float *depth)
{
	BVHTreeRay ray;
	copy_v3_v3(ray.origin, ray_start);
	copy_v3_v3(ray.direction, ray_dir);

	BLI_bvhtree_walk_dfs(tree, walk_parent_bvhroot_cb, NULL, NULL, &ray);

	if (ray.radius > 0) {
		*depth = ray.radius;
		return true;
	}
	else {
		return false;
	}
}

/** \} */

/* -------------------------------------------------------------------- */
/** \name Ray Cast Funcs
 * \{ */

/* Store all ray-hits
 * Support for storing all depths, not just the first (raycast 'all') */

struct RayCastAll_Data {
	void *bvhdata;

	/* internal vars for adding depths */
	BVHTree_RayCastCallback raycast_callback;

	const float(*obmat)[4];
	const float(*timat)[3];

	float len_diff;
	float local_scale;

	Object *ob;
	unsigned int ob_uuid;

	/* output data */
	ListBase *hit_list;
	bool retval;
};


static struct SnapObjectHitDepth *hit_depth_create(
        const float depth, const float co[3], const float no[3], int index,
        Object *ob, const float obmat[4][4], unsigned int ob_uuid)
{
	struct SnapObjectHitDepth *hit = MEM_mallocN(sizeof(*hit), __func__);

	hit->depth = depth;
	copy_v3_v3(hit->co, co);
	copy_v3_v3(hit->no, no);
	hit->index = index;

	hit->ob = ob;
	copy_m4_m4(hit->obmat, (float(*)[4])obmat);
	hit->ob_uuid = ob_uuid;

	return hit;
}

static int hit_depth_cmp(const void *arg1, const void *arg2)
{
	const struct SnapObjectHitDepth *h1 = arg1;
	const struct SnapObjectHitDepth *h2 = arg2;
	int val = 0;

	if (h1->depth < h2->depth) {
		val = -1;
	}
	else if (h1->depth > h2->depth) {
		val = 1;
	}

	return val;
}

static void raycast_all_cb(void *userdata, int index, const BVHTreeRay *ray, BVHTreeRayHit *hit)
{
	struct RayCastAll_Data *data = userdata;
	data->raycast_callback(data->bvhdata, index, ray, hit);
	if (hit->index != -1) {
		/* get all values in worldspace */
		float location[3], normal[3];
		float depth;

		/* worldspace location */
		mul_v3_m4v3(location, (float(*)[4])data->obmat, hit->co);
		depth = (hit->dist + data->len_diff) / data->local_scale;

		/* worldspace normal */
		copy_v3_v3(normal, hit->no);
		mul_m3_v3((float(*)[3])data->timat, normal);
		normalize_v3(normal);

		struct SnapObjectHitDepth *hit_item = hit_depth_create(
		        depth, location, normal, hit->index,
		        data->ob, data->obmat, data->ob_uuid);
		BLI_addtail(data->hit_list, hit_item);
	}
}


static bool raycastMesh(
        SnapObjectContext *sctx,
        const float ray_start[3], const float ray_dir[3],
        Object *ob, Mesh *me, float obmat[4][4], const unsigned int ob_index,
        /* read/write args */
        float *ray_depth,
        /* return args */
        float r_loc[3], float r_no[3], int *r_index,
        ListBase *r_hit_list)
{
	bool retval = false;

	if (me->totpoly == 0) {
		return retval;
	}

	float imat[4][4];
	float timat[3][3]; /* transpose inverse matrix for normals */
	float ray_start_local[3], ray_normal_local[3];
	float local_scale, local_depth, len_diff = 0.0f;

	invert_m4_m4(imat, obmat);
	transpose_m3_m4(timat, imat);

	copy_v3_v3(ray_start_local, ray_start);
	copy_v3_v3(ray_normal_local, ray_dir);

	mul_m4_v3(imat, ray_start_local);
	mul_mat3_m4_v3(imat, ray_normal_local);

	/* local scale in normal direction */
	local_scale = normalize_v3(ray_normal_local);
	local_depth = *ray_depth;
	if (local_depth != BVH_RAYCAST_DIST_MAX) {
		local_depth *= local_scale;
	}

	/* Test BoundBox */
	BoundBox *bb = BKE_mesh_boundbox_get(ob);
	if (bb) {
		/* was BKE_boundbox_ray_hit_check, see: cf6ca226fa58 */
		if (!isect_ray_aabb_v3_simple(
		        ray_start_local, ray_normal_local, bb->vec[0], bb->vec[6], &len_diff, NULL))
		{
			return retval;
		}
	}

	SnapObjectData_Mesh *sod = NULL;

	void **sod_p;
	if (BLI_ghash_ensure_p(sctx->cache.object_map, ob, &sod_p)) {
		sod = *sod_p;
	}
	else {
		sod = *sod_p = BLI_memarena_calloc(sctx->cache.mem_arena, sizeof(*sod));
		sod->sd.type = SNAP_MESH;
	}

	BVHTreeFromMesh *treedata = &sod->treedata;

	/* The tree is owned by the DM and may have been freed since we last used. */
	if (treedata->tree) {
		BLI_assert(treedata->cached);
		if (!bvhcache_has_tree(me->runtime.bvh_cache, treedata->tree)) {
			free_bvhtree_from_mesh(treedata);
		}
		else {
			/* Update Pointers. */
			if (treedata->vert && treedata->vert_allocated == false) {
				treedata->vert = me->mvert;
			}
			if (treedata->loop && treedata->loop_allocated == false) {
				treedata->loop = me->mloop;
			}
			if (treedata->looptri && treedata->looptri_allocated == false) {
				treedata->looptri = BKE_mesh_runtime_looptri_ensure(me);
			}
		}
	}

	if (treedata->tree == NULL) {
		BKE_bvhtree_from_mesh_get(treedata, me, BVHTREE_FROM_LOOPTRI, 4);

		if (treedata->tree == NULL) {
			return retval;
		}
	}

	/* Only use closer ray_start in case of ortho view! In perspective one, ray_start may already
	 * been *inside* boundbox, leading to snap failures (see T38409).
	 * Note also ar might be null (see T38435), in this case we assume ray_start is ok!
	 */
	if (len_diff == 0.0f) {  /* do_ray_start_correction */
		/* We *need* a reasonably valid len_diff in this case.
		 * Get the distance to bvhtree root */
		if (!isect_ray_bvhroot_v3(treedata->tree, ray_start_local, ray_normal_local, &len_diff)) {
			return retval;
		}
	}
	/* You need to make sure that ray_start is really far away,
	 * because even in the Orthografic view, in some cases,
	 * the ray can start inside the object (see T50486) */
	if (len_diff > 400.0f) {
		/* We pass a temp ray_start, set from object's boundbox, to avoid precision issues with
		 * very far away ray_start values (as returned in case of ortho view3d), see T38358.
		 */
		len_diff -= local_scale; /* make temp start point a bit away from bbox hit point. */
		madd_v3_v3fl(ray_start_local, ray_normal_local, len_diff);
		local_depth -= len_diff;
	}
	else {
		len_diff = 0.0f;
	}
	if (r_hit_list) {
		struct RayCastAll_Data data;

		data.bvhdata = treedata;
		data.raycast_callback = treedata->raycast_callback;
		data.obmat = obmat;
		data.timat = timat;
		data.len_diff = len_diff;
		data.local_scale = local_scale;
		data.ob = ob;
		data.ob_uuid = ob_index;
		data.hit_list = r_hit_list;
		data.retval = retval;

		BLI_bvhtree_ray_cast_all(
		        treedata->tree, ray_start_local, ray_normal_local, 0.0f,
		        *ray_depth, raycast_all_cb, &data);

		retval = data.retval;
	}
	else {
		BVHTreeRayHit hit = {.index = -1, .dist = local_depth};

		if (BLI_bvhtree_ray_cast(
		        treedata->tree, ray_start_local, ray_normal_local, 0.0f,
		        &hit, treedata->raycast_callback, treedata) != -1)
		{
			hit.dist += len_diff;
			hit.dist /= local_scale;
			if (hit.dist <= *ray_depth) {
				*ray_depth = hit.dist;
				copy_v3_v3(r_loc, hit.co);

				/* back to worldspace */
				mul_m4_v3(obmat, r_loc);

				if (r_no) {
					copy_v3_v3(r_no, hit.no);
					mul_m3_v3(timat, r_no);
					normalize_v3(r_no);
				}

				retval = true;

				if (r_index) {
					*r_index = hit.index;
				}
			}
		}
	}

	return retval;
}

static bool raycastEditMesh(
        SnapObjectContext *sctx,
        const float ray_start[3], const float ray_dir[3],
        Object *ob, BMEditMesh *em, float obmat[4][4], const unsigned int ob_index,
        /* read/write args */
        float *ray_depth,
        /* return args */
        float r_loc[3], float r_no[3], int *r_index,
        ListBase *r_hit_list)
{
	bool retval = false;
	if (em->bm->totface == 0) {
		return retval;
	}

	SnapObjectData_EditMesh *sod = NULL;
	BVHTreeFromEditMesh *treedata = NULL;

	void **sod_p;
	if (BLI_ghash_ensure_p(sctx->cache.object_map, ob, &sod_p)) {
		sod = *sod_p;
	}
	else {
		sod = *sod_p = BLI_memarena_calloc(sctx->cache.mem_arena, sizeof(*sod));
		sod->sd.type = SNAP_EDIT_MESH;
	}

	if (sod->bvh_trees[2] == NULL) {
		sod->bvh_trees[2] = BLI_memarena_calloc(sctx->cache.mem_arena, sizeof(*treedata));
	}
	treedata = sod->bvh_trees[2];

	if (treedata->tree == NULL) {
		BLI_bitmap *elem_mask = NULL;
		int looptri_num_active = -1;

		if (sctx->callbacks.edit_mesh.test_face_fn) {
			elem_mask = BLI_BITMAP_NEW(em->tottri, __func__);
			looptri_num_active = BM_iter_mesh_bitmap_from_filter_tessface(
			        em->bm, elem_mask,
			        sctx->callbacks.edit_mesh.test_face_fn, sctx->callbacks.edit_mesh.user_data);
		}
		bvhtree_from_editmesh_looptri_ex(treedata, em, elem_mask, looptri_num_active, 0.0f, 4, 6, NULL);

		if (elem_mask) {
			MEM_freeN(elem_mask);
		}
		if (treedata->tree == NULL) {
			return retval;
		}
	}

	float imat[4][4];
	float timat[3][3]; /* transpose inverse matrix for normals */
	float ray_normal_local[3], ray_start_local[3], len_diff = 0.0f;

	invert_m4_m4(imat, obmat);
	transpose_m3_m4(timat, imat);

	copy_v3_v3(ray_normal_local, ray_dir);
	mul_mat3_m4_v3(imat, ray_normal_local);

	copy_v3_v3(ray_start_local, ray_start);
	mul_m4_v3(imat, ray_start_local);

	/* local scale in normal direction */
	float local_scale = normalize_v3(ray_normal_local);
	float local_depth = *ray_depth;
	if (local_depth != BVH_RAYCAST_DIST_MAX) {
		local_depth *= local_scale;
	}

	/* Only use closer ray_start in case of ortho view! In perspective one, ray_start
	 * may already been *inside* boundbox, leading to snap failures (see T38409).
	 * Note also ar might be null (see T38435), in this case we assume ray_start is ok!
	 */
	if (sctx->use_v3d && !((RegionView3D *)sctx->v3d_data.ar->regiondata)->is_persp) {  /* do_ray_start_correction */
		/* We *need* a reasonably valid len_diff in this case.
		 * Get the distance to bvhtree root */
		if (!isect_ray_bvhroot_v3(treedata->tree, ray_start_local, ray_normal_local, &len_diff)) {
			return retval;
		}
		/* You need to make sure that ray_start is really far away,
		 * because even in the Orthografic view, in some cases,
		 * the ray can start inside the object (see T50486) */
		if (len_diff > 400.0f) {
			/* We pass a temp ray_start, set from object's boundbox, to avoid precision issues with
			 * very far away ray_start values (as returned in case of ortho view3d), see T38358.
			 */
			len_diff -= local_scale; /* make temp start point a bit away from bbox hit point. */
			madd_v3_v3fl(ray_start_local, ray_normal_local, len_diff);
			local_depth -= len_diff;
		}
		else len_diff = 0.0f;
	}
	if (r_hit_list) {
		struct RayCastAll_Data data;

		data.bvhdata = treedata;
		data.raycast_callback = treedata->raycast_callback;
		data.obmat = obmat;
		data.timat = timat;
		data.len_diff = len_diff;
		data.local_scale = local_scale;
		data.ob = ob;
		data.ob_uuid = ob_index;
		data.hit_list = r_hit_list;
		data.retval = retval;

		BLI_bvhtree_ray_cast_all(
		        treedata->tree, ray_start_local, ray_normal_local, 0.0f,
		        *ray_depth, raycast_all_cb, &data);

		retval = data.retval;
	}
	else {
		BVHTreeRayHit hit = {.index = -1, .dist = local_depth};

		if (BLI_bvhtree_ray_cast(
		        treedata->tree, ray_start_local, ray_normal_local, 0.0f,
		        &hit, treedata->raycast_callback, treedata) != -1)
		{
			hit.dist += len_diff;
			hit.dist /= local_scale;
			if (hit.dist <= *ray_depth) {
				*ray_depth = hit.dist;
				copy_v3_v3(r_loc, hit.co);

				/* back to worldspace */
				mul_m4_v3(obmat, r_loc);

				if (r_no) {
					copy_v3_v3(r_no, hit.no);
					mul_m3_v3(timat, r_no);
					normalize_v3(r_no);
				}

				retval = true;

				if (r_index) {
					*r_index = hit.index;
				}
			}
		}
	}

	return retval;
}


/**
 * \param use_obedit: Uses the coordinates of BMesh (if any) to do the snapping;
 *
 * \note Duplicate args here are documented at #snapObjectsRay
 */
static bool raycastObj(
        SnapObjectContext *sctx,
        const float ray_start[3], const float ray_dir[3],
        Object *ob, float obmat[4][4], const unsigned int ob_index,
        bool use_obedit,
        /* read/write args */
        float *ray_depth,
        /* return args */
        float r_loc[3], float r_no[3], int *r_index,
        Object **r_ob, float r_obmat[4][4],
        ListBase *r_hit_list)
{
	bool retval = false;

	switch (ob->type) {
		case OB_MESH:
			if (use_obedit) {
				BMEditMesh *em = BKE_editmesh_from_object(ob);
				retval = raycastEditMesh(
				        sctx,
				        ray_start, ray_dir,
				        ob, em, obmat, ob_index,
				        ray_depth, r_loc, r_no, r_index, r_hit_list);
			}
			else {
				retval = raycastMesh(
				        sctx,
				        ray_start, ray_dir,
				        ob, ob->data, obmat, ob_index,
				        ray_depth, r_loc, r_no, r_index, r_hit_list);
			}
			break;
	}

	if (retval) {
		if (r_ob) {
			*r_ob = ob;
		}
		if (r_obmat) {
			copy_m4_m4(r_obmat, obmat);
		}
		return true;
	}

	return false;
}


struct RaycastObjUserData {
	const float *ray_start;
	const float *ray_dir;
	unsigned int ob_index;
	/* read/write args */
	float *ray_depth;
	/* return args */
	float *r_loc;
	float *r_no;
	int *r_index;
	Object **r_ob;
	float (*r_obmat)[4];
	ListBase *r_hit_list;
	bool ret;
};

static void raycast_obj_cb(SnapObjectContext *sctx, bool is_obedit, Object *ob, float obmat[4][4], void *data)
{
	struct RaycastObjUserData *dt = data;
	dt->ret |= raycastObj(
	        sctx,
	        dt->ray_start, dt->ray_dir,
	        ob, obmat, dt->ob_index++, is_obedit,
	        dt->ray_depth,
	        dt->r_loc, dt->r_no, dt->r_index,
	        dt->r_ob, dt->r_obmat,
	        dt->r_hit_list);
}

/**
 * Main RayCast Function
 * ======================
 *
 * Walks through all objects in the scene to find the `hit` on object surface.
 *
 * \param sctx: Snap context to store data.
 * \param snap_select : from enum eSnapSelect.
 * \param use_object_edit_cage : Uses the coordinates of BMesh(if any) to do the snapping.
 * \param obj_list: List with objects to snap (created in `create_object_list`).
 *
 * Read/Write Args
 * ---------------
 *
 * \param ray_depth: maximum depth allowed for r_co, elements deeper than this value will be ignored.
 *
 * Output Args
 * -----------
 *
 * \param r_loc: Hit location.
 * \param r_no: Hit normal (optional).
 * \param r_index: Hit index or -1 when no valid index is found.
 * (currently only set to the polygon index when when using ``snap_to == SCE_SNAP_MODE_FACE``).
 * \param r_ob: Hit object.
 * \param r_obmat: Object matrix (may not be #Object.obmat with dupli-instances).
 * \param r_hit_list: List of #SnapObjectHitDepth (caller must free).
 *
 */
static bool raycastObjects(
        SnapObjectContext *sctx,
        const float ray_start[3], const float ray_dir[3],
        const eSnapSelect snap_select, const bool use_object_edit_cage,
        /* read/write args */
        float *ray_depth,
        /* return args */
        float r_loc[3], float r_no[3], int *r_index,
        Object **r_ob, float r_obmat[4][4],
        ListBase *r_hit_list)
{
	ViewLayer *view_layer = DEG_get_evaluated_view_layer(sctx->depsgraph);
	Object *obedit = use_object_edit_cage ? OBEDIT_FROM_VIEW_LAYER(view_layer) : NULL;

	struct RaycastObjUserData data = {
		.ray_start = ray_start,
		.ray_dir = ray_dir,
		.ob_index = 0,
		.ray_depth = ray_depth,
		.r_loc = r_loc,
		.r_no = r_no,
		.r_index = r_index,
		.r_ob = r_ob,
		.r_obmat = r_obmat,
		.r_hit_list = r_hit_list,
		.ret = false,
	};

	iter_snap_objects(sctx, snap_select, obedit, raycast_obj_cb, &data);

	return data.ret;
}


/** \} */

/* -------------------------------------------------------------------- */
/** Snap Nearest utilities
 * \{ */

static void cb_mvert_co_get(
        const int index, const float **co, const BVHTreeFromMesh *data)
{
	*co = data->vert[index].co;
}

static void cb_bvert_co_get(
        const int index, const float **co, const BMEditMesh *data)
{
	BMVert *eve = BM_vert_at_index(data->bm, index);
	*co = eve->co;
}

static void cb_mvert_no_copy(
        const int index, float r_no[3], const BVHTreeFromMesh *data)
{
	const MVert *vert = data->vert + index;

	normal_short_to_float_v3(r_no, vert->no);
}

static void cb_bvert_no_copy(
        const int index, float r_no[3], const BMEditMesh *data)
{
	BMVert *eve = BM_vert_at_index(data->bm, index);

	copy_v3_v3(r_no, eve->no);
}

static void cb_medge_verts_get(
        const int index, int v_index[2], const BVHTreeFromMesh *data)
{
	const MEdge *edge = &data->edge[index];

	v_index[0] = edge->v1;
	v_index[1] = edge->v2;

}

static void cb_bedge_verts_get(
        const int index, int v_index[2], const BMEditMesh *data)
{
	BMEdge *eed = BM_edge_at_index(data->bm, index);

	v_index[0] = BM_elem_index_get(eed->v1);
	v_index[1] = BM_elem_index_get(eed->v2);
}

static void cb_mlooptri_edges_get(
        const int index, int v_index[3], const BVHTreeFromMesh *data)
{
	const MEdge *medge = data->edge;
	const MLoop *mloop = data->loop;
	const MLoopTri *lt = &data->looptri[index];
	for (int j = 2, j_next = 0; j_next < 3; j = j_next++) {
		const MEdge *ed = &medge[mloop[lt->tri[j]].e];
		unsigned int tri_edge[2] = {mloop[lt->tri[j]].v, mloop[lt->tri[j_next]].v};
		if (ELEM(ed->v1, tri_edge[0], tri_edge[1]) &&
		    ELEM(ed->v2, tri_edge[0], tri_edge[1]))
		{
			//printf("real edge found\n");
			v_index[j] = mloop[lt->tri[j]].e;
		}
		else
			v_index[j] = -1;
	}
}

static void cb_mlooptri_verts_get(
        const int index, int v_index[3], const BVHTreeFromMesh *data)
{
	const MLoop *loop = data->loop;
	const MLoopTri *looptri = &data->looptri[index];

	v_index[0] = loop[looptri->tri[0]].v;
	v_index[1] = loop[looptri->tri[1]].v;
	v_index[2] = loop[looptri->tri[2]].v;
}

static bool test_projected_vert_dist(
        const struct DistProjectedAABBPrecalc *neasrest_precalc,
        const float depth_range[2],
        const bool is_persp, const float co[3],
        float *dist_px_sq, float r_co[3])
{
	float w;
	if (is_persp) {
		w = mul_project_m4_v3_zfac(neasrest_precalc->pmat, co);
		if (w < depth_range[0] || w > depth_range[1]) {
			return false;
		}
	}

	float co2d[2] = {
		(dot_m4_v3_row_x(neasrest_precalc->pmat, co) + neasrest_precalc->pmat[3][0]),
		(dot_m4_v3_row_y(neasrest_precalc->pmat, co) + neasrest_precalc->pmat[3][1]),
	};

	if (is_persp) {
		mul_v2_fl(co2d, 1.0f / w);
	}

	const float dist_sq = len_squared_v2v2(neasrest_precalc->mval, co2d);
	if (dist_sq < *dist_px_sq) {
		copy_v3_v3(r_co, co);
		*dist_px_sq = dist_sq;
		return true;
	}
	return false;
}

static bool test_projected_edge_dist(
        const struct DistProjectedAABBPrecalc *neasrest_precalc,
        const float depth_range[2], const bool is_persp,
        const float va[3], const float vb[3],
        float *dist_px_sq, float r_co[3])
{

	float near_co[3], dummy_depth;
	dist_squared_ray_to_seg_v3(
	        neasrest_precalc->ray_origin,
	        neasrest_precalc->ray_direction,
	        va, vb, near_co, &dummy_depth);

	return test_projected_vert_dist(
	        neasrest_precalc, depth_range,
	        is_persp, near_co, dist_px_sq, r_co);
}

/** \} */

/* -------------------------------------------------------------------- */
/** Walk DFS
 * \{ */

typedef void (*Nearest2DGetVertCoCallback)(const int index, const float **co, void *data);
typedef void (*Nearest2DGetEdgeVertsCallback)(const int index, int v_index[2], void *data);
typedef void (*Nearest2DGetTriVertsCallback)(const int index, int v_index[3], void *data);
typedef void (*Nearest2DGetTriEdgesCallback)(const int index, int e_index[3], void *data); /* Equal the previous one */
typedef void (*Nearest2DCopyVertNoCallback)(const int index, float r_no[3], void *data);

typedef struct Nearest2dUserData {
	bool is_persp;
	float depth_range[2];
	short snap_to;

	void *userdata;
	Nearest2DGetVertCoCallback get_vert_co;
	Nearest2DGetEdgeVertsCallback get_edge_verts_index;
	Nearest2DGetTriVertsCallback get_tri_verts_index;
	Nearest2DGetTriEdgesCallback get_tri_edges_index;
	Nearest2DCopyVertNoCallback copy_vert_no;

} Nearest2dUserData;


static void cb_walk_leaf_snap_vert(
        void *userdata, int index,
        const struct DistProjectedAABBPrecalc *precalc,
        BVHTreeNearest *nearest)
{
	struct Nearest2dUserData *data = userdata;

	const float *co;
	data->get_vert_co(index, &co, data->userdata);

	if (test_projected_vert_dist(
	        precalc,
	        data->depth_range,
	        data->is_persp,
	        co,
	        &nearest->dist_sq,
	        nearest->co))
	{
		data->copy_vert_no(index, nearest->no, data->userdata);
		nearest->index = index;
	}
}

static void cb_walk_leaf_snap_edge(
        void *userdata, int index,
        const struct DistProjectedAABBPrecalc *precalc,
        BVHTreeNearest *nearest)
{
	struct Nearest2dUserData *data = userdata;

	int vindex[2];
	data->get_edge_verts_index(index, vindex, data->userdata);

	if (data->snap_to == SCE_SNAP_MODE_EDGE) {
		const float *v_pair[2];
		data->get_vert_co(vindex[0], &v_pair[0], data->userdata);
		data->get_vert_co(vindex[1], &v_pair[1], data->userdata);

		if (test_projected_edge_dist(
		        precalc,
		        data->depth_range,
		        data->is_persp,
		        v_pair[0], v_pair[1],
		        &nearest->dist_sq,
		        nearest->co))
		{
			sub_v3_v3v3(nearest->no, v_pair[0], v_pair[1]);
			nearest->index = index;
		}
	}
	else {
		for (int i = 0; i < 2; i++) {
			if (vindex[i] == nearest->index) {
				continue;
			}
			cb_walk_leaf_snap_vert(userdata, vindex[i], precalc, nearest);
		}
	}
}

static void cb_walk_leaf_snap_tri(
        void *userdata, int index,
        const struct DistProjectedAABBPrecalc *precalc,
        BVHTreeNearest *nearest)
{
	struct Nearest2dUserData *data = userdata;

	if (data->snap_to == SCE_SNAP_MODE_EDGE) {
		int eindex[3];
		data->get_tri_edges_index(index, eindex, data->userdata);
		for (int i = 0; i < 3; i++) {
			if (eindex[i] != -1) {
				if (eindex[i] == nearest->index) {
					continue;
				}
				cb_walk_leaf_snap_edge(userdata, eindex[i], precalc, nearest);
			}
		}
	}
	else {
		int vindex[3];
		data->get_tri_verts_index(index, vindex, data->userdata);
		for (int i = 0; i < 3; i++) {
			if (vindex[i] == nearest->index) {
				continue;
			}
			cb_walk_leaf_snap_vert(userdata, vindex[i], precalc, nearest);
		}
	}
}

/** \} */

/* -------------------------------------------------------------------- */
/** \name Internal Object Snapping API
 * \{ */

static bool snapArmature(
        SnapData *snapdata,
        Object *ob, bArmature *arm, float obmat[4][4],
        /* read/write args */
        float *ray_depth, float *dist_px,
        /* return args */
        float r_loc[3], float *UNUSED(r_no))
{
	bool retval = false;

	if (snapdata->snap_to == SCE_SNAP_MODE_FACE) { /* Currently only edge and vert */
		return retval;
	}

	float lpmat[4][4], dist_px_sq = SQUARE(*dist_px);
	mul_m4_m4m4(lpmat, snapdata->pmat, obmat);

	struct DistProjectedAABBPrecalc neasrest_precalc;
	dist_squared_to_projected_aabb_precalc(
	        &neasrest_precalc, lpmat, snapdata->win_size, snapdata->mval);

	/* Test BoundBox */
	BoundBox *bb = BKE_armature_boundbox_get(ob);
	if (bb) {
		bool dummy[3];
		/* In vertex and edges you need to get the pixel distance from ray to BoundBox, see: T46099, T46816 */
		float bb_dist_px_sq = dist_squared_to_projected_aabb(
			&neasrest_precalc, bb->vec[0], bb->vec[6], dummy);

		if (bb_dist_px_sq > dist_px_sq) {
			return retval;
		}
	}

	bool is_persp = snapdata->view_proj == VIEW_PROJ_PERSP;

	if (arm->edbo) {
		for (EditBone *eBone = arm->edbo->first; eBone; eBone = eBone->next) {
			if (eBone->layer & arm->layer) {
				/* skip hidden or moving (selected) bones */
				if ((eBone->flag & (BONE_HIDDEN_A | BONE_ROOTSEL | BONE_TIPSEL)) == 0) {
					switch (snapdata->snap_to) {
						case SCE_SNAP_MODE_VERTEX:
							retval |= test_projected_vert_dist(
							        &neasrest_precalc, snapdata->depth_range,
							        is_persp, eBone->head, &dist_px_sq, r_loc);
							retval |= test_projected_vert_dist(
							        &neasrest_precalc, snapdata->depth_range,
							        is_persp, eBone->tail, &dist_px_sq, r_loc);
							break;
						case SCE_SNAP_MODE_EDGE:
							retval |= test_projected_edge_dist(
							        &neasrest_precalc, snapdata->depth_range,
							        is_persp, eBone->head, eBone->tail,
							        &dist_px_sq, r_loc);
							break;
					}
				}
			}
		}
	}
	else if (ob->pose && ob->pose->chanbase.first) {
		for (bPoseChannel *pchan = ob->pose->chanbase.first; pchan; pchan = pchan->next) {
			Bone *bone = pchan->bone;
			/* skip hidden bones */
			if (bone && !(bone->flag & (BONE_HIDDEN_P | BONE_HIDDEN_PG))) {
				const float *head_vec = pchan->pose_head;
				const float *tail_vec = pchan->pose_tail;

				switch (snapdata->snap_to) {
					case SCE_SNAP_MODE_VERTEX:
						retval |= test_projected_vert_dist(
						        &neasrest_precalc, snapdata->depth_range,
						        is_persp, head_vec, &dist_px_sq, r_loc);
						retval |= test_projected_vert_dist(
						        &neasrest_precalc, snapdata->depth_range,
						        is_persp, tail_vec, &dist_px_sq, r_loc);
						break;
					case SCE_SNAP_MODE_EDGE:
						retval |= test_projected_edge_dist(
						        &neasrest_precalc, snapdata->depth_range,
						        is_persp, head_vec, tail_vec,
						        &dist_px_sq, r_loc);
						break;
				}
			}
		}
	}
	if (retval) {
		*dist_px = sqrtf(dist_px_sq);
		mul_m4_v3(obmat, r_loc);
		*ray_depth = depth_get(r_loc, snapdata->ray_start, snapdata->ray_dir);
		return true;
	}
	return false;
}

static bool snapCurve(
        SnapData *snapdata,
        Object *ob, float obmat[4][4], bool use_obedit,
        /* read/write args */
        float *ray_depth, float *dist_px,
        /* return args */
        float r_loc[3], float *UNUSED(r_no))
{
	bool retval = false;

	/* only vertex snapping mode (eg control points and handles) supported for now) */
	if (snapdata->snap_to != SCE_SNAP_MODE_VERTEX) {
		return retval;
	}

	Curve *cu = ob->data;
	float dist_px_sq = SQUARE(*dist_px);

	float lpmat[4][4];
	mul_m4_m4m4(lpmat, snapdata->pmat, obmat);

	struct DistProjectedAABBPrecalc neasrest_precalc;
	dist_squared_to_projected_aabb_precalc(
	        &neasrest_precalc, lpmat, snapdata->win_size, snapdata->mval);

	/* Test BoundBox */
	BoundBox *bb = BKE_curve_boundbox_get(ob);
	if (bb) {
		bool dummy[3];
		/* In vertex and edges you need to get the pixel distance from ray to BoundBox, see: T46099, T46816 */
		float bb_dist_px_sq = dist_squared_to_projected_aabb(
		        &neasrest_precalc, bb->vec[0], bb->vec[6], dummy);

		if (bb_dist_px_sq > dist_px_sq) {
			return retval;
		}
	}

	bool is_persp = snapdata->view_proj == VIEW_PROJ_PERSP;

	for (Nurb *nu = (use_obedit ? cu->editnurb->nurbs.first : cu->nurb.first); nu; nu = nu->next) {
		for (int u = 0; u < nu->pntsu; u++) {
			switch (snapdata->snap_to) {
				case SCE_SNAP_MODE_VERTEX:
				{
					if (use_obedit) {
						if (nu->bezt) {
							/* don't snap to selected (moving) or hidden */
							if (nu->bezt[u].f2 & SELECT || nu->bezt[u].hide != 0) {
								break;
							}
							retval |= test_projected_vert_dist(
							        &neasrest_precalc, snapdata->depth_range,
							        is_persp, nu->bezt[u].vec[1], &dist_px_sq,
							        r_loc);
							/* don't snap if handle is selected (moving), or if it is aligning to a moving handle */
							if (!(nu->bezt[u].f1 & SELECT) &&
							    !(nu->bezt[u].h1 & HD_ALIGN && nu->bezt[u].f3 & SELECT))
							{
								retval |= test_projected_vert_dist(
								        &neasrest_precalc, snapdata->depth_range,
								        is_persp, nu->bezt[u].vec[0], &dist_px_sq,
								        r_loc);
							}
							if (!(nu->bezt[u].f3 & SELECT) &&
							    !(nu->bezt[u].h2 & HD_ALIGN && nu->bezt[u].f1 & SELECT))
							{
								retval |= test_projected_vert_dist(
								        &neasrest_precalc, snapdata->depth_range,
								        is_persp, nu->bezt[u].vec[2], &dist_px_sq,
								        r_loc);
							}
						}
						else {
							/* don't snap to selected (moving) or hidden */
							if (nu->bp[u].f1 & SELECT || nu->bp[u].hide != 0) {
								break;
							}
							retval |= test_projected_vert_dist(
							        &neasrest_precalc, snapdata->depth_range,
							        is_persp, nu->bp[u].vec, &dist_px_sq,
							        r_loc);
						}
					}
					else {
						/* curve is not visible outside editmode if nurb length less than two */
						if (nu->pntsu > 1) {
							if (nu->bezt) {
								retval |= test_projected_vert_dist(
								        &neasrest_precalc, snapdata->depth_range,
								        is_persp, nu->bezt[u].vec[1], &dist_px_sq,
								        r_loc);
							}
							else {
								retval |= test_projected_vert_dist(
								        &neasrest_precalc, snapdata->depth_range,
								        is_persp, nu->bp[u].vec, &dist_px_sq,
								        r_loc);
							}
						}
					}
					break;
				}
				default:
					break;
			}
		}
	}
	if (retval) {
		*dist_px = sqrtf(dist_px_sq);
		mul_m4_v3(obmat, r_loc);
		*ray_depth = depth_get(r_loc, snapdata->ray_start, snapdata->ray_dir);
		return true;
	}
	return false;
}

/* may extend later (for now just snaps to empty center) */
static bool snapEmpty(
        SnapData *snapdata,
        Object *ob, float obmat[4][4],
        /* read/write args */
        float *ray_depth, float *dist_px,
        /* return args */
        float r_loc[3], float *UNUSED(r_no))
{
	bool retval = false;

	if (ob->transflag & OB_DUPLI) {
		return retval;
	}

	/* for now only vertex supported */
	switch (snapdata->snap_to) {
		case SCE_SNAP_MODE_VERTEX:
		{
			struct DistProjectedAABBPrecalc neasrest_precalc;
			dist_squared_to_projected_aabb_precalc(
			        &neasrest_precalc, snapdata->pmat, snapdata->win_size, snapdata->mval);

			bool is_persp = snapdata->view_proj == VIEW_PROJ_PERSP;
			float dist_px_sq = SQUARE(*dist_px);
			float co[3];
			copy_v3_v3(co, obmat[3]);
			if (test_projected_vert_dist(
			        &neasrest_precalc, snapdata->depth_range,
			        is_persp, co, &dist_px_sq, r_loc))
			{
				*dist_px = sqrtf(dist_px_sq);
				*ray_depth = depth_get(r_loc, snapdata->ray_start, snapdata->ray_dir);
				retval = true;
			}
			break;
		}
		default:
			break;
	}

	return retval;
}

static bool snapCamera(
        const SnapObjectContext *sctx, SnapData *snapdata,
        Object *object, float obmat[4][4],
        /* read/write args */
        float *ray_depth, float *dist_px,
        /* return args */
        float r_loc[3], float *UNUSED(r_no))
{
	Scene *scene = sctx->scene;

	bool is_persp = snapdata->view_proj == VIEW_PROJ_PERSP;
	float dist_px_sq = SQUARE(*dist_px);

	float orig_camera_mat[4][4], orig_camera_imat[4][4], imat[4][4];
	bool retval = false;
	MovieClip *clip = BKE_object_movieclip_get(scene, object, false);
	MovieTracking *tracking;

	if (clip == NULL) {
		return retval;
	}
	if (object->transflag & OB_DUPLI) {
		return retval;
	}

	tracking = &clip->tracking;

	BKE_tracking_get_camera_object_matrix(scene, object, orig_camera_mat);

	invert_m4_m4(orig_camera_imat, orig_camera_mat);
	invert_m4_m4(imat, obmat);

	switch (snapdata->snap_to) {
		case SCE_SNAP_MODE_VERTEX:
		{
			MovieTrackingObject *tracking_object;
			struct DistProjectedAABBPrecalc neasrest_precalc;
			dist_squared_to_projected_aabb_precalc(
			        &neasrest_precalc, snapdata->pmat, snapdata->win_size, snapdata->mval);

			for (tracking_object = tracking->objects.first;
			     tracking_object;
			     tracking_object = tracking_object->next)
			{
				ListBase *tracksbase = BKE_tracking_object_get_tracks(tracking, tracking_object);
				MovieTrackingTrack *track;
				float reconstructed_camera_mat[4][4],
				      reconstructed_camera_imat[4][4];
				float (*vertex_obmat)[4];

				if ((tracking_object->flag & TRACKING_OBJECT_CAMERA) == 0) {
					BKE_tracking_camera_get_reconstructed_interpolate(tracking, tracking_object,
					                                                  CFRA, reconstructed_camera_mat);

					invert_m4_m4(reconstructed_camera_imat, reconstructed_camera_mat);
				}

				for (track = tracksbase->first; track; track = track->next) {
					float bundle_pos[3];

					if ((track->flag & TRACK_HAS_BUNDLE) == 0) {
						continue;
					}

					copy_v3_v3(bundle_pos, track->bundle_pos);
					if (tracking_object->flag & TRACKING_OBJECT_CAMERA) {
						vertex_obmat = orig_camera_mat;
					}
					else {
						mul_m4_v3(reconstructed_camera_imat, bundle_pos);
						vertex_obmat = obmat;
					}

					mul_m4_v3(vertex_obmat, bundle_pos);
					retval |= test_projected_vert_dist(
					        &neasrest_precalc, snapdata->depth_range,
					        is_persp, bundle_pos, &dist_px_sq, r_loc);
				}
			}

			break;
		}
		default:
			break;
	}

	if (retval) {
		*dist_px = sqrtf(dist_px_sq);
		*ray_depth = depth_get(r_loc, snapdata->ray_start, snapdata->ray_dir);
		return true;
	}
	return false;
}

static bool snapMesh(
        SnapObjectContext *sctx, SnapData *snapdata,
        Object *ob, Mesh *me, float obmat[4][4],
        /* read/write args */
        float *ray_depth, float *dist_px,
        /* return args */
        float r_loc[3], float r_no[3])
{
	bool retval = false;

	if (snapdata->snap_to == SCE_SNAP_MODE_EDGE) {
		if (me->totedge == 0) {
			return retval;
		}
	}
	else {
		if (me->totvert == 0) {
			return retval;
		}
	}

	float lpmat[4][4];
	mul_m4_m4m4(lpmat, snapdata->pmat, obmat);

	float dist_px_sq = SQUARE(*dist_px);

	/* Test BoundBox */
	BoundBox *bb = BKE_mesh_boundbox_get(ob);
	if (bb) {
		/* In vertex and edges you need to get the pixel distance from ray to BoundBox, see: T46099, T46816 */

		struct DistProjectedAABBPrecalc data_precalc;
		dist_squared_to_projected_aabb_precalc(
		        &data_precalc, lpmat, snapdata->win_size, snapdata->mval);

		bool dummy[3];
		float bb_dist_px_sq = dist_squared_to_projected_aabb(
		        &data_precalc, bb->vec[0], bb->vec[6], dummy);

		if (bb_dist_px_sq > dist_px_sq) {
			return retval;
		}
	}

	SnapObjectData_Mesh *sod = NULL;

	void **sod_p;
	if (BLI_ghash_ensure_p(sctx->cache.object_map, ob, &sod_p)) {
		sod = *sod_p;
	}
	else {
		sod = *sod_p = BLI_memarena_calloc(sctx->cache.mem_arena, sizeof(*sod));
		sod->sd.type = SNAP_MESH;
		/* start assuming that it has each of these element types */
		sod->has_looptris = true;
		sod->has_loose_edge = true;
		sod->has_loose_vert = true;
	}

	BVHTreeFromMesh *treedata, dummy_treedata;
	BVHTree **bvhtree;
	treedata = &sod->treedata;
	bvhtree = sod->bvhtree;

	/* the tree is owned by the DM and may have been freed since we last used! */
	if ((sod->has_looptris   && treedata->tree && !bvhcache_has_tree(me->runtime.bvh_cache, treedata->tree)) ||
	    (sod->has_loose_edge && bvhtree[0]     && !bvhcache_has_tree(me->runtime.bvh_cache, bvhtree[0]))     ||
	    (sod->has_loose_vert && bvhtree[1]     && !bvhcache_has_tree(me->runtime.bvh_cache, bvhtree[1])))
	{
		BLI_assert(!treedata->tree || !bvhcache_has_tree(me->runtime.bvh_cache, treedata->tree));
		BLI_assert(!bvhtree[0]     || !bvhcache_has_tree(me->runtime.bvh_cache, bvhtree[0]));
		BLI_assert(!bvhtree[1]     || !bvhcache_has_tree(me->runtime.bvh_cache, bvhtree[1]));

		free_bvhtree_from_mesh(treedata);
		bvhtree[0] = NULL;
		bvhtree[1] = NULL;
	}

	if (sod->has_looptris && treedata->tree == NULL) {
		BKE_bvhtree_from_mesh_get(treedata, me, BVHTREE_FROM_LOOPTRI, 4);
		sod->has_looptris = (treedata->tree != NULL);
		if (sod->has_looptris) {
			/* Make sure that the array of edges is referenced in the callbacks. */
			treedata->edge = me->medge; /* CustomData_get_layer(&me->edata, CD_MEDGE);? */
		}
	}
	if (sod->has_loose_edge && bvhtree[0] == NULL) {
		bvhtree[0] = BKE_bvhtree_from_mesh_get(&dummy_treedata, me, BVHTREE_FROM_LOOSEEDGES, 2);
		sod->has_loose_edge = bvhtree[0] != NULL;

		if (sod->has_loose_edge) {
			BLI_assert(treedata->vert_allocated == false);
			treedata->vert = dummy_treedata.vert;
			treedata->vert_allocated = dummy_treedata.vert_allocated;

			BLI_assert(treedata->edge_allocated == false);
			treedata->edge = dummy_treedata.edge;
			treedata->edge_allocated = dummy_treedata.edge_allocated;
		}
	}
	if (snapdata->snap_to == SCE_SNAP_MODE_VERTEX) {
		if (sod->has_loose_vert && bvhtree[1] == NULL) {
			bvhtree[1] = BKE_bvhtree_from_mesh_get(&dummy_treedata, me, BVHTREE_FROM_LOOSEVERTS, 2);
			sod->has_loose_vert = bvhtree[1] != NULL;

			if (sod->has_loose_vert) {
				BLI_assert(treedata->vert_allocated == false);
				treedata->vert = dummy_treedata.vert;
				treedata->vert_allocated = dummy_treedata.vert_allocated;
			}
		}
	}
	else {
		/* Not necessary, just to keep the data more consistent. */
		sod->has_loose_vert = false;
	}

	/* Update pointers. */
	if (treedata->vert_allocated == false) {
		treedata->vert = me->mvert; /* CustomData_get_layer(&me->vdata, CD_MVERT);? */
	}
	if (treedata->tree || bvhtree[0]) {
		if (treedata->edge_allocated == false) {
			/* If raycast has been executed before, `treedata->edge` can be NULL. */
			treedata->edge = me->medge; /* CustomData_get_layer(&me->edata, CD_MEDGE);? */
		}
		if (treedata->loop && treedata->loop_allocated == false) {
			treedata->loop = me->mloop; /* CustomData_get_layer(&me->edata, CD_MLOOP);? */
		}
		if (treedata->looptri && treedata->looptri_allocated == false) {
			treedata->looptri = BKE_mesh_runtime_looptri_ensure(me);
		}
	}

	/* Warning: the depth_max is currently being used only in perspective view.
	 * It is not correct to limit the maximum depth for elements obtained with nearest
	 * since this limitation depends on the normal and the size of the occlusion face.
	 * And more... ray_depth is being confused with Z-depth here... (varies only the precision) */
	const float ray_depth_max_global = *ray_depth + snapdata->depth_range[0];

	Nearest2dUserData neasrest2d = {
		.is_persp             = snapdata->view_proj == VIEW_PROJ_PERSP,
		.depth_range          = {snapdata->depth_range[0], ray_depth_max_global},
		.snap_to              = snapdata->snap_to,
		.userdata             = treedata,
		.get_vert_co          = (Nearest2DGetVertCoCallback)cb_mvert_co_get,
		.get_edge_verts_index = (Nearest2DGetEdgeVertsCallback)cb_medge_verts_get,
		.get_tri_verts_index  = (Nearest2DGetTriVertsCallback)cb_mlooptri_verts_get,
		.get_tri_edges_index  = (Nearest2DGetTriEdgesCallback)cb_mlooptri_edges_get,
		.copy_vert_no         = (Nearest2DCopyVertNoCallback)cb_mvert_no_copy,
	};

	BVHTreeNearest nearest = {
		.index = -1,
		.dist_sq = dist_px_sq,
	};

	if (bvhtree[1]) {
		/* snap to loose verts */
		BLI_bvhtree_find_nearest_projected(
		        bvhtree[1], lpmat, snapdata->win_size, snapdata->mval,
		        NULL, 0, &nearest, cb_walk_leaf_snap_vert, &neasrest2d);
	}

	if (bvhtree[0]) {
		/* snap to loose edges */
		BLI_bvhtree_find_nearest_projected(
		        bvhtree[0], lpmat, snapdata->win_size, snapdata->mval,
		        NULL, 0, &nearest, cb_walk_leaf_snap_edge, &neasrest2d);
	}

	if (treedata->tree) {
		/* snap to looptris */
		BLI_bvhtree_find_nearest_projected(
		        treedata->tree, lpmat, snapdata->win_size, snapdata->mval,
		        NULL, 0, &nearest, cb_walk_leaf_snap_tri, &neasrest2d);
	}

	if (nearest.index != -1) {
		float imat[4][4];
		float timat[3][3]; /* transpose inverse matrix for normals */
		invert_m4_m4(imat, obmat);
		transpose_m3_m4(timat, imat);

		copy_v3_v3(r_loc, nearest.co);
		mul_m4_v3(obmat, r_loc);
		if (r_no) {
			copy_v3_v3(r_no, nearest.no);
			mul_m3_v3(timat, r_no);
			normalize_v3(r_no);
		}
		*dist_px = sqrtf(nearest.dist_sq);
		*ray_depth = depth_get(r_loc, snapdata->ray_start, snapdata->ray_dir);

		retval = true;
	}

	return retval;
}

static bool snapEditMesh(
        SnapObjectContext *sctx, SnapData *snapdata,
        Object *ob, BMEditMesh *em, float obmat[4][4],
        /* read/write args */
        float *ray_depth, float *dist_px,
        /* return args */
        float r_loc[3], float r_no[3])
{
	bool retval = false;

	if (snapdata->snap_to == SCE_SNAP_MODE_EDGE) {
		if (em->bm->totedge == 0) {
			return retval;
		}
	}
	else {
		if (em->bm->totvert == 0) {
			return retval;
		}
	}

	SnapObjectData_EditMesh *sod = NULL;
	BVHTreeFromEditMesh *treedata = NULL;

	void **sod_p;
	if (BLI_ghash_ensure_p(sctx->cache.object_map, ob, &sod_p)) {
		sod = *sod_p;
	}
	else {
		sod = *sod_p = BLI_memarena_calloc(sctx->cache.mem_arena, sizeof(*sod));
		sod->sd.type = SNAP_EDIT_MESH;
	}

	int tree_index = -1;
	switch (snapdata->snap_to) {
		case SCE_SNAP_MODE_EDGE:
			tree_index = 1;
			break;
		case SCE_SNAP_MODE_VERTEX:
			tree_index = 0;
			break;
	}
	if (tree_index != -1) {
		if (sod->bvh_trees[tree_index] == NULL) {
			sod->bvh_trees[tree_index] = BLI_memarena_calloc(sctx->cache.mem_arena, sizeof(*treedata));
		}
		treedata = sod->bvh_trees[tree_index];
	}

	if (treedata) {
		if (treedata->tree == NULL) {
			BLI_bitmap *elem_mask = NULL;
			switch (snapdata->snap_to) {
				case SCE_SNAP_MODE_EDGE:
				{
					int edges_num_active = -1;
					if (sctx->callbacks.edit_mesh.test_edge_fn) {
						elem_mask = BLI_BITMAP_NEW(em->bm->totedge, __func__);
						edges_num_active = BM_iter_mesh_bitmap_from_filter(
						        BM_EDGES_OF_MESH, em->bm, elem_mask,
						        (bool (*)(BMElem *, void *))sctx->callbacks.edit_mesh.test_edge_fn,
						        sctx->callbacks.edit_mesh.user_data);
					}
					bvhtree_from_editmesh_edges_ex(treedata, em, elem_mask, edges_num_active, 0.0f, 2, 6);
					break;
				}
				case SCE_SNAP_MODE_VERTEX:
				{
					int verts_num_active = -1;
					if (sctx->callbacks.edit_mesh.test_vert_fn) {
						elem_mask = BLI_BITMAP_NEW(em->bm->totvert, __func__);
						verts_num_active = BM_iter_mesh_bitmap_from_filter(
						        BM_VERTS_OF_MESH, em->bm, elem_mask,
						        (bool (*)(BMElem *, void *))sctx->callbacks.edit_mesh.test_vert_fn,
						        sctx->callbacks.edit_mesh.user_data);
					}
					bvhtree_from_editmesh_verts_ex(treedata, em, elem_mask, verts_num_active, 0.0f, 2, 6);
					break;
				}
			}
			if (elem_mask) {
				MEM_freeN(elem_mask);
			}
		}
		if (treedata->tree == NULL) {
			return retval;
		}
	}
	else {
		return retval;
	}

	Nearest2dUserData neasrest2d = {
		.is_persp             = snapdata->view_proj == VIEW_PROJ_PERSP,
		.depth_range          = {snapdata->depth_range[0], *ray_depth + snapdata->depth_range[0]},
		.snap_to              = snapdata->snap_to,
		.userdata             = treedata->em,
		.get_vert_co          = (Nearest2DGetVertCoCallback)cb_bvert_co_get,
		.get_edge_verts_index = (Nearest2DGetEdgeVertsCallback)cb_bedge_verts_get,
		.copy_vert_no         = (Nearest2DCopyVertNoCallback)cb_bvert_no_copy,
	};

	BVHTreeNearest nearest = {
		.index = -1,
		.dist_sq = SQUARE(*dist_px),
	};

	BVHTree_NearestProjectedCallback cb_walk_leaf =
	        (snapdata->snap_to == SCE_SNAP_MODE_VERTEX) ?
	        cb_walk_leaf_snap_vert : cb_walk_leaf_snap_edge;

	float lpmat[4][4];
	mul_m4_m4m4(lpmat, snapdata->pmat, obmat);
	BLI_bvhtree_find_nearest_projected(
	        treedata->tree, lpmat, snapdata->win_size, snapdata->mval,
	        NULL, 0, &nearest, cb_walk_leaf, &neasrest2d);

	if (nearest.index != -1) {
		float imat[4][4];
		float timat[3][3]; /* transpose inverse matrix for normals */
		invert_m4_m4(imat, obmat);
		transpose_m3_m4(timat, imat);

		copy_v3_v3(r_loc, nearest.co);
		mul_m4_v3(obmat, r_loc);
		if (r_no) {
			copy_v3_v3(r_no, nearest.no);
			mul_m3_v3(timat, r_no);
			normalize_v3(r_no);
		}
		*dist_px = sqrtf(nearest.dist_sq);
		*ray_depth = depth_get(r_loc, snapdata->ray_start, snapdata->ray_dir);

		retval = true;
	}

	return retval;
}

/**
 * \param use_obedit: Uses the coordinates of BMesh (if any) to do the snapping;
 *
 * \note Duplicate args here are documented at #snapObjectsRay
 */
static bool snapObject(
        SnapObjectContext *sctx, SnapData *snapdata,
        Object *ob, float obmat[4][4], bool use_obedit,
        /* read/write args */
        float *ray_depth, float *dist_px,
        /* return args */
        float r_loc[3], float r_no[3],
        Object **r_ob, float r_obmat[4][4])
{
	BLI_assert(snapdata->snap_to != SCE_SNAP_MODE_FACE);
	bool retval = false;

	switch (ob->type) {
		case OB_MESH:
			if (use_obedit) {
				BMEditMesh *em = BKE_editmesh_from_object(ob);
				retval = snapEditMesh(
				        sctx, snapdata, ob, em, obmat,
				        ray_depth, dist_px,
				        r_loc, r_no);
			}
			else {
				retval = snapMesh(
				        sctx, snapdata, ob, ob->data, obmat,
				        ray_depth, dist_px,
				        r_loc, r_no);
			}
			break;

		case OB_ARMATURE:
			retval = snapArmature(
			        snapdata,
			        ob, ob->data, obmat,
			        ray_depth, dist_px,
			        r_loc, r_no);
			break;

		case OB_CURVE:
			retval = snapCurve(
			        snapdata,
			        ob, obmat, use_obedit,
			        ray_depth, dist_px,
			        r_loc, r_no);
			break;

		case OB_EMPTY:
			retval = snapEmpty(
			        snapdata, ob, obmat,
			        ray_depth, dist_px,
			        r_loc, r_no);
<<<<<<< HEAD
		}
		else if (ob->type == OB_GPENCIL) {
			retval = snapEmpty(
				snapdata,
				ob, obmat,
				ray_depth, dist_px,
				r_loc, r_no);
		}
		else if (ob->type == OB_CAMERA) {
=======
			break;

		case OB_CAMERA:
>>>>>>> ce27d115
			retval = snapCamera(
			        sctx, snapdata, ob, obmat,
			        ray_depth, dist_px,
			        r_loc, r_no);
			break;
	}

	if (retval) {
		if (r_ob) {
			*r_ob = ob;
		}
		if (r_obmat) {
			copy_m4_m4(r_obmat, obmat);
		}
		return true;
	}

	return false;
}


struct SnapObjUserData {
	SnapData *snapdata;
	/* read/write args */
	float *ray_depth;
	float *dist_px;
	/* return args */
	float *r_loc;
	float *r_no;
	Object **r_ob;
	float (*r_obmat)[4];
	bool ret;
};

static void sanp_obj_cb(SnapObjectContext *sctx, bool is_obedit, Object *ob, float obmat[4][4], void *data)
{
	struct SnapObjUserData *dt = data;
	dt->ret |= snapObject(
	        sctx, dt->snapdata,
	        ob, obmat, is_obedit,
	        /* read/write args */
	        dt->ray_depth, dt->dist_px,
	        /* return args */
	        dt->r_loc, dt->r_no,
	        dt->r_ob, dt->r_obmat);
}


/**
 * Main Snapping Function
 * ======================
 *
 * Walks through all objects in the scene to find the closest snap element ray.
 *
 * \param sctx: Snap context to store data.
 * \param snapdata: struct generated in `get_snapdata`.
 * \param snap_select : from enum eSnapSelect.
 * \param use_object_edit_cage : Uses the coordinates of BMesh(if any) to do the snapping.
 *
 * Read/Write Args
 * ---------------
 *
 * \param ray_depth: maximum depth allowed for r_co, elements deeper than this value will be ignored.
 * \param dist_px: Maximum threshold distance (in pixels).
 *
 * Output Args
 * -----------
 *
 * \param r_loc: Hit location.
 * \param r_no: Hit normal (optional).
 * \param r_index: Hit index or -1 when no valid index is found.
 * (currently only set to the polygon index when when using ``snap_to == SCE_SNAP_MODE_FACE``).
 * \param r_ob: Hit object.
 * \param r_obmat: Object matrix (may not be #Object.obmat with dupli-instances).
 *
 */
static bool snapObjectsRay(
        SnapObjectContext *sctx, SnapData *snapdata,
        const eSnapSelect snap_select, const bool use_object_edit_cage,
        /* read/write args */
        float *ray_depth, float *dist_px,
        /* return args */
        float r_loc[3], float r_no[3],
        Object **r_ob, float r_obmat[4][4])
{
	ViewLayer *view_layer = DEG_get_evaluated_view_layer(sctx->depsgraph);
	Object *obedit = use_object_edit_cage ? OBEDIT_FROM_VIEW_LAYER(view_layer) : NULL;

	struct SnapObjUserData data = {
		.snapdata = snapdata,
		.ray_depth = ray_depth,
		.dist_px = dist_px,
		.r_loc = r_loc,
		.r_no = r_no,
		.r_ob = r_ob,
		.r_obmat = r_obmat,
		.ret = false,
	};

	iter_snap_objects(sctx, snap_select, obedit, sanp_obj_cb, &data);

	return data.ret;
}

/** \} */

/* -------------------------------------------------------------------- */
/** \name Public Object Snapping API
 * \{ */

SnapObjectContext *ED_transform_snap_object_context_create(
        Main *bmain, Scene *scene, Depsgraph *depsgraph, int flag)
{
	SnapObjectContext *sctx = MEM_callocN(sizeof(*sctx), __func__);

	sctx->flag = flag;

	sctx->bmain = bmain;
	sctx->scene = scene;
	sctx->depsgraph = depsgraph;

	sctx->cache.object_map = BLI_ghash_ptr_new(__func__);
	sctx->cache.mem_arena = BLI_memarena_new(BLI_MEMARENA_STD_BUFSIZE, __func__);

	return sctx;
}

SnapObjectContext *ED_transform_snap_object_context_create_view3d(
        Main *bmain, Scene *scene, Depsgraph *depsgraph, int flag,
        /* extra args for view3d */
        const ARegion *ar, const View3D *v3d)
{
	SnapObjectContext *sctx = ED_transform_snap_object_context_create(bmain, scene, depsgraph, flag);

	sctx->use_v3d = true;
	sctx->v3d_data.ar = ar;
	sctx->v3d_data.v3d = v3d;

	return sctx;
}

static void snap_object_data_free(void *sod_v)
{
	switch (((SnapObjectData *)sod_v)->type) {
		case SNAP_MESH:
		{
			SnapObjectData_Mesh *sod = sod_v;
			if (sod->treedata.tree) {
				free_bvhtree_from_mesh(&sod->treedata);
			}
			break;
		}
		case SNAP_EDIT_MESH:
		{
			SnapObjectData_EditMesh *sod = sod_v;
			for (int i = 0; i < ARRAY_SIZE(sod->bvh_trees); i++) {
				if (sod->bvh_trees[i]) {
					free_bvhtree_from_editmesh(sod->bvh_trees[i]);
				}
			}
			break;
		}
	}
}

void ED_transform_snap_object_context_destroy(SnapObjectContext *sctx)
{
	BLI_ghash_free(sctx->cache.object_map, NULL, snap_object_data_free);
	BLI_memarena_free(sctx->cache.mem_arena);

	MEM_freeN(sctx);
}

void ED_transform_snap_object_context_set_editmesh_callbacks(
        SnapObjectContext *sctx,
        bool (*test_vert_fn)(BMVert *, void *user_data),
        bool (*test_edge_fn)(BMEdge *, void *user_data),
        bool (*test_face_fn)(BMFace *, void *user_data),
        void *user_data)
{
	sctx->callbacks.edit_mesh.test_vert_fn = test_vert_fn;
	sctx->callbacks.edit_mesh.test_edge_fn = test_edge_fn;
	sctx->callbacks.edit_mesh.test_face_fn = test_face_fn;

	sctx->callbacks.edit_mesh.user_data = user_data;
}

bool ED_transform_snap_object_project_ray_ex(
        SnapObjectContext *sctx,
        const struct SnapObjectParams *params,
        const float ray_start[3], const float ray_normal[3],
        float *ray_depth,
        float r_loc[3], float r_no[3], int *r_index,
        Object **r_ob, float r_obmat[4][4])
{
	return raycastObjects(
	        sctx,
	        ray_start, ray_normal,
	        params->snap_select, params->use_object_edit_cage,
	        ray_depth, r_loc, r_no, r_index, r_ob, r_obmat, NULL);
}

/**
 * Fill in a list of all hits.
 *
 * \param ray_depth: Only depths in this range are considered, -1.0 for maximum.
 * \param sort: Optionally sort the hits by depth.
 * \param r_hit_list: List of #SnapObjectHitDepth (caller must free).
 */
bool ED_transform_snap_object_project_ray_all(
        SnapObjectContext *sctx,
        const struct SnapObjectParams *params,
        const float ray_start[3], const float ray_normal[3],
        float ray_depth, bool sort,
        ListBase *r_hit_list)
{
	if (ray_depth == -1.0f) {
		ray_depth = BVH_RAYCAST_DIST_MAX;
	}

#ifdef DEBUG
	float ray_depth_prev = ray_depth;
#endif

	bool retval = raycastObjects(
	        sctx,
	        ray_start, ray_normal,
	        params->snap_select, params->use_object_edit_cage,
	        &ray_depth, NULL, NULL, NULL, NULL, NULL,
	        r_hit_list);

	/* meant to be readonly for 'all' hits, ensure it is */
#ifdef DEBUG
	BLI_assert(ray_depth_prev == ray_depth);
#endif

	if (sort) {
		BLI_listbase_sort(r_hit_list, hit_depth_cmp);
	}

	return retval;
}

/**
 * Convenience function for snap ray-casting.
 *
 * Given a ray, cast it into the scene (snapping to faces).
 *
 * \return Snap success
 */
static bool transform_snap_context_project_ray_impl(
        SnapObjectContext *sctx,
        const struct SnapObjectParams *params,
        const float ray_start[3], const float ray_normal[3], float *ray_depth,
        float r_co[3], float r_no[3])
{
	bool ret;

	/* try snap edge, then face if it fails */
	ret = ED_transform_snap_object_project_ray_ex(
	        sctx,
	        params,
	        ray_start, ray_normal, ray_depth,
	        r_co, r_no, NULL,
	        NULL, NULL);

	return ret;
}

bool ED_transform_snap_object_project_ray(
        SnapObjectContext *sctx,
        const struct SnapObjectParams *params,
        const float ray_origin[3], const float ray_direction[3], float *ray_depth,
        float r_co[3], float r_no[3])
{
	float ray_depth_fallback;
	if (ray_depth == NULL) {
		ray_depth_fallback = BVH_RAYCAST_DIST_MAX;
		ray_depth = &ray_depth_fallback;
	}

	return transform_snap_context_project_ray_impl(
	        sctx,
	        params,
	        ray_origin, ray_direction, ray_depth,
	        r_co, r_no);
}

static bool transform_snap_context_project_view3d_mixed_impl(
        SnapObjectContext *sctx,
        const unsigned short snap_to_flag,
        const struct SnapObjectParams *params,
        const float mval[2], float *dist_px,
        bool use_depth,
        float r_co[3], float r_no[3])
{
	float ray_depth = BVH_RAYCAST_DIST_MAX;
	bool is_hit = false;

	const int  elem_type[3] = {SCE_SNAP_MODE_VERTEX, SCE_SNAP_MODE_EDGE, SCE_SNAP_MODE_FACE};

	BLI_assert(snap_to_flag != 0);
	BLI_assert((snap_to_flag & ~(1 | 2 | 4)) == 0);

	if (use_depth) {
		const float dist_px_orig = dist_px ? *dist_px : 0;
		for (int i = 2; i >= 0; i--) {
			if (snap_to_flag & (1 << i)) {
				if (i == 0) {
					BLI_assert(dist_px != NULL);
					*dist_px = dist_px_orig;
				}
				if (ED_transform_snap_object_project_view3d(
				        sctx,
				        elem_type[i], params,
				        mval, dist_px, &ray_depth,
				        r_co, r_no))
				{
					/* 0.01 is a random but small value to prioritizing
					 * the first elements of the loop */
					ray_depth += 0.01f;
					is_hit = true;
				}
			}
		}
	}
	else {
		for (int i = 0; i < 3; i++) {
			if (snap_to_flag & (1 << i)) {
				if (ED_transform_snap_object_project_view3d(
				        sctx,
				        elem_type[i], params,
				        mval, dist_px, &ray_depth,
				        r_co, r_no))
				{
					is_hit = true;
					break;
				}
			}
		}
	}

	return is_hit;
}

/**
 * Convenience function for performing snapping.
 *
 * Given a 2D region value, snap to vert/edge/face.
 *
 * \param sctx: Snap context.
 * \param mval_fl: Screenspace coordinate.
 * \param dist_px: Maximum distance to snap (in pixels).
 * \param use_depth: Snap to the closest element, use when using more than one snap type.
 * \param r_co: hit location.
 * \param r_no: hit normal (optional).
 * \return Snap success
 */
bool ED_transform_snap_object_project_view3d_mixed(
        SnapObjectContext *sctx,
        const unsigned short snap_to_flag,
        const struct SnapObjectParams *params,
        const float mval_fl[2], float *dist_px,
        bool use_depth,
        float r_co[3], float r_no[3])
{
	return transform_snap_context_project_view3d_mixed_impl(
	        sctx,
	        snap_to_flag, params,
	        mval_fl, dist_px, use_depth,
	        r_co, r_no);
}

bool ED_transform_snap_object_project_view3d_ex(
        SnapObjectContext *sctx,
        const unsigned short snap_to,
        const struct SnapObjectParams *params,
        const float mval[2], float *dist_px,
        float *ray_depth,
        float r_loc[3], float r_no[3], int *r_index,
        Object **r_ob, float r_obmat[4][4])
{
	const ARegion *ar = sctx->v3d_data.ar;
	const RegionView3D *rv3d = ar->regiondata;

	float ray_origin[3], ray_end[3], ray_start[3], ray_normal[3], depth_range[2];

	ED_view3d_win_to_origin(ar, mval, ray_origin);
	ED_view3d_win_to_vector(ar, mval, ray_normal);

	ED_view3d_clip_range_get(
	        sctx->depsgraph,
	        sctx->v3d_data.v3d, sctx->v3d_data.ar->regiondata,
	        &depth_range[0], &depth_range[1], false);

	madd_v3_v3v3fl(ray_start, ray_origin, ray_normal, depth_range[0]);
	madd_v3_v3v3fl(ray_end, ray_origin, ray_normal, depth_range[1]);

	if (!ED_view3d_clip_segment(rv3d, ray_start, ray_end)) {
		return false;
	}

	float ray_depth_fallback;
	if (ray_depth == NULL) {
		ray_depth_fallback = BVH_RAYCAST_DIST_MAX;
		ray_depth = &ray_depth_fallback;
	}

	if (snap_to == SCE_SNAP_MODE_FACE) {
		return raycastObjects(
		        sctx,
		        ray_start, ray_normal,
		        params->snap_select, params->use_object_edit_cage,
		        ray_depth, r_loc, r_no, r_index, r_ob, r_obmat, NULL);
	}
	else {
		SnapData snapdata;
		const enum eViewProj view_proj = rv3d->is_persp ?
		                                 VIEW_PROJ_PERSP : VIEW_PROJ_ORTHO;

		snap_data_set(
		        &snapdata, ar, snap_to, view_proj, mval,
		        ray_start, ray_normal, depth_range);

		return snapObjectsRay(
		        sctx, &snapdata,
		        params->snap_select, params->use_object_edit_cage,
		        ray_depth, dist_px, r_loc, r_no, r_ob, r_obmat);
	}
}

bool ED_transform_snap_object_project_view3d(
        SnapObjectContext *sctx,
        const unsigned short snap_to,
        const struct SnapObjectParams *params,
        const float mval[2], float *dist_px,
        float *ray_depth,
        float r_loc[3], float r_no[3])
{
	return ED_transform_snap_object_project_view3d_ex(
	        sctx,
	        snap_to,
	        params,
	        mval, dist_px,
	        ray_depth,
	        r_loc, r_no, NULL,
	        NULL, NULL);
}

/**
 * see: #ED_transform_snap_object_project_ray_all
 */
bool ED_transform_snap_object_project_all_view3d_ex(
        SnapObjectContext *sctx,
        const struct SnapObjectParams *params,
        const float mval[2],
        float ray_depth, bool sort,
        ListBase *r_hit_list)
{
	float ray_start[3], ray_normal[3];

	if (!ED_view3d_win_to_ray_ex(
	        sctx->depsgraph,
	        sctx->v3d_data.ar, sctx->v3d_data.v3d,
	        mval, NULL, ray_normal, ray_start, true))
	{
		return false;
	}

	return ED_transform_snap_object_project_ray_all(
	        sctx,
	        params,
	        ray_start, ray_normal, ray_depth, sort,
	        r_hit_list);
}

/** \} */<|MERGE_RESOLUTION|>--- conflicted
+++ resolved
@@ -1820,21 +1820,14 @@
 			        snapdata, ob, obmat,
 			        ray_depth, dist_px,
 			        r_loc, r_no);
-<<<<<<< HEAD
-		}
-		else if (ob->type == OB_GPENCIL) {
+			break;
+		case OB_GPENCIL:	
 			retval = snapEmpty(
-				snapdata,
-				ob, obmat,
+				snapdata, ob, obmat,
 				ray_depth, dist_px,
 				r_loc, r_no);
-		}
-		else if (ob->type == OB_CAMERA) {
-=======
 			break;
-
 		case OB_CAMERA:
->>>>>>> ce27d115
 			retval = snapCamera(
 			        sctx, snapdata, ob, obmat,
 			        ray_depth, dist_px,
