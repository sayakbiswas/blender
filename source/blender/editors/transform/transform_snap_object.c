--- conflicted
+++ resolved
@@ -160,27 +160,10 @@
         IterSnapObjsCallback sob_callback,
         void *data)
 {
-<<<<<<< HEAD
 	Base *base_act = sctx->eval_ctx.view_layer->basact;
-	/* Need an exception for particle edit because the base is flagged with BA_HAS_RECALC_DATA
-	 * which makes the loop skip it, even the derived mesh will never change
-	 *
-	 * To solve that problem, we do it first as an exception.
-	 * */
-	if (base_act && base_act->object && base_act->object->mode & OB_MODE_PARTICLE_EDIT) {
-		sob_callback(sctx, false, base_act->object, base_act->object->obmat, data);
-	}
-
 	for (Base *base = sctx->eval_ctx.view_layer->object_bases.first; base != NULL; base = base->next) {
-		if ((BASE_VISIBLE(base)) && (base->flag_legacy & (BA_HAS_RECALC_OB | BA_HAS_RECALC_DATA)) == 0 &&
+		if ((BASE_VISIBLE(base)) && (base->flag_legacy & BA_SNAP_FIX_DEPS_FIASCO) == 0 &&
 		    !((snap_select == SNAP_NOT_SELECTED && ((base->flag & BASE_SELECTED) || (base->flag_legacy & BA_WAS_SEL))) ||
-=======
-	Base *base_act = sctx->scene->basact;
-	for (Base *base = sctx->scene->base.first; base != NULL; base = base->next) {
-		if ((BASE_VISIBLE_BGMODE(sctx->v3d_data.v3d, sctx->scene, base)) &&
-		    (base->flag & BA_SNAP_FIX_DEPS_FIASCO) == 0 &&
-		    !((snap_select == SNAP_NOT_SELECTED && (base->flag & (SELECT | BA_WAS_SEL))) ||
->>>>>>> c241d79d
 		      (snap_select == SNAP_NOT_ACTIVE && base == base_act)))
 		{
 			bool use_obedit;
