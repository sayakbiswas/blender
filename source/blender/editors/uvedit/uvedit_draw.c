/*
 * ***** BEGIN GPL LICENSE BLOCK *****
 *
 * This program is free software; you can redistribute it and/or
 * modify it under the terms of the GNU General Public License
 * as published by the Free Software Foundation; either version 2
 * of the License, or (at your option) any later version.
 *
 * This program is distributed in the hope that it will be useful,
 * but WITHOUT ANY WARRANTY; without even the implied warranty of
 * MERCHANTABILITY or FITNESS FOR A PARTICULAR PURPOSE.  See the
 * GNU General Public License for more details.
 *
 * You should have received a copy of the GNU General Public License
 * along with this program; if not, write to the Free Software Foundation,
 * Inc., 51 Franklin Street, Fifth Floor, Boston, MA 02110-1301, USA.
 *
 * The Original Code is Copyright (C) 2001-2002 by NaN Holding BV.
 * All rights reserved.
 *
 * Contributor(s): Blender Foundation, 2002-2009
 *
 * ***** END GPL LICENSE BLOCK *****
 */

/** \file blender/editors/uvedit/uvedit_draw.c
 *  \ingroup eduv
 */


#include <float.h>
#include <math.h>
#include <stdlib.h>
#include <string.h>

#include "DNA_material_types.h"
#include "DNA_mesh_types.h"
#include "DNA_meshdata_types.h"
#include "DNA_object_types.h"
#include "DNA_scene_types.h"
#include "DNA_screen_types.h"
#include "DNA_space_types.h"

#include "BLI_math.h"
#include "BLI_utildefines.h"
#include "BLI_buffer.h"
#include "BLI_bitmap.h"

#include "BKE_depsgraph.h"
#include "BKE_DerivedMesh.h"
#include "BKE_editmesh.h"
#include "BKE_material.h"

#include "BKE_scene.h"

#include "BIF_glutil.h"

<<<<<<< HEAD
=======
#include "DEG_depsgraph.h"

>>>>>>> c8cff319
#include "GPU_immediate.h"
#include "GPU_matrix.h"

#include "ED_image.h"
#include "ED_mesh.h"
#include "ED_uvedit.h"

#include "UI_resources.h"
#include "UI_interface.h"
#include "UI_view2d.h"

#include "uvedit_intern.h"

static void draw_uvs_lineloop_bmface(BMFace *efa, const int cd_loop_uv_offset, unsigned int pos);

void ED_image_draw_cursor(ARegion *ar, const float cursor[2])
{
	float zoom[2], x_fac, y_fac;

	UI_view2d_scale_get_inverse(&ar->v2d, &zoom[0], &zoom[1]);

	mul_v2_fl(zoom, 256.0f * UI_DPI_FAC);
	x_fac = zoom[0];
	y_fac = zoom[1];

	gpuTranslate2fv(cursor);

	unsigned int pos = add_attrib(immVertexFormat(), "pos", GL_FLOAT, 2, KEEP_FLOAT);

	immBindBuiltinProgram(GPU_SHADER_2D_UNIFORM_COLOR);

	imm_cpack(0xFFFFFF);

	immBegin(GL_LINE_LOOP, 4);
	immVertex2f(pos, -0.05f * x_fac, 0.0f);
	immVertex2f(pos, 0.0f, 0.05f * y_fac);
	immVertex2f(pos, 0.05f * x_fac, 0.0f);
	immVertex2f(pos, 0.0f, -0.05f * y_fac);
	immEnd();

	setlinestyle(4);
	imm_cpack(0xFF);

	/* drawing individual segments, because the stipple pattern
	 * gets messed up when drawing a continuous loop */
	immBegin(GL_LINES, 8);
	immVertex2f(pos, -0.05f * x_fac, 0.0f);
	immVertex2f(pos, 0.0f, 0.05f * y_fac);
	immVertex2f(pos, 0.0f, 0.05f * y_fac);
	immVertex2f(pos, 0.05f * x_fac, 0.0f);
	immVertex2f(pos, 0.05f * x_fac, 0.0f);
	immVertex2f(pos, 0.0f, -0.05f * y_fac);
	immVertex2f(pos, 0.0f, -0.05f * y_fac);
	immVertex2f(pos, -0.05f * x_fac, 0.0f);
	immEnd();

	setlinestyle(0);
	imm_cpack(0x0);

	immBegin(GL_LINES, 8);
	immVertex2f(pos, -0.020f * x_fac, 0.0f);
	immVertex2f(pos, -0.1f * x_fac, 0.0f);
	immVertex2f(pos, 0.1f * x_fac, 0.0f);
	immVertex2f(pos, 0.020f * x_fac, 0.0f);
	immVertex2f(pos, 0.0f, -0.020f * y_fac);
	immVertex2f(pos, 0.0f, -0.1f * y_fac);
	immVertex2f(pos, 0.0f, 0.1f * y_fac);
	immVertex2f(pos, 0.0f, 0.020f * y_fac);
	immEnd();

	setlinestyle(1);
	imm_cpack(0xFFFFFF);

	immBegin(GL_LINES, 8);
	immVertex2f(pos, -0.020f * x_fac, 0.0f);
	immVertex2f(pos, -0.1f * x_fac, 0.0f);
	immVertex2f(pos, 0.1f * x_fac, 0.0f);
	immVertex2f(pos, 0.020f * x_fac, 0.0f);
	immVertex2f(pos, 0.0f, -0.020f * y_fac);
	immVertex2f(pos, 0.0f, -0.1f * y_fac);
	immVertex2f(pos, 0.0f, 0.1f * y_fac);
	immVertex2f(pos, 0.0f, 0.020f * y_fac);
	immEnd();

	immUnbindProgram();

	gpuTranslate2f(-cursor[0], -cursor[1]);
	setlinestyle(0);
}

static int draw_uvs_face_check(Scene *scene)
{
	ToolSettings *ts = scene->toolsettings;

	/* checks if we are selecting only faces */
	if (ts->uv_flag & UV_SYNC_SELECTION) {
		if (ts->selectmode == SCE_SELECT_FACE)
			return 2;
		else if (ts->selectmode & SCE_SELECT_FACE)
			return 1;
		else
			return 0;
	}
	else
		return (ts->uv_selectmode == UV_SELECT_FACE);
}

static void draw_uvs_shadow(Object *obedit)
{
	BMEditMesh *em = BKE_editmesh_from_object(obedit);
	BMesh *bm = em->bm;
	BMFace *efa;
	BMIter iter;

	const int cd_loop_uv_offset = CustomData_get_offset(&bm->ldata, CD_MLOOPUV);

	unsigned int pos = add_attrib(immVertexFormat(), "pos", GL_FLOAT, 2, KEEP_FLOAT);
<<<<<<< HEAD

	immBindBuiltinProgram(GPU_SHADER_2D_UNIFORM_COLOR);

	/* draws the mesh when painting */
	immUniformThemeColor(TH_UV_SHADOW);

	BM_ITER_MESH (efa, &iter, bm, BM_FACES_OF_MESH) {
		draw_uvs_lineloop_bmface(efa, cd_loop_uv_offset, pos);
	}

	immUnbindProgram();
}
=======

	immBindBuiltinProgram(GPU_SHADER_2D_UNIFORM_COLOR);
>>>>>>> c8cff319

	/* draws the mesh when painting */
	immUniformThemeColor(TH_UV_SHADOW);

	BM_ITER_MESH (efa, &iter, bm, BM_FACES_OF_MESH) {
		draw_uvs_lineloop_bmface(efa, cd_loop_uv_offset, pos);
	}

	immUnbindProgram();
}

static void draw_uvs_stretch(SpaceImage *sima, Scene *scene, BMEditMesh *em, MTexPoly *activetf)
{
	BMesh *bm = em->bm;
	BMFace *efa;
	BMLoop *l;
	BMIter iter, liter;
	MTexPoly *tf;
	MLoopUV *luv;
	Image *ima = sima->image;
	float aspx, aspy, col[4];
	int i;

	const int cd_loop_uv_offset  = CustomData_get_offset(&bm->ldata, CD_MLOOPUV);
	const int cd_poly_tex_offset = CustomData_get_offset(&bm->pdata, CD_MTEXPOLY);

	BLI_buffer_declare_static(vec2f, tf_uv_buf, BLI_BUFFER_NOP, BM_DEFAULT_NGON_STACK_SIZE);
	BLI_buffer_declare_static(vec2f, tf_uvorig_buf, BLI_BUFFER_NOP, BM_DEFAULT_NGON_STACK_SIZE);

	ED_space_image_get_uv_aspect(sima, &aspx, &aspy);
	
	switch (sima->dt_uvstretch) {
		case SI_UVDT_STRETCH_AREA:
		{
			float totarea = 0.0f, totuvarea = 0.0f, areadiff, uvarea, area;
			
			BM_ITER_MESH (efa, &iter, bm, BM_FACES_OF_MESH) {
				const int efa_len = efa->len;
				float (*tf_uv)[2]     = (float (*)[2])BLI_buffer_reinit_data(&tf_uv_buf,     vec2f, efa_len);
				float (*tf_uvorig)[2] = (float (*)[2])BLI_buffer_reinit_data(&tf_uvorig_buf, vec2f, efa_len);
				tf = BM_ELEM_CD_GET_VOID_P(efa, cd_poly_tex_offset);

				BM_ITER_ELEM_INDEX (l, &liter, efa, BM_LOOPS_OF_FACE, i) {
					luv = BM_ELEM_CD_GET_VOID_P(l, cd_loop_uv_offset);
					copy_v2_v2(tf_uvorig[i], luv->uv);
				}

				uv_poly_copy_aspect(tf_uvorig, tf_uv, aspx, aspy, efa->len);

				totarea += BM_face_calc_area(efa);
				totuvarea += area_poly_v2((const float (*)[2])tf_uv, efa->len);
				
				if (uvedit_face_visible_test(scene, ima, efa, tf)) {
					BM_elem_flag_enable(efa, BM_ELEM_TAG);
				}
				else {
					if (tf == activetf)
						activetf = NULL;
					BM_elem_flag_disable(efa, BM_ELEM_TAG);
				}
			}

			unsigned int pos = add_attrib(immVertexFormat(), "pos", GL_FLOAT, 2, KEEP_FLOAT);

			immBindBuiltinProgram(GPU_SHADER_2D_UNIFORM_COLOR);

			if (totarea < FLT_EPSILON || totuvarea < FLT_EPSILON) {
				col[0] = 1.0;
				col[1] = col[2] = 0.0;

				immUniformColor3fv(col);

				BM_ITER_MESH (efa, &iter, bm, BM_FACES_OF_MESH) {
					if (BM_elem_flag_test(efa, BM_ELEM_TAG)) {
						immBegin(GL_TRIANGLE_FAN, efa->len);

						BM_ITER_ELEM (l, &liter, efa, BM_LOOPS_OF_FACE) {
							luv = BM_ELEM_CD_GET_VOID_P(l, cd_loop_uv_offset);
							immVertex2fv(pos, luv->uv);
						}

						immEnd();
					}
				}
			}
			else {
				BM_ITER_MESH (efa, &iter, bm, BM_FACES_OF_MESH) {
					if (BM_elem_flag_test(efa, BM_ELEM_TAG)) {
						const int efa_len = efa->len;
						float (*tf_uv)[2]     = (float (*)[2])BLI_buffer_reinit_data(&tf_uv_buf,     vec2f, efa_len);
						float (*tf_uvorig)[2] = (float (*)[2])BLI_buffer_reinit_data(&tf_uvorig_buf, vec2f, efa_len);

						area = BM_face_calc_area(efa) / totarea;

						BM_ITER_ELEM_INDEX (l, &liter, efa, BM_LOOPS_OF_FACE, i) {
							luv = BM_ELEM_CD_GET_VOID_P(l, cd_loop_uv_offset);
							copy_v2_v2(tf_uvorig[i], luv->uv);
						}

						uv_poly_copy_aspect(tf_uvorig, tf_uv, aspx, aspy, efa->len);

						uvarea = area_poly_v2((const float (*)[2])tf_uv, efa->len) / totuvarea;
						
						if (area < FLT_EPSILON || uvarea < FLT_EPSILON)
							areadiff = 1.0f;
						else if (area > uvarea)
							areadiff = 1.0f - (uvarea / area);
						else
							areadiff = 1.0f - (area / uvarea);
						
						weight_to_rgb(col, areadiff);
						immUniformColor3fv(col);
						
						/* TODO: use editmesh tessface */
						immBegin(GL_TRIANGLE_FAN, efa->len);

						BM_ITER_ELEM (l, &liter, efa, BM_LOOPS_OF_FACE) {
							luv = BM_ELEM_CD_GET_VOID_P(l, cd_loop_uv_offset);
							immVertex2fv(pos, luv->uv);
						}

						immEnd();
					}
				}
			}

			immUnbindProgram();

			break;
		}
		case SI_UVDT_STRETCH_ANGLE:
		{
			float a;

			BLI_buffer_declare_static(float, uvang_buf, BLI_BUFFER_NOP, BM_DEFAULT_NGON_STACK_SIZE);
			BLI_buffer_declare_static(float, ang_buf,   BLI_BUFFER_NOP, BM_DEFAULT_NGON_STACK_SIZE);
			BLI_buffer_declare_static(vec3f, av_buf,  BLI_BUFFER_NOP, BM_DEFAULT_NGON_STACK_SIZE);
			BLI_buffer_declare_static(vec2f, auv_buf, BLI_BUFFER_NOP, BM_DEFAULT_NGON_STACK_SIZE);

			col[3] = 0.5f; /* hard coded alpha, not that nice */

			VertexFormat *format = immVertexFormat();
			unsigned int pos = add_attrib(format, "pos", GL_FLOAT, 2, KEEP_FLOAT);
			unsigned int color = add_attrib(format, "color", GL_FLOAT, 3, KEEP_FLOAT);

			immBindBuiltinProgram(GPU_SHADER_2D_SMOOTH_COLOR);

			BM_ITER_MESH (efa, &iter, bm, BM_FACES_OF_MESH) {
				tf = BM_ELEM_CD_GET_VOID_P(efa, cd_poly_tex_offset);
				
				if (uvedit_face_visible_test(scene, ima, efa, tf)) {
					const int efa_len = efa->len;
					float (*tf_uv)[2]     = (float (*)[2])BLI_buffer_reinit_data(&tf_uv_buf,     vec2f, efa_len);
					float (*tf_uvorig)[2] = (float (*)[2])BLI_buffer_reinit_data(&tf_uvorig_buf, vec2f, efa_len);
					float *uvang = BLI_buffer_reinit_data(&uvang_buf, float, efa_len);
					float *ang   = BLI_buffer_reinit_data(&ang_buf,   float, efa_len);
					float (*av)[3]  = (float (*)[3])BLI_buffer_reinit_data(&av_buf, vec3f, efa_len);
					float (*auv)[2] = (float (*)[2])BLI_buffer_reinit_data(&auv_buf, vec2f, efa_len);
					int j;

					BM_elem_flag_enable(efa, BM_ELEM_TAG);

					BM_ITER_ELEM_INDEX (l, &liter, efa, BM_LOOPS_OF_FACE, i) {
						luv = BM_ELEM_CD_GET_VOID_P(l, cd_loop_uv_offset);
						copy_v2_v2(tf_uvorig[i], luv->uv);
					}

					uv_poly_copy_aspect(tf_uvorig, tf_uv, aspx, aspy, efa_len);

					j = efa_len - 1;
					BM_ITER_ELEM_INDEX (l, &liter, efa, BM_LOOPS_OF_FACE, i) {
						sub_v2_v2v2(auv[i], tf_uv[j], tf_uv[i]); normalize_v2(auv[i]);
						sub_v3_v3v3(av[i], l->prev->v->co, l->v->co); normalize_v3(av[i]);
						j = i;
					}

					for (i = 0; i < efa_len; i++) {
#if 0
						/* Simple but slow, better reuse normalized vectors
						 * (Not ported to bmesh, copied for reference) */
						uvang1 = RAD2DEG(angle_v2v2v2(tf_uv[3], tf_uv[0], tf_uv[1]));
						ang1 = RAD2DEG(angle_v3v3v3(efa->v4->co, efa->v1->co, efa->v2->co));
#endif
						uvang[i] = angle_normalized_v2v2(auv[i], auv[(i + 1) % efa_len]);
						ang[i] = angle_normalized_v3v3(av[i], av[(i + 1) % efa_len]);
					}

					/* TODO: use editmesh tessface */
					immBegin(GL_TRIANGLE_FAN, efa->len);
					BM_ITER_ELEM_INDEX (l, &liter, efa, BM_LOOPS_OF_FACE, i) {
						luv = BM_ELEM_CD_GET_VOID_P(l, cd_loop_uv_offset);
						a = fabsf(uvang[i] - ang[i]) / (float)M_PI;
						weight_to_rgb(col, 1.0f - pow2f(1.0f - a));
						immAttrib3fv(color, col);
						immVertex2fv(pos, luv->uv);
					}
					immEnd();
				}
				else {
					if (tf == activetf)
						activetf = NULL;
					BM_elem_flag_disable(efa, BM_ELEM_TAG);
				}
			}

			immUnbindProgram();

			BLI_buffer_free(&uvang_buf);
			BLI_buffer_free(&ang_buf);
			BLI_buffer_free(&av_buf);
			BLI_buffer_free(&auv_buf);

			break;
		}
	}

	BLI_buffer_free(&tf_uv_buf);
	BLI_buffer_free(&tf_uvorig_buf);
}

static void draw_uvs_lineloop_bmface(BMFace *efa, const int cd_loop_uv_offset, unsigned int pos)
{
	BMIter liter;
	BMLoop *l;
	MLoopUV *luv;

	immBegin(GL_LINE_LOOP, efa->len);

	BM_ITER_ELEM (l, &liter, efa, BM_LOOPS_OF_FACE) {
		luv = BM_ELEM_CD_GET_VOID_P(l, cd_loop_uv_offset);
		immVertex2fv(pos, luv->uv);
	}

	immEnd();
}

static void draw_uvs_lineloop_mpoly(Mesh *me, MPoly *mpoly, unsigned int pos)
{
	MLoopUV *mloopuv;
	int i;

	immBegin(GL_LINE_LOOP, mpoly->totloop);

	mloopuv = &me->mloopuv[mpoly->loopstart];
	for (i = mpoly->totloop; i != 0; i--, mloopuv++) {
		immVertex2fv(pos, mloopuv->uv);
	}

	immEnd();
}

static void draw_uvs_other_mesh_texface(Object *ob, const Image *curimage, const int other_uv_filter, unsigned int pos)
{
	Mesh *me = ob->data;
	MPoly *mpoly = me->mpoly;
	MTexPoly *mtpoly = me->mtpoly;
	int a;

	if (me->mloopuv == NULL) {
		return;
	}

	for (a = me->totpoly; a != 0; a--, mpoly++, mtpoly++) {
		if (other_uv_filter == SI_FILTER_ALL) {
			/* Nothing to compare, all UV faces are visible. */
		}
		else if (other_uv_filter == SI_FILTER_SAME_IMAGE) {
			if (mtpoly->tpage != curimage) {
				continue;
			}
		}

		draw_uvs_lineloop_mpoly(me, mpoly, pos);
	}
}
static void draw_uvs_other_mesh_new_shading(Object *ob, const Image *curimage, const int other_uv_filter, unsigned int pos)
{
	Mesh *me = ob->data;
	MPoly *mpoly = me->mpoly;
	int a;
	BLI_bitmap *mat_test_array;
	bool ok = false;
	int totcol = 0;

	if (me->mloopuv == NULL) {
		return;
	}

	if (curimage && ob->totcol == 0) {
		return;
	}

	totcol = max_ii(ob->totcol, 1);
	mat_test_array = BLI_BITMAP_NEW_ALLOCA(totcol);

	for (a = 0; a < totcol; a++) {
		Image *image;
		
		/* if no materials, assume a default material with no image */
		if (ob->totcol)
			ED_object_get_active_image(ob, a + 1, &image, NULL, NULL, NULL);
		else
			image = NULL;

		if (image == curimage) {
			BLI_BITMAP_ENABLE(mat_test_array, a);
			ok = true;
		}
	}

	if (ok == false) {
		return;
	}

	for (a = me->totpoly; a != 0; a--, mpoly++) {
		if (other_uv_filter == SI_FILTER_ALL) {
			/* Nothing to compare, all UV faces are visible. */
		}
		else if (other_uv_filter == SI_FILTER_SAME_IMAGE) {
			const int mat_nr = mpoly->mat_nr;
			if ((mat_nr >= totcol) ||
			    (BLI_BITMAP_TEST(mat_test_array, mat_nr)) == 0)
			{
				continue;
			}
		}

		draw_uvs_lineloop_mpoly(me, mpoly, pos);
	}
}
static void draw_uvs_other_mesh(Object *ob, const Image *curimage, const bool new_shading_nodes,
                                const int other_uv_filter, unsigned int pos)
{
	if (new_shading_nodes) {
		draw_uvs_other_mesh_new_shading(ob, curimage, other_uv_filter, pos);
	}
	else {
		draw_uvs_other_mesh_texface(ob, curimage, other_uv_filter, pos);
	}
}

static void draw_uvs_other(SceneLayer *sl, Object *obedit, const Image *curimage, const bool new_shading_nodes,
                           const int other_uv_filter)
{
	unsigned int pos = add_attrib(immVertexFormat(), "pos", GL_FLOAT, 2, KEEP_FLOAT);

	immBindBuiltinProgram(GPU_SHADER_2D_UNIFORM_COLOR);

	immUniformThemeColor(TH_UV_OTHERS);

	for (Base *base = sl->object_bases.first; base; base = base->next) {
		if (((base->flag & BASE_SELECTED) != 0) &&
		    ((base->flag & BASE_VISIBLED) != 0))
		{
			Object *ob = base->object;
			if ((ob->type == OB_MESH) && (ob != obedit) && ((Mesh *)ob->data)->mloopuv) {
				draw_uvs_other_mesh(ob, curimage, new_shading_nodes, other_uv_filter, pos);
			}
		}
	}
	immUnbindProgram();
}

static void draw_uvs_texpaint(SpaceImage *sima, Scene *scene, SceneLayer *sl, Object *ob)
{
	const bool new_shading_nodes = BKE_scene_use_new_shading_nodes(scene);
	Image *curimage = ED_space_image(sima);
	Mesh *me = ob->data;
	Material *ma;

	if (sima->flag & SI_DRAW_OTHER) {
		draw_uvs_other(sl, ob, curimage, new_shading_nodes, sima->other_uv_filter);
	}

	ma = give_current_material(ob, ob->actcol);

	if (me->mtpoly) {
		MPoly *mpoly = me->mpoly;
		MLoopUV *mloopuv, *mloopuv_base;
		int a, b;
		if (!(ma && ma->texpaintslot && ma->texpaintslot[ma->paint_active_slot].uvname &&
		      (mloopuv = CustomData_get_layer_named(&me->ldata, CD_MLOOPUV, ma->texpaintslot[ma->paint_active_slot].uvname))))
		{
			mloopuv = me->mloopuv;
		}

		unsigned int pos = add_attrib(immVertexFormat(), "pos", GL_FLOAT, 2, KEEP_FLOAT);

		immBindBuiltinProgram(GPU_SHADER_2D_UNIFORM_COLOR);

		immUniformThemeColor(TH_UV_SHADOW);

		mloopuv_base = mloopuv;

		for (a = me->totpoly; a > 0; a--, mpoly++) {
			if ((scene->toolsettings->uv_flag & UV_SHOW_SAME_IMAGE) && mpoly->mat_nr != ob->actcol - 1)
				continue;

			immBegin(GL_LINE_LOOP, mpoly->totloop);

			mloopuv = mloopuv_base + mpoly->loopstart;
			for (b = 0; b < mpoly->totloop; b++, mloopuv++) {
				immVertex2fv(pos, mloopuv->uv);
			}

			immEnd();
		}

		immUnbindProgram();
	}
}

static void draw_uvs_looptri(BMEditMesh *em, unsigned int *r_loop_index, const int cd_loop_uv_offset, unsigned int pos)
{
	unsigned int i = *r_loop_index;
	BMFace *f = em->looptris[i][0]->f;
	do {
		unsigned int j;
		for (j = 0; j < 3; j++) {
			MLoopUV *luv = BM_ELEM_CD_GET_VOID_P(em->looptris[i][j], cd_loop_uv_offset);
			immVertex2fv(pos, luv->uv);
		}
		i++;
	} while (i != em->tottri && (f == em->looptris[i][0]->f));
	*r_loop_index = i - 1;
}

/* draws uv's in the image space */
<<<<<<< HEAD
static void draw_uvs(SpaceImage *sima, Scene *scene, SceneLayer *sl, Object *obedit)
=======
static void draw_uvs(SpaceImage *sima, Scene *scene, SceneLayer *sl, Object *obedit, Depsgraph *depsgraph)
>>>>>>> c8cff319
{
	const bool new_shading_nodes = BKE_scene_use_new_shading_nodes(scene);
	ToolSettings *ts;
	Mesh *me = obedit->data;
	BMEditMesh *em = me->edit_btmesh;
	BMesh *bm = em->bm;
	BMFace *efa, *efa_act;
	BMLoop *l;
	BMIter iter, liter;
	MTexPoly *tf, *activetf = NULL;
	MLoopUV *luv;
	unsigned char col1[4], col2[4];
	float pointsize;
	int drawfaces, interpedges;
	Image *ima = sima->image;

	const int cd_loop_uv_offset  = CustomData_get_offset(&bm->ldata, CD_MLOOPUV);
	const int cd_poly_tex_offset = CustomData_get_offset(&bm->pdata, CD_MTEXPOLY);

	unsigned int pos;

	activetf = EDBM_mtexpoly_active_get(em, &efa_act, false, false); /* will be set to NULL if hidden */
	ts = scene->toolsettings;

	drawfaces = draw_uvs_face_check(scene);
	if (ts->uv_flag & UV_SYNC_SELECTION)
		interpedges = (ts->selectmode & SCE_SELECT_VERTEX);
	else
		interpedges = (ts->uv_selectmode == UV_SELECT_VERTEX);
	
	/* draw other uvs */
	if (sima->flag & SI_DRAW_OTHER) {
		Image *curimage;

		if (new_shading_nodes) {
			if (efa_act) {
				ED_object_get_active_image(obedit, efa_act->mat_nr + 1, &curimage, NULL, NULL, NULL);
			}
			else {
				curimage = ima;
			}
		}
		else {
			curimage = (activetf) ? activetf->tpage : ima;
		}

		draw_uvs_other(sl, obedit, curimage, new_shading_nodes, sima->other_uv_filter);
	}

	/* 1. draw shadow mesh */
	
	if (sima->flag & SI_DRAWSHADOW) {
		Object *ob_cage = DAG_get_object(depsgraph, obedit);
		/* XXX TODO: Need to check if shadow mesh is different than original mesh. */
		bool is_cage_like_final_meshes = (ob_cage == obedit);

		/* When sync selection is enabled, all faces are drawn (except for hidden)
		 * so if cage is the same as the final, there is no point in drawing this. */
		if (((ts->uv_flag & UV_SYNC_SELECTION) == 0) || is_cage_like_final_meshes) {
			draw_uvs_shadow(ob_cage);
		}
	}

	/* 2. draw colored faces */
	
	if (sima->flag & SI_DRAW_STRETCH) {
		draw_uvs_stretch(sima, scene, em, activetf);
	}
	else if (!(sima->flag & SI_NO_DRAWFACES)) {
		/* draw transparent faces */
		UI_GetThemeColor4ubv(TH_FACE, col1);
		UI_GetThemeColor4ubv(TH_FACE_SELECT, col2);
		glBlendFunc(GL_SRC_ALPHA, GL_ONE_MINUS_SRC_ALPHA);
		glEnable(GL_BLEND);
		
		pos = add_attrib(immVertexFormat(), "pos", GL_FLOAT, 2, KEEP_FLOAT);
<<<<<<< HEAD

		immBindBuiltinProgram(GPU_SHADER_2D_UNIFORM_COLOR);

=======

		immBindBuiltinProgram(GPU_SHADER_2D_UNIFORM_COLOR);

>>>>>>> c8cff319
		for (unsigned int i = 0; i < em->tottri; i++) {
			efa = em->looptris[i][0]->f;
			tf = BM_ELEM_CD_GET_VOID_P(efa, cd_poly_tex_offset);
			if (uvedit_face_visible_test(scene, ima, efa, tf)) {
				const bool is_select = uvedit_face_select_test(scene, efa, cd_loop_uv_offset);
				BM_elem_flag_enable(efa, BM_ELEM_TAG);

				if (tf == activetf) {
					/* only once */
					immUniformThemeColor(TH_EDITMESH_ACTIVE);
<<<<<<< HEAD
				}
				else {
					immUniformColor4ubv(is_select ? col2 : col1);
				}
=======
				}
				else {
					immUniformColor4ubv(is_select ? col2 : col1);
				}
>>>>>>> c8cff319

				immBegin(GL_TRIANGLES, (em->looptris[i][0]->f->len - 2) * 3);
				draw_uvs_looptri(em, &i, cd_loop_uv_offset, pos);
				immEnd();
			}
			else {
				BM_elem_flag_disable(efa, BM_ELEM_TAG);
			}
		}

		immUnbindProgram();

		glDisable(GL_BLEND);
	}
	else {
		/* would be nice to do this within a draw loop but most below are optional, so it would involve too many checks */
		
		BM_ITER_MESH (efa, &iter, bm, BM_FACES_OF_MESH) {
			tf = BM_ELEM_CD_GET_VOID_P(efa, cd_poly_tex_offset);

			if (uvedit_face_visible_test(scene, ima, efa, tf)) {
				BM_elem_flag_enable(efa, BM_ELEM_TAG);
			}
			else {
				if (tf == activetf)
					activetf = NULL;
				BM_elem_flag_disable(efa, BM_ELEM_TAG);
			}
		}
		
	}

	/* 3. draw active face stippled */
	/* (removed during OpenGL upgrade, reimplement if needed) */

	/* 4. draw edges */

	if (sima->flag & SI_SMOOTH_UV) {
		glEnable(GL_LINE_SMOOTH);
		glEnable(GL_BLEND);
		glBlendFunc(GL_SRC_ALPHA, GL_ONE_MINUS_SRC_ALPHA);
	}

	glLineWidth(1);

	switch (sima->dt_uv) {
		case SI_UVDT_DASH:
			pos = add_attrib(immVertexFormat(), "pos", GL_FLOAT, 2, KEEP_FLOAT);

			immBindBuiltinProgram(GPU_SHADER_2D_UNIFORM_COLOR);

			BM_ITER_MESH (efa, &iter, bm, BM_FACES_OF_MESH) {
				if (!BM_elem_flag_test(efa, BM_ELEM_TAG))
					continue;
				tf = BM_ELEM_CD_GET_VOID_P(efa, cd_poly_tex_offset);

				if (tf) {
					imm_cpack(0x111111);

					draw_uvs_lineloop_bmface(efa, cd_loop_uv_offset, pos);

					setlinestyle(2);
					imm_cpack(0x909090);

					draw_uvs_lineloop_bmface(efa, cd_loop_uv_offset, pos);

					setlinestyle(0);
				}
			}

			immUnbindProgram();

			break;
		case SI_UVDT_BLACK: /* black/white */
		case SI_UVDT_WHITE:
			pos = add_attrib(immVertexFormat(), "pos", GL_FLOAT, 2, KEEP_FLOAT);

			immBindBuiltinProgram(GPU_SHADER_2D_UNIFORM_COLOR);

			if (sima->dt_uv == SI_UVDT_WHITE) {
				immUniformColor3f(1.0f, 1.0f, 1.0f);
			}
			else {
				immUniformColor3f(0.0f, 0.0f, 0.0f);
			}

			BM_ITER_MESH (efa, &iter, bm, BM_FACES_OF_MESH) {
				if (!BM_elem_flag_test(efa, BM_ELEM_TAG))
					continue;

				draw_uvs_lineloop_bmface(efa, cd_loop_uv_offset, pos);
			}

			immUnbindProgram();

			break;
		case SI_UVDT_OUTLINE:
			pos = add_attrib(immVertexFormat(), "pos", GL_FLOAT, 2, KEEP_FLOAT);

			immBindBuiltinProgram(GPU_SHADER_2D_UNIFORM_COLOR);

			glLineWidth(3);
			imm_cpack(0x0);

			BM_ITER_MESH (efa, &iter, bm, BM_FACES_OF_MESH) {
				if (!BM_elem_flag_test(efa, BM_ELEM_TAG))
					continue;

				draw_uvs_lineloop_bmface(efa, cd_loop_uv_offset, pos);
			}

			immUnbindProgram();

			glLineWidth(1);
			UI_GetThemeColor4ubv(TH_WIRE_EDIT, col2);

			if (me->drawflag & ME_DRAWEDGES) {
				int sel;
				UI_GetThemeColor4ubv(TH_EDGE_SELECT, col1);

				VertexFormat *format = immVertexFormat();
				pos = add_attrib(format, "pos", GL_FLOAT, 2, KEEP_FLOAT);
				unsigned int color = add_attrib(format, "color", GL_UNSIGNED_BYTE, 4, NORMALIZE_INT_TO_FLOAT);

				if (interpedges) {
					immBindBuiltinProgram(GPU_SHADER_2D_SMOOTH_COLOR);

					BM_ITER_MESH (efa, &iter, bm, BM_FACES_OF_MESH) {
						if (!BM_elem_flag_test(efa, BM_ELEM_TAG))
							continue;

						immBegin(GL_LINE_LOOP, efa->len);

						BM_ITER_ELEM (l, &liter, efa, BM_LOOPS_OF_FACE) {
							sel = uvedit_uv_select_test(scene, l, cd_loop_uv_offset);
							immAttrib4ubv(color, sel ? (GLubyte *)col1 : (GLubyte *)col2);

							luv = BM_ELEM_CD_GET_VOID_P(l, cd_loop_uv_offset);
							immVertex2fv(pos, luv->uv);
						}

						immEnd();
					}

					immUnbindProgram();
				}
				else {
					immBindBuiltinProgram(GPU_SHADER_2D_FLAT_COLOR);

					BM_ITER_MESH (efa, &iter, bm, BM_FACES_OF_MESH) {
						int lastsel = -1;

						if (!BM_elem_flag_test(efa, BM_ELEM_TAG))
							continue;

						immBegin(GL_LINES, efa->len * 2);

						BM_ITER_ELEM (l, &liter, efa, BM_LOOPS_OF_FACE) {
							sel = uvedit_edge_select_test(scene, l, cd_loop_uv_offset);
							if (sel != lastsel) {
								immAttrib4ubv(color, sel ? (GLubyte *)col1 : (GLubyte *)col2);
								lastsel = sel;
							}

							luv = BM_ELEM_CD_GET_VOID_P(l, cd_loop_uv_offset);
							immVertex2fv(pos, luv->uv);
							luv = BM_ELEM_CD_GET_VOID_P(l->next, cd_loop_uv_offset);
							immVertex2fv(pos, luv->uv);
						}

						immEnd();
					}

					immUnbindProgram();
				}
			}
			else {
				pos = add_attrib(immVertexFormat(), "pos", GL_FLOAT, 2, KEEP_FLOAT);

				immBindBuiltinProgram(GPU_SHADER_2D_UNIFORM_COLOR);
				immUniformColor4ubv(col2);

				/* no nice edges */
				BM_ITER_MESH (efa, &iter, bm, BM_FACES_OF_MESH) {
					if (!BM_elem_flag_test(efa, BM_ELEM_TAG))
						continue;
				
					draw_uvs_lineloop_bmface(efa, cd_loop_uv_offset, pos);
				}

				immUnbindProgram();
			}

			break;
	}

	if (sima->flag & SI_SMOOTH_UV) {
		glDisable(GL_LINE_SMOOTH);
		glDisable(GL_BLEND);
	}

	/* 5. draw face centers */

	if (drawfaces) {
		float cent[2];
		bool col_set = false;

		VertexFormat *format = immVertexFormat();
		pos = add_attrib(format, "pos", GL_FLOAT, 2, KEEP_FLOAT);
		unsigned int color = add_attrib(format, "color", GL_UNSIGNED_BYTE, 3, NORMALIZE_INT_TO_FLOAT);

		immBindBuiltinProgram(GPU_SHADER_2D_FLAT_COLOR);

		pointsize = UI_GetThemeValuef(TH_FACEDOT_SIZE);
		glPointSize(pointsize);
		
		immBeginAtMost(GL_POINTS, bm->totface);

		/* unselected faces */

		BM_ITER_MESH (efa, &iter, bm, BM_FACES_OF_MESH) {
			if (!BM_elem_flag_test(efa, BM_ELEM_TAG))
				continue;

			if (!uvedit_face_select_test(scene, efa, cd_loop_uv_offset)) {
				/* Only set color for the first face */
				if (!col_set) {
					UI_GetThemeColor3ubv(TH_WIRE, col1);
					immAttrib3ubv(color, col1);

					col_set = true;
				}

				uv_poly_center(efa, cent, cd_loop_uv_offset);
				immVertex2fv(pos, cent);
			}
		}

		col_set = false;

		/* selected faces */

		BM_ITER_MESH (efa, &iter, bm, BM_FACES_OF_MESH) {
			if (!BM_elem_flag_test(efa, BM_ELEM_TAG))
				continue;

			if (uvedit_face_select_test(scene, efa, cd_loop_uv_offset)) {
				/* Only set color for the first face */
				if (!col_set) {
					UI_GetThemeColor3ubv(TH_FACE_DOT, col1);
					immAttrib3ubv(color, col1);

					col_set = true;
				}

				uv_poly_center(efa, cent, cd_loop_uv_offset);
				immVertex2fv(pos, cent);
			}
		}

		immEnd();

		immUnbindProgram();
	}

	/* 6. draw uv vertices */
	
	if (drawfaces != 2) { /* 2 means Mesh Face Mode */
		pos = add_attrib(immVertexFormat(), "pos", GL_FLOAT, 2, KEEP_FLOAT);

		immBindBuiltinProgram(GPU_SHADER_2D_UNIFORM_COLOR);

		/* unselected uvs */
		immUniformThemeColor(TH_VERTEX);
		pointsize = UI_GetThemeValuef(TH_VERTEX_SIZE);
		glPointSize(pointsize);

		immBeginAtMost(GL_POINTS, bm->totloop);

		BM_ITER_MESH (efa, &iter, bm, BM_FACES_OF_MESH) {
			if (!BM_elem_flag_test(efa, BM_ELEM_TAG))
				continue;

			BM_ITER_ELEM (l, &liter, efa, BM_LOOPS_OF_FACE) {
				luv = BM_ELEM_CD_GET_VOID_P(l, cd_loop_uv_offset);
				if (!uvedit_uv_select_test(scene, l, cd_loop_uv_offset))
					immVertex2fv(pos, luv->uv);
			}
		}

		immEnd();
	
		/* pinned uvs */
		/* give odd pointsizes odd pin pointsizes */
		glPointSize(pointsize * 2 + (((int)pointsize % 2) ? (-1) : 0));
		imm_cpack(0xFF);
	
		immBeginAtMost(GL_POINTS, bm->totloop);

		BM_ITER_MESH (efa, &iter, bm, BM_FACES_OF_MESH) {
			if (!BM_elem_flag_test(efa, BM_ELEM_TAG))
				continue;

			BM_ITER_ELEM (l, &liter, efa, BM_LOOPS_OF_FACE) {
				luv = BM_ELEM_CD_GET_VOID_P(l, cd_loop_uv_offset);

				if (luv->flag & MLOOPUV_PINNED)
					immVertex2fv(pos, luv->uv);
			}
		}

		immEnd();
	
		/* selected uvs */
		immUniformThemeColor(TH_VERTEX_SELECT);
		glPointSize(pointsize);
	
		immBeginAtMost(GL_POINTS, bm->totloop);

		BM_ITER_MESH (efa, &iter, bm, BM_FACES_OF_MESH) {
			if (!BM_elem_flag_test(efa, BM_ELEM_TAG))
				continue;

			BM_ITER_ELEM (l, &liter, efa, BM_LOOPS_OF_FACE) {
				luv = BM_ELEM_CD_GET_VOID_P(l, cd_loop_uv_offset);

				if (uvedit_uv_select_test(scene, l, cd_loop_uv_offset))
					immVertex2fv(pos, luv->uv);
			}
		}

		immEnd();

		immUnbindProgram();
	}
}


static void draw_uv_shadows_get(SpaceImage *sima, Object *ob, Object *obedit, bool *show_shadow, bool *show_texpaint)
{
	*show_shadow = *show_texpaint = false;

	if (ED_space_image_show_render(sima) || (sima->flag & SI_NO_DRAW_TEXPAINT))
		return;

	if ((sima->mode == SI_MODE_PAINT) && obedit && obedit->type == OB_MESH) {
		struct BMEditMesh *em = BKE_editmesh_from_object(obedit);
		
		*show_shadow = EDBM_mtexpoly_check(em);
	}
	
	*show_texpaint = (ob && ob->type == OB_MESH && ob->mode == OB_MODE_TEXTURE_PAINT);
}

<<<<<<< HEAD
void ED_uvedit_draw_main(SpaceImage *sima, ARegion *ar, Scene *scene, SceneLayer *sl, Object *obedit, Object *obact)
=======
void ED_uvedit_draw_main(SpaceImage *sima, ARegion *ar, Scene *scene, SceneLayer *sl, Object *obedit, Object *obact, Depsgraph *depsgraph)
>>>>>>> c8cff319
{
	ToolSettings *toolsettings = scene->toolsettings;
	bool show_uvedit, show_uvshadow, show_texpaint_uvshadow;

	show_uvedit = ED_space_image_show_uvedit(sima, obedit);
	draw_uv_shadows_get(sima, obact, obedit, &show_uvshadow, &show_texpaint_uvshadow);

	if (show_uvedit || show_uvshadow || show_texpaint_uvshadow) {
		if (show_uvshadow)
			draw_uvs_shadow(obedit);
		else if (show_uvedit)
<<<<<<< HEAD
			draw_uvs(sima, scene, sl, obedit);
=======
			draw_uvs(sima, scene, sl, obedit, depsgraph);
>>>>>>> c8cff319
		else
			draw_uvs_texpaint(sima, scene, sl, obact);

		if (show_uvedit && !(toolsettings->use_uv_sculpt))
			ED_image_draw_cursor(ar, sima->cursor);
	}
}
<|MERGE_RESOLUTION|>--- conflicted
+++ resolved
@@ -55,11 +55,8 @@
 
 #include "BIF_glutil.h"
 
-<<<<<<< HEAD
-=======
 #include "DEG_depsgraph.h"
 
->>>>>>> c8cff319
 #include "GPU_immediate.h"
 #include "GPU_matrix.h"
 
@@ -177,23 +174,8 @@
 	const int cd_loop_uv_offset = CustomData_get_offset(&bm->ldata, CD_MLOOPUV);
 
 	unsigned int pos = add_attrib(immVertexFormat(), "pos", GL_FLOAT, 2, KEEP_FLOAT);
-<<<<<<< HEAD
 
 	immBindBuiltinProgram(GPU_SHADER_2D_UNIFORM_COLOR);
-
-	/* draws the mesh when painting */
-	immUniformThemeColor(TH_UV_SHADOW);
-
-	BM_ITER_MESH (efa, &iter, bm, BM_FACES_OF_MESH) {
-		draw_uvs_lineloop_bmface(efa, cd_loop_uv_offset, pos);
-	}
-
-	immUnbindProgram();
-}
-=======
-
-	immBindBuiltinProgram(GPU_SHADER_2D_UNIFORM_COLOR);
->>>>>>> c8cff319
 
 	/* draws the mesh when painting */
 	immUniformThemeColor(TH_UV_SHADOW);
@@ -622,11 +604,7 @@
 }
 
 /* draws uv's in the image space */
-<<<<<<< HEAD
-static void draw_uvs(SpaceImage *sima, Scene *scene, SceneLayer *sl, Object *obedit)
-=======
 static void draw_uvs(SpaceImage *sima, Scene *scene, SceneLayer *sl, Object *obedit, Depsgraph *depsgraph)
->>>>>>> c8cff319
 {
 	const bool new_shading_nodes = BKE_scene_use_new_shading_nodes(scene);
 	ToolSettings *ts;
@@ -703,15 +681,9 @@
 		glEnable(GL_BLEND);
 		
 		pos = add_attrib(immVertexFormat(), "pos", GL_FLOAT, 2, KEEP_FLOAT);
-<<<<<<< HEAD
 
 		immBindBuiltinProgram(GPU_SHADER_2D_UNIFORM_COLOR);
 
-=======
-
-		immBindBuiltinProgram(GPU_SHADER_2D_UNIFORM_COLOR);
-
->>>>>>> c8cff319
 		for (unsigned int i = 0; i < em->tottri; i++) {
 			efa = em->looptris[i][0]->f;
 			tf = BM_ELEM_CD_GET_VOID_P(efa, cd_poly_tex_offset);
@@ -722,17 +694,10 @@
 				if (tf == activetf) {
 					/* only once */
 					immUniformThemeColor(TH_EDITMESH_ACTIVE);
-<<<<<<< HEAD
 				}
 				else {
 					immUniformColor4ubv(is_select ? col2 : col1);
 				}
-=======
-				}
-				else {
-					immUniformColor4ubv(is_select ? col2 : col1);
-				}
->>>>>>> c8cff319
 
 				immBegin(GL_TRIANGLES, (em->looptris[i][0]->f->len - 2) * 3);
 				draw_uvs_looptri(em, &i, cd_loop_uv_offset, pos);
@@ -1087,11 +1052,7 @@
 	*show_texpaint = (ob && ob->type == OB_MESH && ob->mode == OB_MODE_TEXTURE_PAINT);
 }
 
-<<<<<<< HEAD
-void ED_uvedit_draw_main(SpaceImage *sima, ARegion *ar, Scene *scene, SceneLayer *sl, Object *obedit, Object *obact)
-=======
 void ED_uvedit_draw_main(SpaceImage *sima, ARegion *ar, Scene *scene, SceneLayer *sl, Object *obedit, Object *obact, Depsgraph *depsgraph)
->>>>>>> c8cff319
 {
 	ToolSettings *toolsettings = scene->toolsettings;
 	bool show_uvedit, show_uvshadow, show_texpaint_uvshadow;
@@ -1103,11 +1064,7 @@
 		if (show_uvshadow)
 			draw_uvs_shadow(obedit);
 		else if (show_uvedit)
-<<<<<<< HEAD
-			draw_uvs(sima, scene, sl, obedit);
-=======
 			draw_uvs(sima, scene, sl, obedit, depsgraph);
->>>>>>> c8cff319
 		else
 			draw_uvs_texpaint(sima, scene, sl, obact);
 
