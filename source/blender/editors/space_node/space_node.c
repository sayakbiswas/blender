--- conflicted
+++ resolved
@@ -616,16 +616,7 @@
   WM_event_add_keymap_handler(&region->handlers, keymap);
 
   keymap = WM_keymap_ensure(wm->defaultconf, "Node Editor", SPACE_NODE, 0);
-<<<<<<< HEAD
-  WM_event_add_keymap_handler_v2d_mask(&ar->handlers, keymap);
-=======
   WM_event_add_keymap_handler_v2d_mask(&region->handlers, keymap);
-
-  /* add drop boxes */
-  lb = WM_dropboxmap_find("Node Editor", SPACE_NODE, RGN_TYPE_WINDOW);
-
-  WM_event_add_dropbox_handler(&region->handlers, lb);
->>>>>>> afb1a64c
 }
 
 static void node_main_region_draw(const bContext *C, ARegion *region)
@@ -633,63 +624,6 @@
   drawnodespace(C, region);
 }
 
-<<<<<<< HEAD
-=======
-/* ************* dropboxes ************* */
-
-static bool node_ima_drop_poll(bContext *UNUSED(C),
-                               wmDrag *drag,
-                               const wmEvent *UNUSED(event),
-                               const char **UNUSED(r_tooltip))
-{
-  if (drag->type == WM_DRAG_PATH) {
-    /* rule might not work? */
-    return (ELEM(drag->icon, 0, ICON_FILE_IMAGE, ICON_FILE_MOVIE));
-  }
-  else {
-    return WM_drag_ID(drag, ID_IM) != NULL;
-  }
-}
-
-static bool node_mask_drop_poll(bContext *UNUSED(C),
-                                wmDrag *drag,
-                                const wmEvent *UNUSED(event),
-                                const char **UNUSED(r_tooltip))
-{
-  return WM_drag_ID(drag, ID_MSK) != NULL;
-}
-
-static void node_id_drop_copy(wmDrag *drag, wmDropBox *drop)
-{
-  ID *id = WM_drag_ID(drag, 0);
-
-  RNA_string_set(drop->ptr, "name", id->name + 2);
-}
-
-static void node_id_path_drop_copy(wmDrag *drag, wmDropBox *drop)
-{
-  ID *id = WM_drag_ID(drag, 0);
-
-  if (id) {
-    RNA_string_set(drop->ptr, "name", id->name + 2);
-    RNA_struct_property_unset(drop->ptr, "filepath");
-  }
-  else if (drag->path[0]) {
-    RNA_string_set(drop->ptr, "filepath", drag->path);
-    RNA_struct_property_unset(drop->ptr, "name");
-  }
-}
-
-/* this region dropbox definition */
-static void node_dropboxes(void)
-{
-  ListBase *lb = WM_dropboxmap_find("Node Editor", SPACE_NODE, RGN_TYPE_WINDOW);
-
-  WM_dropbox_add(lb, "NODE_OT_add_file", node_ima_drop_poll, node_id_path_drop_copy);
-  WM_dropbox_add(lb, "NODE_OT_add_mask", node_mask_drop_poll, node_id_drop_copy);
-}
-
->>>>>>> afb1a64c
 /* ************* end drop *********** */
 
 /* add handlers, stuff you only do once or on area/region changes */
