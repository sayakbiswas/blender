--- conflicted
+++ resolved
@@ -117,7 +117,6 @@
 		/* set size of vertices (non-adjustable for now) */
 		GPU_point_size(2.0f);
 
-<<<<<<< HEAD
 		immBindBuiltinProgram(GPU_SHADER_2D_UNIFORM_COLOR);
 
 		/* for now, point color is fixed, and is white */
@@ -127,22 +126,12 @@
 
 		for (i = 0, fed = env->data; i < env->totvert; i++, fed++) {
 			/* only draw if visible
-			 *	- min/max here are fixed, not relative
+			 * - min/max here are fixed, not relative
 			 */
 			if (IN_RANGE(fed->time, (v2d->cur.xmin - fac), (v2d->cur.xmax + fac))) {
 				immVertex2f(shdr_pos, fed->time, fed->min);
 				immVertex2f(shdr_pos, fed->time, fed->max);
 			}
-=======
-	glBegin(GL_POINTS);
-	for (i = 0, fed = env->data; i < env->totvert; i++, fed++) {
-		/* only draw if visible
-		 * - min/max here are fixed, not relative
-		 */
-		if (IN_RANGE(fed->time, (v2d->cur.xmin - fac), (v2d->cur.xmax + fac))) {
-			glVertex2f(fed->time, fed->min);
-			glVertex2f(fed->time, fed->max);
->>>>>>> d7f55c4f
 		}
 
 		immEnd();
@@ -292,16 +281,9 @@
 	View2D *v2d = &ar->v2d;
 
 	/* only draw points if curve is visible
-<<<<<<< HEAD
-	 *  - draw unselected points before selected points as separate passes
-	 *     to make sure in the case of overlapping points that the selected is always visible
-	 *	- draw handles before keyframes, so that keyframes will overlap handles (keyframes are more important for users)
-=======
-	 * - draw unselected points before selected points as separate passes to minimize color-changing overhead
-	 *   (XXX dunno if this is faster than drawing all in one pass though)
-	 *   and also to make sure in the case of overlapping points that the selected is always visible
+	 * - draw unselected points before selected points as separate passes
+	 *    to make sure in the case of overlapping points that the selected is always visible
 	 * - draw handles before keyframes, so that keyframes will overlap handles (keyframes are more important for users)
->>>>>>> d7f55c4f
 	 */
 
 	uint pos = GPU_vertformat_attr_add(immVertexFormat(), "pos", GPU_COMP_F32, 2, GPU_FETCH_FLOAT);
