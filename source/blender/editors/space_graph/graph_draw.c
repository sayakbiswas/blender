--- conflicted
+++ resolved
@@ -95,7 +95,6 @@
 	/* draw two black lines showing the standard reference levels */
 	gpuCurrentColor3x(CPACK_BLACK);
 	setlinestyle(5);
-<<<<<<< HEAD
 
 	gpuBegin(GL_LINES);
 	gpuVertex2f(v2d->cur.xmin, env->midval + env->min);
@@ -103,32 +102,15 @@
 
 	gpuVertex2f(v2d->cur.xmin, env->midval + env->max);
 	gpuVertex2f(v2d->cur.xmax, env->midval + env->max);
-	gpuEnd(); // GL_LINES
-=======
-	
-	glBegin(GL_LINES);
-	glVertex2f(v2d->cur.xmin, env->midval + env->min);
-	glVertex2f(v2d->cur.xmax, env->midval + env->min);
-		
-	glVertex2f(v2d->cur.xmin, env->midval + env->max);
-	glVertex2f(v2d->cur.xmax, env->midval + env->max);
-	glEnd();  /* GL_LINES */
->>>>>>> 83de5cb3
+	gpuEnd();  /* GL_LINES */
 	setlinestyle(0);
 
 	/* set size of vertices (non-adjustable for now) */
 	glPointSize(2.0f);
-<<<<<<< HEAD
-
-	// for now, point color is fixed, and is white
+
+	/* for now, point color is fixed, and is white */
 	gpuCurrentColor3x(CPACK_WHITE);
 
-=======
-	
-	/* for now, point color is fixed, and is white */
-	glColor3f(1.0f, 1.0f, 1.0f);
-	
->>>>>>> 83de5cb3
 	/* we use bgl points not standard gl points, to workaround vertex 
 	 * drawing bugs that some drivers have (probably legacy ones only though)
 	 */
@@ -142,11 +124,7 @@
 			gpuSprite2f(fed->time, fed->max);
 		}
 	}
-<<<<<<< HEAD
 	gpuEndSprites();
-=======
-	bglEnd();  /* GL_POINTS */
->>>>>>> 83de5cb3
 	
 	glPointSize(1.0f);
 }
@@ -183,23 +161,13 @@
 			}
 			else {
 				/* no check for selection here, as curve is not editable... */
-<<<<<<< HEAD
-				// XXX perhaps we don't want to even draw points?   maybe add an option for that later
+				/* XXX perhaps we don't want to even draw points?   maybe add an option for that later */
 				gpuSprite3fv(bezt->vec[1]);
 			}
 		}
 	}
 	
 	gpuEndSprites();
-=======
-				/* XXX perhaps we don't want to even draw points?   maybe add an option for that later */
-				bglVertex3fv(bezt->vec[1]);
-			}
-		}
-	}
-	
-	bglEnd();  /* GL_POINTS */
->>>>>>> 83de5cb3
 }
 
 
@@ -420,11 +388,7 @@
 		}
 	}
 	
-<<<<<<< HEAD
-	gpuEnd(); // GL_LINES 
-=======
-	glEnd();  /* GL_LINES */
->>>>>>> 83de5cb3
+	gpuEnd(); /* GL_LINES */
 }
 
 /* Samples ---------------- */
@@ -435,27 +399,6 @@
  */
 static void draw_fcurve_sample_control(float x, float y, float xscale, float yscale, float hsize)
 {
-<<<<<<< HEAD
-=======
-	static GLuint displist = 0;
-	
-	/* initialize X shape */
-	if (displist == 0) {
-		displist = glGenLists(1);
-		glNewList(displist, GL_COMPILE);
-		
-		glBegin(GL_LINES);
-		glVertex2f(-0.7f, -0.7f);
-		glVertex2f(+0.7f, +0.7f);
-			
-		glVertex2f(-0.7f, +0.7f);
-		glVertex2f(+0.7f, -0.7f);
-		glEnd();  /* GL_LINES */
-		
-		glEndList();
-	}
-	
->>>>>>> 83de5cb3
 	/* adjust view transform before starting */
 	gpuTranslate(x, y, 0.0f);
 	gpuScale(1.0f / xscale * hsize, 1.0f / yscale * hsize, 1.0f);
@@ -467,7 +410,7 @@
 
 	gpuVertex2f(-0.7f, +0.7f);
 	gpuVertex2f(+0.7f, -0.7f);
-	gpuEnd(); // GL_LINES
+	gpuEnd(); /* GL_LINES */
 	
 	/* restore view transform */
 	gpuScale(xscale / hsize, yscale / hsize, 1.0);
