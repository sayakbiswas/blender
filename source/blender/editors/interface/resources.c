--- conflicted
+++ resolved
@@ -2399,6 +2399,16 @@
 				rgba_char_args_set(btheme->tv3d.skin_root, 180, 77, 77, 255);
 		}
 	}
+	
+	if (!USER_VERSION_ATLEAST(264, 9)) {
+		bTheme *btheme;
+		
+		for (btheme = U.themes.first; btheme; btheme = btheme->next) {
+			rgba_char_args_set(btheme->tui.xaxis, 220,   0,   0, 255);
+			rgba_char_args_set(btheme->tui.yaxis,   0, 220,   0, 255);
+			rgba_char_args_set(btheme->tui.zaxis,   0,   0, 220, 255);
+		}
+	}
 
 	if (!USER_VERSION_ATLEAST(267, 0)) {
 		/* Freestyle color settings */
@@ -2600,7 +2610,7 @@
 	
 	if (!USER_VERSION_ATLEAST(269, 9)) {
 		bTheme *btheme;
-		
+
 		/* Action Editor (and NLA Editor) - Keyframe Colors */
 		/* Graph Editor - larger vertex size defaults */
 		for (btheme = U.themes.first; btheme; btheme = btheme->next) {
@@ -2871,18 +2881,16 @@
 	 * (keep this block even if it becomes empty).
 	 */
 	{
-<<<<<<< HEAD
-		bTheme *btheme;
-		for (btheme = U.themes.first; btheme; btheme = btheme->next) {
-			rgba_char_args_set_fl(btheme->tui.xaxis, 1.0f, 0.27f, 0.27f, 1.0f); /* red */
-			rgba_char_args_set_fl(btheme->tui.yaxis, 0.27f, 1.0f, 0.27f, 1.0f); /* green */
-			rgba_char_args_set_fl(btheme->tui.zaxis, 0.27f, 0.27f, 1.0f, 1.0f); /* blue */
-=======
 		for (bTheme *btheme = U.themes.first; btheme; btheme = btheme->next) {
 			btheme->tcollections = btheme->tv3d;
 			rgba_char_args_set_fl(btheme->tcollections.back,    0.42, 0.42, 0.42, 1.0);
 			rgba_char_args_set(btheme->tcollections.hilite, 255, 140, 25, 255);  /* selected files */
->>>>>>> b104057d
+		}
+
+		for (bTheme *btheme = U.themes.first; btheme; btheme = btheme->next) {
+			rgba_char_args_set_fl(btheme->tui.xaxis, 1.0f, 0.27f, 0.27f, 1.0f); /* red */
+			rgba_char_args_set_fl(btheme->tui.yaxis, 0.27f, 1.0f, 0.27f, 1.0f); /* green */
+			rgba_char_args_set_fl(btheme->tui.zaxis, 0.27f, 0.27f, 1.0f, 1.0f); /* blue */
 		}
 	}
 
