/*
 * ***** BEGIN GPL LICENSE BLOCK *****
 *
 * This program is free software; you can redistribute it and/or
 * modify it under the terms of the GNU General Public License
 * as published by the Free Software Foundation; either version 2
 * of the License, or (at your option) any later version.
 *
 * This program is distributed in the hope that it will be useful,
 * but WITHOUT ANY WARRANTY; without even the implied warranty of
 * MERCHANTABILITY or FITNESS FOR A PARTICULAR PURPOSE.  See the
 * GNU General Public License for more details.
 *
 * You should have received a copy of the GNU General Public License
 * along with this program; if not, write to the Free Software Foundation,
 * Inc., 51 Franklin Street, Fifth Floor, Boston, MA 02110-1301, USA.
 *
 * The Original Code is Copyright (C) 2001-2002 by NaN Holding BV.
 * All rights reserved.
 *
 * The Original Code is: all of this file.
 *
 * Contributor(s): none yet.
 *
 * ***** END GPL/BL DUAL LICENSE BLOCK *****
 */

/** \file blender/editors/interface/resources.c
 *  \ingroup edinterface
 */

#include <math.h>
#include <stdlib.h>
#include <string.h>

#include "MEM_guardedalloc.h"

#include "DNA_curve_types.h"
#include "DNA_screen_types.h"
#include "DNA_space_types.h"
#include "DNA_userdef_types.h"
#include "DNA_windowmanager_types.h"

#include "BLI_blenlib.h"
#include "BLI_utildefines.h"
#include "BLI_math.h"

#include "BKE_appdir.h"
#include "BKE_DerivedMesh.h"
#include "BKE_global.h"
#include "BKE_main.h"
#include "BKE_texture.h"

#include "BIF_gl.h"

#include "UI_interface.h"
#include "UI_interface_icons.h"

#include "interface_intern.h"

/* global for themes */
typedef void (*VectorDrawFunc)(int x, int y, int w, int h, float alpha);

/* be sure to keep 'bThemeState' in sync */
static struct bThemeState g_theme_state = {
    NULL,
    SPACE_VIEW3D,
    RGN_TYPE_WINDOW,
};

#define theme_active g_theme_state.theme
#define theme_spacetype g_theme_state.spacetype
#define theme_regionid g_theme_state.regionid

void ui_resources_init(void)
{
	UI_icons_init(BIFICONID_LAST);
}

void ui_resources_free(void)
{
	UI_icons_free();
}


/* ******************************************************** */
/*    THEMES */
/* ******************************************************** */

const unsigned char *UI_ThemeGetColorPtr(bTheme *btheme, int spacetype, int colorid)
{
	ThemeSpace *ts = NULL;
	static char error[4] = {240, 0, 240, 255};
	static char alert[4] = {240, 60, 60, 255};
	static char headerdesel[4] = {0, 0, 0, 255};
	static char setting = 0;
	const char *cp = error;
	
	/* ensure we're not getting a color after running BKE_userdef_free */
	BLI_assert(BLI_findindex(&U.themes, theme_active) != -1);
	BLI_assert(colorid != TH_UNDEFINED);

	if (btheme) {
	
		/* first check for ui buttons theme */
		if (colorid < TH_THEMEUI) {
		
			switch (colorid) {

				case TH_REDALERT:
					cp = alert; break;
			}
		}
		else {
		
			switch (spacetype) {
				case SPACE_BUTS:
					ts = &btheme->tbuts;
					break;
				case SPACE_VIEW3D:
					ts = &btheme->tv3d;
					break;
				case SPACE_IPO:
					ts = &btheme->tipo;
					break;
				case SPACE_FILE:
					ts = &btheme->tfile;
					break;
				case SPACE_NLA:
					ts = &btheme->tnla;
					break;
				case SPACE_ACTION:
					ts = &btheme->tact;
					break;
				case SPACE_SEQ:
					ts = &btheme->tseq;
					break;
				case SPACE_IMAGE:
					ts = &btheme->tima;
					break;
				case SPACE_TEXT:
					ts = &btheme->text;
					break;
				case SPACE_OUTLINER:
					ts = &btheme->toops;
					break;
				case SPACE_INFO:
					ts = &btheme->tinfo;
					break;
				case SPACE_USERPREF:
					ts = &btheme->tuserpref;
					break;
				case SPACE_CONSOLE:
					ts = &btheme->tconsole;
					break;
				case SPACE_TIME:
					ts = &btheme->ttime;
					break;
				case SPACE_NODE:
					ts = &btheme->tnode;
					break;
				case SPACE_LOGIC:
					ts = &btheme->tlogic;
					break;
				case SPACE_CLIP:
					ts = &btheme->tclip;
					break;
				default:
					ts = &btheme->tv3d;
					break;
			}

			switch (colorid) {
				case TH_AREA_EDGES:
					cp = btheme->tui.area_edges;
					break;

				case TH_BACK:
					if (ELEM(theme_regionid, RGN_TYPE_WINDOW, RGN_TYPE_TABS))
						cp = ts->back;
					else if (theme_regionid == RGN_TYPE_CHANNELS)
						cp = ts->list;
					else if (theme_regionid == RGN_TYPE_HEADER)
						cp = ts->header;
					else
						cp = ts->button;
					break;
				case TH_LOW_GRAD:
					cp = ts->gradients.gradient;
					break;
				case TH_HIGH_GRAD:
					cp = ts->gradients.high_gradient;
					break;
				case TH_SHOW_BACK_GRAD:
					cp = &setting;
					setting = ts->gradients.show_grad;
					break;
				case TH_TEXT:
					if (ELEM(theme_regionid, RGN_TYPE_WINDOW, RGN_TYPE_TABS))
						cp = ts->text;
					else if (theme_regionid == RGN_TYPE_CHANNELS)
						cp = ts->list_text;
					else if (theme_regionid == RGN_TYPE_HEADER)
						cp = ts->header_text;
					else
						cp = ts->button_text;
					break;
				case TH_TEXT_HI:
					if (theme_regionid == RGN_TYPE_WINDOW)
						cp = ts->text_hi;
					else if (theme_regionid == RGN_TYPE_CHANNELS)
						cp = ts->list_text_hi;
					else if (theme_regionid == RGN_TYPE_HEADER)
						cp = ts->header_text_hi;
					else
						cp = ts->button_text_hi;
					break;
				case TH_TITLE:
					if (theme_regionid == RGN_TYPE_WINDOW)
						cp = ts->title;
					else if (theme_regionid == RGN_TYPE_CHANNELS)
						cp = ts->list_title;
					else if (theme_regionid == RGN_TYPE_HEADER)
						cp = ts->header_title;
					else
						cp = ts->button_title;
					break;

				case TH_HEADER:
					cp = ts->header; break;
				case TH_HEADERDESEL:
					/* we calculate a dynamic builtin header deselect color, also for pulldowns... */
					cp = ts->header;
					headerdesel[0] = cp[0] > 10 ? cp[0] - 10 : 0;
					headerdesel[1] = cp[1] > 10 ? cp[1] - 10 : 0;
					headerdesel[2] = cp[2] > 10 ? cp[2] - 10 : 0;
					cp = headerdesel;
					break;
				case TH_HEADER_TEXT:
					cp = ts->header_text; break;
				case TH_HEADER_TEXT_HI:
					cp = ts->header_text_hi; break;

				case TH_PANEL_HEADER:
					cp = ts->panelcolors.header; break;
				case TH_PANEL_BACK:
					cp = ts->panelcolors.back; break;
				case TH_PANEL_SHOW_HEADER:
					cp = &setting;
					setting = ts->panelcolors.show_header;
					break;
				case TH_PANEL_SHOW_BACK:
					cp = &setting;
					setting = ts->panelcolors.show_back;
					break;
					
				case TH_BUTBACK:
					cp = ts->button; break;
				case TH_BUTBACK_TEXT:
					cp = ts->button_text; break;
				case TH_BUTBACK_TEXT_HI:
					cp = ts->button_text_hi; break;

				case TH_TAB_ACTIVE:
					cp = ts->tabs.tab_active; break;
				case TH_TAB_INACTIVE:
					cp = ts->tabs.tab_inactive; break;
				case TH_TAB_BACK:
					cp = ts->tabs.tab_back; break;
				case TH_TAB_OUTLINE:
					cp = ts->tabs.tab_outline; break;

				case TH_SHADE1:
					cp = ts->shade1; break;
				case TH_SHADE2:
					cp = ts->shade2; break;
				case TH_HILITE:
					cp = ts->hilite; break;
				
				case TH_GRID:
					cp = ts->grid; break;
				case TH_VIEW_OVERLAY:
					cp = ts->view_overlay; break;
				case TH_WIRE:
					cp = ts->wire; break;
				case TH_WIRE_INNER:
					cp = ts->syntaxr; break;
				case TH_WIRE_EDIT:
					cp = ts->wire_edit; break;
				case TH_LAMP:
					cp = ts->lamp; break;
				case TH_SPEAKER:
					cp = ts->speaker; break;
				case TH_CAMERA:
					cp = ts->camera; break;
				case TH_EMPTY:
					cp = ts->empty; break;
				case TH_SELECT:
					cp = ts->select; break;
				case TH_ACTIVE:
					cp = ts->active; break;
				case TH_GROUP:
					cp = ts->group; break;
				case TH_GROUP_ACTIVE:
					cp = ts->group_active; break;
				case TH_TRANSFORM:
					cp = ts->transform; break;
				case TH_VERTEX:
					cp = ts->vertex; break;
				case TH_VERTEX_SELECT:
					cp = ts->vertex_select; break;
				case TH_VERTEX_UNREFERENCED:
					cp = ts->vertex_unreferenced; break;
				case TH_VERTEX_SIZE:
					cp = &ts->vertex_size; break;
				case TH_OUTLINE_WIDTH:
					cp = &ts->outline_width; break;
				case TH_EDGE:
					cp = ts->edge; break;
				case TH_EDGE_SELECT:
					cp = ts->edge_select; break;
				case TH_EDGE_SEAM:
					cp = ts->edge_seam; break;
				case TH_EDGE_SHARP:
					cp = ts->edge_sharp; break;
				case TH_EDGE_CREASE:
					cp = ts->edge_crease; break;
				case TH_EDITMESH_ACTIVE:
					cp = ts->editmesh_active; break;
				case TH_EDGE_FACESEL:
					cp = ts->edge_facesel; break;
				case TH_FACE:
					cp = ts->face; break;
				case TH_FACE_SELECT:
					cp = ts->face_select; break;
				case TH_FACE_DOT:
					cp = ts->face_dot; break;
				case TH_FACEDOT_SIZE:
					cp = &ts->facedot_size; break;
				case TH_DRAWEXTRA_EDGELEN:
					cp = ts->extra_edge_len; break;
				case TH_DRAWEXTRA_EDGEANG:
					cp = ts->extra_edge_angle; break;
				case TH_DRAWEXTRA_FACEAREA:
					cp = ts->extra_face_area; break;
				case TH_DRAWEXTRA_FACEANG:
					cp = ts->extra_face_angle; break;
				case TH_NORMAL:
					cp = ts->normal; break;
				case TH_VNORMAL:
					cp = ts->vertex_normal; break;
				case TH_LNORMAL:
					cp = ts->loop_normal; break;
				case TH_BONE_SOLID:
					cp = ts->bone_solid; break;
				case TH_BONE_POSE:
					cp = ts->bone_pose; break;
				case TH_BONE_POSE_ACTIVE:
					cp = ts->bone_pose_active; break;
				case TH_STRIP:
					cp = ts->strip; break;
				case TH_STRIP_SELECT:
					cp = ts->strip_select; break;
				case TH_KEYTYPE_KEYFRAME:
					cp = ts->keytype_keyframe; break;
				case TH_KEYTYPE_KEYFRAME_SELECT:
					cp = ts->keytype_keyframe_select; break;
				case TH_KEYTYPE_EXTREME:
					cp = ts->keytype_extreme; break;
				case TH_KEYTYPE_EXTREME_SELECT:
					cp = ts->keytype_extreme_select; break;
				case TH_KEYTYPE_BREAKDOWN:
					cp = ts->keytype_breakdown; break;
				case TH_KEYTYPE_BREAKDOWN_SELECT:
					cp = ts->keytype_breakdown_select; break;
				case TH_KEYTYPE_JITTER:
					cp = ts->keytype_jitter; break;
				case TH_KEYTYPE_JITTER_SELECT:
					cp = ts->keytype_jitter_select; break;
				case TH_KEYBORDER:
					cp = ts->keyborder; break;
				case TH_KEYBORDER_SELECT:
					cp = ts->keyborder_select; break;
				case TH_CFRAME:
					cp = ts->cframe; break;
				case TH_TIME_KEYFRAME:
					cp = ts->time_keyframe; break;
				case TH_TIME_GP_KEYFRAME:
					cp = ts->time_gp_keyframe; break;
				case TH_NURB_ULINE:
					cp = ts->nurb_uline; break;
				case TH_NURB_VLINE:
					cp = ts->nurb_vline; break;
				case TH_NURB_SEL_ULINE:
					cp = ts->nurb_sel_uline; break;
				case TH_NURB_SEL_VLINE:
					cp = ts->nurb_sel_vline; break;
				case TH_ACTIVE_SPLINE:
					cp = ts->act_spline; break;
				case TH_ACTIVE_VERT:
					cp = ts->lastsel_point; break;
				case TH_HANDLE_FREE:
					cp = ts->handle_free; break;
				case TH_HANDLE_AUTO:
					cp = ts->handle_auto; break;
				case TH_HANDLE_AUTOCLAMP:
					cp = ts->handle_auto_clamped; break;
				case TH_HANDLE_VECT:
					cp = ts->handle_vect; break;
				case TH_HANDLE_ALIGN:
					cp = ts->handle_align; break;
				case TH_HANDLE_SEL_FREE:
					cp = ts->handle_sel_free; break;
				case TH_HANDLE_SEL_AUTO:
					cp = ts->handle_sel_auto; break;
				case TH_HANDLE_SEL_AUTOCLAMP:
					cp = ts->handle_sel_auto_clamped; break;
				case TH_HANDLE_SEL_VECT:
					cp = ts->handle_sel_vect; break;
				case TH_HANDLE_SEL_ALIGN:
					cp = ts->handle_sel_align; break;
				case TH_FREESTYLE_EDGE_MARK:
					cp = ts->freestyle_edge_mark; break;
				case TH_FREESTYLE_FACE_MARK:
					cp = ts->freestyle_face_mark; break;

				case TH_SYNTAX_B:
					cp = ts->syntaxb; break;
				case TH_SYNTAX_V:
					cp = ts->syntaxv; break;
				case TH_SYNTAX_C:
					cp = ts->syntaxc; break;
				case TH_SYNTAX_L:
					cp = ts->syntaxl; break;
				case TH_SYNTAX_D:
					cp = ts->syntaxd; break;
				case TH_SYNTAX_R:
					cp = ts->syntaxr; break;
				case TH_SYNTAX_N:
					cp = ts->syntaxn; break;
				case TH_SYNTAX_S:
					cp = ts->syntaxs; break;

				case TH_NODE:
					cp = ts->syntaxl; break;
				case TH_NODE_INPUT:
					cp = ts->syntaxn; break;
				case TH_NODE_OUTPUT:
					cp = ts->nodeclass_output; break;
				case TH_NODE_COLOR:
					cp = ts->syntaxb; break;
				case TH_NODE_FILTER:
					cp = ts->nodeclass_filter; break;
				case TH_NODE_VECTOR:
					cp = ts->nodeclass_vector; break;
				case TH_NODE_TEXTURE:
					cp = ts->nodeclass_texture; break;
				case TH_NODE_PATTERN:
					cp = ts->nodeclass_pattern; break;
				case TH_NODE_SCRIPT:
					cp = ts->nodeclass_script; break;
				case TH_NODE_LAYOUT:
					cp = ts->nodeclass_layout; break;
				case TH_NODE_SHADER:
					cp = ts->nodeclass_shader; break;
				case TH_NODE_CONVERTOR:
					cp = ts->syntaxv; break;
				case TH_NODE_GROUP:
					cp = ts->syntaxc; break;
				case TH_NODE_INTERFACE:
					cp = ts->console_output; break;
				case TH_NODE_FRAME:
					cp = ts->movie; break;
				case TH_NODE_MATTE:
					cp = ts->syntaxs; break;
				case TH_NODE_DISTORT:
					cp = ts->syntaxd; break;
				case TH_NODE_CURVING:
					cp = &ts->noodle_curving; break;

				case TH_SEQ_MOVIE:
					cp = ts->movie; break;
				case TH_SEQ_MOVIECLIP:
					cp = ts->movieclip; break;
				case TH_SEQ_MASK:
					cp = ts->mask; break;
				case TH_SEQ_IMAGE:
					cp = ts->image; break;
				case TH_SEQ_SCENE:
					cp = ts->scene; break;
				case TH_SEQ_AUDIO:
					cp = ts->audio; break;
				case TH_SEQ_EFFECT:
					cp = ts->effect; break;
				case TH_SEQ_TRANSITION:
					cp = ts->transition; break;
				case TH_SEQ_META:
					cp = ts->meta; break;
				case TH_SEQ_PREVIEW:
					cp = ts->preview_back; break;

				case TH_CONSOLE_OUTPUT:
					cp = ts->console_output; break;
				case TH_CONSOLE_INPUT:
					cp = ts->console_input; break;
				case TH_CONSOLE_INFO:
					cp = ts->console_info; break;
				case TH_CONSOLE_ERROR:
					cp = ts->console_error; break;
				case TH_CONSOLE_CURSOR:
					cp = ts->console_cursor; break;
				case TH_CONSOLE_SELECT:
					cp = ts->console_select; break;

				case TH_HANDLE_VERTEX:
					cp = ts->handle_vertex;
					break;
				case TH_HANDLE_VERTEX_SELECT:
					cp = ts->handle_vertex_select;
					break;
				case TH_HANDLE_VERTEX_SIZE:
					cp = &ts->handle_vertex_size;
					break;
					
				case TH_GP_VERTEX:
					cp = ts->gp_vertex;
					break;
				case TH_GP_VERTEX_SELECT:
					cp = ts->gp_vertex_select;
					break;
				case TH_GP_VERTEX_SIZE:
					cp = &ts->gp_vertex_size;
					break;
					
				case TH_DOPESHEET_CHANNELOB:
					cp = ts->ds_channel;
					break;
				case TH_DOPESHEET_CHANNELSUBOB:
					cp = ts->ds_subchannel;
					break;

				case TH_PREVIEW_BACK:
					cp = ts->preview_back;
					break;

				case TH_STITCH_PREVIEW_FACE:
					cp = ts->preview_stitch_face;
					break;

				case TH_STITCH_PREVIEW_EDGE:
					cp = ts->preview_stitch_edge;
					break;

				case TH_STITCH_PREVIEW_VERT:
					cp = ts->preview_stitch_vert;
					break;

				case TH_STITCH_PREVIEW_STITCHABLE:
					cp = ts->preview_stitch_stitchable;
					break;

				case TH_STITCH_PREVIEW_UNSTITCHABLE:
					cp = ts->preview_stitch_unstitchable;
					break;
				case TH_STITCH_PREVIEW_ACTIVE:
					cp = ts->preview_stitch_active;
					break;

				case TH_PAINT_CURVE_HANDLE:
					cp = ts->paint_curve_handle;
					break;
				case TH_PAINT_CURVE_PIVOT:
					cp = ts->paint_curve_pivot;
					break;

				case TH_METADATA_BG:
					cp = ts->metadatabg;
					break;
				case TH_METADATA_TEXT:
					cp = ts->metadatatext;
					break;

				case TH_UV_OTHERS:
					cp = ts->uv_others;
					break;
				case TH_UV_SHADOW:
					cp = ts->uv_shadow;
					break;

				case TH_MARKER_OUTLINE:
					cp = ts->marker_outline; break;
				case TH_MARKER:
					cp = ts->marker; break;
				case TH_ACT_MARKER:
					cp = ts->act_marker; break;
				case TH_SEL_MARKER:
					cp = ts->sel_marker; break;
				case TH_BUNDLE_SOLID:
					cp = ts->bundle_solid; break;
				case TH_DIS_MARKER:
					cp = ts->dis_marker; break;
				case TH_PATH_BEFORE:
					cp = ts->path_before; break;
				case TH_PATH_AFTER:
					cp = ts->path_after; break;
				case TH_CAMERA_PATH:
					cp = ts->camera_path; break;
				case TH_LOCK_MARKER:
					cp = ts->lock_marker; break;

				case TH_MATCH:
					cp = ts->match;
					break;

				case TH_SELECT_HIGHLIGHT:
					cp = ts->selected_highlight;
					break;

				case TH_SKIN_ROOT:
					cp = ts->skin_root;
					break;
					
				case TH_ANIM_ACTIVE:
					cp = ts->anim_active;
					break;
				case TH_ANIM_INACTIVE:
					cp = ts->anim_non_active;
					break;
				
				case TH_NLA_TWEAK:
					cp = ts->nla_tweaking;
					break;
				case TH_NLA_TWEAK_DUPLI:
					cp = ts->nla_tweakdupli;
					break;
				
				case TH_NLA_TRANSITION:
					cp = ts->nla_transition;
					break;
				case TH_NLA_TRANSITION_SEL:
					cp = ts->nla_transition_sel;
					break;
				case TH_NLA_META:
					cp = ts->nla_meta;
					break;
				case TH_NLA_META_SEL:
					cp = ts->nla_meta_sel;
					break;
				case TH_NLA_SOUND:
					cp = ts->nla_sound;
					break;
				case TH_NLA_SOUND_SEL:
					cp = ts->nla_sound_sel;
					break;
					
				case TH_WIDGET_EMBOSS:
					cp = btheme->tui.widget_emboss; break;

				case TH_AXIS_X:
					cp = btheme->tui.xaxis; break;
				case TH_AXIS_Y:
					cp = btheme->tui.yaxis; break;
				case TH_AXIS_Z:
					cp = btheme->tui.zaxis; break;

				case TH_INFO_SELECTED:
					cp = ts->info_selected;
					break;
				case TH_INFO_SELECTED_TEXT:
					cp = ts->info_selected_text;
					break;
				case TH_INFO_ERROR:
					cp = ts->info_error;
					break;
				case TH_INFO_ERROR_TEXT:
					cp = ts->info_error_text;
					break;
				case TH_INFO_WARNING:
					cp = ts->info_warning;
					break;
				case TH_INFO_WARNING_TEXT:
					cp = ts->info_warning_text;
					break;
				case TH_INFO_INFO:
					cp = ts->info_info;
					break;
				case TH_INFO_INFO_TEXT:
					cp = ts->info_info_text;
					break;
				case TH_INFO_DEBUG:
					cp = ts->info_debug;
					break;
				case TH_INFO_DEBUG_TEXT:
					cp = ts->info_debug_text;
					break;
				case TH_V3D_CLIPPING_BORDER:
					cp = ts->clipping_border_3d;
					break;
			}
		}
	}
	
	return (const unsigned char *)cp;
}

/* use this call to init new bone color sets in Theme */
static void ui_theme_init_boneColorSets(bTheme *btheme)
{
	int i;
	
	/* define default color sets - currently we only define 15 of these, though that should be ample */
	/* set 1 */
	rgba_char_args_set(btheme->tarm[0].solid, 0x9a, 0x00, 0x00, 255);
	rgba_char_args_set(btheme->tarm[0].select, 0xbd, 0x11, 0x11, 255);
	rgba_char_args_set(btheme->tarm[0].active, 0xf7, 0x0a, 0x0a, 255);
	/* set 2 */
	rgba_char_args_set(btheme->tarm[1].solid, 0xf7, 0x40, 0x18, 255);
	rgba_char_args_set(btheme->tarm[1].select, 0xf6, 0x69, 0x13, 255);
	rgba_char_args_set(btheme->tarm[1].active, 0xfa, 0x99, 0x00, 255);
	/* set 3 */
	rgba_char_args_set(btheme->tarm[2].solid, 0x1e, 0x91, 0x09, 255);
	rgba_char_args_set(btheme->tarm[2].select, 0x59, 0xb7, 0x0b, 255);
	rgba_char_args_set(btheme->tarm[2].active, 0x83, 0xef, 0x1d, 255);
	/* set 4 */
	rgba_char_args_set(btheme->tarm[3].solid, 0x0a, 0x36, 0x94, 255);
	rgba_char_args_set(btheme->tarm[3].select, 0x36, 0x67, 0xdf, 255);
	rgba_char_args_set(btheme->tarm[3].active, 0x5e, 0xc1, 0xef, 255);
	/* set 5 */
	rgba_char_args_set(btheme->tarm[4].solid, 0xa9, 0x29, 0x4e, 255);
	rgba_char_args_set(btheme->tarm[4].select, 0xc1, 0x41, 0x6a, 255);
	rgba_char_args_set(btheme->tarm[4].active, 0xf0, 0x5d, 0x91, 255);
	/* set 6 */
	rgba_char_args_set(btheme->tarm[5].solid, 0x43, 0x0c, 0x78, 255);
	rgba_char_args_set(btheme->tarm[5].select, 0x54, 0x3a, 0xa3, 255);
	rgba_char_args_set(btheme->tarm[5].active, 0x87, 0x64, 0xd5, 255);
	/* set 7 */
	rgba_char_args_set(btheme->tarm[6].solid, 0x24, 0x78, 0x5a, 255);
	rgba_char_args_set(btheme->tarm[6].select, 0x3c, 0x95, 0x79, 255);
	rgba_char_args_set(btheme->tarm[6].active, 0x6f, 0xb6, 0xab, 255);
	/* set 8 */
	rgba_char_args_set(btheme->tarm[7].solid, 0x4b, 0x70, 0x7c, 255);
	rgba_char_args_set(btheme->tarm[7].select, 0x6a, 0x86, 0x91, 255);
	rgba_char_args_set(btheme->tarm[7].active, 0x9b, 0xc2, 0xcd, 255);
	/* set 9 */
	rgba_char_args_set(btheme->tarm[8].solid, 0xf4, 0xc9, 0x0c, 255);
	rgba_char_args_set(btheme->tarm[8].select, 0xee, 0xc2, 0x36, 255);
	rgba_char_args_set(btheme->tarm[8].active, 0xf3, 0xff, 0x00, 255);
	/* set 10 */
	rgba_char_args_set(btheme->tarm[9].solid, 0x1e, 0x20, 0x24, 255);
	rgba_char_args_set(btheme->tarm[9].select, 0x48, 0x4c, 0x56, 255);
	rgba_char_args_set(btheme->tarm[9].active, 0xff, 0xff, 0xff, 255);
	/* set 11 */
	rgba_char_args_set(btheme->tarm[10].solid, 0x6f, 0x2f, 0x6a, 255);
	rgba_char_args_set(btheme->tarm[10].select, 0x98, 0x45, 0xbe, 255);
	rgba_char_args_set(btheme->tarm[10].active, 0xd3, 0x30, 0xd6, 255);
	/* set 12 */
	rgba_char_args_set(btheme->tarm[11].solid, 0x6c, 0x8e, 0x22, 255);
	rgba_char_args_set(btheme->tarm[11].select, 0x7f, 0xb0, 0x22, 255);
	rgba_char_args_set(btheme->tarm[11].active, 0xbb, 0xef, 0x5b, 255);
	/* set 13 */
	rgba_char_args_set(btheme->tarm[12].solid, 0x8d, 0x8d, 0x8d, 255);
	rgba_char_args_set(btheme->tarm[12].select, 0xb0, 0xb0, 0xb0, 255);
	rgba_char_args_set(btheme->tarm[12].active, 0xde, 0xde, 0xde, 255);
	/* set 14 */
	rgba_char_args_set(btheme->tarm[13].solid, 0x83, 0x43, 0x26, 255);
	rgba_char_args_set(btheme->tarm[13].select, 0x8b, 0x58, 0x11, 255);
	rgba_char_args_set(btheme->tarm[13].active, 0xbd, 0x6a, 0x11, 255);
	/* set 15 */
	rgba_char_args_set(btheme->tarm[14].solid, 0x08, 0x31, 0x0e, 255);
	rgba_char_args_set(btheme->tarm[14].select, 0x1c, 0x43, 0x0b, 255);
	rgba_char_args_set(btheme->tarm[14].active, 0x34, 0x62, 0x2b, 255);
	
	/* reset flags too */
	for (i = 0; i < 20; i++)
		btheme->tarm[i].flag = 0;
}

/* use this call to init new variables in themespace, if they're same for all */
static void ui_theme_init_new_do(ThemeSpace *ts)
{
	rgba_char_args_set(ts->header_text,    0, 0, 0, 255);
	rgba_char_args_set(ts->header_title,   0, 0, 0, 255);
	rgba_char_args_set(ts->header_text_hi, 255, 255, 255, 255);

#if 0
	rgba_char_args_set(ts->panel_text,     0, 0, 0, 255);
	rgba_char_args_set(ts->panel_title,        0, 0, 0, 255);
	rgba_char_args_set(ts->panel_text_hi,  255, 255, 255, 255);
#endif

	rgba_char_args_set(ts->button,         145, 145, 145, 245);
	rgba_char_args_set(ts->button_title,   0, 0, 0, 255);
	rgba_char_args_set(ts->button_text,        0, 0, 0, 255);
	rgba_char_args_set(ts->button_text_hi, 255, 255, 255, 255);

	rgba_char_args_set(ts->list,           165, 165, 165, 255);
	rgba_char_args_set(ts->list_title,     0, 0, 0, 255);
	rgba_char_args_set(ts->list_text,      0, 0, 0, 255);
	rgba_char_args_set(ts->list_text_hi,   255, 255, 255, 255);

<<<<<<< HEAD
	rgba_char_args_set(ts->tabs.tab_active,     114, 114, 114, 255);
	rgba_char_args_set(ts->tabs.tab_inactive,   83, 83, 83, 255);
	rgba_char_args_set(ts->tabs.tab_back,       64, 64, 64, 255);
	rgba_char_args_set(ts->tabs.tab_outline,    60, 60, 60, 255);
=======
	rgba_char_args_set(ts->tab_active,     114, 114, 114, 255);
	rgba_char_args_set(ts->tab_inactive,   83, 83, 83, 255);
	rgba_char_args_set(ts->tab_back,       64, 64, 64, 255);
	rgba_char_args_set(ts->tab_outline,    60, 60, 60, 255);
>>>>>>> ab9eee4b

	/* XXX maybe remove show_back/show_header options? */
	ts->panelcolors.show_back = ts->panelcolors.show_header = true;
	rgba_char_args_set(ts->panelcolors.back, 128, 128, 128, 255);
	rgba_char_args_set(ts->panelcolors.header, 97, 97, 97, 255);
}

static void ui_theme_init_new(bTheme *btheme)
{
	ThemeSpace *ts;

	for (ts = UI_THEMESPACE_START(btheme); ts != UI_THEMESPACE_END(btheme); ts++) {
		ui_theme_init_new_do(ts);
	}
}

static void ui_theme_space_init_handles_color(ThemeSpace *theme_space)
{
	rgba_char_args_set(theme_space->handle_free, 0, 0, 0, 255);
	rgba_char_args_set(theme_space->handle_auto, 0x90, 0x90, 0x00, 255);
	rgba_char_args_set(theme_space->handle_vect, 0x40, 0x90, 0x30, 255);
	rgba_char_args_set(theme_space->handle_align, 0x80, 0x30, 0x60, 255);
	rgba_char_args_set(theme_space->handle_sel_free, 0, 0, 0, 255);
	rgba_char_args_set(theme_space->handle_sel_auto, 0xf0, 0xff, 0x40, 255);
	rgba_char_args_set(theme_space->handle_sel_vect, 0x40, 0xc0, 0x30, 255);
	rgba_char_args_set(theme_space->handle_sel_align, 0xf0, 0x90, 0xa0, 255);
	rgba_char_args_set(theme_space->handle_vertex, 0x00, 0x00, 0x00, 0xff);
	rgba_char_args_set(theme_space->handle_vertex_select, 0xff, 0xff, 0, 0xff);
	rgba_char_args_set(theme_space->act_spline, 0xdb, 0x25, 0x12, 255);
}

/**
 * initialize default theme
 * \note: when you add new colors, created & saved themes need initialized
 * use function below, init_userdef_do_versions()
 */
void ui_theme_init_default(void)
{
	bTheme *btheme;
	
	/* we search for the theme with name Default */
	btheme = BLI_findstring(&U.themes, "Default", offsetof(bTheme, name));
	
	if (btheme == NULL) {
		btheme = MEM_callocN(sizeof(bTheme), "theme");
		BLI_addtail(&U.themes, btheme);
		strcpy(btheme->name, "Default");
	}
	
	UI_SetTheme(0, 0);  /* make sure the global used in this file is set */

	/* UI buttons */
	ui_widget_color_init(&btheme->tui);

	rgba_char_args_set_fl(btheme->tui.area_edges, 0.15f, 0.15f, 0.15f, 1.0f);

	btheme->tui.iconfile[0] = 0;
	btheme->tui.panel.show_back = false;
	btheme->tui.panel.show_header = false;
	rgba_char_args_set(btheme->tui.panel.header, 0, 0, 0, 25);
	
	rgba_char_args_set(btheme->tui.wcol_tooltip.text, 255, 255, 255, 255);
	
	rgba_char_args_set_fl(btheme->tui.widget_emboss, 1.0f, 1.0f, 1.0f, 0.02f);

	rgba_char_args_set(btheme->tui.xaxis, 220,   0,   0, 255);
	rgba_char_args_set(btheme->tui.yaxis,   0, 220,   0, 255);
	rgba_char_args_set(btheme->tui.zaxis,   0,   0, 220, 255);

	btheme->tui.menu_shadow_fac = 0.5f;
	btheme->tui.menu_shadow_width = 12;
	
	/* Bone Color Sets */
	ui_theme_init_boneColorSets(btheme);
	
	/* common (new) variables */
	ui_theme_init_new(btheme);
	
	/* space view3d */
	rgba_char_args_set_fl(btheme->tv3d.back,       0.225, 0.225, 0.225, 1.0);
	rgba_char_args_set(btheme->tv3d.text,       0, 0, 0, 255);
	rgba_char_args_set(btheme->tv3d.text_hi, 255, 255, 255, 255);
	
	rgba_char_args_set_fl(btheme->tv3d.header,  0.45, 0.45, 0.45, 1.0);
	rgba_char_args_set_fl(btheme->tv3d.button,  0.45, 0.45, 0.45, 0.5);
//	rgba_char_args_set(btheme->tv3d.panel,      165, 165, 165, 127);
	
	rgba_char_args_set(btheme->tv3d.shade1,  160, 160, 160, 100);
	rgba_char_args_set(btheme->tv3d.shade2,  0x7f, 0x70, 0x70, 100);

	rgba_char_args_set_fl(btheme->tv3d.grid,     0.251, 0.251, 0.251, 1.0);
	rgba_char_args_set(btheme->tv3d.view_overlay, 0, 0, 0, 255);
	rgba_char_args_set(btheme->tv3d.wire,       0x0, 0x0, 0x0, 255);
	rgba_char_args_set(btheme->tv3d.wire_edit,  0x0, 0x0, 0x0, 255);
	rgba_char_args_set(btheme->tv3d.lamp,       0, 0, 0, 40);
	rgba_char_args_set(btheme->tv3d.speaker,    0, 0, 0, 255);
	rgba_char_args_set(btheme->tv3d.camera,    0, 0, 0, 255);
	rgba_char_args_set(btheme->tv3d.empty,    0, 0, 0, 255);
	rgba_char_args_set(btheme->tv3d.select, 241, 88, 0, 255);
	rgba_char_args_set(btheme->tv3d.active, 255, 170, 64, 255);
	rgba_char_args_set(btheme->tv3d.group,      8, 48, 8, 255);
	rgba_char_args_set(btheme->tv3d.group_active, 85, 187, 85, 255);
	rgba_char_args_set(btheme->tv3d.transform, 0xff, 0xff, 0xff, 255);
	rgba_char_args_set(btheme->tv3d.vertex, 0, 0, 0, 255);
	rgba_char_args_set(btheme->tv3d.vertex_select, 255, 133, 0, 255);
	rgba_char_args_set(btheme->tv3d.vertex_unreferenced, 0, 0, 0, 255);
	btheme->tv3d.vertex_size = 3;
	btheme->tv3d.outline_width = 1;
	rgba_char_args_set(btheme->tv3d.edge,       0x0, 0x0, 0x0, 255);
	rgba_char_args_set(btheme->tv3d.edge_select, 255, 160, 0, 255);
	rgba_char_args_set(btheme->tv3d.edge_seam, 219, 37, 18, 255);
	rgba_char_args_set(btheme->tv3d.edge_facesel, 75, 75, 75, 255);
	rgba_char_args_set(btheme->tv3d.face,       0, 0, 0, 18);
	rgba_char_args_set(btheme->tv3d.face_select, 255, 133, 0, 60);
	rgba_char_args_set(btheme->tv3d.normal, 0x22, 0xDD, 0xDD, 255);
	rgba_char_args_set(btheme->tv3d.vertex_normal, 0x23, 0x61, 0xDD, 255);
	rgba_char_args_set(btheme->tv3d.loop_normal, 0xDD, 0x23, 0xDD, 255);
	rgba_char_args_set(btheme->tv3d.face_dot, 255, 133, 0, 255);
	rgba_char_args_set(btheme->tv3d.editmesh_active, 255, 255, 255, 128);
	rgba_char_args_set_fl(btheme->tv3d.edge_crease, 0.8, 0, 0.6, 1.0);
	rgba_char_args_set(btheme->tv3d.edge_sharp, 0, 255, 255, 255);
	rgba_char_args_set(btheme->tv3d.header_text, 0, 0, 0, 255);
	rgba_char_args_set(btheme->tv3d.header_text_hi, 255, 255, 255, 255);
	rgba_char_args_set(btheme->tv3d.button_text, 0, 0, 0, 255);
	rgba_char_args_set(btheme->tv3d.button_text_hi, 255, 255, 255, 255);
	rgba_char_args_set(btheme->tv3d.button_title, 0, 0, 0, 255);
	rgba_char_args_set(btheme->tv3d.title, 0, 0, 0, 255);
	rgba_char_args_set(btheme->tv3d.freestyle_edge_mark, 0x7f, 0xff, 0x7f, 255);
	rgba_char_args_set(btheme->tv3d.freestyle_face_mark, 0x7f, 0xff, 0x7f, 51);
	rgba_char_args_set_fl(btheme->tv3d.paint_curve_handle, 0.5f, 1.0f, 0.5f, 0.5f);
	rgba_char_args_set_fl(btheme->tv3d.paint_curve_pivot, 1.0f, 0.5f, 0.5f, 0.5f);
	rgba_char_args_set(btheme->tv3d.gp_vertex, 0, 0, 0, 255);
	rgba_char_args_set(btheme->tv3d.gp_vertex_select, 255, 133, 0, 255);
	btheme->tv3d.gp_vertex_size = 3;

	btheme->tv3d.facedot_size = 4;

	rgba_char_args_set(btheme->tv3d.extra_edge_len, 32, 0, 0, 255);
	rgba_char_args_set(btheme->tv3d.extra_edge_angle, 32, 32, 0, 255);
	rgba_char_args_set(btheme->tv3d.extra_face_area, 0, 32, 0, 255);
	rgba_char_args_set(btheme->tv3d.extra_face_angle, 0, 0, 128, 255);

	rgba_char_args_set(btheme->tv3d.cframe, 0x60, 0xc0,  0x40, 255);

	rgba_char_args_set(btheme->tv3d.nurb_uline, 0x90, 0x90, 0x00, 255);
	rgba_char_args_set(btheme->tv3d.nurb_vline, 0x80, 0x30, 0x60, 255);
	rgba_char_args_set(btheme->tv3d.nurb_sel_uline, 0xf0, 0xff, 0x40, 255);
	rgba_char_args_set(btheme->tv3d.nurb_sel_vline, 0xf0, 0x90, 0xa0, 255);

	ui_theme_space_init_handles_color(&btheme->tv3d);

	rgba_char_args_set(btheme->tv3d.act_spline, 0xdb, 0x25, 0x12, 255);
	rgba_char_args_set(btheme->tv3d.lastsel_point,  0xff, 0xff, 0xff, 255);

	rgba_char_args_set(btheme->tv3d.bone_solid, 200, 200, 200, 255);
	/* alpha 80 is not meant editable, used for wire+action draw */
	rgba_char_args_set(btheme->tv3d.bone_pose, 80, 200, 255, 80);
	rgba_char_args_set(btheme->tv3d.bone_pose_active, 140, 255, 255, 80);

	rgba_char_args_set(btheme->tv3d.bundle_solid, 200, 200, 200, 255);
	rgba_char_args_set(btheme->tv3d.camera_path, 0x00, 0x00, 0x00, 255);

	rgba_char_args_set(btheme->tv3d.skin_root, 180, 77, 77, 255);
	rgba_char_args_set(btheme->tv3d.gradients.gradient, 0, 0, 0, 0);
	rgba_char_args_set(btheme->tv3d.gradients.high_gradient, 58, 58, 58, 255);
	btheme->tv3d.gradients.show_grad = false;

	rgba_char_args_set(btheme->tv3d.clipping_border_3d, 50, 50, 50, 255);
	/* space buttons */
	/* to have something initialized */
	btheme->tbuts = btheme->tv3d;

	rgba_char_args_set_fl(btheme->tbuts.back,   0.45, 0.45, 0.45, 1.0);
//	rgba_char_args_set(btheme->tbuts.panel, 0x82, 0x82, 0x82, 255);

	/* graph editor */
	btheme->tipo = btheme->tv3d;
	rgba_char_args_set_fl(btheme->tipo.back,    0.42, 0.42, 0.42, 1.0);
	rgba_char_args_set_fl(btheme->tipo.list,    0.4, 0.4, 0.4, 1.0);
	rgba_char_args_set(btheme->tipo.grid,   94, 94, 94, 255);
//	rgba_char_args_set(btheme->tipo.panel,  255, 255, 255, 150);
	rgba_char_args_set(btheme->tipo.shade1,     150, 150, 150, 100);    /* scrollbars */
	rgba_char_args_set(btheme->tipo.shade2,     0x70, 0x70, 0x70, 100);
	rgba_char_args_set(btheme->tipo.vertex,     0, 0, 0, 255);
	rgba_char_args_set(btheme->tipo.vertex_select, 255, 133, 0, 255);
	rgba_char_args_set(btheme->tipo.hilite, 0x60, 0xc0, 0x40, 255);
	btheme->tipo.vertex_size = 6;

	rgba_char_args_set(btheme->tipo.handle_vertex,      0, 0, 0, 255);
	rgba_char_args_set(btheme->tipo.handle_vertex_select, 255, 133, 0, 255);
	rgba_char_args_set(btheme->tipo.handle_auto_clamped, 0x99, 0x40, 0x30, 255);
	rgba_char_args_set(btheme->tipo.handle_sel_auto_clamped, 0xf0, 0xaf, 0x90, 255);
	btheme->tipo.handle_vertex_size = 5;
	
	rgba_char_args_set(btheme->tipo.ds_channel,      82, 96, 110, 255);
	rgba_char_args_set(btheme->tipo.ds_subchannel,  124, 137, 150, 255);
	rgba_char_args_set(btheme->tipo.group,           79, 101, 73, 255);
	rgba_char_args_set(btheme->tipo.group_active,   135, 177, 125, 255);

	/* dopesheet */
	btheme->tact = btheme->tipo;
	rgba_char_args_set(btheme->tact.strip,          12, 10, 10, 128);
	rgba_char_args_set(btheme->tact.strip_select,   255, 140, 0, 255);
	
	rgba_char_args_set(btheme->tact.anim_active,    204, 112, 26, 102);
	
	rgba_char_args_set(btheme->tact.keytype_keyframe,           232, 232, 232, 255);
	rgba_char_args_set(btheme->tact.keytype_keyframe_select,    255, 190,  50, 255);
	rgba_char_args_set(btheme->tact.keytype_extreme,            232, 179, 204, 255);
	rgba_char_args_set(btheme->tact.keytype_extreme_select,     242, 128, 128, 255);
	rgba_char_args_set(btheme->tact.keytype_breakdown,          179, 219, 232, 255);
	rgba_char_args_set(btheme->tact.keytype_breakdown_select,    84, 191, 237, 255);
	rgba_char_args_set(btheme->tact.keytype_jitter,             148, 229, 117, 255);
	rgba_char_args_set(btheme->tact.keytype_jitter_select,       97, 192,  66, 255);
	
	rgba_char_args_set(btheme->tact.keyborder,               0,   0,   0, 255);
	rgba_char_args_set(btheme->tact.keyborder_select,        0,   0,   0, 255);
	
	/* space nla */
	btheme->tnla = btheme->tact;
	
	rgba_char_args_set(btheme->tnla.anim_active,     204, 112, 26, 102); /* same as for dopesheet; duplicate here for easier reference */
	rgba_char_args_set(btheme->tnla.anim_non_active, 153, 135, 97, 77);
	
	rgba_char_args_set(btheme->tnla.nla_tweaking,   77, 243, 26, 77);
	rgba_char_args_set(btheme->tnla.nla_tweakdupli, 217, 0, 0, 255);
	
	rgba_char_args_set(btheme->tnla.nla_transition,     28, 38, 48, 255);
	rgba_char_args_set(btheme->tnla.nla_transition_sel, 46, 117, 219, 255);
	rgba_char_args_set(btheme->tnla.nla_meta,           51, 38, 66, 255);
	rgba_char_args_set(btheme->tnla.nla_meta_sel,       105, 33, 150, 255);
	rgba_char_args_set(btheme->tnla.nla_sound,          43, 61, 61, 255);
	rgba_char_args_set(btheme->tnla.nla_sound_sel,      31, 122, 122, 255);
	
	rgba_char_args_set(btheme->tnla.keyborder,               0,   0,   0, 255);
	rgba_char_args_set(btheme->tnla.keyborder_select,        0,   0,   0, 255);
	
	/* space file */
	/* to have something initialized */
	btheme->tfile = btheme->tv3d;
	rgba_char_args_set_fl(btheme->tfile.back, 0.3, 0.3, 0.3, 1);
//	rgba_char_args_set_fl(btheme->tfile.panel, 0.3, 0.3, 0.3, 1);
	rgba_char_args_set_fl(btheme->tfile.list, 0.4, 0.4, 0.4, 1);
	rgba_char_args_set(btheme->tfile.text,  250, 250, 250, 255);
	rgba_char_args_set(btheme->tfile.text_hi, 15, 15, 15, 255);
//	rgba_char_args_set(btheme->tfile.panel, 145, 145, 145, 255);  /* bookmark/ui regions */
	rgba_char_args_set(btheme->tfile.active, 130, 130, 130, 255); /* selected files */
	rgba_char_args_set(btheme->tfile.hilite, 255, 140, 25, 255);  /* selected files */
	
	rgba_char_args_set(btheme->tfile.grid,  250, 250, 250, 255);
	rgba_char_args_set(btheme->tfile.image, 250, 250, 250, 255);
	rgba_char_args_set(btheme->tfile.movie, 250, 250, 250, 255);
	rgba_char_args_set(btheme->tfile.scene, 250, 250, 250, 255);

	
	/* space seq */
	btheme->tseq = btheme->tv3d;
	rgba_char_args_set(btheme->tseq.back,   116, 116, 116, 255);
	rgba_char_args_set(btheme->tseq.movie,  81, 105, 135, 255);
	rgba_char_args_set(btheme->tseq.movieclip,  32, 32, 143, 255);
	rgba_char_args_set(btheme->tseq.mask,   152, 78, 62, 255);
	rgba_char_args_set(btheme->tseq.image,  109, 88, 129, 255);
	rgba_char_args_set(btheme->tseq.scene,  78, 152, 62, 255);
	rgba_char_args_set(btheme->tseq.audio,  46, 143, 143, 255);
	rgba_char_args_set(btheme->tseq.effect,     169, 84, 124, 255);
	rgba_char_args_set(btheme->tseq.transition, 162, 95, 111, 255);
	rgba_char_args_set(btheme->tseq.meta,   109, 145, 131, 255);
	rgba_char_args_set(btheme->tseq.preview_back,   0, 0, 0, 255);
	rgba_char_args_set(btheme->tseq.grid,   64, 64, 64, 255);

	/* space image */
	btheme->tima = btheme->tv3d;
	rgba_char_args_set(btheme->tima.back,   53, 53, 53, 255);
	rgba_char_args_set(btheme->tima.vertex, 0, 0, 0, 255);
	rgba_char_args_set(btheme->tima.vertex_select, 255, 133, 0, 255);
	rgba_char_args_set(btheme->tima.wire_edit, 192, 192, 192, 255);
	rgba_char_args_set(btheme->tima.edge_select, 255, 133, 0, 255);
	btheme->tima.vertex_size = 3;
	btheme->tima.facedot_size = 3;
	rgba_char_args_set(btheme->tima.face,   255, 255, 255, 10);
	rgba_char_args_set(btheme->tima.face_select, 255, 133, 0, 60);
	rgba_char_args_set(btheme->tima.editmesh_active, 255, 255, 255, 128);
	rgba_char_args_set_fl(btheme->tima.preview_back,    0.45, 0.45, 0.45, 1.0);
	rgba_char_args_set_fl(btheme->tima.preview_stitch_face, 0.5, 0.5, 0.0, 0.2);
	rgba_char_args_set_fl(btheme->tima.preview_stitch_edge, 1.0, 0.0, 1.0, 0.2);
	rgba_char_args_set_fl(btheme->tima.preview_stitch_vert, 0.0, 0.0, 1.0, 0.2);
	rgba_char_args_set_fl(btheme->tima.preview_stitch_stitchable, 0.0, 1.0, 0.0, 1.0);
	rgba_char_args_set_fl(btheme->tima.preview_stitch_unstitchable, 1.0, 0.0, 0.0, 1.0);
	rgba_char_args_set_fl(btheme->tima.preview_stitch_active, 0.886, 0.824, 0.765, 0.140);

	rgba_char_args_test_set(btheme->tima.uv_others, 96, 96, 96, 255);
	rgba_char_args_test_set(btheme->tima.uv_shadow, 112, 112, 112, 255);

	ui_theme_space_init_handles_color(&btheme->tima);
	btheme->tima.handle_vertex_size = 5;

	/* space text */
	btheme->text = btheme->tv3d;
	rgba_char_args_set(btheme->text.back,   153, 153, 153, 255);
	rgba_char_args_set(btheme->text.shade1,     143, 143, 143, 255);
	rgba_char_args_set(btheme->text.shade2,     0xc6, 0x77, 0x77, 255);
	rgba_char_args_set(btheme->text.hilite,     255, 0, 0, 255);
	
	/* syntax highlighting */
	rgba_char_args_set(btheme->text.syntaxn,    0, 0, 200, 255);    /* Numbers  Blue*/
	rgba_char_args_set(btheme->text.syntaxl,    100, 0, 0, 255);    /* Strings  Red */
	rgba_char_args_set(btheme->text.syntaxc,    0, 100, 50, 255);   /* Comments  Greenish */
	rgba_char_args_set(btheme->text.syntaxv,    95, 95, 0, 255);    /* Special  Yellow*/
	rgba_char_args_set(btheme->text.syntaxd,    50, 0, 140, 255);   /* Decorator/Preprocessor Dir.  Blue-purple */
	rgba_char_args_set(btheme->text.syntaxr,    140, 60, 0, 255);   /* Reserved  Orange*/
	rgba_char_args_set(btheme->text.syntaxb,    128, 0, 80, 255);   /* Builtin  Red-purple */
	rgba_char_args_set(btheme->text.syntaxs,    76, 76, 76, 255);   /* Gray (mix between fg/bg) */
	
	/* space oops */
	btheme->toops = btheme->tv3d;
	rgba_char_args_set_fl(btheme->toops.back,   0.45, 0.45, 0.45, 1.0);
	
	rgba_char_args_set_fl(btheme->toops.match,  0.2, 0.5, 0.2, 0.3);    /* highlighting search match - soft green*/
	rgba_char_args_set_fl(btheme->toops.selected_highlight, 0.51, 0.53, 0.55, 0.3);

	/* space info */
	btheme->tinfo = btheme->tv3d;
	rgba_char_args_set_fl(btheme->tinfo.back,   0.45, 0.45, 0.45, 1.0);
	rgba_char_args_set(btheme->tinfo.info_selected, 96, 128, 255, 255);
	rgba_char_args_set(btheme->tinfo.info_selected_text, 255, 255, 255, 255);
	rgba_char_args_set(btheme->tinfo.info_error, 220, 0, 0, 255);
	rgba_char_args_set(btheme->tinfo.info_error_text, 0, 0, 0, 255);
	rgba_char_args_set(btheme->tinfo.info_warning, 220, 128, 96, 255);
	rgba_char_args_set(btheme->tinfo.info_warning_text, 0, 0, 0, 255);
	rgba_char_args_set(btheme->tinfo.info_info, 0, 170, 0, 255);
	rgba_char_args_set(btheme->tinfo.info_info_text, 0, 0, 0, 255);
	rgba_char_args_set(btheme->tinfo.info_debug, 196, 196, 196, 255);
	rgba_char_args_set(btheme->tinfo.info_debug_text, 0, 0, 0, 255);

	/* space user preferences */
	btheme->tuserpref = btheme->tv3d;
	rgba_char_args_set_fl(btheme->tuserpref.back, 0.45, 0.45, 0.45, 1.0);
	
	/* space console */
	btheme->tconsole = btheme->tv3d;
	rgba_char_args_set(btheme->tconsole.back, 0, 0, 0, 255);
	rgba_char_args_set(btheme->tconsole.console_output, 96, 128, 255, 255);
	rgba_char_args_set(btheme->tconsole.console_input, 255, 255, 255, 255);
	rgba_char_args_set(btheme->tconsole.console_info, 0, 170, 0, 255);
	rgba_char_args_set(btheme->tconsole.console_error, 220, 96, 96, 255);
	rgba_char_args_set(btheme->tconsole.console_cursor, 220, 96, 96, 255);
	rgba_char_args_set(btheme->tconsole.console_select, 255, 255, 255, 48);
	
	/* space time */
	btheme->ttime = btheme->tv3d;
	rgba_char_args_set_fl(btheme->ttime.back,   0.45, 0.45, 0.45, 1.0);
	rgba_char_args_set_fl(btheme->ttime.grid,   0.36, 0.36, 0.36, 1.0);
	rgba_char_args_set(btheme->ttime.shade1,  173, 173, 173, 255);      /* sliders */
	
	rgba_char_args_set(btheme->ttime.time_keyframe, 0xDD, 0xD7, 0x00, 1.0);
	rgba_char_args_set(btheme->ttime.time_gp_keyframe, 0xB5, 0xE6, 0x1D, 1.0);
	
	/* space node, re-uses syntax and console color storage */
	btheme->tnode = btheme->tv3d;
	rgba_char_args_set(btheme->tnode.syntaxr, 115, 115, 115, 255);  /* wire inner color */
	rgba_char_args_set(btheme->tnode.edge_select, 255, 255, 255, 255);  /* wire selected */
	rgba_char_args_set(btheme->tnode.syntaxl, 155, 155, 155, 160);  /* TH_NODE, backdrop */
	rgba_char_args_set(btheme->tnode.syntaxn, 100, 100, 100, 255);  /* in */
	rgba_char_args_set(btheme->tnode.nodeclass_output, 100, 100, 100, 255);  /* output */
	rgba_char_args_set(btheme->tnode.syntaxb, 108, 105, 111, 255);  /* operator */
	rgba_char_args_set(btheme->tnode.syntaxv, 104, 106, 117, 255);  /* generator */
	rgba_char_args_set(btheme->tnode.syntaxc, 105, 117, 110, 255);  /* group */
	rgba_char_args_set(btheme->tnode.nodeclass_texture, 108, 105, 111, 255);  /* operator */
	rgba_char_args_set(btheme->tnode.nodeclass_shader, 108, 105, 111, 255);  /* operator */
	rgba_char_args_set(btheme->tnode.nodeclass_filter, 108, 105, 111, 255);  /* operator */
	rgba_char_args_set(btheme->tnode.nodeclass_script, 108, 105, 111, 255);  /* operator */
	rgba_char_args_set(btheme->tnode.nodeclass_pattern, 108, 105, 111, 255);  /* operator */
	rgba_char_args_set(btheme->tnode.nodeclass_vector, 108, 105, 111, 255);  /* operator */
	rgba_char_args_set(btheme->tnode.nodeclass_layout, 108, 105, 111, 255);  /* operator */
	rgba_char_args_set(btheme->tnode.movie, 155, 155, 155, 160);  /* frame */
	rgba_char_args_set(btheme->tnode.syntaxs, 151, 116, 116, 255);  /* matte nodes */
	rgba_char_args_set(btheme->tnode.syntaxd, 116, 151, 151, 255);  /* distort nodes */
	rgba_char_args_set(btheme->tnode.console_output, 223, 202, 53, 255);  /* interface nodes */
	btheme->tnode.noodle_curving = 5;

	/* space logic */
	btheme->tlogic = btheme->tv3d;
	rgba_char_args_set(btheme->tlogic.back, 100, 100, 100, 255);
	
	/* space clip */
	btheme->tclip = btheme->tv3d;

	rgba_char_args_set(btheme->tclip.marker_outline, 0x00, 0x00, 0x00, 255);
	rgba_char_args_set(btheme->tclip.marker, 0x7f, 0x7f, 0x00, 255);
	rgba_char_args_set(btheme->tclip.act_marker, 0xff, 0xff, 0xff, 255);
	rgba_char_args_set(btheme->tclip.sel_marker, 0xff, 0xff, 0x00, 255);
	rgba_char_args_set(btheme->tclip.dis_marker, 0x7f, 0x00, 0x00, 255);
	rgba_char_args_set(btheme->tclip.lock_marker, 0x7f, 0x7f, 0x7f, 255);
	rgba_char_args_set(btheme->tclip.path_before, 0xff, 0x00, 0x00, 255);
	rgba_char_args_set(btheme->tclip.path_after, 0x00, 0x00, 0xff, 255);
	rgba_char_args_set(btheme->tclip.grid, 0x5e, 0x5e, 0x5e, 255);
	rgba_char_args_set(btheme->tclip.cframe, 0x60, 0xc0, 0x40, 255);
	rgba_char_args_set(btheme->tclip.list, 0x66, 0x66, 0x66, 0xff);
	rgba_char_args_set(btheme->tclip.strip, 0x0c, 0x0a, 0x0a, 0x80);
	rgba_char_args_set(btheme->tclip.strip_select, 0xff, 0x8c, 0x00, 0xff);
	btheme->tclip.handle_vertex_size = 5;
	ui_theme_space_init_handles_color(&btheme->tclip);
}

void ui_style_init_default(void)
{
	BLI_freelistN(&U.uistyles);
	/* gets automatically re-allocated */
	uiStyleInit();
}


void UI_SetTheme(int spacetype, int regionid)
{
	if (spacetype) {
		/* later on, a local theme can be found too */
		theme_active = U.themes.first;
		theme_spacetype = spacetype;
		theme_regionid = regionid;
	}
	else if (regionid) {
		/* popups */
		theme_active = U.themes.first;
		theme_spacetype = SPACE_BUTS;
		theme_regionid = regionid;
	}
	else {
		/* for safety, when theme was deleted */
		theme_active = U.themes.first;
		theme_spacetype = SPACE_VIEW3D;
		theme_regionid = RGN_TYPE_WINDOW;
	}
}

bTheme *UI_GetTheme(void)
{
	return U.themes.first;
}

/**
 * for the rare case we need to temp swap in a different theme (offscreen render)
 */
void UI_Theme_Store(struct bThemeState *theme_state)
{
	*theme_state = g_theme_state;
}
void UI_Theme_Restore(struct bThemeState *theme_state)
{
	g_theme_state = *theme_state;
}

/* for space windows only */
void UI_ThemeColor(int colorid)
{
	const unsigned char *cp;
	
	cp = UI_ThemeGetColorPtr(theme_active, theme_spacetype, colorid);
	glColor3ubv(cp);

}

/* plus alpha */
void UI_ThemeColor4(int colorid)
{
	const unsigned char *cp;
	
	cp = UI_ThemeGetColorPtr(theme_active, theme_spacetype, colorid);
	glColor4ubv(cp);

}

/* set the color with offset for shades */
void UI_ThemeColorShade(int colorid, int offset)
{
	int r, g, b;
	const unsigned char *cp;
	
	cp = UI_ThemeGetColorPtr(theme_active, theme_spacetype, colorid);
	r = offset + (int) cp[0];
	CLAMP(r, 0, 255);
	g = offset + (int) cp[1];
	CLAMP(g, 0, 255);
	b = offset + (int) cp[2];
	CLAMP(b, 0, 255);
	glColor4ub(r, g, b, cp[3]);
}
void UI_ThemeColorShadeAlpha(int colorid, int coloffset, int alphaoffset)
{
	int r, g, b, a;
	const unsigned char *cp;
	
	cp = UI_ThemeGetColorPtr(theme_active, theme_spacetype, colorid);
	r = coloffset + (int) cp[0];
	CLAMP(r, 0, 255);
	g = coloffset + (int) cp[1];
	CLAMP(g, 0, 255);
	b = coloffset + (int) cp[2];
	CLAMP(b, 0, 255);
	a = alphaoffset + (int) cp[3];
	CLAMP(a, 0, 255);
	glColor4ub(r, g, b, a);
}

void UI_GetThemeColorBlend3ubv(int colorid1, int colorid2, float fac, unsigned char col[3])
{
	const unsigned char *cp1, *cp2;

	cp1 = UI_ThemeGetColorPtr(theme_active, theme_spacetype, colorid1);
	cp2 = UI_ThemeGetColorPtr(theme_active, theme_spacetype, colorid2);

	CLAMP(fac, 0.0f, 1.0f);
	col[0] = floorf((1.0f - fac) * cp1[0] + fac * cp2[0]);
	col[1] = floorf((1.0f - fac) * cp1[1] + fac * cp2[1]);
	col[2] = floorf((1.0f - fac) * cp1[2] + fac * cp2[2]);
}

/* blend between to theme colors, and set it */
void UI_ThemeColorBlend(int colorid1, int colorid2, float fac)
{
	unsigned char col[3];
	UI_GetThemeColorBlend3ubv(colorid1, colorid2, fac, col);
	glColor3ubv(col);
}

/* blend between to theme colors, shade it, and set it */
void UI_ThemeColorBlendShade(int colorid1, int colorid2, float fac, int offset)
{
	int r, g, b;
	const unsigned char *cp1, *cp2;
	
	cp1 = UI_ThemeGetColorPtr(theme_active, theme_spacetype, colorid1);
	cp2 = UI_ThemeGetColorPtr(theme_active, theme_spacetype, colorid2);

	CLAMP(fac, 0.0f, 1.0f);
	r = offset + floorf((1.0f - fac) * cp1[0] + fac * cp2[0]);
	g = offset + floorf((1.0f - fac) * cp1[1] + fac * cp2[1]);
	b = offset + floorf((1.0f - fac) * cp1[2] + fac * cp2[2]);
	
	CLAMP(r, 0, 255);
	CLAMP(g, 0, 255);
	CLAMP(b, 0, 255);
	
	glColor3ub(r, g, b);
}

/* blend between to theme colors, shade it, and set it */
void UI_ThemeColorBlendShadeAlpha(int colorid1, int colorid2, float fac, int offset, int alphaoffset)
{
	int r, g, b, a;
	const unsigned char *cp1, *cp2;
	
	cp1 = UI_ThemeGetColorPtr(theme_active, theme_spacetype, colorid1);
	cp2 = UI_ThemeGetColorPtr(theme_active, theme_spacetype, colorid2);

	CLAMP(fac, 0.0f, 1.0f);
	r = offset + floorf((1.0f - fac) * cp1[0] + fac * cp2[0]);
	g = offset + floorf((1.0f - fac) * cp1[1] + fac * cp2[1]);
	b = offset + floorf((1.0f - fac) * cp1[2] + fac * cp2[2]);
	a = alphaoffset + floorf((1.0f - fac) * cp1[3] + fac * cp2[3]);
	
	CLAMP(r, 0, 255);
	CLAMP(g, 0, 255);
	CLAMP(b, 0, 255);
	CLAMP(a, 0, 255);

	glColor4ub(r, g, b, a);
}


/* get individual values, not scaled */
float UI_GetThemeValuef(int colorid)
{
	const unsigned char *cp;
	
	cp = UI_ThemeGetColorPtr(theme_active, theme_spacetype, colorid);
	return ((float)cp[0]);
}

/* get individual values, not scaled */
int UI_GetThemeValue(int colorid)
{
	const unsigned char *cp;
	
	cp = UI_ThemeGetColorPtr(theme_active, theme_spacetype, colorid);
	return ((int) cp[0]);
}


/* get the color, range 0.0-1.0 */
void UI_GetThemeColor3fv(int colorid, float col[3])
{
	const unsigned char *cp;
	
	cp = UI_ThemeGetColorPtr(theme_active, theme_spacetype, colorid);
	col[0] = ((float)cp[0]) / 255.0f;
	col[1] = ((float)cp[1]) / 255.0f;
	col[2] = ((float)cp[2]) / 255.0f;
}

void UI_GetThemeColor4fv(int colorid, float col[4])
{
	const unsigned char *cp;
	
	cp = UI_ThemeGetColorPtr(theme_active, theme_spacetype, colorid);
	col[0] = ((float)cp[0]) / 255.0f;
	col[1] = ((float)cp[1]) / 255.0f;
	col[2] = ((float)cp[2]) / 255.0f;
	col[3] = ((float)cp[3]) / 255.0f;
}

/* get the color, range 0.0-1.0, complete with shading offset */
void UI_GetThemeColorShade3fv(int colorid, int offset, float col[3])
{
	int r, g, b;
	const unsigned char *cp;
	
	cp = UI_ThemeGetColorPtr(theme_active, theme_spacetype, colorid);
	
	r = offset + (int) cp[0];
	CLAMP(r, 0, 255);
	g = offset + (int) cp[1];
	CLAMP(g, 0, 255);
	b = offset + (int) cp[2];
	CLAMP(b, 0, 255);
	
	col[0] = ((float)r) / 255.0f;
	col[1] = ((float)g) / 255.0f;
	col[2] = ((float)b) / 255.0f;
}

void UI_GetThemeColorShade3ubv(int colorid, int offset, unsigned char col[3])
{
	int r, g, b;
	const unsigned char *cp;

	cp = UI_ThemeGetColorPtr(theme_active, theme_spacetype, colorid);

	r = offset + (int) cp[0];
	CLAMP(r, 0, 255);
	g = offset + (int) cp[1];
	CLAMP(g, 0, 255);
	b = offset + (int) cp[2];
	CLAMP(b, 0, 255);

	col[0] = r;
	col[1] = g;
	col[2] = b;
}

/* get the color, in char pointer */
void UI_GetThemeColor3ubv(int colorid, unsigned char col[3])
{
	const unsigned char *cp;
	
	cp = UI_ThemeGetColorPtr(theme_active, theme_spacetype, colorid);
	col[0] = cp[0];
	col[1] = cp[1];
	col[2] = cp[2];
}

/* get the color, in char pointer */
void UI_GetThemeColor4ubv(int colorid, unsigned char col[4])
{
	const unsigned char *cp;
	
	cp = UI_ThemeGetColorPtr(theme_active, theme_spacetype, colorid);
	col[0] = cp[0];
	col[1] = cp[1];
	col[2] = cp[2];
	col[3] = cp[3];
}

void UI_GetThemeColorType4ubv(int colorid, int spacetype, char col[4])
{
	const unsigned char *cp;
	
	cp = UI_ThemeGetColorPtr(theme_active, spacetype, colorid);
	col[0] = cp[0];
	col[1] = cp[1];
	col[2] = cp[2];
	col[3] = cp[3];
}

/* blends and shades between two char color pointers */
void UI_ColorPtrBlendShade3ubv(const unsigned char cp1[3], const unsigned char cp2[3], float fac, int offset)
{
	int r, g, b;
	CLAMP(fac, 0.0f, 1.0f);
	r = offset + floorf((1.0f - fac) * cp1[0] + fac * cp2[0]);
	g = offset + floorf((1.0f - fac) * cp1[1] + fac * cp2[1]);
	b = offset + floorf((1.0f - fac) * cp1[2] + fac * cp2[2]);

	r = r < 0 ? 0 : (r > 255 ? 255 : r);
	g = g < 0 ? 0 : (g > 255 ? 255 : g);
	b = b < 0 ? 0 : (b > 255 ? 255 : b);
	
	glColor3ub(r, g, b);
}

void UI_GetColorPtrShade3ubv(const unsigned char cp[3], unsigned char col[3], int offset)
{
	int r, g, b;

	r = offset + (int)cp[0];
	g = offset + (int)cp[1];
	b = offset + (int)cp[2];

	CLAMP(r, 0, 255);
	CLAMP(g, 0, 255);
	CLAMP(b, 0, 255);

	col[0] = r;
	col[1] = g;
	col[2] = b;
}

/* get a 3 byte color, blended and shaded between two other char color pointers */
void UI_GetColorPtrBlendShade3ubv(
        const unsigned char cp1[3], const unsigned char cp2[3], unsigned char col[3],
        float fac, int offset)
{
	int r, g, b;

	CLAMP(fac, 0.0f, 1.0f);
	r = offset + floor((1.0f - fac) * cp1[0] + fac * cp2[0]);
	g = offset + floor((1.0f - fac) * cp1[1] + fac * cp2[1]);
	b = offset + floor((1.0f - fac) * cp1[2] + fac * cp2[2]);

	CLAMP(r, 0, 255);
	CLAMP(g, 0, 255);
	CLAMP(b, 0, 255);

	col[0] = r;
	col[1] = g;
	col[2] = b;
}

void UI_ThemeClearColor(int colorid)
{
	float col[3];
	
	UI_GetThemeColor3fv(colorid, col);
	glClearColor(col[0], col[1], col[2], 0.0f);
}

void UI_ThemeClearColorAlpha(int colorid, float alpha)
{
	float col[3];
	UI_GetThemeColor3fv(colorid, col);
	glClearColor(col[0], col[1], col[2], alpha);
}


int UI_ThemeMenuShadowWidth(void)
{
	bTheme *btheme = UI_GetTheme();
	return (int)(btheme->tui.menu_shadow_width * UI_DPI_FAC);
}

void UI_make_axis_color(const unsigned char src_col[3], unsigned char dst_col[3], const char axis)
{
	unsigned char col[3];
	
	switch (axis) {
		case 'X':
			UI_GetThemeColor3ubv(TH_AXIS_X, col);
			UI_GetColorPtrBlendShade3ubv(src_col, col, dst_col, 0.5f, -10);
			break;
		case 'Y':
			UI_GetThemeColor3ubv(TH_AXIS_Y, col);
			UI_GetColorPtrBlendShade3ubv(src_col, col, dst_col, 0.5f, -10);
			break;
		case 'Z':
			UI_GetThemeColor3ubv(TH_AXIS_Z, col);
			UI_GetColorPtrBlendShade3ubv(src_col, col, dst_col, 0.5f, -10);
			break;
		default:
			BLI_assert(0);
			break;
	}
}

/* ************************************************************* */

/* patching UserDef struct and Themes */
void init_userdef_do_versions(void)
{
	Main *bmain = G.main;
	
	/* the UserDef struct is not corrected with do_versions() .... ugh! */
	if (U.wheellinescroll == 0) U.wheellinescroll = 3;
	if (U.menuthreshold1 == 0) {
		U.menuthreshold1 = 5;
		U.menuthreshold2 = 2;
	}
	if (U.tb_leftmouse == 0) {
		U.tb_leftmouse = 5;
		U.tb_rightmouse = 5;
	}
	if (U.mixbufsize == 0) U.mixbufsize = 2048;
	if (STREQ(U.tempdir, "/")) {
		BKE_tempdir_system_init(U.tempdir);
	}
	if (U.autokey_mode == 0) {
		/* 'add/replace' but not on */
		U.autokey_mode = 2;
	}
	if (U.savetime <= 0) {
		U.savetime = 1;
// XXX		error(STRINGIFY(BLENDER_STARTUP_FILE)" is buggy, please consider removing it.\n");
	}
	/* transform widget settings */
	if (U.tw_hotspot == 0) {
		U.tw_hotspot = 14;
		U.tw_size = 25;          /* percentage of window size */
		U.tw_handlesize = 16;    /* percentage of widget radius */
	}
	if (U.pad_rot_angle == 0)
		U.pad_rot_angle = 15;
	
	/* graph editor - unselected F-Curve visibility */
	if (U.fcu_inactive_alpha == 0) {
		U.fcu_inactive_alpha = 0.25f;
	}
	
	/* signal for derivedmesh to use colorband */
	/* run in case this was on and is now off in the user prefs [#28096] */
	vDM_ColorBand_store((U.flag & USER_CUSTOM_RANGE) ? (&U.coba_weight) : NULL, UI_GetTheme()->tv3d.vertex_unreferenced);

	if (bmain->versionfile <= 191) {
		strcpy(U.sounddir, "/");
	}
	
	/* patch to set Dupli Armature */
	if (bmain->versionfile < 220) {
		U.dupflag |= USER_DUP_ARM;
	}
	
	/* added seam, normal color, undo */
	if (bmain->versionfile <= 234) {
		bTheme *btheme;
		
		U.uiflag |= USER_GLOBALUNDO;
		if (U.undosteps == 0) U.undosteps = 32;
		
		for (btheme = U.themes.first; btheme; btheme = btheme->next) {
			/* check for (alpha == 0) is safe, then color was never set */
			if (btheme->tv3d.edge_seam[3] == 0) {
				rgba_char_args_set(btheme->tv3d.edge_seam, 230, 150, 50, 255);
			}
			if (btheme->tv3d.normal[3] == 0) {
				rgba_char_args_set(btheme->tv3d.normal, 0x22, 0xDD, 0xDD, 255);
			}
			if (btheme->tv3d.vertex_normal[3] == 0) {
				rgba_char_args_set(btheme->tv3d.vertex_normal, 0x23, 0x61, 0xDD, 255);
			}
			if (btheme->tv3d.face_dot[3] == 0) {
				rgba_char_args_set(btheme->tv3d.face_dot, 255, 138, 48, 255);
				btheme->tv3d.facedot_size = 4;
			}
		}
	}
	if (bmain->versionfile <= 235) {
		/* illegal combo... */
		if (U.flag & USER_LMOUSESELECT) 
			U.flag &= ~USER_TWOBUTTONMOUSE;
	}
	if (bmain->versionfile <= 236) {
		bTheme *btheme;
		/* new space type */
		for (btheme = U.themes.first; btheme; btheme = btheme->next) {
			/* check for (alpha == 0) is safe, then color was never set */
			if (btheme->ttime.back[3] == 0) {
				/* copied from ui_theme_init_default */
				btheme->ttime = btheme->tv3d;
				rgba_char_args_set_fl(btheme->ttime.back,   0.45, 0.45, 0.45, 1.0);
				rgba_char_args_set_fl(btheme->ttime.grid,   0.36, 0.36, 0.36, 1.0);
				rgba_char_args_set(btheme->ttime.shade1,  173, 173, 173, 255);  /* sliders */
			}
			if (btheme->text.syntaxn[3] == 0) {
				rgba_char_args_set(btheme->text.syntaxn,    0, 0, 200, 255);    /* Numbers  Blue*/
				rgba_char_args_set(btheme->text.syntaxl,    100, 0, 0, 255);    /* Strings  red */
				rgba_char_args_set(btheme->text.syntaxc,    0, 100, 50, 255);   /* Comments greenish */
				rgba_char_args_set(btheme->text.syntaxv,    95, 95, 0, 255);    /* Special */
				rgba_char_args_set(btheme->text.syntaxb,    128, 0, 80, 255);   /* Builtin, red-purple */
			}
		}
	}
	if (bmain->versionfile <= 237) {
		bTheme *btheme;
		/* bone colors */
		for (btheme = U.themes.first; btheme; btheme = btheme->next) {
			/* check for alpha==0 is safe, then color was never set */
			if (btheme->tv3d.bone_solid[3] == 0) {
				rgba_char_args_set(btheme->tv3d.bone_solid, 200, 200, 200, 255);
				rgba_char_args_set(btheme->tv3d.bone_pose, 80, 200, 255, 80);
			}
		}
	}
	if (bmain->versionfile <= 238) {
		bTheme *btheme;
		/* bone colors */
		for (btheme = U.themes.first; btheme; btheme = btheme->next) {
			/* check for alpha==0 is safe, then color was never set */
			if (btheme->tnla.strip[3] == 0) {
				rgba_char_args_set(btheme->tnla.strip_select,   0xff, 0xff, 0xaa, 255);
				rgba_char_args_set(btheme->tnla.strip, 0xe4, 0x9c, 0xc6, 255);
			}
		}
	}
	if (bmain->versionfile <= 239) {
		bTheme *btheme;
		
		for (btheme = U.themes.first; btheme; btheme = btheme->next) {
			/* Lamp theme, check for alpha==0 is safe, then color was never set */
			if (btheme->tv3d.lamp[3] == 0) {
				rgba_char_args_set(btheme->tv3d.lamp,   0, 0, 0, 40);
/* TEMPORAL, remove me! (ton) */				
				U.uiflag |= USER_PLAINMENUS;
			}
			
		}
		if (U.obcenter_dia == 0) U.obcenter_dia = 6;
	}
	if (bmain->versionfile <= 241) {
		bTheme *btheme;
		for (btheme = U.themes.first; btheme; btheme = btheme->next) {
			/* Node editor theme, check for alpha==0 is safe, then color was never set */
			if (btheme->tnode.syntaxn[3] == 0) {
				/* re-uses syntax color storage */
				btheme->tnode = btheme->tv3d;
				rgba_char_args_set(btheme->tnode.edge_select, 255, 255, 255, 255);
				rgba_char_args_set(btheme->tnode.syntaxl, 150, 150, 150, 255);  /* TH_NODE, backdrop */
				rgba_char_args_set(btheme->tnode.syntaxn, 129, 131, 144, 255);  /* in/output */
				rgba_char_args_set(btheme->tnode.syntaxb, 127, 127, 127, 255);  /* operator */
				rgba_char_args_set(btheme->tnode.syntaxv, 142, 138, 145, 255);  /* generator */
				rgba_char_args_set(btheme->tnode.syntaxc, 120, 145, 120, 255);  /* group */
			}
			/* Group theme colors */
			if (btheme->tv3d.group[3] == 0) {
				rgba_char_args_set(btheme->tv3d.group, 0x0C, 0x30, 0x0C, 255);
				rgba_char_args_set(btheme->tv3d.group_active, 0x66, 0xFF, 0x66, 255);
			}
			/* Sequence editor theme*/
			if (btheme->tseq.movie[3] == 0) {
				rgba_char_args_set(btheme->tseq.movie,  81, 105, 135, 255);
				rgba_char_args_set(btheme->tseq.image,  109, 88, 129, 255);
				rgba_char_args_set(btheme->tseq.scene,  78, 152, 62, 255);
				rgba_char_args_set(btheme->tseq.audio,  46, 143, 143, 255);
				rgba_char_args_set(btheme->tseq.effect,     169, 84, 124, 255);
				rgba_char_args_set(btheme->tseq.transition, 162, 95, 111, 255);
				rgba_char_args_set(btheme->tseq.meta,   109, 145, 131, 255);
			}
		}
		
		/* set defaults for 3D View rotating axis indicator */ 
		/* since size can't be set to 0, this indicates it's not saved in startup.blend */
		if (U.rvisize == 0) {
			U.rvisize = 15;
			U.rvibright = 8;
			U.uiflag |= USER_SHOW_ROTVIEWICON;
		}
		
	}
	if (bmain->versionfile <= 242) {
		bTheme *btheme;
		
		for (btheme = U.themes.first; btheme; btheme = btheme->next) {
			/* long keyframe color */
			/* check for alpha==0 is safe, then color was never set */
			if (btheme->tact.strip[3] == 0) {
				rgba_char_args_set(btheme->tv3d.edge_sharp, 255, 32, 32, 255);
				rgba_char_args_set(btheme->tact.strip_select,   0xff, 0xff, 0xaa, 204);
				rgba_char_args_set(btheme->tact.strip, 0xe4, 0x9c, 0xc6, 204);
			}
			
			/* IPO-Editor - Vertex Size*/
			if (btheme->tipo.vertex_size == 0) {
				btheme->tipo.vertex_size = 3;
			}
		}
	}
	if (bmain->versionfile <= 243) {
		/* set default number of recently-used files (if not set) */
		if (U.recent_files == 0) U.recent_files = 10;
	}
	if (bmain->versionfile < 245 || (bmain->versionfile == 245 && bmain->subversionfile < 3)) {
		bTheme *btheme;
		for (btheme = U.themes.first; btheme; btheme = btheme->next) {
			rgba_char_args_set(btheme->tv3d.editmesh_active, 255, 255, 255, 128);
		}
		if (U.coba_weight.tot == 0)
			init_colorband(&U.coba_weight, true);
	}
	if ((bmain->versionfile < 245) || (bmain->versionfile == 245 && bmain->subversionfile < 11)) {
		bTheme *btheme;
		for (btheme = U.themes.first; btheme; btheme = btheme->next) {
			/* these should all use the same color */
			rgba_char_args_set(btheme->tv3d.cframe, 0x60, 0xc0, 0x40, 255);
			rgba_char_args_set(btheme->tipo.cframe, 0x60, 0xc0, 0x40, 255);
			rgba_char_args_set(btheme->tact.cframe, 0x60, 0xc0, 0x40, 255);
			rgba_char_args_set(btheme->tnla.cframe, 0x60, 0xc0, 0x40, 255);
			rgba_char_args_set(btheme->tseq.cframe, 0x60, 0xc0, 0x40, 255);
			//rgba_char_args_set(btheme->tsnd.cframe, 0x60, 0xc0, 0x40, 255); Not needed anymore
			rgba_char_args_set(btheme->ttime.cframe, 0x60, 0xc0, 0x40, 255);
		}
	}
	if ((bmain->versionfile < 245) || (bmain->versionfile == 245 && bmain->subversionfile < 13)) {
		bTheme *btheme;
		for (btheme = U.themes.first; btheme; btheme = btheme->next) {
			/* action channel groups (recolor anyway) */
			rgba_char_args_set(btheme->tact.group, 0x39, 0x7d, 0x1b, 255);
			rgba_char_args_set(btheme->tact.group_active, 0x7d, 0xe9, 0x60, 255);
			
			/* bone custom-color sets */
			if (btheme->tarm[0].solid[3] == 0)
				ui_theme_init_boneColorSets(btheme);
		}
	}
	if ((bmain->versionfile < 245) || (bmain->versionfile == 245 && bmain->subversionfile < 16)) {
		U.flag |= USER_ADD_VIEWALIGNED | USER_ADD_EDITMODE;
	}
	if ((bmain->versionfile < 247) || (bmain->versionfile == 247 && bmain->subversionfile <= 2)) {
		bTheme *btheme;
		
		/* adjust themes */
		for (btheme = U.themes.first; btheme; btheme = btheme->next) {
			const char *col;
			
			/* IPO Editor: Handles/Vertices */
			col = btheme->tipo.vertex;
			rgba_char_args_set(btheme->tipo.handle_vertex, col[0], col[1], col[2], 255);
			col = btheme->tipo.vertex_select;
			rgba_char_args_set(btheme->tipo.handle_vertex_select, col[0], col[1], col[2], 255);
			btheme->tipo.handle_vertex_size = btheme->tipo.vertex_size;
			
			/* Sequence/Image Editor: colors for GPencil text */
			col = btheme->tv3d.bone_pose;
			rgba_char_args_set(btheme->tseq.bone_pose, col[0], col[1], col[2], 255);
			rgba_char_args_set(btheme->tima.bone_pose, col[0], col[1], col[2], 255);
			col = btheme->tv3d.vertex_select;
			rgba_char_args_set(btheme->tseq.vertex_select, col[0], col[1], col[2], 255);
		}
	}
	if (bmain->versionfile < 250) {
		bTheme *btheme;
		
		for (btheme = U.themes.first; btheme; btheme = btheme->next) {
			/* this was not properly initialized in 2.45 */
			if (btheme->tima.face_dot[3] == 0) {
				rgba_char_args_set(btheme->tima.editmesh_active, 255, 255, 255, 128);
				rgba_char_args_set(btheme->tima.face_dot, 255, 133, 0, 255);
				btheme->tima.facedot_size = 2;
			}
			
			/* DopeSheet - (Object) Channel color */
			rgba_char_args_set(btheme->tact.ds_channel,     82, 96, 110, 255);
			rgba_char_args_set(btheme->tact.ds_subchannel,  124, 137, 150, 255);
			/* DopeSheet - Group Channel color (saner version) */
			rgba_char_args_set(btheme->tact.group, 79, 101, 73, 255);
			rgba_char_args_set(btheme->tact.group_active, 135, 177, 125, 255);
			
			/* Graph Editor - (Object) Channel color */
			rgba_char_args_set(btheme->tipo.ds_channel,     82, 96, 110, 255);
			rgba_char_args_set(btheme->tipo.ds_subchannel,  124, 137, 150, 255);
			/* Graph Editor - Group Channel color */
			rgba_char_args_set(btheme->tipo.group, 79, 101, 73, 255);
			rgba_char_args_set(btheme->tipo.group_active, 135, 177, 125, 255);
			
			/* Nla Editor - (Object) Channel color */
			rgba_char_args_set(btheme->tnla.ds_channel,     82, 96, 110, 255);
			rgba_char_args_set(btheme->tnla.ds_subchannel,  124, 137, 150, 255);
			/* NLA Editor - New Strip colors */
			rgba_char_args_set(btheme->tnla.strip,          12, 10, 10, 128);
			rgba_char_args_set(btheme->tnla.strip_select,   255, 140, 0, 255);
		}
		
		/* adjust grease-pencil distances */
		U.gp_manhattendist = 1;
		U.gp_euclideandist = 2;
		
		/* adjust default interpolation for new IPO-curves */
		U.ipo_new = BEZT_IPO_BEZ;
	}
	
	if (bmain->versionfile < 250 || (bmain->versionfile == 250 && bmain->subversionfile < 1)) {
		bTheme *btheme;

		for (btheme = U.themes.first; btheme; btheme = btheme->next) {
			
			/* common (new) variables, it checks for alpha==0 */
			ui_theme_init_new(btheme);

			if (btheme->tui.wcol_num.outline[3] == 0)
				ui_widget_color_init(&btheme->tui);
			
			/* Logic editor theme, check for alpha==0 is safe, then color was never set */
			if (btheme->tlogic.syntaxn[3] == 0) {
				/* re-uses syntax color storage */
				btheme->tlogic = btheme->tv3d;
				rgba_char_args_set(btheme->tlogic.back, 100, 100, 100, 255);
			}

			rgba_char_args_set_fl(btheme->tinfo.back, 0.45, 0.45, 0.45, 1.0);
			rgba_char_args_set_fl(btheme->tuserpref.back, 0.45, 0.45, 0.45, 1.0);
		}
	}

	if (bmain->versionfile < 250 || (bmain->versionfile == 250 && bmain->subversionfile < 3)) {
		/* new audio system */
		if (U.audiochannels == 0)
			U.audiochannels = 2;
		if (U.audiodevice == 0) {
#ifdef WITH_OPENAL
			U.audiodevice = 2;
#endif
#ifdef WITH_SDL
			U.audiodevice = 1;
#endif
		}
		if (U.audioformat == 0)
			U.audioformat = 0x24;
		if (U.audiorate == 0)
			U.audiorate = 44100;
	}

	if (bmain->versionfile < 250 || (bmain->versionfile == 250 && bmain->subversionfile < 5))
		U.gameflags |= USER_DISABLE_VBO;
	
	if (bmain->versionfile < 250 || (bmain->versionfile == 250 && bmain->subversionfile < 8)) {
		wmKeyMap *km;
		
		for (km = U.user_keymaps.first; km; km = km->next) {
			if (STREQ(km->idname, "Armature_Sketch"))
				strcpy(km->idname, "Armature Sketch");
			else if (STREQ(km->idname, "View3D"))
				strcpy(km->idname, "3D View");
			else if (STREQ(km->idname, "View3D Generic"))
				strcpy(km->idname, "3D View Generic");
			else if (STREQ(km->idname, "EditMesh"))
				strcpy(km->idname, "Mesh");
			else if (STREQ(km->idname, "TimeLine"))
				strcpy(km->idname, "Timeline");
			else if (STREQ(km->idname, "UVEdit"))
				strcpy(km->idname, "UV Editor");
			else if (STREQ(km->idname, "Animation_Channels"))
				strcpy(km->idname, "Animation Channels");
			else if (STREQ(km->idname, "GraphEdit Keys"))
				strcpy(km->idname, "Graph Editor");
			else if (STREQ(km->idname, "GraphEdit Generic"))
				strcpy(km->idname, "Graph Editor Generic");
			else if (STREQ(km->idname, "Action_Keys"))
				strcpy(km->idname, "Dopesheet");
			else if (STREQ(km->idname, "NLA Data"))
				strcpy(km->idname, "NLA Editor");
			else if (STREQ(km->idname, "Node Generic"))
				strcpy(km->idname, "Node Editor");
			else if (STREQ(km->idname, "Logic Generic"))
				strcpy(km->idname, "Logic Editor");
			else if (STREQ(km->idname, "File"))
				strcpy(km->idname, "File Browser");
			else if (STREQ(km->idname, "FileMain"))
				strcpy(km->idname, "File Browser Main");
			else if (STREQ(km->idname, "FileButtons"))
				strcpy(km->idname, "File Browser Buttons");
			else if (STREQ(km->idname, "Buttons Generic"))
				strcpy(km->idname, "Property Editor");
		}
	}
	if (bmain->versionfile < 250 || (bmain->versionfile == 250 && bmain->subversionfile < 16)) {
		if (U.wmdrawmethod == USER_DRAW_TRIPLE)
			U.wmdrawmethod = USER_DRAW_AUTOMATIC;
	}
	
	if (bmain->versionfile < 252 || (bmain->versionfile == 252 && bmain->subversionfile < 3)) {
		if (U.flag & USER_LMOUSESELECT) 
			U.flag &= ~USER_TWOBUTTONMOUSE;
	}
	if (bmain->versionfile < 252 || (bmain->versionfile == 252 && bmain->subversionfile < 4)) {
		bTheme *btheme;
		
		/* default new handle type is auto handles */
		U.keyhandles_new = HD_AUTO;
		
		/* init new curve colors */
		for (btheme = U.themes.first; btheme; btheme = btheme->next) {
			ui_theme_space_init_handles_color(&btheme->tv3d);
			ui_theme_space_init_handles_color(&btheme->tipo);

			/* edge crease */
			rgba_char_args_set_fl(btheme->tv3d.edge_crease, 0.8, 0, 0.6, 1.0);
		}
	}
	if (bmain->versionfile <= 252) {
		bTheme *btheme;

		/* init new curve colors */
		for (btheme = U.themes.first; btheme; btheme = btheme->next) {
			if (btheme->tv3d.lastsel_point[3] == 0)
				rgba_char_args_set(btheme->tv3d.lastsel_point, 0xff, 0xff, 0xff, 255);
		}
	}
	if (bmain->versionfile < 252 || (bmain->versionfile == 252 && bmain->subversionfile < 5)) {
		bTheme *btheme;
		
		/* interface_widgets.c */
		struct uiWidgetColors wcol_progress = {
			{0, 0, 0, 255},
			{190, 190, 190, 255},
			{100, 100, 100, 180},
			{68, 68, 68, 255},
			
			{0, 0, 0, 255},
			{255, 255, 255, 255},
			
			0,
			5, -5
		};
		
		for (btheme = U.themes.first; btheme; btheme = btheme->next) {
			/* init progress bar theme */
			btheme->tui.wcol_progress = wcol_progress;
		}
	}

	if (bmain->versionfile < 255 || (bmain->versionfile == 255 && bmain->subversionfile < 2)) {
		bTheme *btheme;
		for (btheme = U.themes.first; btheme; btheme = btheme->next) {
			rgba_char_args_set(btheme->tv3d.extra_edge_len, 32, 0, 0, 255);
			rgba_char_args_set(btheme->tv3d.extra_face_angle, 0, 32, 0, 255);
			rgba_char_args_set(btheme->tv3d.extra_face_area, 0, 0, 128, 255);
		}
	}
	
	if (bmain->versionfile < 256 || (bmain->versionfile == 256 && bmain->subversionfile < 4)) {
		bTheme *btheme;
		for (btheme = U.themes.first; btheme; btheme = btheme->next) {
			if ((btheme->tv3d.outline_width) == 0) btheme->tv3d.outline_width = 1;
		}
	}

	if (bmain->versionfile < 257) {
		/* clear "AUTOKEY_FLAG_ONLYKEYINGSET" flag from userprefs,
		 * so that it doesn't linger around from old configs like a ghost */
		U.autokey_flag &= ~AUTOKEY_FLAG_ONLYKEYINGSET;
	}

	if (bmain->versionfile < 258 || (bmain->versionfile == 258 && bmain->subversionfile < 2)) {
		bTheme *btheme;
		for (btheme = U.themes.first; btheme; btheme = btheme->next) {
			btheme->tnode.noodle_curving = 5;
		}
	}

	if (bmain->versionfile < 259 || (bmain->versionfile == 259 && bmain->subversionfile < 1)) {
		bTheme *btheme;
		
		for (btheme = U.themes.first; btheme; btheme = btheme->next) {
			btheme->tv3d.speaker[3] = 255;
		}
	}

	if (bmain->versionfile < 260 || (bmain->versionfile == 260 && bmain->subversionfile < 3)) {
		bTheme *btheme;
		
		/* if new keyframes handle default is stuff "auto", make it "auto-clamped" instead 
		 * was changed in 260 as part of GSoC11, but version patch was wrong
		 */
		if (U.keyhandles_new == HD_AUTO) 
			U.keyhandles_new = HD_AUTO_ANIM;
		
		for (btheme = U.themes.first; btheme; btheme = btheme->next) {
			if (btheme->tv3d.bundle_solid[3] == 0)
				rgba_char_args_set(btheme->tv3d.bundle_solid, 200, 200, 200, 255);
			
			if (btheme->tv3d.camera_path[3] == 0)
				rgba_char_args_set(btheme->tv3d.camera_path, 0x00, 0x00, 0x00, 255);
				
			if ((btheme->tclip.back[3]) == 0) {
				btheme->tclip = btheme->tv3d;
				
				rgba_char_args_set(btheme->tclip.marker_outline, 0x00, 0x00, 0x00, 255);
				rgba_char_args_set(btheme->tclip.marker, 0x7f, 0x7f, 0x00, 255);
				rgba_char_args_set(btheme->tclip.act_marker, 0xff, 0xff, 0xff, 255);
				rgba_char_args_set(btheme->tclip.sel_marker, 0xff, 0xff, 0x00, 255);
				rgba_char_args_set(btheme->tclip.dis_marker, 0x7f, 0x00, 0x00, 255);
				rgba_char_args_set(btheme->tclip.lock_marker, 0x7f, 0x7f, 0x7f, 255);
				rgba_char_args_set(btheme->tclip.path_before, 0xff, 0x00, 0x00, 255);
				rgba_char_args_set(btheme->tclip.path_after, 0x00, 0x00, 0xff, 255);
				rgba_char_args_set(btheme->tclip.grid, 0x5e, 0x5e, 0x5e, 255);
				rgba_char_args_set(btheme->tclip.cframe, 0x60, 0xc0, 0x40, 255);
				rgba_char_args_set(btheme->tclip.handle_vertex, 0x00, 0x00, 0x00, 0xff);
				rgba_char_args_set(btheme->tclip.handle_vertex_select, 0xff, 0xff, 0, 0xff);
				btheme->tclip.handle_vertex_size = 5;
			}
			
			/* auto-clamped handles -> based on auto */
			if (btheme->tipo.handle_auto_clamped[3] == 0)
				rgba_char_args_set(btheme->tipo.handle_auto_clamped, 0x99, 0x40, 0x30, 255);
			if (btheme->tipo.handle_sel_auto_clamped[3] == 0)
				rgba_char_args_set(btheme->tipo.handle_sel_auto_clamped, 0xf0, 0xaf, 0x90, 255);
		}
		
		/* enable (Cycles) addon by default */
		if (!BLI_findstring(&U.addons, "cycles", offsetof(bAddon, module))) {
			bAddon *baddon = MEM_callocN(sizeof(bAddon), "bAddon");
			BLI_strncpy(baddon->module, "cycles", sizeof(baddon->module));
			BLI_addtail(&U.addons, baddon);
		}
	}
	
	if (bmain->versionfile < 260 || (bmain->versionfile == 260 && bmain->subversionfile < 5)) {
		bTheme *btheme;
		
		for (btheme = U.themes.first; btheme; btheme = btheme->next) {
			rgba_char_args_set(btheme->tui.panel.header, 0, 0, 0, 25);
			btheme->tui.icon_alpha = 1.0;
		}
	}
	
	if (bmain->versionfile < 261 || (bmain->versionfile == 261 && bmain->subversionfile < 4)) {
		bTheme *btheme;
		for (btheme = U.themes.first; btheme; btheme = btheme->next) {
			rgba_char_args_set_fl(btheme->tima.preview_stitch_face, 0.071, 0.259, 0.694, 0.150);
			rgba_char_args_set_fl(btheme->tima.preview_stitch_edge, 1.0, 0.522, 0.0, 0.7);
			rgba_char_args_set_fl(btheme->tima.preview_stitch_vert, 1.0, 0.522, 0.0, 0.5);
			rgba_char_args_set_fl(btheme->tima.preview_stitch_stitchable, 0.0, 1.0, 0.0, 1.0);
			rgba_char_args_set_fl(btheme->tima.preview_stitch_unstitchable, 1.0, 0.0, 0.0, 1.0);
			rgba_char_args_set_fl(btheme->tima.preview_stitch_active, 0.886, 0.824, 0.765, 0.140);
			
			rgba_char_args_set_fl(btheme->toops.match, 0.2, 0.5, 0.2, 0.3);
			rgba_char_args_set_fl(btheme->toops.selected_highlight, 0.51, 0.53, 0.55, 0.3);
		}
		
		U.use_16bit_textures = true;
	}

	if (bmain->versionfile < 262 || (bmain->versionfile == 262 && bmain->subversionfile < 2)) {
		bTheme *btheme;
		for (btheme = U.themes.first; btheme; btheme = btheme->next) {
			if (btheme->tui.wcol_menu_item.item[3] == 255)
				rgba_char_args_set(btheme->tui.wcol_menu_item.item, 172, 172, 172, 128);
		}
	}

	if (bmain->versionfile < 262 || (bmain->versionfile == 262 && bmain->subversionfile < 3)) {
		bTheme *btheme;
		for (btheme = U.themes.first; btheme; btheme = btheme->next) {
			if (btheme->tui.wcol_tooltip.inner[3] == 0) {
				btheme->tui.wcol_tooltip = btheme->tui.wcol_menu_back;
			}
			if (btheme->tui.wcol_tooltip.text[0] == 160) { /* hrmf */
				rgba_char_args_set(btheme->tui.wcol_tooltip.text, 255, 255, 255, 255);
			}
		}
	}

	if (bmain->versionfile < 262 || (bmain->versionfile == 262 && bmain->subversionfile < 4)) {
		bTheme *btheme;
		for (btheme = U.themes.first; btheme; btheme = btheme->next) {
			if (btheme->tseq.movieclip[3] == 0) {
				rgba_char_args_set(btheme->tseq.movieclip,  32, 32, 143, 255);
			}
		}
	}

	if (bmain->versionfile < 263 || (bmain->versionfile == 263 && bmain->subversionfile < 2)) {
		bTheme *btheme;
		for (btheme = U.themes.first; btheme; btheme = btheme->next) {
			if (btheme->tclip.strip[0] == 0) {
				rgba_char_args_set(btheme->tclip.list, 0x66, 0x66, 0x66, 0xff);
				rgba_char_args_set(btheme->tclip.strip, 0x0c, 0x0a, 0x0a, 0x80);
				rgba_char_args_set(btheme->tclip.strip_select, 0xff, 0x8c, 0x00, 0xff);
			}
		}
	}

	if (bmain->versionfile < 263 || (bmain->versionfile == 263 && bmain->subversionfile < 6)) {
		bTheme *btheme;
		for (btheme = U.themes.first; btheme; btheme = btheme->next)
			rgba_char_args_set(btheme->tv3d.skin_root, 180, 77, 77, 255);
	}
	
	if (bmain->versionfile < 263 || (bmain->versionfile == 263 && bmain->subversionfile < 7)) {
		bTheme *btheme;
		
		for (btheme = U.themes.first; btheme; btheme = btheme->next) {
			/* DopeSheet Summary */
			rgba_char_args_set(btheme->tact.anim_active,    204, 112, 26, 102); 
			
			/* NLA Colors */
			rgba_char_args_set(btheme->tnla.anim_active,     204, 112, 26, 102); /* same as dopesheet above */
			rgba_char_args_set(btheme->tnla.anim_non_active, 153, 135, 97, 77);
			
			rgba_char_args_set(btheme->tnla.nla_tweaking,   77, 243, 26, 77);
			rgba_char_args_set(btheme->tnla.nla_tweakdupli, 217, 0, 0, 255);
			
			rgba_char_args_set(btheme->tnla.nla_transition,     28, 38, 48, 255);
			rgba_char_args_set(btheme->tnla.nla_transition_sel, 46, 117, 219, 255);
			rgba_char_args_set(btheme->tnla.nla_meta,           51, 38, 66, 255);
			rgba_char_args_set(btheme->tnla.nla_meta_sel,       105, 33, 150, 255);
			rgba_char_args_set(btheme->tnla.nla_sound,          43, 61, 61, 255);
			rgba_char_args_set(btheme->tnla.nla_sound_sel,      31, 122, 122, 255);
		}
	}

	if (bmain->versionfile < 263 || (bmain->versionfile == 263 && bmain->subversionfile < 11)) {
		bTheme *btheme;
		for (btheme = U.themes.first; btheme; btheme = btheme->next) {
			if (btheme->tseq.mask[3] == 0) {
				rgba_char_args_set(btheme->tseq.mask,  152, 78, 62, 255);
			}
		}
	}

	if (bmain->versionfile < 263 || (bmain->versionfile == 263 && bmain->subversionfile < 15)) {
		bTheme *btheme;
		for (btheme = U.themes.first; btheme; btheme = btheme->next) {
			rgba_char_args_set(btheme->tv3d.bone_pose_active, 140, 255, 255, 80);
		}
	}

	if (bmain->versionfile < 263 || (bmain->versionfile == 263 && bmain->subversionfile < 16)) {
		bTheme *btheme;

		for (btheme = U.themes.first; btheme; btheme = btheme->next) {
			if (btheme->tact.anim_active[3] == 0)
				rgba_char_args_set(btheme->tact.anim_active, 204, 112, 26, 102);

			if (btheme->tnla.anim_active[3] == 0)
				rgba_char_args_set(btheme->tnla.anim_active, 204, 112, 26, 102);
		}
	}

	if (bmain->versionfile < 263 || (bmain->versionfile == 263 && bmain->subversionfile < 22)) {
		bTheme *btheme;

		for (btheme = U.themes.first; btheme; btheme = btheme->next) {
			if (btheme->tipo.lastsel_point[3] == 0)
				rgba_char_args_set(btheme->tipo.lastsel_point, 0xff, 0xff, 0xff, 255);

			if (btheme->tv3d.skin_root[3] == 0)
				rgba_char_args_set(btheme->tv3d.skin_root, 180, 77, 77, 255);
		}
	}
	
	if (bmain->versionfile < 264 || (bmain->versionfile == 264 && bmain->subversionfile < 9)) {
		bTheme *btheme;
		
		for (btheme = U.themes.first; btheme; btheme = btheme->next) {
			rgba_char_args_set(btheme->tui.xaxis, 220,   0,   0, 255);
			rgba_char_args_set(btheme->tui.yaxis,   0, 220,   0, 255);
			rgba_char_args_set(btheme->tui.zaxis,   0,   0, 220, 255);
		}
	}

	if (U.versionfile < 267) {
		/* Freestyle color settings */
		bTheme *btheme;

		for (btheme = U.themes.first; btheme; btheme = btheme->next) {
			/* check for alpha == 0 is safe, then color was never set */
			if (btheme->tv3d.freestyle_edge_mark[3] == 0) {
				rgba_char_args_set(btheme->tv3d.freestyle_edge_mark, 0x7f, 0xff, 0x7f, 255);
				rgba_char_args_set(btheme->tv3d.freestyle_face_mark, 0x7f, 0xff, 0x7f, 51);
			}

			if (btheme->tv3d.wire_edit[3] == 0) {
				rgba_char_args_set(btheme->tv3d.wire_edit,  0x0, 0x0, 0x0, 255);
			}
		}

		/* GL Texture Garbage Collection */
		if (U.textimeout == 0) {
			U.texcollectrate = 60;
			U.textimeout = 120;
		}
		if (U.memcachelimit <= 0) {
			U.memcachelimit = 32;
		}
		if (U.frameserverport == 0) {
			U.frameserverport = 8080;
		}
		if (U.dbl_click_time == 0) {
			U.dbl_click_time = 350;
		}
		if (U.scrcastfps == 0) {
			U.scrcastfps = 10;
			U.scrcastwait = 50;
		}
		if (U.v2d_min_gridsize == 0) {
			U.v2d_min_gridsize = 35;
		}
		if (U.dragthreshold == 0)
			U.dragthreshold = 5;
		if (U.widget_unit == 0)
			U.widget_unit = 20;
		if (U.anisotropic_filter <= 0)
			U.anisotropic_filter = 1;

		if (U.ndof_sensitivity == 0.0f) {
			U.ndof_sensitivity = 1.0f;
			U.ndof_flag = (NDOF_LOCK_HORIZON | NDOF_SHOULD_PAN | NDOF_SHOULD_ZOOM | NDOF_SHOULD_ROTATE);
		}
		
		if (U.ndof_orbit_sensitivity == 0.0f) {
			U.ndof_orbit_sensitivity = U.ndof_sensitivity;

			if (!(U.flag & USER_TRACKBALL))
				U.ndof_flag |= NDOF_TURNTABLE;
		}
		if (U.tweak_threshold == 0)
			U.tweak_threshold = 10;
	}

	if (bmain->versionfile < 265 || (bmain->versionfile == 265 && bmain->subversionfile < 1)) {
		bTheme *btheme;
		
		for (btheme = U.themes.first; btheme; btheme = btheme->next) {
			/* note: the toggle operator for transparent backdrops limits to these spacetypes */
			if (btheme->tnode.button[3] == 255) {
				btheme->tv3d.button[3] = 128;
				btheme->tnode.button[3] = 128;
				btheme->tima.button[3] = 128;
				btheme->tseq.button[3] = 128;
				btheme->tclip.button[3] = 128;
			}
		}
	}
	
	/* panel header/backdrop supported locally per editor now */
	if (bmain->versionfile < 265 || (bmain->versionfile == 265 && bmain->subversionfile < 2)) {
		bTheme *btheme;
		
		for (btheme = U.themes.first; btheme; btheme = btheme->next) {
			ThemeSpace *ts;
			
			/* new color, panel backdrop. Not used anywhere yet, until you enable it */
			copy_v3_v3_char(btheme->tui.panel.back, btheme->tbuts.button);
			btheme->tui.panel.back[3] = 128;
			
			for (ts = UI_THEMESPACE_START(btheme); ts != UI_THEMESPACE_END(btheme); ts++) {
				ts->panelcolors = btheme->tui.panel;
			}
		}
	}

	/* NOTE!! from now on use U.versionfile and U.subversionfile */
	if (U.versionfile < 266) {
		bTheme *btheme;
		
		for (btheme = U.themes.first; btheme; btheme = btheme->next) {
			/* rna definition limits fac to 0.01 */
			if (btheme->tui.menu_shadow_fac == 0.0f) {
				btheme->tui.menu_shadow_fac = 0.5f;
				btheme->tui.menu_shadow_width = 12;
			}
		}
	}

	if (U.versionfile < 265 || (U.versionfile == 265 && U.subversionfile < 4)) {
		bTheme *btheme;
		for (btheme = U.themes.first; btheme; btheme = btheme->next) {
			rgba_char_args_set(btheme->text.syntaxd,    50, 0, 140, 255);   /* Decorator/Preprocessor Dir.  Blue-purple */
			rgba_char_args_set(btheme->text.syntaxr,    140, 60, 0, 255);   /* Reserved  Orange */
			rgba_char_args_set(btheme->text.syntaxs,    76, 76, 76, 255);   /* Gray (mix between fg/bg) */
		}
	}

	if (U.versionfile < 265 || (U.versionfile == 265 && U.subversionfile < 6)) {
		bTheme *btheme;
		for (btheme = U.themes.first; btheme; btheme = btheme->next) {
			copy_v4_v4_char(btheme->tv3d.gradients.high_gradient, btheme->tv3d.back);
		}
	}

	if (U.versionfile < 265 || (U.versionfile == 265 && U.subversionfile < 9)) {
		bTheme *btheme;
		for (btheme = U.themes.first; btheme; btheme = btheme->next) {
			rgba_char_args_test_set(btheme->tnode.syntaxs, 151, 116, 116, 255);  /* matte nodes */
			rgba_char_args_test_set(btheme->tnode.syntaxd, 116, 151, 151, 255);  /* distort nodes */
		}
	}

	if (U.versionfile < 265 || (U.versionfile == 265 && U.subversionfile < 11)) {
		bTheme *btheme;
		for (btheme = U.themes.first; btheme; btheme = btheme->next) {
			rgba_char_args_test_set(btheme->tconsole.console_select, 255, 255, 255, 48);
		}
	}

	if (U.versionfile < 266 || (U.versionfile == 266 && U.subversionfile < 2)) {
		bTheme *btheme;
		for (btheme = U.themes.first; btheme; btheme = btheme->next) {
			rgba_char_args_test_set(btheme->tnode.console_output, 223, 202, 53, 255);  /* interface nodes */
		}
	}

	/* NOTE!! from now on use U.versionfile and U.subversionfile */

	if (U.versionfile < 268 || (U.versionfile == 268 && U.subversionfile < 3)) {
		bTheme *btheme;
		for (btheme = U.themes.first; btheme; btheme = btheme->next) {
			rgba_char_args_test_set(btheme->tima.uv_others, 96, 96, 96, 255);
			rgba_char_args_test_set(btheme->tima.uv_shadow, 112, 112, 112, 255);
		}
	}

	if (U.versionfile < 269 || (U.versionfile == 269 && U.subversionfile < 5)) {
		bTheme *btheme;
		for (btheme = U.themes.first; btheme; btheme = btheme->next) {
			rgba_char_args_set(btheme->tima.wire_edit, 192, 192, 192, 255);
			rgba_char_args_set(btheme->tima.edge_select, 255, 133, 0, 255);
		}
	}

	if (U.versionfile < 269 || (U.versionfile == 269 && U.subversionfile < 6)) {
		bTheme *btheme;
		for (btheme = U.themes.first; btheme; btheme = btheme->next) {
			char r, g, b;
			r = btheme->tnode.syntaxn[0];
			g = btheme->tnode.syntaxn[1];
			b = btheme->tnode.syntaxn[2];
			rgba_char_args_test_set(btheme->tnode.nodeclass_output, r, g, b, 255);
			r = btheme->tnode.syntaxb[0];
			g = btheme->tnode.syntaxb[1];
			b = btheme->tnode.syntaxb[2];
			rgba_char_args_test_set(btheme->tnode.nodeclass_filter, r, g, b, 255);
			rgba_char_args_test_set(btheme->tnode.nodeclass_vector, r, g, b, 255);
			rgba_char_args_test_set(btheme->tnode.nodeclass_texture, r, g, b, 255);
			rgba_char_args_test_set(btheme->tnode.nodeclass_shader, r, g, b, 255);
			rgba_char_args_test_set(btheme->tnode.nodeclass_script, r, g, b, 255);
			rgba_char_args_test_set(btheme->tnode.nodeclass_pattern, r, g, b, 255);
			rgba_char_args_test_set(btheme->tnode.nodeclass_layout, r, g, b, 255);
		}
	}

	if (U.versionfile < 269 || (U.versionfile == 269 && U.subversionfile < 8)) {
		bTheme *btheme;
		for (btheme = U.themes.first; btheme; btheme = btheme->next) {
			rgba_char_args_test_set(btheme->tinfo.info_selected, 96, 128, 255, 255);
			rgba_char_args_test_set(btheme->tinfo.info_selected_text, 255, 255, 255, 255);
			rgba_char_args_test_set(btheme->tinfo.info_error, 220, 0, 0, 255);
			rgba_char_args_test_set(btheme->tinfo.info_error_text, 0, 0, 0, 255);
			rgba_char_args_test_set(btheme->tinfo.info_warning, 220, 128, 96, 255);
			rgba_char_args_test_set(btheme->tinfo.info_warning_text, 0, 0, 0, 255);
			rgba_char_args_test_set(btheme->tinfo.info_info, 0, 170, 0, 255);
			rgba_char_args_test_set(btheme->tinfo.info_info_text, 0, 0, 0, 255);
			rgba_char_args_test_set(btheme->tinfo.info_debug, 196, 196, 196, 255);
			rgba_char_args_test_set(btheme->tinfo.info_debug_text, 0, 0, 0, 255);
		}
	}
	
	if (U.versionfile < 269 || (U.versionfile == 269 && U.subversionfile < 9)) {
		bTheme *btheme;
		
		U.tw_size = U.tw_size * 5.0f;
		
		/* Action Editor (and NLA Editor) - Keyframe Colors */
		/* Graph Editor - larger vertex size defaults */
		for (btheme = U.themes.first; btheme; btheme = btheme->next) {
			/* Action Editor ................. */
			/* key types */
			rgba_char_args_set(btheme->tact.keytype_keyframe,           232, 232, 232, 255);
			rgba_char_args_set(btheme->tact.keytype_keyframe_select,    255, 190,  50, 255);
			rgba_char_args_set(btheme->tact.keytype_extreme,            232, 179, 204, 255);
			rgba_char_args_set(btheme->tact.keytype_extreme_select,     242, 128, 128, 255);
			rgba_char_args_set(btheme->tact.keytype_breakdown,          179, 219, 232, 255);
			rgba_char_args_set(btheme->tact.keytype_breakdown_select,    84, 191, 237, 255);
			rgba_char_args_set(btheme->tact.keytype_jitter,             148, 229, 117, 255);
			rgba_char_args_set(btheme->tact.keytype_jitter_select,       97, 192,  66, 255);
			
			/* key border */
			rgba_char_args_set(btheme->tact.keyborder,               0,   0,   0, 255);
			rgba_char_args_set(btheme->tact.keyborder_select,        0,   0,   0, 255);
			
			/* NLA ............................ */
			/* key border */
			rgba_char_args_set(btheme->tnla.keyborder,               0,   0,   0, 255);
			rgba_char_args_set(btheme->tnla.keyborder_select,        0,   0,   0, 255);
			
			/* Graph Editor ................... */
			btheme->tipo.vertex_size = 6;
			btheme->tipo.handle_vertex_size = 5;
		}
		
		/* grease pencil - new layer color */
		if (U.gpencil_new_layer_col[3] < 0.1f) {
			/* defaults to black, but must at least be visible! */
			U.gpencil_new_layer_col[3] = 0.9f;
		}
	}

	if (U.versionfile < 269 || (U.versionfile == 269 && U.subversionfile < 10)) {
		bTheme *btheme;
		for (btheme = U.themes.first; btheme; btheme = btheme->next) {
			ThemeSpace *ts;

			for (ts = UI_THEMESPACE_START(btheme); ts != UI_THEMESPACE_END(btheme); ts++) {
				rgba_char_args_set(ts->tabs.tab_active, 114, 114, 114, 255);
				rgba_char_args_set(ts->tabs.tab_inactive, 83, 83, 83, 255);
				rgba_char_args_set(ts->tabs.tab_back, 64, 64, 64, 255);
				rgba_char_args_set(ts->tabs.tab_outline, 60, 60, 60, 255);
			}
		}
	}

	if (U.versionfile < 271) {
		bTheme *btheme;
		for (btheme = U.themes.first; btheme; btheme = btheme->next) {
			rgba_char_args_set(btheme->tui.wcol_tooltip.text, 255, 255, 255, 255);
		}
	}

	if (U.versionfile < 272 || (U.versionfile == 272 && U.subversionfile < 2)) {
		bTheme *btheme;
		for (btheme = U.themes.first; btheme; btheme = btheme->next) {
			rgba_char_args_set_fl(btheme->tv3d.paint_curve_handle, 0.5f, 1.0f, 0.5f, 0.5f);
			rgba_char_args_set_fl(btheme->tv3d.paint_curve_pivot, 1.0f, 0.5f, 0.5f, 0.5f);
			rgba_char_args_set_fl(btheme->tima.paint_curve_handle, 0.5f, 1.0f, 0.5f, 0.5f);
			rgba_char_args_set_fl(btheme->tima.paint_curve_pivot, 1.0f, 0.5f, 0.5f, 0.5f);
			rgba_char_args_set(btheme->tnode.syntaxr, 115, 115, 115, 255);
		}
	}

	if (U.versionfile < 271 || (U.versionfile == 271 && U.subversionfile < 5)) {
		bTheme *btheme;

		struct uiWidgetColors wcol_pie_menu = {
			{10, 10, 10, 200},
			{25, 25, 25, 230},
			{140, 140, 140, 255},
			{45, 45, 45, 230},

			{160, 160, 160, 255},
			{255, 255, 255, 255},

			1,
			10, -10
		};

		U.pie_menu_radius = 100;
		U.pie_menu_threshold = 12;
		U.pie_animation_timeout = 6;

		for (btheme = U.themes.first; btheme; btheme = btheme->next) {
			btheme->tui.wcol_pie_menu = wcol_pie_menu;

			ui_theme_space_init_handles_color(&btheme->tclip);
			ui_theme_space_init_handles_color(&btheme->tima);
			btheme->tima.handle_vertex_size = 5;
			btheme->tclip.handle_vertex_size = 5;
		}
	}

	if (U.versionfile < 271 || (U.versionfile == 271 && U.subversionfile < 6)) {
		bTheme *btheme;
		for (btheme = U.themes.first; btheme; btheme = btheme->next) {
			/* check for (alpha == 0) is safe, then color was never set */
			if (btheme->tv3d.loop_normal[3] == 0) {
				rgba_char_args_set(btheme->tv3d.loop_normal, 0xDD, 0x23, 0xDD, 255);
			}
		}
	}

	if (U.versionfile < 272 || (U.versionfile == 272 && U.subversionfile < 3)) {
		bTheme *btheme;
		for (btheme = U.themes.first; btheme; btheme = btheme->next) {
			rgba_char_args_set_fl(btheme->tui.widget_emboss, 1.0f, 1.0f, 1.0f, 0.02f);
		}
	}
	
	if (U.versionfile < 273 || (U.versionfile == 273 && U.subversionfile < 1)) {
		bTheme *btheme;
		for (btheme = U.themes.first; btheme; btheme = btheme->next) {
			/* Grease Pencil vertex settings */
			rgba_char_args_set(btheme->tv3d.gp_vertex, 0, 0, 0, 255);
			rgba_char_args_set(btheme->tv3d.gp_vertex_select, 255, 133, 0, 255);
			btheme->tv3d.gp_vertex_size = 3;
			
			rgba_char_args_set(btheme->tseq.gp_vertex, 0, 0, 0, 255);
			rgba_char_args_set(btheme->tseq.gp_vertex_select, 255, 133, 0, 255);
			btheme->tseq.gp_vertex_size = 3;
			
			rgba_char_args_set(btheme->tima.gp_vertex, 0, 0, 0, 255);
			rgba_char_args_set(btheme->tima.gp_vertex_select, 255, 133, 0, 255);
			btheme->tima.gp_vertex_size = 3;
			
			rgba_char_args_set(btheme->tnode.gp_vertex, 0, 0, 0, 255);
			rgba_char_args_set(btheme->tnode.gp_vertex_select, 255, 133, 0, 255);
			btheme->tnode.gp_vertex_size = 3;
			
			/* Timeline Keyframe Indicators */
			rgba_char_args_set(btheme->ttime.time_keyframe, 0xDD, 0xD7, 0x00, 1.0);
			rgba_char_args_set(btheme->ttime.time_gp_keyframe, 0xB5, 0xE6, 0x1D, 1.0);
		}
	}

	if (U.versionfile < 273 || (U.versionfile == 273 && U.subversionfile < 5)) {
		bTheme *btheme;
		for (btheme = U.themes.first; btheme; btheme = btheme->next) {
			unsigned char *cp = (unsigned char *)btheme->tv3d.clipping_border_3d;
			int c;
			copy_v4_v4_char((char *)cp, btheme->tv3d.back);
			c = cp[0] - 8;
			CLAMP(c, 0, 255);
			cp[0] = c;
			c = cp[1] - 8;
			CLAMP(c, 0, 255);
			cp[1] = c;
			c = cp[2] - 8;
			CLAMP(c, 0, 255);
			cp[2] = c;
			cp[3] = 255;
		}
	}

	if (U.versionfile < 274 || (U.versionfile == 274 && U.subversionfile < 5)) {
		bTheme *btheme;
		for (btheme = U.themes.first; btheme; btheme = btheme->next) {
			copy_v4_v4_char(btheme->tima.metadatatext, btheme->tima.text_hi);
			copy_v4_v4_char(btheme->tseq.metadatatext, btheme->tseq.text_hi);
		}
	}

	if (U.versionfile < 274 || (U.versionfile == 274 && U.subversionfile < 6)) {
		bTheme *btheme;
		ThemeSpace *ts;

<<<<<<< HEAD
		/* interface_widgets.c */
		struct uiWidgetColors wcol_tab = {
			{255, 255, 255, 255},
			{83, 83, 83, 255},    /* gets overwritten later */
			{114, 114, 114, 255}, /* gets overwritten later */
			{90, 90, 90, 255},

			{0, 0, 0, 255},       /* gets overwritten later */
			{0, 0, 0, 255},

			0,
			0, 0
		};

		for (btheme = U.themes.first; btheme; btheme = btheme->next) {
			btheme->tui.wcol_tab = wcol_tab;
			for (ts = UI_THEMESPACE_START(btheme); ts != UI_THEMESPACE_END(btheme); ts++) {
				copy_v4_v4_char(ts->tabs.tab_active, ts->tab_active);
				copy_v4_v4_char(ts->tabs.tab_inactive, ts->tab_inactive);
				copy_v4_v4_char(ts->tabs.tab_back, ts->tab_back);
				copy_v4_v4_char(ts->tabs.tab_outline, ts->tab_outline);
			}
		}
	}

	if (U.versionfile < 274 || (U.versionfile == 274 && U.subversionfile < 6)) {
		bTheme *btheme;
		ThemeSpace *ts;

=======
>>>>>>> ab9eee4b
		for (btheme = U.themes.first; btheme; btheme = btheme->next) {
			for (ts = UI_THEMESPACE_START(btheme); ts != UI_THEMESPACE_END(btheme); ts++) {
				/* XXX maybe remove show_back/show_header options? */
				ts->panelcolors.show_back = ts->panelcolors.show_header = true;
				rgba_char_args_set(ts->panelcolors.back, 128, 128, 128, 255);
				rgba_char_args_set(ts->panelcolors.header, 97, 97, 97, 255);
			}

<<<<<<< HEAD
			rgba_char_args_set_fl(btheme->tui.area_edges, 0.23f, 0.23f, 0.23f, 1.0f);
			btheme->tui.widget_emboss[3] = 0;
=======
			rgba_char_args_set_fl(btheme->tui.area_edges, 0.10f, 0.10f, 0.10f, 1.0f);

			btheme->tui.interface_style = TH_IFACE_STYLE_FLAT;
>>>>>>> ab9eee4b

			ui_widget_color_init(&btheme->tui);
		}
	}
<<<<<<< HEAD
=======

>>>>>>> ab9eee4b
		
	if (U.pixelsize == 0.0f)
		U.pixelsize = 1.0f;
	
	if (U.image_draw_method == 0)
		U.image_draw_method = IMAGE_DRAW_METHOD_2DTEXTURE;
	
	/* funny name, but it is GE stuff, moves userdef stuff to engine */
// XXX	space_set_commmandline_options();
	/* this timer uses U */
// XXX	reset_autosave();

}<|MERGE_RESOLUTION|>--- conflicted
+++ resolved
@@ -798,17 +798,10 @@
 	rgba_char_args_set(ts->list_text,      0, 0, 0, 255);
 	rgba_char_args_set(ts->list_text_hi,   255, 255, 255, 255);
 
-<<<<<<< HEAD
 	rgba_char_args_set(ts->tabs.tab_active,     114, 114, 114, 255);
 	rgba_char_args_set(ts->tabs.tab_inactive,   83, 83, 83, 255);
 	rgba_char_args_set(ts->tabs.tab_back,       64, 64, 64, 255);
 	rgba_char_args_set(ts->tabs.tab_outline,    60, 60, 60, 255);
-=======
-	rgba_char_args_set(ts->tab_active,     114, 114, 114, 255);
-	rgba_char_args_set(ts->tab_inactive,   83, 83, 83, 255);
-	rgba_char_args_set(ts->tab_back,       64, 64, 64, 255);
-	rgba_char_args_set(ts->tab_outline,    60, 60, 60, 255);
->>>>>>> ab9eee4b
 
 	/* XXX maybe remove show_back/show_header options? */
 	ts->panelcolors.show_back = ts->panelcolors.show_header = true;
@@ -2638,7 +2631,6 @@
 		bTheme *btheme;
 		ThemeSpace *ts;
 
-<<<<<<< HEAD
 		/* interface_widgets.c */
 		struct uiWidgetColors wcol_tab = {
 			{255, 255, 255, 255},
@@ -2668,8 +2660,6 @@
 		bTheme *btheme;
 		ThemeSpace *ts;
 
-=======
->>>>>>> ab9eee4b
 		for (btheme = U.themes.first; btheme; btheme = btheme->next) {
 			for (ts = UI_THEMESPACE_START(btheme); ts != UI_THEMESPACE_END(btheme); ts++) {
 				/* XXX maybe remove show_back/show_header options? */
@@ -2678,22 +2668,13 @@
 				rgba_char_args_set(ts->panelcolors.header, 97, 97, 97, 255);
 			}
 
-<<<<<<< HEAD
-			rgba_char_args_set_fl(btheme->tui.area_edges, 0.23f, 0.23f, 0.23f, 1.0f);
-			btheme->tui.widget_emboss[3] = 0;
-=======
 			rgba_char_args_set_fl(btheme->tui.area_edges, 0.10f, 0.10f, 0.10f, 1.0f);
 
 			btheme->tui.interface_style = TH_IFACE_STYLE_FLAT;
->>>>>>> ab9eee4b
 
 			ui_widget_color_init(&btheme->tui);
 		}
 	}
-<<<<<<< HEAD
-=======
-
->>>>>>> ab9eee4b
 		
 	if (U.pixelsize == 0.0f)
 		U.pixelsize = 1.0f;
