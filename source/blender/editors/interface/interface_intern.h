--- conflicted
+++ resolved
@@ -749,11 +749,6 @@
 void UI_OT_eyedropper_depth(struct wmOperatorType *ot);
 void UI_OT_eyedropper_driver(struct wmOperatorType *ot);
 
-<<<<<<< HEAD
-
-/* interface_generic_widgets.c */
-void UI_OT_lamp_position(struct wmOperatorType *ot);
-=======
 /* interface_util.c */
 
 /**
@@ -769,6 +764,8 @@
 	bool *but_changed; /* pointer to uiBut.changed */
 } uiRNACollectionSearch;
 void ui_rna_collection_search_cb(const struct bContext *C, void *arg, const char *str, uiSearchItems *items);
->>>>>>> 8ead56c4
+
+/* interface_generic_widgets.c */
+void UI_OT_lamp_position(struct wmOperatorType *ot);
 
 #endif  /* __INTERFACE_INTERN_H__ */