/*
 * This program is free software; you can redistribute it and/or
 * modify it under the terms of the GNU General Public License
 * as published by the Free Software Foundation; either version 2
 * of the License, or (at your option) any later version.
 *
 * This program is distributed in the hope that it will be useful,
 * but WITHOUT ANY WARRANTY; without even the implied warranty of
 * MERCHANTABILITY or FITNESS FOR A PARTICULAR PURPOSE.  See the
 * GNU General Public License for more details.
 *
 * You should have received a copy of the GNU General Public License
 * along with this program; if not, write to the Free Software Foundation,
 * Inc., 51 Franklin Street, Fifth Floor, Boston, MA 02110-1301, USA.
 *
 * The Original Code is Copyright (C) 2001-2002 by NaN Holding BV.
 * All rights reserved.
 */

/** \file
 * \ingroup edinterface
 */

/* a full doc with API notes can be found in
 * bf-blender/trunk/blender/doc/guides/interface_API.txt */

#include <ctype.h>
#include <math.h>
#include <stdlib.h>
#include <string.h>

#include "MEM_guardedalloc.h"

#include "PIL_time.h"

#include "BLI_blenlib.h"
#include "BLI_math.h"
#include "BLI_utildefines.h"

#include "BLT_translation.h"

#include "DNA_screen_types.h"
#include "DNA_userdef_types.h"

#include "BKE_context.h"
#include "BKE_screen.h"

#include "BLF_api.h"

#include "WM_api.h"
#include "WM_types.h"

#include "ED_screen.h"

#include "UI_interface.h"
#include "UI_interface_icons.h"
#include "UI_resources.h"
#include "UI_view2d.h"

#include "GPU_batch_presets.h"
#include "GPU_immediate.h"
#include "GPU_matrix.h"
#include "GPU_state.h"

#include "interface_intern.h"

/*********************** defines and structs ************************/

#define ANIMATION_TIME 0.30
#define ANIMATION_INTERVAL 0.02

#define PNL_LAST_ADDED 1
#define PNL_ACTIVE 2
#define PNL_WAS_ACTIVE 4
#define PNL_ANIM_ALIGN 8
#define PNL_NEW_ADDED 16
#define PNL_FIRST 32

/* only show pin header button for pinned panels */
#define USE_PIN_HIDDEN

/* the state of the mouse position relative to the panel */
typedef enum uiPanelMouseState {
  PANEL_MOUSE_OUTSIDE,        /* mouse is not in the panel */
  PANEL_MOUSE_INSIDE_CONTENT, /* mouse is in the actual panel content */
  PANEL_MOUSE_INSIDE_HEADER,  /* mouse is in the panel header */
  PANEL_MOUSE_INSIDE_SCALE,   /* mouse is inside panel scale widget */
} uiPanelMouseState;

typedef enum uiHandlePanelState {
  PANEL_STATE_DRAG,
  PANEL_STATE_DRAG_SCALE,
  PANEL_STATE_WAIT_UNTAB,
  PANEL_STATE_ANIMATION,
  PANEL_STATE_EXIT,
} uiHandlePanelState;

typedef struct uiHandlePanelData {
  uiHandlePanelState state;

  /* animation */
  wmTimer *animtimer;
  double starttime;

  /* dragging */
  bool is_drag_drop;
  int startx, starty;
  int startofsx, startofsy;
  int startsizex, startsizey;
} uiHandlePanelData;

typedef struct PanelSort {
  Panel *panel, *orig;
} PanelSort;

static int get_panel_real_size_y(const Panel *panel);
static void panel_activate_state(const bContext *C, Panel *panel, uiHandlePanelState state);
static int compare_panel(const void *a1, const void *a2);
static bool panel_type_context_poll(PanelType *panel_type, const char *context);

static void panel_title_color_get(bool show_background, uchar color[4])
{
  if (show_background) {
    UI_GetThemeColor4ubv(TH_TITLE, color);
  }
  else {
    /* Use menu colors for floating panels. */
    bTheme *btheme = UI_GetTheme();
    const uiWidgetColors *wcol = &btheme->tui.wcol_menu_back;
    copy_v4_v4_uchar(color, (const uchar *)wcol->text);
  }
}

/*********************** space specific code ************************/
/* temporary code to remove all sbuts stuff from panel code         */

/* SpaceProperties.align */
typedef enum eSpaceButtons_Align {
  BUT_HORIZONTAL = 0,
  BUT_VERTICAL = 1,
  BUT_AUTO = 2,
} eSpaceButtons_Align;

static int panel_aligned(const ScrArea *area, const ARegion *region)
{
  if (area->spacetype == SPACE_PROPERTIES && region->regiontype == RGN_TYPE_WINDOW) {
    return BUT_VERTICAL;
  }
  else if (area->spacetype == SPACE_USERPREF && region->regiontype == RGN_TYPE_WINDOW) {
    return BUT_VERTICAL;
  }
  else if (area->spacetype == SPACE_FILE && region->regiontype == RGN_TYPE_CHANNELS) {
    return BUT_VERTICAL;
  }
  else if (area->spacetype == SPACE_IMAGE && region->regiontype == RGN_TYPE_PREVIEW) {
    return BUT_VERTICAL;
  }
  else if (ELEM(region->regiontype,
                RGN_TYPE_UI,
                RGN_TYPE_TOOLS,
                RGN_TYPE_TOOL_PROPS,
                RGN_TYPE_HUD,
                RGN_TYPE_NAV_BAR,
                RGN_TYPE_EXECUTE)) {
    return BUT_VERTICAL;
  }

  return 0;
}

static bool panel_active_animation_changed(ListBase *lb, Panel **pa_animation, bool *no_animation)
{
  LISTBASE_FOREACH (Panel *, panel, lb) {
    /* Detect panel active flag changes. */
    if (!(panel->type && panel->type->parent)) {
      if ((panel->runtime_flag & PNL_WAS_ACTIVE) && !(panel->runtime_flag & PNL_ACTIVE)) {
        return true;
      }
      if (!(panel->runtime_flag & PNL_WAS_ACTIVE) && (panel->runtime_flag & PNL_ACTIVE)) {
        return true;
      }
    }

    if ((panel->runtime_flag & PNL_ACTIVE) && !(panel->flag & PNL_CLOSED)) {
      if (panel_active_animation_changed(&panel->children, pa_animation, no_animation)) {
        return true;
      }
    }

    /* Detect animation. */
    if (panel->activedata) {
      uiHandlePanelData *data = panel->activedata;
      if (data->state == PANEL_STATE_ANIMATION) {
        *pa_animation = panel;
      }
      else {
        /* Don't animate while handling other interaction. */
        *no_animation = true;
      }
    }
    if ((panel->runtime_flag & PNL_ANIM_ALIGN) && !(*pa_animation)) {
      *pa_animation = panel;
    }
  }

  return false;
}

static bool panels_need_realign(ScrArea *area, ARegion *region, Panel **r_panel_animation)
{
  *r_panel_animation = NULL;

  if (area->spacetype == SPACE_PROPERTIES && region->regiontype == RGN_TYPE_WINDOW) {
    SpaceProperties *sbuts = area->spacedata.first;

    if (sbuts->mainbo != sbuts->mainb) {
      return true;
    }
  }
  else if (area->spacetype == SPACE_IMAGE && region->regiontype == RGN_TYPE_PREVIEW) {
    return true;
  }
  else if (area->spacetype == SPACE_FILE && region->regiontype == RGN_TYPE_CHANNELS) {
    return true;
  }

  /* Detect if a panel was added or removed. */
  Panel *panel_animation = NULL;
  bool no_animation = false;
  if (panel_active_animation_changed(&region->panels, &panel_animation, &no_animation)) {
    return true;
  }

  /* Detect panel marked for animation, if we're not already animating. */
  if (panel_animation) {
    if (!no_animation) {
      *r_panel_animation = panel_animation;
    }
    return true;
  }

  return false;
}

/********* Functions for instanced panels. ***********/

static Panel *UI_panel_add_instanced_ex(
    ScrArea *area, ARegion *region, ListBase *panels, PanelType *panel_type, int list_index)
{
  Panel *panel = MEM_callocN(sizeof(Panel), "list panel");
  panel->type = panel_type;
  BLI_strncpy(panel->panelname, panel_type->idname, sizeof(panel->panelname));

  panel->ofsx = 0;
  panel->ofsy = 0;
  panel->sizex = 0;
  panel->sizey = 0;
  panel->blocksizex = 0;
  panel->blocksizey = 0;

  panel->runtime.list_index = list_index;

  /* Add the panel's children too. Although they aren't list panels, we can still use this
   * function to creat them, as UI_panel_begin does other things we don't need to do. */
  for (LinkData *link = panel_type->children.first; link; link = link->next) {
    PanelType *child = link->data;
    UI_panel_add_instanced_ex(area, region, &panel->children, child, list_index);
  }

  /* If we're adding a recreate list panel, make sure it's added to the end of the list. Check the
   * context string to make sure we add to the right list.
   *
   * We can the panel list is also the display order because the list panel list is rebuild
   * when the order changes. */
  if (panel_type->flag & PNL_INSTANCED) {
    Panel *last_list_panel = NULL;

    for (Panel *list_panel = panels->first; list_panel; list_panel = list_panel->next) {
      if (list_panel->type == NULL) {
        continue;
      }
      if (list_panel->type->flag & (PNL_INSTANCED_LIST_START | PNL_INSTANCED)) {
        last_list_panel = list_panel;
      }
    }

    /* There should always be a list panel or a list panel start before this panel. */
    BLI_assert(last_list_panel);

    panel->sortorder = last_list_panel->sortorder + 1;

    BLI_insertlinkafter(panels, last_list_panel, panel);
  }
  else {
    BLI_addtail(panels, panel);
  }

  return panel;
}

/**
 * Called in situations where panels need to be added dynamically rather than having only one panel
 * corresponding to each PanelType.
 */
Panel *UI_panel_add_instanced(
    ScrArea *area, ARegion *region, ListBase *panels, char *panel_idname, int list_index)
{
  ARegionType *region_type = region->type;

  PanelType *panel_type = BLI_findstring(
      &region_type->paneltypes, panel_idname, offsetof(PanelType, idname));

  if (panel_type == NULL) {
    printf("Panel type '%s' not found.\n", panel_idname);
    return NULL;
  }

  return UI_panel_add_instanced_ex(area, region, panels, panel_type, list_index);
}

/**
 * Find a unique key to append to the idname for the lookup to the panel's #uiBlock. Needed for
 * instanced panels, where there can be multiple with the same type and idname.
 */
void UI_list_panel_unique_str(Panel *panel, char *r_name)
{
  snprintf(r_name, LIST_PANEL_UNIQUE_STR_LEN, "%d", panel->runtime.list_index);
}

/**
 * Remove the #uiBlock corresponding to a panel. The lookup is needed because panels don't store
 * a reference to their corresponding #uiBlock.
 */
static void panel_free_block(ARegion *region, Panel *panel)
{
  BLI_assert(panel->type);

  char block_name[BKE_ST_MAXNAME + LIST_PANEL_UNIQUE_STR_LEN];
  strncpy(block_name, panel->type->idname, BKE_ST_MAXNAME);
  char unique_panel_str[LIST_PANEL_UNIQUE_STR_LEN];
  UI_list_panel_unique_str(panel, unique_panel_str);
  strncat(block_name, unique_panel_str, LIST_PANEL_UNIQUE_STR_LEN);

  LISTBASE_FOREACH (uiBlock *, block, &region->uiblocks) {
    if (STREQ(block->name, block_name)) {
      BLI_remlink(&region->uiblocks, block);
      UI_block_free(NULL, block);
      break; /* Only delete one block for this panel. */
    }
  }
}

/**
 * Free a panel and it's children.
 *
 * \note: The only panels that should need to be deleted at runtime are panels with the
 * #PNL_RECREATE_LIST flag set.
 */
static void panel_delete(ARegion *region, ListBase *panels, Panel *panel)
{
  /* Recursively delete children. */
  for (Panel *child = panel->children.first, *child_next; child; child = child_next) {
    child_next = child->next;
    panel_delete(region, &panel->children, child);
  }
  BLI_freelistN(&panel->children);

  panel_free_block(region, panel);

  BLI_remlink(panels, panel);
  if (panel->activedata) {
    MEM_freeN(panel->activedata);
  }
  MEM_freeN(panel);
}

void UI_panels_free_instanced(bContext *C, ARegion *region)
{
  /* Delete panels with the instanced flag. */
  ListBase *panels = &region->panels;
  for (Panel *panel = panels->first, *panel_next; panel; panel = panel_next) {
    panel_next = panel->next;
    if ((panel->type != NULL) && (panel->type->flag & PNL_INSTANCED)) {
      /* Make sure the panel's handler is removed before deleting it. */
      if (panel->activedata != NULL) {
        panel_activate_state(C, panel, PANEL_STATE_EXIT);
      }
      panel_delete(region, panels, panel);
    }
  }
}

/**
 * Check if the list panels in the region's panel list corresponds to the list of data the panels
 * represent. Returns false if the panels have been reordered or if the types from the list data
 * don't match in any way.
 *
 * \param data: The list of data to check against the list panels.
 * \param panel_type_func: Function to find the panel type idname for each item in the data list.
 * For a readabilty and generality, this lookup happens separately for each type of panel list.
 */
bool UI_panel_list_matches_data(ARegion *region,
                                ListBase *data,
                                uiListPanelIDFromDataFunc panel_idname_func)
{
  int data_len = BLI_listbase_count(data);
  int i = 0;
  Link *data_link = data->first;
  LISTBASE_FOREACH (Panel *, panel, &region->panels) {
    if (panel->type != NULL && panel->type->flag & PNL_INSTANCED) {
      /* The panels were reordered by drag and drop. */
      if (panel->flag & PNL_INSTANCED_LIST_ORDER_CHANGED) {
        return false;
      }

      /* We reached the last contraint before the last list panel. */
      if (data_link == NULL) {
        return false;
      }

      /* The types of the corresponding panel and constraint don't match. */
      char panel_idname[MAX_NAME];
      panel_idname_func(data_link, panel_idname);
      if (!STREQ(panel_idname, panel->type->idname)) {
        return false;
      }

      data_link = data_link->next;
      i++;
    }
  }

  /* If we didn't make it to the last list item, the panel list isn't complete. */
  if (i != data_len) {
    return false;
  }

  return true;
}

static void reorder_instanced_panel_list(bContext *C, ARegion *region, Panel *drag_panel)
{
  /* Without a type we cannot access the reorder callback. */
  if (drag_panel->type == NULL) {
    return;
  }
  /* Don't reorder if this instanced list panel doesn't support drag and drop reordering. */
  if (drag_panel->type->reorder == NULL) {
    return;
  }

  char *context = drag_panel->type->context;

  /* Find how many instanced list panels with this context string. */
  int list_panels_len = 0;
  LISTBASE_FOREACH (Panel *, panel, &region->panels) {
    if (panel->type) {
      if (panel_type_context_poll(panel->type, context)) {
        if (panel->type->flag & PNL_INSTANCED) {
          list_panels_len++;
        }
      }
    }
  }

  /* Sort the matching instanced list panels by their display order. */
  PanelSort *panel_sort = MEM_callocN(list_panels_len * sizeof(*panel_sort), "instancedpanelsort");
  PanelSort *sort_index = panel_sort;
  LISTBASE_FOREACH (Panel *, panel, &region->panels) {
    if (panel->type) {
      if (panel_type_context_poll(panel->type, context)) {
        if (panel->type->flag & PNL_INSTANCED) {
          sort_index->panel = MEM_dupallocN(panel);
          sort_index->orig = panel;
          sort_index++;
        }
      }
    }
  }
  qsort(panel_sort, list_panels_len, sizeof(*panel_sort), compare_panel);

  /* Find how many of those panels are above this panel. */
  int move_to_index = 0;
  for (; move_to_index < list_panels_len; move_to_index++) {
    if (panel_sort[move_to_index].orig == drag_panel) {
      break;
    }
  }

  /* Free panel sort array. */
  int i = 0;
  for (sort_index = panel_sort; i < list_panels_len; i++, sort_index++) {
    MEM_freeN(sort_index->panel);
  }
  MEM_freeN(panel_sort);

  /* Don't reorder the panel didn't change order after being dropped. */
  if (move_to_index == drag_panel->runtime.list_index) {
    return;
  }

  /* Set the bit to tell the interface to instanced the list. */
  drag_panel->flag |= PNL_INSTANCED_LIST_ORDER_CHANGED;

  /* Finally, move this panel's list item to the new index in its list. */
  drag_panel->type->reorder(C, drag_panel, move_to_index);
}

/**
 * Recursive implementation for #UI_panel_set_expand_from_list_data.
 */
static void panel_set_expand_from_list_data_recursive(Panel *panel, short flag, short *flag_index)
{
  bool open = (flag & (1 << *flag_index));
  if (open) {
    panel->flag &= ~PNL_CLOSEDY;
  }
  else {
    panel->flag |= PNL_CLOSEDY;
  }
  LISTBASE_FOREACH (Panel *, child, &panel->children) {
    *flag_index = *flag_index + 1;
    panel_set_expand_from_list_data_recursive(child, flag, flag_index);
  }
}

/**
 * Set the expansion of the panel and its subpanels from the flag stored by the list data
 * corresponding to this panel. The flag has expansion stored in each bit in depth first
 * order.
 */
void UI_panel_set_expand_from_list_data(const bContext *C, Panel *panel)
{
  BLI_assert(panel->type != NULL);
  BLI_assert(panel->type->flag & PNL_INSTANCED);
  if (panel->type->get_list_data_expand_flag == NULL) {
    /* Instanced list panel doesn't support loading expansion. */
    return;
  }

  short expand_flag = panel->type->get_list_data_expand_flag(C, panel);
  short flag_index = 0;
  panel_set_expand_from_list_data_recursive(panel, expand_flag, &flag_index);
}

/**
 * Recursive implementation for #set_panels_list_data_expand_flag.
 */
static void get_panel_expand_flag(Panel *panel, short *flag, short *flag_index)
{
  bool open = !(panel->flag & PNL_CLOSEDY);
  if (open) {
    *flag |= (1 << *flag_index);
  }
  else {
    *flag &= ~(1 << *flag_index);
  }
  LISTBASE_FOREACH (Panel *, child, &panel->children) {
    *flag_index = *flag_index + 1;
    get_panel_expand_flag(child, flag, flag_index);
  }
}

/**
 * Call the callback to store the panel and subpanel expansion settings in the list item that
 * corresponds to this panel.
 *
 * \note This needs to iterate through all of the regions panels because the panel with changed
 * expansion could have been the subpanel of a instanced list panel, meaning it might not know
 * which list item it corresponds to.
 */
static void set_panels_list_data_expand_flag(const bContext *C, ARegion *region)
{
  LISTBASE_FOREACH (Panel *, panel, &region->panels) {
    PanelType *panel_type = panel->type;
    if (panel_type == NULL) {
      continue;
    }

    if (panel->type->flag & PNL_INSTANCED) {
      short expand_flag = 0; /* Initialize to quite complaining compiler, value not used. */
      short flag_index = 0;
      get_panel_expand_flag(panel, &expand_flag, &flag_index);
      if (panel->type->set_list_data_expand_flag) {
        panel->type->set_list_data_expand_flag(C, panel, expand_flag);
      }
    }
  }
}

/****************************** panels ******************************/

static void panels_collapse_all(const bContext *C,
                                ScrArea *area,
                                ARegion *region,
                                const Panel *from_panel)
{
  const bool has_category_tabs = UI_panel_category_is_visible(region);
  const char *category = has_category_tabs ? UI_panel_category_active_get(region, false) : NULL;
  const int flag = ((panel_aligned(area, region) == BUT_HORIZONTAL) ? PNL_CLOSEDX : PNL_CLOSEDY);
  const PanelType *from_pt = from_panel->type;
  Panel *panel;

  for (panel = region->panels.first; panel; panel = panel->next) {
    PanelType *pt = panel->type;

    /* close panels with headers in the same context */
    if (pt && from_pt && !(pt->flag & PNL_NO_HEADER)) {
      if (!pt->context[0] || !from_pt->context[0] || STREQ(pt->context, from_pt->context)) {
        if ((panel->flag & PNL_PIN) || !category || !pt->category[0] ||
            STREQ(pt->category, category)) {
          panel->flag &= ~PNL_CLOSED;
          panel->flag |= flag;
        }
      }
    }
  }
  set_panels_list_data_expand_flag(C, region);
}

static bool panel_type_context_poll(PanelType *panel_type, const char *context)
{
  if (panel_type->context[0] && STREQ(panel_type->context, context)) {
    return true;
  }
  return false;
}

Panel *UI_panel_find_by_type(ListBase *lb, PanelType *pt)
{
  Panel *panel;
  const char *idname = pt->idname;

  for (panel = lb->first; panel; panel = panel->next) {
    if (STREQLEN(panel->panelname, idname, sizeof(panel->panelname))) {
      return panel;
    }
  }
  return NULL;
}

/**
 * \note \a panel should be return value from #UI_panel_find_by_type and can be NULL.
 */
Panel *UI_panel_begin(ScrArea *area,
                      ARegion *region,
                      ListBase *lb,
                      uiBlock *block,
                      PanelType *pt,
                      Panel *panel,
                      bool *r_open)
{
  Panel *panel_last, *panel_next;
  const char *drawname = CTX_IFACE_(pt->translation_context, pt->label);
  const char *idname = pt->idname;
  const bool newpanel = (panel == NULL);
  int align = panel_aligned(area, region);

  if (!newpanel) {
    panel->type = pt;
  }
  else {
    /* new panel */
    panel = MEM_callocN(sizeof(Panel), "new panel");
    panel->type = pt;
    BLI_strncpy(panel->panelname, idname, sizeof(panel->panelname));

    if (pt->flag & PNL_DEFAULT_CLOSED) {
      if (align == BUT_VERTICAL) {
        panel->flag |= PNL_CLOSEDY;
      }
      else {
        panel->flag |= PNL_CLOSEDX;
      }
    }

    panel->ofsx = 0;
    panel->ofsy = 0;
    panel->sizex = 0;
    panel->sizey = 0;
    panel->blocksizex = 0;
    panel->blocksizey = 0;
    panel->runtime_flag |= PNL_NEW_ADDED;

    BLI_addtail(lb, panel);
  }

  /* Do not allow closed panels without headers! Else user could get "disappeared" UI! */
  if ((pt->flag & PNL_NO_HEADER) && (panel->flag & PNL_CLOSED)) {
    panel->flag &= ~PNL_CLOSED;
    /* Force update of panels' positions! */
    panel->sizex = 0;
    panel->sizey = 0;
    panel->blocksizex = 0;
    panel->blocksizey = 0;
  }

  BLI_strncpy(panel->drawname, drawname, sizeof(panel->drawname));

  /* if a new panel is added, we insert it right after the panel
   * that was last added. this way new panels are inserted in the
   * right place between versions */
  for (panel_last = lb->first; panel_last; panel_last = panel_last->next) {
    if (panel_last->runtime_flag & PNL_LAST_ADDED) {
      BLI_remlink(lb, panel);
      BLI_insertlinkafter(lb, panel_last, panel);
      break;
    }
  }

  if (newpanel) {
    panel->sortorder = (panel_last) ? panel_last->sortorder + 1 : 0;

    for (panel_next = lb->first; panel_next; panel_next = panel_next->next) {
      if (panel_next != panel && panel_next->sortorder >= panel->sortorder) {
        panel_next->sortorder++;
      }
    }
  }

  if (panel_last) {
    panel_last->runtime_flag &= ~PNL_LAST_ADDED;
  }

  /* assign to block */
  block->panel = panel;
  panel->runtime_flag |= PNL_ACTIVE | PNL_LAST_ADDED;
  if (region->alignment == RGN_ALIGN_FLOAT) {
    UI_block_theme_style_set(block, UI_BLOCK_THEME_STYLE_POPUP);
  }

  *r_open = false;

  if (panel->flag & PNL_CLOSED) {
    return panel;
  }

  *r_open = true;

  return panel;
}

static float panel_region_offset_x_get(const ARegion *region, int align)
{
  if (UI_panel_category_is_visible(region)) {
    if (align == BUT_VERTICAL &&
        (RGN_ALIGN_ENUM_FROM_MASK(region->alignment) != RGN_ALIGN_RIGHT)) {
      return UI_PANEL_CATEGORY_MARGIN_WIDTH;
    }
  }

  return 0;
}

void UI_panel_end(
    const ScrArea *area, const ARegion *region, uiBlock *block, int width, int height, bool open)
{
  Panel *panel = block->panel;

  /* Set panel size excluding children. */
  panel->blocksizex = width;
  panel->blocksizey = height;

  /* Compute total panel size including children. */
  LISTBASE_FOREACH (Panel *, pachild, &panel->children) {
    if (pachild->runtime_flag & PNL_ACTIVE) {
      width = max_ii(width, pachild->sizex);
      height += get_panel_real_size_y(pachild);
    }
  }

  /* Update total panel size. */
  if (panel->runtime_flag & PNL_NEW_ADDED) {
    panel->runtime_flag &= ~PNL_NEW_ADDED;
    panel->sizex = width;
    panel->sizey = height;
  }
  else {
    int old_sizex = panel->sizex, old_sizey = panel->sizey;
    int old_region_ofsx = panel->runtime.region_ofsx;

    /* update width/height if non-zero */
    if (width != 0) {
      panel->sizex = width;
    }
    if (height != 0 || open) {
      panel->sizey = height;
    }

    /* check if we need to do an animation */
    if (panel->sizex != old_sizex || panel->sizey != old_sizey) {
      panel->runtime_flag |= PNL_ANIM_ALIGN;
      panel->ofsy += old_sizey - panel->sizey;
    }

    int align = panel_aligned(area, region);
    panel->runtime.region_ofsx = panel_region_offset_x_get(region, align);
    if (old_region_ofsx != panel->runtime.region_ofsx) {
      panel->runtime_flag |= PNL_ANIM_ALIGN;
    }
  }
}

static void ui_offset_panel_block(uiBlock *block)
{
  const uiStyle *style = UI_style_get_dpi();

  /* compute bounds and offset */
  ui_block_bounds_calc(block);

  int ofsy = block->panel->sizey - style->panelspace;

  LISTBASE_FOREACH (uiBut *, but, &block->buttons) {
    but->rect.ymin += ofsy;
    but->rect.ymax += ofsy;
  }

  block->rect.xmax = block->panel->sizex;
  block->rect.ymax = block->panel->sizey;
  block->rect.xmin = block->rect.ymin = 0.0;
}

/**************************** drawing *******************************/

/* triangle 'icon' for panel header */
void UI_draw_icon_tri(float x, float y, char dir, const float color[4])
{
  float f3 = 0.05 * U.widget_unit;
  float f5 = 0.15 * U.widget_unit;
  float f7 = 0.25 * U.widget_unit;

  if (dir == 'h') {
    UI_draw_anti_tria(x - f3, y - f5, x - f3, y + f5, x + f7, y, color);
  }
  else if (dir == 't') {
    UI_draw_anti_tria(x - f5, y - f7, x + f5, y - f7, x, y + f3, color);
  }
  else { /* 'v' = vertical, down */
    UI_draw_anti_tria(x - f5, y + f3, x + f5, y + f3, x, y - f7, color);
  }
}

static void ui_draw_anti_x(uint pos, float x1, float y1, float x2, float y2)
{

  /* set antialias line */
  GPU_line_smooth(true);
  GPU_blend(true);

  GPU_line_width(2.0);

  immBegin(GPU_PRIM_LINES, 4);

  immVertex2f(pos, x1, y1);
  immVertex2f(pos, x2, y2);

  immVertex2f(pos, x1, y2);
  immVertex2f(pos, x2, y1);

  immEnd();

  GPU_line_smooth(false);
  GPU_blend(false);
}

/* x 'icon' for panel header */
static void ui_draw_x_icon(uint pos, float x, float y)
{

  ui_draw_anti_x(pos, x, y, x + 9.375f, y + 9.375f);
}

#define PNL_ICON UI_UNIT_X /* could be UI_UNIT_Y too */

static void ui_draw_panel_scalewidget(uint pos, const rcti *rect)
{
  float xmin, xmax, dx;
  float ymin, ymax, dy;

  xmin = rect->xmax - PNL_HEADER + 2;
  xmax = rect->xmax - 3;
  ymin = rect->ymin + 3;
  ymax = rect->ymin + PNL_HEADER - 2;

  dx = 0.5f * (xmax - xmin);
  dy = 0.5f * (ymax - ymin);

  GPU_blend(true);
  immUniformColor4ub(255, 255, 255, 50);

  immBegin(GPU_PRIM_LINES, 4);

  immVertex2f(pos, xmin, ymin);
  immVertex2f(pos, xmax, ymax);

  immVertex2f(pos, xmin + dx, ymin);
  immVertex2f(pos, xmax, ymax - dy);

  immEnd();

  immUniformColor4ub(0, 0, 0, 50);

  immBegin(GPU_PRIM_LINES, 4);

  immVertex2f(pos, xmin, ymin + 1);
  immVertex2f(pos, xmax, ymax + 1);

  immVertex2f(pos, xmin + dx, ymin + 1);
  immVertex2f(pos, xmax, ymax - dy + 1);

  immEnd();

  GPU_blend(false);
}

/* For button layout next to label. */
void UI_panel_label_offset(uiBlock *block, int *r_x, int *r_y)
{
  Panel *panel = block->panel;
  const bool is_subpanel = (panel->type && panel->type->parent);

  *r_x = UI_UNIT_X * 1.0f;
  *r_y = UI_UNIT_Y * 1.5f;

  if (is_subpanel) {
    *r_x += (0.7f * UI_UNIT_X);
  }
}

static void ui_draw_aligned_panel_header(
    uiStyle *style, uiBlock *block, const rcti *rect, char dir, const bool show_background)
{
  Panel *panel = block->panel;
  rcti hrect;
  int pnl_icons;
  const char *activename = panel->drawname;
  const bool is_subpanel = (panel->type && panel->type->parent);
  uiFontStyle *fontstyle = (is_subpanel) ? &style->widgetlabel : &style->paneltitle;
  uchar col_title[4];

  /* + 0.001f to avoid flirting with float inaccuracy */
  if (panel->control & UI_PNL_CLOSE) {
    pnl_icons = (panel->labelofs + (2.0f * PNL_ICON)) / block->aspect + 0.001f;
  }
  else {
    pnl_icons = (panel->labelofs + (1.1f * PNL_ICON)) / block->aspect + 0.001f;
  }

  /* draw text label */
  panel_title_color_get(show_background, col_title);
  col_title[3] = 255;

  hrect = *rect;
  if (dir == 'h') {
    hrect.xmin = rect->xmin + pnl_icons;
    hrect.ymin -= 2.0f / block->aspect;
    UI_fontstyle_draw(fontstyle,
                      &hrect,
                      activename,
                      col_title,
                      &(struct uiFontStyleDraw_Params){
                          .align = UI_STYLE_TEXT_LEFT,
                      });
  }
  else {
    /* ignore 'pnl_icons', otherwise the text gets offset horizontally
     * + 0.001f to avoid flirting with float inaccuracy
     */
    hrect.xmin = rect->xmin + (PNL_ICON + 5) / block->aspect + 0.001f;
    UI_fontstyle_draw_rotated(fontstyle, &hrect, activename, col_title);
  }
}

/* panel integrated in buttonswindow, tool/property lists etc */
void ui_draw_aligned_panel(uiStyle *style,
                           uiBlock *block,
                           const rcti *rect,
                           const bool show_pin,
                           const bool show_background)
{
  Panel *panel = block->panel;
  rcti headrect;
  rctf itemrect;
  float color[4];
  const bool is_closed_x = (panel->flag & PNL_CLOSEDX) ? true : false;
  const bool is_closed_y = (panel->flag & PNL_CLOSEDY) ? true : false;
  const bool is_subpanel = (panel->type && panel->type->parent);
  const bool show_drag = (!is_subpanel &&
                          /* FIXME(campbell): currently no background means floating panel which
                           * can't be dragged. This may be changed in future. */
                          show_background);
  const int panel_col = is_subpanel ? TH_PANEL_SUB_BACK : TH_PANEL_BACK;
  const bool draw_box_style = (panel->type && panel->type->flag & (PNL_DRAW_BOX));

  /* Use roundness from the theme for box widgets for box-style panels. */
  float box_panel_roundness = 0.0f;
  if (draw_box_style) {
    bTheme *btheme = UI_GetTheme();
    uiWidgetColors *wcol = &btheme->tui.wcol_box;
    box_panel_roundness = wcol->roundness;
  }

  if (panel->type && (panel->type->flag & PNL_NO_HEADER)) {
    if (show_background) {
      uint pos = GPU_vertformat_attr_add(
          immVertexFormat(), "pos", GPU_COMP_F32, 2, GPU_FETCH_FLOAT);
      immBindBuiltinProgram(GPU_SHADER_2D_UNIFORM_COLOR);
      immUniformThemeColor(panel_col);
      immRectf(pos, rect->xmin, rect->ymin, rect->xmax, rect->ymax);
      immUnbindProgram();
    }
    return;
  }

  /* calculate header rect */
  /* + 0.001f to prevent flicker due to float inaccuracy */
  headrect = *rect;
  headrect.ymin = headrect.ymax;
  headrect.ymax = headrect.ymin + floor(PNL_HEADER / block->aspect + 0.001f);

  rcti titlerect = headrect;
  if (is_subpanel) {
    titlerect.xmin += (0.7f * UI_UNIT_X) / block->aspect + 0.001f;
  }

  uint pos = GPU_vertformat_attr_add(immVertexFormat(), "pos", GPU_COMP_F32, 2, GPU_FETCH_FLOAT);
  immBindBuiltinProgram(GPU_SHADER_2D_UNIFORM_COLOR);

  /* Draw the header backdrop. */
  if (show_background && !is_subpanel) {
    float minx = rect->xmin;
    float maxx = is_closed_x ? (minx + PNL_HEADER / block->aspect) : rect->xmax;
    float y = headrect.ymax;

    /* Box style panels have some roundness and a shaded header color to differentiate them. */
    if (draw_box_style) {
      int roundbox_corners = (UI_CNR_TOP_LEFT | UI_CNR_TOP_RIGHT);
      if (is_closed_y) {
        roundbox_corners |= (UI_CNR_BOTTOM_LEFT | UI_CNR_BOTTOM_RIGHT);
      }
      /* Increase ymax a bit for even space on the top and bottom of the buttons in the header. */
      rcti box_rect = {minx, maxx, headrect.ymin, y + U.pixelsize};
      ui_draw_box_opaque(&box_rect, roundbox_corners);
    }
    else {
      GPU_blend(true);

      /* draw with background color */
      immUniformThemeColor(TH_PANEL_HEADER);
      immRectf(pos, minx, headrect.ymin, maxx, y);

      immBegin(GPU_PRIM_LINES, 4);

      immVertex2f(pos, minx, y);
      immVertex2f(pos, maxx, y);

      immVertex2f(pos, minx, y);
      immVertex2f(pos, maxx, y);

      immEnd();

      GPU_blend(false);
    }
  }

  immUnbindProgram();

  /* draw optional pin icon */

#ifdef USE_PIN_HIDDEN
  if (show_pin && (block->panel->flag & PNL_PIN))
#else
  if (show_pin)
#endif
  {
    uchar col_title[4];
    panel_title_color_get(show_background, col_title);

    GPU_blend(true);
    UI_icon_draw_ex(headrect.xmax - ((PNL_ICON * 2.2f) / block->aspect),
                    headrect.ymin + (5.0f / block->aspect),
                    (panel->flag & PNL_PIN) ? ICON_PINNED : ICON_UNPINNED,
                    (block->aspect * U.inv_dpi_fac),
                    1.0f,
                    0.0f,
                    col_title,
                    false);
    GPU_blend(false);
  }

  /* horizontal title */
  if (is_closed_x == false) {
    ui_draw_aligned_panel_header(style, block, &titlerect, 'h', show_background);

    if (show_drag) {
      /* itemrect smaller */
      const float scale = 0.7;
      itemrect.xmax = headrect.xmax - (0.2f * UI_UNIT_X);
      itemrect.xmin = itemrect.xmax - BLI_rcti_size_y(&headrect);
      itemrect.ymin = headrect.ymin;
      itemrect.ymax = headrect.ymax;
      BLI_rctf_scale(&itemrect, scale);

      GPU_matrix_push();
      GPU_matrix_translate_2f(itemrect.xmin, itemrect.ymin);

      const int col_tint = 84;
      float col_high[4], col_dark[4];
      UI_GetThemeColorShade4fv(TH_PANEL_HEADER, col_tint, col_high);
      UI_GetThemeColorShade4fv(TH_PANEL_BACK, -col_tint, col_dark);

      GPUBatch *batch = GPU_batch_preset_panel_drag_widget(
          U.pixelsize, col_high, col_dark, BLI_rcti_size_y(&headrect) * scale);
      GPU_batch_program_set_builtin(batch, GPU_SHADER_2D_FLAT_COLOR);
      GPU_batch_draw(batch);
      GPU_matrix_pop();
    }
  }

  /* if the panel is minimized vertically:
   * (------)
   */
  if (is_closed_y) {
    /* skip */
  }
  else if (is_closed_x) {
    /* draw vertical title */
    ui_draw_aligned_panel_header(style, block, &headrect, 'v', show_background);
    pos = GPU_vertformat_attr_add(immVertexFormat(), "pos", GPU_COMP_F32, 2, GPU_FETCH_FLOAT);
  }
  /* an open panel */
  else {
    /* in some occasions, draw a border */
    if (panel->flag & PNL_SELECT && !is_subpanel) {
      float radius;
      if (panel->control & UI_PNL_SOLID) {
        UI_draw_roundbox_corner_set(UI_CNR_ALL);
        radius = 8.0f;
      }
      else if (draw_box_style) {
        UI_draw_roundbox_corner_set(UI_CNR_ALL);
        radius = box_panel_roundness * U.widget_unit;
      }
      else {
        UI_draw_roundbox_corner_set(UI_CNR_NONE);
        radius = 0.0f;
      }

      UI_GetThemeColorShade4fv(TH_BACK, -120, color);
      UI_draw_roundbox_aa(false,
                          0.5f + rect->xmin,
                          0.5f + rect->ymin,
                          0.5f + rect->xmax,
                          0.5f + headrect.ymax + 1,
                          radius,
                          color);
    }

    immBindBuiltinProgram(GPU_SHADER_2D_UNIFORM_COLOR);

    GPU_blend(true);

    /* Draw panel backdrop. Note: Subpanels blend with panels, to they can't be opaque. */
    if (show_background) {
      /* Draw box style panels and their bottom subpanels with rounding. */
      if (draw_box_style && !(is_subpanel && panel->next)) {
        /* Change the width a little bit to line up with sides. */
        rcti box_rect = {
            rect->xmin - U.pixelsize, rect->xmax + U.pixelsize, rect->ymin, rect->ymax};
        if (is_subpanel) {
          UI_draw_roundbox_corner_set(UI_CNR_BOTTOM_RIGHT | UI_CNR_BOTTOM_LEFT);
          UI_GetThemeColor4fv(panel_col, color);
          UI_draw_roundbox_aa(true,
                              rect->xmin,
                              rect->ymin,
                              rect->xmax,
                              rect->ymax,
                              box_panel_roundness * U.widget_unit,
                              color);
        }
        else {
          /* Increase ymax a bit to so the top aligns with the header box rect. */
          box_rect.ymax += U.pixelsize;
          ui_draw_box_opaque(&box_rect, UI_CNR_BOTTOM_RIGHT | UI_CNR_BOTTOM_LEFT);
        }
      }
      else {
        immUniformThemeColor(panel_col);
        immRectf(pos, rect->xmin, rect->ymin, rect->xmax, rect->ymax);
      }
    }

    if (panel->control & UI_PNL_SCALE) {
      ui_draw_panel_scalewidget(pos, rect);
    }

    immUnbindProgram();
  }

  uchar col_title[4];
  panel_title_color_get(show_background, col_title);

  /* draw optional close icon */

  if (panel->control & UI_PNL_CLOSE) {
    const int ofsx = 6;
    immBindBuiltinProgram(GPU_SHADER_2D_UNIFORM_COLOR);
    immUniformColor3ubv(col_title);
    ui_draw_x_icon(pos, rect->xmin + 2 + ofsx, rect->ymax + 2);
    immUnbindProgram();
  }

  /* draw collapse icon */

  /* itemrect smaller */
  itemrect.xmin = titlerect.xmin;
  itemrect.xmax = itemrect.xmin + BLI_rcti_size_y(&titlerect);
  itemrect.ymin = titlerect.ymin;
  itemrect.ymax = titlerect.ymax;

  BLI_rctf_scale(&itemrect, 0.25f);

  {
    float tria_color[4];
    rgb_uchar_to_float(tria_color, col_title);
    tria_color[3] = 1.0f;

    if (is_closed_y) {
      ui_draw_anti_tria_rect(&itemrect, 'h', tria_color);
    }
    else if (is_closed_x) {
      ui_draw_anti_tria_rect(&itemrect, 'h', tria_color);
    }
    else {
      ui_draw_anti_tria_rect(&itemrect, 'v', tria_color);
    }
  }
}

/************************** panel alignment *************************/

static int get_panel_header(const Panel *panel)
{
  if (panel->type && (panel->type->flag & PNL_NO_HEADER)) {
    return 0;
  }

  return PNL_HEADER;
}

static int get_panel_size_y(const Panel *panel)
{
  if (panel->type && (panel->type->flag & PNL_NO_HEADER)) {
    return panel->sizey;
  }

  return PNL_HEADER + panel->sizey;
}

static int get_panel_real_size_y(const Panel *panel)
{
  int sizey = (panel->flag & PNL_CLOSED) ? 0 : panel->sizey;

  if (panel->type && (panel->type->flag & PNL_NO_HEADER)) {
    return sizey;
  }

  return PNL_HEADER + sizey;
}

int UI_panel_size_y(const Panel *panel)
{
  return get_panel_real_size_y(panel);
}

/* this function is needed because uiBlock and Panel itself don't
 * change sizey or location when closed */
static int get_panel_real_ofsy(Panel *panel)
{
  if (panel->flag & PNL_CLOSEDY) {
    return panel->ofsy + panel->sizey;
  }
  else {
    return panel->ofsy;
  }
}

static int get_panel_real_ofsx(Panel *panel)
{
  if (panel->flag & PNL_CLOSEDX) {
    return panel->ofsx + get_panel_header(panel);
  }
  else {
    return panel->ofsx + panel->sizex;
  }
}

<<<<<<< HEAD
=======
bool UI_panel_is_dragging(const struct Panel *panel)
{
  uiHandlePanelData *data = panel->activedata;
  if (!data) {
    return false;
  }

  return data->is_drag_drop;
}

typedef struct PanelSort {
  Panel *panel, *orig;
} PanelSort;

>>>>>>> 1960b8a3
/**
 * \note about sorting;
 * the sortorder has a lower value for new panels being added.
 * however, that only works to insert a single panel, when more new panels get
 * added the coordinates of existing panels and the previously stored to-be-inserted
 * panels do not match for sorting
 */

static int find_leftmost_panel(const void *a1, const void *a2)
{
  const PanelSort *ps1 = a1, *ps2 = a2;

  if (ps1->panel->ofsx > ps2->panel->ofsx) {
    return 1;
  }
  else if (ps1->panel->ofsx < ps2->panel->ofsx) {
    return -1;
  }
  else if (ps1->panel->sortorder > ps2->panel->sortorder) {
    return 1;
  }
  else if (ps1->panel->sortorder < ps2->panel->sortorder) {
    return -1;
  }

  return 0;
}

static int find_highest_panel(const void *a1, const void *a2)
{
  const PanelSort *ps1 = a1, *ps2 = a2;

  /* stick uppermost header-less panels to the top of the region -
   * prevent them from being sorted (multiple header-less panels have to be sorted though) */
  if (ps1->panel->type->flag & PNL_NO_HEADER && ps2->panel->type->flag & PNL_NO_HEADER) {
    /* skip and check for ofs and sortorder below */
  }
  else if (ps1->panel->type->flag & PNL_NO_HEADER) {
    return -1;
  }
  else if (ps2->panel->type->flag & PNL_NO_HEADER) {
    return 1;
  }

  if (ps1->panel->ofsy + ps1->panel->sizey < ps2->panel->ofsy + ps2->panel->sizey) {
    return 1;
  }
  else if (ps1->panel->ofsy + ps1->panel->sizey > ps2->panel->ofsy + ps2->panel->sizey) {
    return -1;
  }
  else if (ps1->panel->sortorder > ps2->panel->sortorder) {
    return 1;
  }
  else if (ps1->panel->sortorder < ps2->panel->sortorder) {
    return -1;
  }

  return 0;
}

static int compare_panel(const void *a1, const void *a2)
{
  const PanelSort *ps1 = a1, *ps2 = a2;

  if (ps1->panel->sortorder > ps2->panel->sortorder) {
    return 1;
  }
  else if (ps1->panel->sortorder < ps2->panel->sortorder) {
    return -1;
  }

  return 0;
}

static void align_sub_panels(Panel *panel)
{
  /* Position sub panels. */
  int ofsy = panel->ofsy + panel->sizey - panel->blocksizey;

  LISTBASE_FOREACH (Panel *, pachild, &panel->children) {
    if (pachild->runtime_flag & PNL_ACTIVE) {
      pachild->ofsx = panel->ofsx;
      pachild->ofsy = ofsy - get_panel_size_y(pachild);
      ofsy -= get_panel_real_size_y(pachild);

      if (pachild->children.first) {
        align_sub_panels(pachild);
      }
    }
  }
}

/* this doesn't draw */
/* returns 1 when it did something */
static bool uiAlignPanelStep(ScrArea *area, ARegion *region, const float fac, const bool drag)
{
  Panel *panel;
  PanelSort *ps, *panelsort, *psnext;
  int a, tot = 0;
  bool done;
  int align = panel_aligned(area, region);

  /* count active, not tabbed panels */
  for (panel = region->panels.first; panel; panel = panel->next) {
    if (panel->runtime_flag & PNL_ACTIVE) {
      tot++;
    }
  }

  if (tot == 0) {
    return 0;
  }

  /* extra; change close direction? */
  for (panel = region->panels.first; panel; panel = panel->next) {
    if (panel->runtime_flag & PNL_ACTIVE) {
      if ((panel->flag & PNL_CLOSEDX) && (align == BUT_VERTICAL)) {
        panel->flag ^= PNL_CLOSED;
      }
      else if ((panel->flag & PNL_CLOSEDY) && (align == BUT_HORIZONTAL)) {
        panel->flag ^= PNL_CLOSED;
      }
    }
  }

  /* sort panels */
  panelsort = MEM_callocN(tot * sizeof(PanelSort), "panelsort");

  ps = panelsort;
  for (panel = region->panels.first; panel; panel = panel->next) {
    if (panel->runtime_flag & PNL_ACTIVE) {
      ps->panel = MEM_dupallocN(panel);
      ps->orig = panel;
      ps++;
    }
  }

  if (drag) {
    /* while we are dragging, we sort on location and update sortorder */
    if (align == BUT_VERTICAL) {
      qsort(panelsort, tot, sizeof(PanelSort), find_highest_panel);
    }
    else {
      qsort(panelsort, tot, sizeof(PanelSort), find_leftmost_panel);
    }

    for (ps = panelsort, a = 0; a < tot; a++, ps++) {
      ps->orig->sortorder = a;
    }
  }
  else {
    /* otherwise use sortorder */
    qsort(panelsort, tot, sizeof(PanelSort), compare_panel);
  }

  /* no smart other default start loc! this keeps switching f5/f6/etc compatible */
  ps = panelsort;
  ps->panel->runtime.region_ofsx = panel_region_offset_x_get(region, align);
  ps->panel->ofsx = 0;
  ps->panel->ofsy = -get_panel_size_y(ps->panel);
  ps->panel->ofsx += ps->panel->runtime.region_ofsx;
  /* Extra margin if the first panel happens to be a instanced list panel. */
  bool first_is_box_panel = (ps->panel->type && ps->panel->type->flag & PNL_DRAW_BOX);
  if (first_is_box_panel) {
    ps->panel->ofsx += UI_PANEL_BOX_STYLE_MARGIN;
    ps->panel->ofsy -= UI_PANEL_BOX_STYLE_MARGIN;
  }

  for (a = 0; a < tot - 1; a++, ps++) {
    psnext = ps + 1;

    if (align == BUT_VERTICAL) {
      psnext->panel->ofsx = ps->panel->ofsx;
      psnext->panel->ofsy = get_panel_real_ofsy(ps->panel) - get_panel_size_y(psnext->panel);
      /* Extra margin for box style panels. */
      if (psnext->panel->type && psnext->panel->type->flag & PNL_DRAW_BOX) {
        psnext->panel->ofsy -= UI_PANEL_BOX_STYLE_MARGIN;
        if (!first_is_box_panel) {
          psnext->panel->ofsx = UI_PANEL_BOX_STYLE_MARGIN;
        }
      }
    }
    else {
      psnext->panel->ofsx = get_panel_real_ofsx(ps->panel);
      psnext->panel->ofsy = ps->panel->ofsy + get_panel_size_y(ps->panel) -
                            get_panel_size_y(psnext->panel);
    }
  }

  /* we interpolate */
  done = false;
  ps = panelsort;
  for (a = 0; a < tot; a++, ps++) {
    if ((ps->panel->flag & PNL_SELECT) == 0) {
      if ((ps->orig->ofsx != ps->panel->ofsx) || (ps->orig->ofsy != ps->panel->ofsy)) {
        ps->orig->ofsx = round_fl_to_int(fac * (float)ps->panel->ofsx +
                                         (1.0f - fac) * (float)ps->orig->ofsx);
        ps->orig->ofsy = round_fl_to_int(fac * (float)ps->panel->ofsy +
                                         (1.0f - fac) * (float)ps->orig->ofsy);
        done = true;
      }
    }
  }

  /* set locations for tabbed and sub panels */
  for (panel = region->panels.first; panel; panel = panel->next) {
    if (panel->runtime_flag & PNL_ACTIVE) {
      if (panel->children.first) {
        align_sub_panels(panel);
      }
    }
  }

  /* free panelsort array */
  for (ps = panelsort, a = 0; a < tot; a++, ps++) {
    MEM_freeN(ps->panel);
  }
  MEM_freeN(panelsort);

  return done;
}

static void ui_panels_size(ScrArea *area, ARegion *region, int *r_x, int *r_y)
{
  Panel *panel;
  int align = panel_aligned(area, region);
  int sizex = 0;
  int sizey = 0;

  /* compute size taken up by panels, for setting in view2d */
  for (panel = region->panels.first; panel; panel = panel->next) {
    if (panel->runtime_flag & PNL_ACTIVE) {
      int pa_sizex, pa_sizey;

      if (align == BUT_VERTICAL) {
        pa_sizex = panel->ofsx + panel->sizex;
        pa_sizey = get_panel_real_ofsy(panel);
      }
      else {
        pa_sizex = get_panel_real_ofsx(panel) + panel->sizex;
        pa_sizey = panel->ofsy + get_panel_size_y(panel);
      }

      sizex = max_ii(sizex, pa_sizex);
      sizey = min_ii(sizey, pa_sizey);
    }
  }

  if (sizex == 0) {
    sizex = UI_PANEL_WIDTH;
  }
  if (sizey == 0) {
    sizey = -UI_PANEL_WIDTH;
  }

  *r_x = sizex;
  *r_y = sizey;
}

static void ui_do_animate(bContext *C, Panel *panel)
{
  uiHandlePanelData *data = panel->activedata;
  ScrArea *area = CTX_wm_area(C);
  ARegion *region = CTX_wm_region(C);
  float fac;

  fac = (PIL_check_seconds_timer() - data->starttime) / ANIMATION_TIME;
  fac = min_ff(sqrtf(fac), 1.0f);

  /* for max 1 second, interpolate positions */
  if (uiAlignPanelStep(area, region, fac, false)) {
    ED_region_tag_redraw(region);
  }
  else {
    fac = 1.0f;
  }

  if (fac >= 1.0f) {
    /* Store before data is freed. */
    const bool is_drag_drop = data->is_drag_drop;

    panel_activate_state(C, panel, PANEL_STATE_EXIT);
    if (is_drag_drop) {
      /* Note: doing this in #panel_activate_state would require removing const for context in many
       * other places. */
      reorder_instanced_panel_list(C, region, panel);
    }
    return;
  }
}

static void panel_list_clear_active(ListBase *lb)
{
  /* set all panels as inactive, so that at the end we know
   * which ones were used */
  LISTBASE_FOREACH (Panel *, panel, lb) {
    if (panel->runtime_flag & PNL_ACTIVE) {
      panel->runtime_flag = PNL_WAS_ACTIVE;
    }
    else {
      panel->runtime_flag = 0;
    }

    panel_list_clear_active(&panel->children);
  }
}

void UI_panels_begin(const bContext *UNUSED(C), ARegion *region)
{
  panel_list_clear_active(&region->panels);
}

/* only draws blocks with panels */
void UI_panels_end(const bContext *C, ARegion *region, int *r_x, int *r_y)
{
  ScrArea *area = CTX_wm_area(C);
  uiBlock *block;
  Panel *panel, *panel_first;

  /* offset contents */
  for (block = region->uiblocks.first; block; block = block->next) {
    if (block->active && block->panel) {
      ui_offset_panel_block(block);
    }
  }

  /* re-align, possibly with animation */
  if (panels_need_realign(area, region, &panel)) {
    if (panel) {
      panel_activate_state(C, panel, PANEL_STATE_ANIMATION);
    }
    else {
      uiAlignPanelStep(area, region, 1.0, false);
    }
  }

  /* tag first panel */
  panel_first = NULL;
  for (block = region->uiblocks.first; block; block = block->next) {
    if (block->active && block->panel) {
      if (!panel_first || block->panel->sortorder < panel_first->sortorder) {
        panel_first = block->panel;
      }
    }
  }

  if (panel_first) {
    panel_first->runtime_flag |= PNL_FIRST;
  }

  /* compute size taken up by panel */
  ui_panels_size(area, region, r_x, r_y);
}

void UI_panels_draw(const bContext *C, ARegion *region)
{
  uiBlock *block;

  if (region->alignment != RGN_ALIGN_FLOAT) {
    UI_ThemeClearColor(TH_BACK);
  }

  /* Draw panels, selected on top. Also in reverse order, because
   * UI blocks are added in reverse order and we need child panels
   * to draw on top. */
  for (block = region->uiblocks.last; block; block = block->prev) {
    if (block->active && block->panel && !(block->panel->flag & PNL_SELECT)) {
      UI_block_draw(C, block);
    }
  }

  for (block = region->uiblocks.last; block; block = block->prev) {
    if (block->active && block->panel && (block->panel->flag & PNL_SELECT)) {
      UI_block_draw(C, block);
    }
  }
}

void UI_panels_scale(ARegion *region, float new_width)
{
  uiBlock *block;
  uiBut *but;

  for (block = region->uiblocks.first; block; block = block->next) {
    if (block->panel) {
      float fac = new_width / (float)block->panel->sizex;
      block->panel->sizex = new_width;

      for (but = block->buttons.first; but; but = but->next) {
        but->rect.xmin *= fac;
        but->rect.xmax *= fac;
      }
    }
  }
}

/* ------------ panel merging ---------------- */

static void check_panel_overlap(ARegion *region, Panel *panel)
{
  Panel *panel_list;

  /* also called with (panel == NULL) for clear */

  for (panel_list = region->panels.first; panel_list; panel_list = panel_list->next) {
    panel_list->flag &= ~PNL_OVERLAP;
    if (panel && (panel_list != panel)) {
      if (panel_list->runtime_flag & PNL_ACTIVE) {
        float safex = 0.2, safey = 0.2;

        if (panel_list->flag & PNL_CLOSEDX) {
          safex = 0.05;
        }
        else if (panel_list->flag & PNL_CLOSEDY) {
          safey = 0.05;
        }
        else if (panel->flag & PNL_CLOSEDX) {
          safex = 0.05;
        }
        else if (panel->flag & PNL_CLOSEDY) {
          safey = 0.05;
        }

        if (panel_list->ofsx > panel->ofsx - safex * panel->sizex) {
          if (panel_list->ofsx + panel_list->sizex < panel->ofsx + (1.0f + safex) * panel->sizex) {
            if (panel_list->ofsy > panel->ofsy - safey * panel->sizey) {
              if (panel_list->ofsy + panel_list->sizey <
                  panel->ofsy + (1.0f + safey) * panel->sizey) {
                panel_list->flag |= PNL_OVERLAP;
              }
            }
          }
        }
      }
    }
  }
}

/************************ panel dragging ****************************/

static void ui_do_drag(const bContext *C, const wmEvent *event, Panel *panel)
{
  uiHandlePanelData *data = panel->activedata;
  ScrArea *area = CTX_wm_area(C);
  ARegion *region = CTX_wm_region(C);
  short align = panel_aligned(area, region), dx = 0, dy = 0;

  /* first clip for window, no dragging outside */
  if (!BLI_rcti_isect_pt_v(&region->winrct, &event->x)) {
    return;
  }

  dx = (event->x - data->startx) & ~(PNL_GRID - 1);
  dy = (event->y - data->starty) & ~(PNL_GRID - 1);

  dx *= (float)BLI_rctf_size_x(&region->v2d.cur) / (float)BLI_rcti_size_x(&region->winrct);
  dy *= (float)BLI_rctf_size_y(&region->v2d.cur) / (float)BLI_rcti_size_y(&region->winrct);

  if (data->state == PANEL_STATE_DRAG_SCALE) {
    panel->sizex = MAX2(data->startsizex + dx, UI_PANEL_MINX);

    if (data->startsizey - dy < UI_PANEL_MINY) {
      dy = -UI_PANEL_MINY + data->startsizey;
    }

    panel->sizey = data->startsizey - dy;
    panel->ofsy = data->startofsy + dy;
  }
  else {
    /* reset the panel snapping, to allow dragging away from snapped edges */
    panel->snap = PNL_SNAP_NONE;

    panel->ofsx = data->startofsx + dx;
    panel->ofsy = data->startofsy + dy;
    check_panel_overlap(region, panel);

    if (align) {
      uiAlignPanelStep(area, region, 0.2, true);
    }
  }

  ED_region_tag_redraw(region);
}

/******************* region level panel interaction *****************/

static uiPanelMouseState ui_panel_mouse_state_get(const uiBlock *block,
                                                  const Panel *panel,
                                                  const int mx,
                                                  const int my)
{
  /* open panel */
  if (panel->flag & PNL_CLOSEDX) {
    if ((block->rect.xmin <= mx) && (block->rect.xmin + PNL_HEADER >= mx)) {
      return PANEL_MOUSE_INSIDE_HEADER;
    }
  }
  /* outside left/right side */
  else if ((block->rect.xmin > mx) || (block->rect.xmax < mx)) {
    /* pass */
  }
  else if ((block->rect.ymax <= my) && (block->rect.ymax + PNL_HEADER >= my)) {
    return PANEL_MOUSE_INSIDE_HEADER;
  }
  /* open panel */
  else if (!(panel->flag & PNL_CLOSEDY)) {
    if (panel->control & UI_PNL_SCALE) {
      if (block->rect.xmax - PNL_HEADER <= mx) {
        if (block->rect.ymin + PNL_HEADER >= my) {
          return PANEL_MOUSE_INSIDE_SCALE;
        }
      }
    }
    if ((block->rect.xmin <= mx) && (block->rect.xmax >= mx)) {
      if ((block->rect.ymin <= my) && (block->rect.ymax + PNL_HEADER >= my)) {
        return PANEL_MOUSE_INSIDE_CONTENT;
      }
    }
  }
  return PANEL_MOUSE_OUTSIDE;
}

typedef struct uiPanelDragCollapseHandle {
  bool was_first_open;
  int xy_init[2];
} uiPanelDragCollapseHandle;

static void ui_panel_drag_collapse_handler_remove(bContext *UNUSED(C), void *userdata)
{
  uiPanelDragCollapseHandle *dragcol_data = userdata;
  MEM_freeN(dragcol_data);
}

static void ui_panel_drag_collapse(bContext *C,
                                   uiPanelDragCollapseHandle *dragcol_data,
                                   const int xy_dst[2])
{
  ScrArea *area = CTX_wm_area(C);
  ARegion *region = CTX_wm_region(C);
  uiBlock *block;
  Panel *panel;

  for (block = region->uiblocks.first; block; block = block->next) {
    float xy_a_block[2] = {UNPACK2(dragcol_data->xy_init)};
    float xy_b_block[2] = {UNPACK2(xy_dst)};
    rctf rect = block->rect;
    int oldflag;
    const bool is_horizontal = (panel_aligned(area, region) == BUT_HORIZONTAL);

    if ((panel = block->panel) == 0 || (panel->type && (panel->type->flag & PNL_NO_HEADER))) {
      continue;
    }
    oldflag = panel->flag;

    /* lock one axis */
    if (is_horizontal) {
      xy_b_block[1] = dragcol_data->xy_init[1];
    }
    else {
      xy_b_block[0] = dragcol_data->xy_init[0];
    }

    /* use cursor coords in block space */
    ui_window_to_block_fl(region, block, &xy_a_block[0], &xy_a_block[1]);
    ui_window_to_block_fl(region, block, &xy_b_block[0], &xy_b_block[1]);

    /* set up rect to match header size */
    rect.ymin = rect.ymax;
    rect.ymax = rect.ymin + PNL_HEADER;
    if (panel->flag & PNL_CLOSEDX) {
      rect.xmax = rect.xmin + PNL_HEADER;
    }

    /* touch all panels between last mouse coord and the current one */
    if (BLI_rctf_isect_segment(&rect, xy_a_block, xy_b_block)) {
      /* force panel to close */
      if (dragcol_data->was_first_open == true) {
        panel->flag |= (is_horizontal ? PNL_CLOSEDX : PNL_CLOSEDY);
      }
      /* force panel to open */
      else {
        panel->flag &= ~PNL_CLOSED;
      }

      /* if panel->flag has changed this means a panel was opened/closed here */
      if (panel->flag != oldflag) {
        panel_activate_state(C, panel, PANEL_STATE_ANIMATION);
      }
    }
  }
  /* Update the instanced list panel data expand flags with the changes made here. */
  set_panels_list_data_expand_flag(C, region);
}

/**
 * Panel drag-collapse (modal handler)
 * Clicking and dragging over panels toggles their collapse state based on the panel that was first
 * dragged over. If it was open all affected panels incl the initial one are closed and vice versa.
 */
static int ui_panel_drag_collapse_handler(bContext *C, const wmEvent *event, void *userdata)
{
  wmWindow *win = CTX_wm_window(C);
  uiPanelDragCollapseHandle *dragcol_data = userdata;
  short retval = WM_UI_HANDLER_CONTINUE;

  switch (event->type) {
    case MOUSEMOVE:
      ui_panel_drag_collapse(C, dragcol_data, &event->x);

      retval = WM_UI_HANDLER_BREAK;
      break;
    case LEFTMOUSE:
      if (event->val == KM_RELEASE) {
        /* done! */
        WM_event_remove_ui_handler(&win->modalhandlers,
                                   ui_panel_drag_collapse_handler,
                                   ui_panel_drag_collapse_handler_remove,
                                   dragcol_data,
                                   true);
        ui_panel_drag_collapse_handler_remove(C, dragcol_data);
      }
      /* don't let any left-mouse event fall through! */
      retval = WM_UI_HANDLER_BREAK;
      break;
  }

  return retval;
}

static void ui_panel_drag_collapse_handler_add(const bContext *C, const bool was_open)
{
  wmWindow *win = CTX_wm_window(C);
  const wmEvent *event = win->eventstate;
  uiPanelDragCollapseHandle *dragcol_data = MEM_mallocN(sizeof(*dragcol_data), __func__);

  dragcol_data->was_first_open = was_open;
  copy_v2_v2_int(dragcol_data->xy_init, &event->x);

  WM_event_add_ui_handler(C,
                          &win->modalhandlers,
                          ui_panel_drag_collapse_handler,
                          ui_panel_drag_collapse_handler_remove,
                          dragcol_data,
                          0);
}

/* this function is supposed to call general window drawing too */
/* also it supposes a block has panel, and isn't a menu */
static void ui_handle_panel_header(
    const bContext *C, uiBlock *block, int mx, int my, int event, short ctrl, short shift)
{
  ScrArea *area = CTX_wm_area(C);
  ARegion *region = CTX_wm_region(C);
#ifdef USE_PIN_HIDDEN
  const bool show_pin = UI_panel_category_is_visible(region) &&
                        (block->panel->type->parent == NULL) && (block->panel->flag & PNL_PIN);
#else
  const bool show_pin = UI_panel_category_is_visible(region) &&
                        (block->panel->type->parent == NULL);
#endif
  const bool is_subpanel = (block->panel->type && block->panel->type->parent);
  const bool show_drag = !is_subpanel;

  int align = panel_aligned(area, region), button = 0;

  rctf rect_drag, rect_pin;
  float rect_leftmost;

  /* drag and pin rect's */
  rect_drag = block->rect;
  rect_drag.xmin = block->rect.xmax - (PNL_ICON * 1.5f);
  rect_pin = rect_drag;
  if (show_pin) {
    BLI_rctf_translate(&rect_pin, -PNL_ICON, 0.0f);
  }
  rect_leftmost = rect_pin.xmin;

  /* mouse coordinates in panel space! */

  /* XXX weak code, currently it assumes layout style for location of widgets */

  /* check open/collapsed button */
  if (event == EVT_RETKEY) {
    button = 1;
  }
  else if (event == EVT_AKEY) {
    button = 1;
  }
  else if (ELEM(event, 0, EVT_RETKEY, LEFTMOUSE) && shift) {
    if (block->panel->type->parent == NULL) {
      block->panel->flag ^= PNL_PIN;
      button = 2;
    }
  }
  else if (block->panel->flag & PNL_CLOSEDX) {
    if (my >= block->rect.ymax) {
      button = 1;
    }
  }
  else if (block->panel->control & UI_PNL_CLOSE) {
    /* whole of header can be used to collapse panel (except top-right corner) */
    if (mx <= block->rect.xmax - 8 - PNL_ICON) {
      button = 2;
    }
    // else if (mx <= block->rect.xmin + 10 + 2 * PNL_ICON + 2) {
    //  button = 1;
    //}
  }
  else if (mx < rect_leftmost) {
    button = 1;
  }

  if (button) {
    if (button == 2) { /* close */
      ED_region_tag_redraw(region);
    }
    else { /* collapse */
      if (ctrl) {
        /* Only collapse all for parent panels. */
        if (block->panel->type != NULL && block->panel->type->parent == NULL) {
          panels_collapse_all(C, area, region, block->panel);

          /* reset the view - we don't want to display a view without content */
          UI_view2d_offset(&region->v2d, 0.0f, 1.0f);
        }
      }

      if (block->panel->flag & PNL_CLOSED) {
        block->panel->flag &= ~PNL_CLOSED;
        /* snap back up so full panel aligns with screen edge */
        if (block->panel->snap & PNL_SNAP_BOTTOM) {
          block->panel->ofsy = 0;
        }

        if (event == LEFTMOUSE) {
          ui_panel_drag_collapse_handler_add(C, false);
        }
      }
      else if (align == BUT_HORIZONTAL) {
        block->panel->flag |= PNL_CLOSEDX;

        if (event == LEFTMOUSE) {
          ui_panel_drag_collapse_handler_add(C, true);
        }
      }
      else {
        /* snap down to bottom screen edge */
        block->panel->flag |= PNL_CLOSEDY;
        if (block->panel->snap & PNL_SNAP_BOTTOM) {
          block->panel->ofsy = -block->panel->sizey;
        }

        if (event == LEFTMOUSE) {
          ui_panel_drag_collapse_handler_add(C, true);
        }
      }

      set_panels_list_data_expand_flag(C, region);
    }

    if (align) {
      panel_activate_state(C, block->panel, PANEL_STATE_ANIMATION);
    }
    else {
      /* FIXME: this doesn't update the panel drawing, assert to avoid debugging why this is.
       * We could fix this in the future if it's ever needed. */
      BLI_assert(0);
      ED_region_tag_redraw(region);
    }
  }
  else if (show_drag && BLI_rctf_isect_x(&rect_drag, mx)) {
    /* XXX, for now don't allow dragging in floating windows yet. */
    if (region->alignment == RGN_ALIGN_FLOAT) {
      return;
    }
    panel_activate_state(C, block->panel, PANEL_STATE_DRAG);
  }
  else if (show_pin && BLI_rctf_isect_x(&rect_pin, mx)) {
    block->panel->flag ^= PNL_PIN;
    ED_region_tag_redraw(region);
  }
}

bool UI_panel_category_is_visible(const ARegion *region)
{
  /* more than one */
  return region->panels_category.first &&
         region->panels_category.first != region->panels_category.last;
}

PanelCategoryDyn *UI_panel_category_find(ARegion *region, const char *idname)
{
  return BLI_findstring(&region->panels_category, idname, offsetof(PanelCategoryDyn, idname));
}

PanelCategoryStack *UI_panel_category_active_find(ARegion *region, const char *idname)
{
  return BLI_findstring(
      &region->panels_category_active, idname, offsetof(PanelCategoryStack, idname));
}

static void ui_panel_category_active_set(ARegion *region, const char *idname, bool fallback)
{
  ListBase *lb = &region->panels_category_active;
  PanelCategoryStack *pc_act = UI_panel_category_active_find(region, idname);

  if (pc_act) {
    BLI_remlink(lb, pc_act);
  }
  else {
    pc_act = MEM_callocN(sizeof(PanelCategoryStack), __func__);
    BLI_strncpy(pc_act->idname, idname, sizeof(pc_act->idname));
  }

  if (fallback) {
    /* For fallbacks, add at the end so explicitly chosen categories have priority. */
    BLI_addtail(lb, pc_act);
  }
  else {
    BLI_addhead(lb, pc_act);
  }

  /* validate all active panels, we could do this on load,
   * they are harmless - but we should remove somewhere.
   * (addons could define own and gather cruft over time) */
  {
    PanelCategoryStack *pc_act_next;
    /* intentionally skip first */
    pc_act_next = pc_act->next;
    while ((pc_act = pc_act_next)) {
      pc_act_next = pc_act->next;
      if (!BLI_findstring(
              &region->type->paneltypes, pc_act->idname, offsetof(PanelType, category))) {
        BLI_remlink(lb, pc_act);
        MEM_freeN(pc_act);
      }
    }
  }
}

void UI_panel_category_active_set(ARegion *region, const char *idname)
{
  ui_panel_category_active_set(region, idname, false);
}

void UI_panel_category_active_set_default(ARegion *region, const char *idname)
{
  if (!UI_panel_category_active_find(region, idname)) {
    ui_panel_category_active_set(region, idname, true);
  }
}

const char *UI_panel_category_active_get(ARegion *region, bool set_fallback)
{
  PanelCategoryStack *pc_act;

  for (pc_act = region->panels_category_active.first; pc_act; pc_act = pc_act->next) {
    if (UI_panel_category_find(region, pc_act->idname)) {
      return pc_act->idname;
    }
  }

  if (set_fallback) {
    PanelCategoryDyn *pc_dyn = region->panels_category.first;
    if (pc_dyn) {
      ui_panel_category_active_set(region, pc_dyn->idname, true);
      return pc_dyn->idname;
    }
  }

  return NULL;
}

PanelCategoryDyn *UI_panel_category_find_mouse_over_ex(ARegion *region, const int x, const int y)
{
  PanelCategoryDyn *ptd;

  for (ptd = region->panels_category.first; ptd; ptd = ptd->next) {
    if (BLI_rcti_isect_pt(&ptd->rect, x, y)) {
      return ptd;
    }
  }

  return NULL;
}

PanelCategoryDyn *UI_panel_category_find_mouse_over(ARegion *region, const wmEvent *event)
{
  return UI_panel_category_find_mouse_over_ex(region, event->mval[0], event->mval[1]);
}

void UI_panel_category_add(ARegion *region, const char *name)
{
  PanelCategoryDyn *pc_dyn = MEM_callocN(sizeof(*pc_dyn), __func__);
  BLI_addtail(&region->panels_category, pc_dyn);

  BLI_strncpy(pc_dyn->idname, name, sizeof(pc_dyn->idname));

  /* 'pc_dyn->rect' must be set on draw */
}

void UI_panel_category_clear_all(ARegion *region)
{
  BLI_freelistN(&region->panels_category);
}

static void imm_buf_append(
    float vbuf[][2], uchar cbuf[][3], float x, float y, const uchar col[3], int *index)
{
  ARRAY_SET_ITEMS(vbuf[*index], x, y);
  ARRAY_SET_ITEMS(cbuf[*index], UNPACK3(col));
  (*index)++;
}

/* based on UI_draw_roundbox, check on making a version which allows us to skip some sides */
static void ui_panel_category_draw_tab(bool filled,
                                       float minx,
                                       float miny,
                                       float maxx,
                                       float maxy,
                                       float rad,
                                       const int roundboxtype,
                                       const bool use_highlight,
                                       const bool use_shadow,
                                       const bool use_flip_x,
                                       const uchar highlight_fade[3],
                                       const uchar col[3])
{
  float vec[4][2] = {{0.195, 0.02}, {0.55, 0.169}, {0.831, 0.45}, {0.98, 0.805}};
  int a;

  /* mult */
  for (a = 0; a < 4; a++) {
    mul_v2_fl(vec[a], rad);
  }

  uint vert_len = 0;
  if (use_highlight) {
    vert_len += (roundboxtype & UI_CNR_TOP_RIGHT) ? 6 : 1;
    vert_len += (roundboxtype & UI_CNR_TOP_LEFT) ? 6 : 1;
  }
  if (use_highlight && !use_shadow) {
    vert_len++;
  }
  else {
    vert_len += (roundboxtype & UI_CNR_BOTTOM_RIGHT) ? 6 : 1;
    vert_len += (roundboxtype & UI_CNR_BOTTOM_LEFT) ? 6 : 1;
  }
  /* Maximum size. */
  float vbuf[24][2];
  uchar cbuf[24][3];
  int buf_index = 0;

  /* start with corner right-top */
  if (use_highlight) {
    if (roundboxtype & UI_CNR_TOP_RIGHT) {
      imm_buf_append(vbuf, cbuf, maxx, maxy - rad, col, &buf_index);
      for (a = 0; a < 4; a++) {
        imm_buf_append(vbuf, cbuf, maxx - vec[a][1], maxy - rad + vec[a][0], col, &buf_index);
      }
      imm_buf_append(vbuf, cbuf, maxx - rad, maxy, col, &buf_index);
    }
    else {
      imm_buf_append(vbuf, cbuf, maxx, maxy, col, &buf_index);
    }

    /* corner left-top */
    if (roundboxtype & UI_CNR_TOP_LEFT) {
      imm_buf_append(vbuf, cbuf, minx + rad, maxy, col, &buf_index);
      for (a = 0; a < 4; a++) {
        imm_buf_append(vbuf, cbuf, minx + rad - vec[a][0], maxy - vec[a][1], col, &buf_index);
      }
      imm_buf_append(vbuf, cbuf, minx, maxy - rad, col, &buf_index);
    }
    else {
      imm_buf_append(vbuf, cbuf, minx, maxy, col, &buf_index);
    }
  }

  if (use_highlight && !use_shadow) {
    imm_buf_append(
        vbuf, cbuf, minx, miny + rad, highlight_fade ? col : highlight_fade, &buf_index);
  }
  else {
    /* corner left-bottom */
    if (roundboxtype & UI_CNR_BOTTOM_LEFT) {
      imm_buf_append(vbuf, cbuf, minx, miny + rad, col, &buf_index);
      for (a = 0; a < 4; a++) {
        imm_buf_append(vbuf, cbuf, minx + vec[a][1], miny + rad - vec[a][0], col, &buf_index);
      }
      imm_buf_append(vbuf, cbuf, minx + rad, miny, col, &buf_index);
    }
    else {
      imm_buf_append(vbuf, cbuf, minx, miny, col, &buf_index);
    }

    /* corner right-bottom */
    if (roundboxtype & UI_CNR_BOTTOM_RIGHT) {
      imm_buf_append(vbuf, cbuf, maxx - rad, miny, col, &buf_index);
      for (a = 0; a < 4; a++) {
        imm_buf_append(vbuf, cbuf, maxx - rad + vec[a][0], miny + vec[a][1], col, &buf_index);
      }
      imm_buf_append(vbuf, cbuf, maxx, miny + rad, col, &buf_index);
    }
    else {
      imm_buf_append(vbuf, cbuf, maxx, miny, col, &buf_index);
    }
  }

  if (use_flip_x) {
    float midx = (minx + maxx) / 2.0f;
    for (int i = 0; i < buf_index; i++) {
      vbuf[i][0] = midx - (vbuf[i][0] - midx);
    }
  }

  GPUVertFormat *format = immVertexFormat();
  uint pos = GPU_vertformat_attr_add(format, "pos", GPU_COMP_F32, 2, GPU_FETCH_FLOAT);
  uint color = GPU_vertformat_attr_add(
      format, "color", GPU_COMP_U8, 3, GPU_FETCH_INT_TO_FLOAT_UNIT);

  immBindBuiltinProgram(GPU_SHADER_2D_SMOOTH_COLOR);
  immBegin(filled ? GPU_PRIM_TRI_FAN : GPU_PRIM_LINE_STRIP, vert_len);
  for (int i = 0; i < buf_index; i++) {
    immAttr3ubv(color, cbuf[i]);
    immVertex2fv(pos, vbuf[i]);
  }
  immEnd();
  immUnbindProgram();
}

/**
 * Draw vertical tabs on the left side of the region,
 * one tab per category.
 */
void UI_panel_category_draw_all(ARegion *region, const char *category_id_active)
{
  /* no tab outlines for */
  // #define USE_FLAT_INACTIVE
  const bool is_left = RGN_ALIGN_ENUM_FROM_MASK(region->alignment != RGN_ALIGN_RIGHT);
  View2D *v2d = &region->v2d;
  const uiStyle *style = UI_style_get();
  const uiFontStyle *fstyle = &style->widget;
  const int fontid = fstyle->uifont_id;
  short fstyle_points = fstyle->points;
  PanelCategoryDyn *pc_dyn;
  const float aspect = ((uiBlock *)region->uiblocks.first)->aspect;
  const float zoom = 1.0f / aspect;
  const int px = max_ii(1, round_fl_to_int(U.pixelsize));
  const int px_x_sign = is_left ? px : -px;
  const int category_tabs_width = round_fl_to_int(UI_PANEL_CATEGORY_MARGIN_WIDTH * zoom);
  const float dpi_fac = UI_DPI_FAC;
  /* padding of tabs around text */
  const int tab_v_pad_text = round_fl_to_int((2 + ((px * 3) * dpi_fac)) * zoom);
  /* padding between tabs */
  const int tab_v_pad = round_fl_to_int((4 + (2 * px * dpi_fac)) * zoom);
  const float tab_curve_radius = ((px * 3) * dpi_fac) * zoom;
  /* We flip the tab drawing, so always use these flags. */
  const int roundboxtype = UI_CNR_TOP_LEFT | UI_CNR_BOTTOM_LEFT;
  bool is_alpha;
  bool do_scaletabs = false;
#ifdef USE_FLAT_INACTIVE
  bool is_active_prev = false;
#endif
  float scaletabs = 1.0f;
  /* same for all tabs */
  /* intentionally dont scale by 'px' */
  const int rct_xmin = is_left ? v2d->mask.xmin + 3 : (v2d->mask.xmax - category_tabs_width);
  const int rct_xmax = is_left ? v2d->mask.xmin + category_tabs_width : (v2d->mask.xmax - 3);
  const int text_v_ofs = (rct_xmax - rct_xmin) * 0.3f;

  int y_ofs = tab_v_pad;

  /* Primary theme colors */
  uchar theme_col_back[4];
  uchar theme_col_text[3];
  uchar theme_col_text_hi[3];

  /* Tab colors */
  uchar theme_col_tab_bg[4];
  uchar theme_col_tab_active[3];
  uchar theme_col_tab_inactive[3];

  /* Secondary theme colors */
  uchar theme_col_tab_outline[3];
  uchar theme_col_tab_divider[3]; /* line that divides tabs from the main region */
  uchar theme_col_tab_highlight[3];
  uchar theme_col_tab_highlight_inactive[3];

  UI_GetThemeColor4ubv(TH_BACK, theme_col_back);
  UI_GetThemeColor3ubv(TH_TEXT, theme_col_text);
  UI_GetThemeColor3ubv(TH_TEXT_HI, theme_col_text_hi);

  UI_GetThemeColor4ubv(TH_TAB_BACK, theme_col_tab_bg);
  UI_GetThemeColor3ubv(TH_TAB_ACTIVE, theme_col_tab_active);
  UI_GetThemeColor3ubv(TH_TAB_INACTIVE, theme_col_tab_inactive);
  UI_GetThemeColor3ubv(TH_TAB_OUTLINE, theme_col_tab_outline);

  interp_v3_v3v3_uchar(theme_col_tab_divider, theme_col_back, theme_col_tab_outline, 0.3f);
  interp_v3_v3v3_uchar(theme_col_tab_highlight, theme_col_back, theme_col_text_hi, 0.2f);
  interp_v3_v3v3_uchar(
      theme_col_tab_highlight_inactive, theme_col_tab_inactive, theme_col_text_hi, 0.12f);

  is_alpha = (region->overlap && (theme_col_back[3] != 255));

  if (fstyle->kerning == 1) {
    BLF_enable(fstyle->uifont_id, BLF_KERNING_DEFAULT);
  }

  BLF_enable(fontid, BLF_ROTATION);
  BLF_rotation(fontid, M_PI_2);
  // UI_fontstyle_set(&style->widget);
  ui_fontscale(&fstyle_points, aspect / (U.pixelsize * 1.1f));
  BLF_size(fontid, fstyle_points, U.dpi);

  /* Check the region type supports categories to avoid an assert
   * for showing 3D view panels in the properties space. */
  if ((1 << region->regiontype) & RGN_TYPE_HAS_CATEGORY_MASK) {
    BLI_assert(UI_panel_category_is_visible(region));
  }

  /* calculate tab rect's and check if we need to scale down */
  for (pc_dyn = region->panels_category.first; pc_dyn; pc_dyn = pc_dyn->next) {
    rcti *rct = &pc_dyn->rect;
    const char *category_id = pc_dyn->idname;
    const char *category_id_draw = IFACE_(category_id);
    const int category_width = BLF_width(fontid, category_id_draw, BLF_DRAW_STR_DUMMY_MAX);

    rct->xmin = rct_xmin;
    rct->xmax = rct_xmax;

    rct->ymin = v2d->mask.ymax - (y_ofs + category_width + (tab_v_pad_text * 2));
    rct->ymax = v2d->mask.ymax - (y_ofs);

    y_ofs += category_width + tab_v_pad + (tab_v_pad_text * 2);
  }

  if (y_ofs > BLI_rcti_size_y(&v2d->mask)) {
    scaletabs = (float)BLI_rcti_size_y(&v2d->mask) / (float)y_ofs;

    for (pc_dyn = region->panels_category.first; pc_dyn; pc_dyn = pc_dyn->next) {
      rcti *rct = &pc_dyn->rect;
      rct->ymin = ((rct->ymin - v2d->mask.ymax) * scaletabs) + v2d->mask.ymax;
      rct->ymax = ((rct->ymax - v2d->mask.ymax) * scaletabs) + v2d->mask.ymax;
    }

    do_scaletabs = true;
  }

  /* begin drawing */
  GPU_line_smooth(true);

  uint pos = GPU_vertformat_attr_add(
      immVertexFormat(), "pos", GPU_COMP_I32, 2, GPU_FETCH_INT_TO_FLOAT);
  immBindBuiltinProgram(GPU_SHADER_2D_UNIFORM_COLOR);

  /* draw the background */
  if (is_alpha) {
    GPU_blend(true);
    immUniformColor4ubv(theme_col_tab_bg);
  }
  else {
    immUniformColor3ubv(theme_col_tab_bg);
  }

  if (is_left) {
    immRecti(
        pos, v2d->mask.xmin, v2d->mask.ymin, v2d->mask.xmin + category_tabs_width, v2d->mask.ymax);
  }
  else {
    immRecti(
        pos, v2d->mask.xmax - category_tabs_width, v2d->mask.ymin, v2d->mask.xmax, v2d->mask.ymax);
  }

  if (is_alpha) {
    GPU_blend(false);
  }

  immUnbindProgram();

  const int divider_xmin = is_left ? (v2d->mask.xmin + (category_tabs_width - px)) :
                                     (v2d->mask.xmax - category_tabs_width) + px;
  const int divider_xmax = is_left ? (v2d->mask.xmin + category_tabs_width) :
                                     (v2d->mask.xmax - (category_tabs_width + px)) + px;

  for (pc_dyn = region->panels_category.first; pc_dyn; pc_dyn = pc_dyn->next) {
    const rcti *rct = &pc_dyn->rect;
    const char *category_id = pc_dyn->idname;
    const char *category_id_draw = IFACE_(category_id);
    int category_width = BLI_rcti_size_y(rct) - (tab_v_pad_text * 2);
    size_t category_draw_len = BLF_DRAW_STR_DUMMY_MAX;
    // int category_width = BLF_width(fontid, category_id_draw, BLF_DRAW_STR_DUMMY_MAX);

    const bool is_active = STREQ(category_id, category_id_active);

    GPU_blend(true);

#ifdef USE_FLAT_INACTIVE
    if (is_active)
#endif
    {
      const bool use_flip_x = !is_left;
      ui_panel_category_draw_tab(true,
                                 rct->xmin,
                                 rct->ymin,
                                 rct->xmax,
                                 rct->ymax,
                                 tab_curve_radius - px,
                                 roundboxtype,
                                 true,
                                 true,
                                 use_flip_x,
                                 NULL,
                                 is_active ? theme_col_tab_active : theme_col_tab_inactive);

      /* tab outline */
      ui_panel_category_draw_tab(false,
                                 rct->xmin - px_x_sign,
                                 rct->ymin - px,
                                 rct->xmax - px_x_sign,
                                 rct->ymax + px,
                                 tab_curve_radius,
                                 roundboxtype,
                                 true,
                                 true,
                                 use_flip_x,
                                 NULL,
                                 theme_col_tab_outline);

      /* tab highlight (3d look) */
      ui_panel_category_draw_tab(false,
                                 rct->xmin,
                                 rct->ymin,
                                 rct->xmax,
                                 rct->ymax,
                                 tab_curve_radius,
                                 roundboxtype,
                                 true,
                                 false,
                                 use_flip_x,
                                 is_active ? theme_col_back : theme_col_tab_inactive,
                                 is_active ? theme_col_tab_highlight :
                                             theme_col_tab_highlight_inactive);
    }

    /* tab blackline */
    if (!is_active) {
      pos = GPU_vertformat_attr_add(
          immVertexFormat(), "pos", GPU_COMP_I32, 2, GPU_FETCH_INT_TO_FLOAT);
      immBindBuiltinProgram(GPU_SHADER_2D_UNIFORM_COLOR);

      immUniformColor3ubv(theme_col_tab_divider);
      immRecti(pos, divider_xmin, rct->ymin - tab_v_pad, divider_xmax, rct->ymax + tab_v_pad);
      immUnbindProgram();
    }

    if (do_scaletabs) {
      category_draw_len = BLF_width_to_strlen(
          fontid, category_id_draw, category_draw_len, category_width, NULL);
    }

    BLF_position(fontid, rct->xmax - text_v_ofs, rct->ymin + tab_v_pad_text, 0.0f);

    /* tab titles */

    /* draw white shadow to give text more depth */
    BLF_color3ubv(fontid, theme_col_text);

    /* main tab title */
    BLF_draw(fontid, category_id_draw, category_draw_len);

    GPU_blend(false);

    /* tab blackline remaining (last tab) */
    pos = GPU_vertformat_attr_add(
        immVertexFormat(), "pos", GPU_COMP_I32, 2, GPU_FETCH_INT_TO_FLOAT);
    immBindBuiltinProgram(GPU_SHADER_2D_UNIFORM_COLOR);
    if (pc_dyn->prev == NULL) {
      immUniformColor3ubv(theme_col_tab_divider);
      immRecti(pos, divider_xmin, rct->ymax + px, divider_xmax, v2d->mask.ymax);
    }
    if (pc_dyn->next == NULL) {
      immUniformColor3ubv(theme_col_tab_divider);
      immRecti(pos, divider_xmin, 0, divider_xmax, rct->ymin);
    }

#ifdef USE_FLAT_INACTIVE
    /* draw line between inactive tabs */
    if (is_active == false && is_active_prev == false && pc_dyn->prev) {
      immUniformColor3ubv(theme_col_tab_divider);
      immRecti(pos,
               v2d->mask.xmin + (category_tabs_width / 5),
               rct->ymax + px,
               (v2d->mask.xmin + category_tabs_width) - (category_tabs_width / 5),
               rct->ymax + (px * 3));
    }

    is_active_prev = is_active;
#endif
    immUnbindProgram();

    /* not essential, but allows events to be handled right up until the region edge [#38171] */
    if (is_left) {
      pc_dyn->rect.xmin = v2d->mask.xmin;
    }
    else {
      pc_dyn->rect.xmax = v2d->mask.xmax;
    }
  }

  GPU_line_smooth(false);

  BLF_disable(fontid, BLF_ROTATION);

  if (fstyle->kerning == 1) {
    BLF_disable(fstyle->uifont_id, BLF_KERNING_DEFAULT);
  }

#undef USE_FLAT_INACTIVE
}

static int ui_handle_panel_category_cycling(const wmEvent *event,
                                            ARegion *region,
                                            const uiBut *active_but)
{
  const bool is_mousewheel = ELEM(event->type, WHEELUPMOUSE, WHEELDOWNMOUSE);
  const bool inside_tabregion =
      ((RGN_ALIGN_ENUM_FROM_MASK(region->alignment) != RGN_ALIGN_RIGHT) ?
           (event->mval[0] < ((PanelCategoryDyn *)region->panels_category.first)->rect.xmax) :
           (event->mval[0] > ((PanelCategoryDyn *)region->panels_category.first)->rect.xmin));

  /* if mouse is inside non-tab region, ctrl key is required */
  if (is_mousewheel && !event->ctrl && !inside_tabregion) {
    return WM_UI_HANDLER_CONTINUE;
  }

  if (active_but && ui_but_supports_cycling(active_but)) {
    /* skip - exception to make cycling buttons
     * using ctrl+mousewheel work in tabbed regions */
  }
  else {
    const char *category = UI_panel_category_active_get(region, false);
    if (LIKELY(category)) {
      PanelCategoryDyn *pc_dyn = UI_panel_category_find(region, category);
      if (LIKELY(pc_dyn)) {
        if (is_mousewheel) {
          /* we can probably get rid of this and only allow ctrl+tabbing */
          pc_dyn = (event->type == WHEELDOWNMOUSE) ? pc_dyn->next : pc_dyn->prev;
        }
        else {
          const bool backwards = event->shift;
          pc_dyn = backwards ? pc_dyn->prev : pc_dyn->next;
          if (!pc_dyn) {
            /* proper cyclic behavior,
             * back to first/last category (only used for ctrl+tab) */
            pc_dyn = backwards ? region->panels_category.last : region->panels_category.first;
          }
        }

        if (pc_dyn) {
          /* intentionally don't reset scroll in this case,
           * this allows for quick browsing between tabs */
          UI_panel_category_active_set(region, pc_dyn->idname);
          ED_region_tag_redraw(region);
        }
      }
    }
    return WM_UI_HANDLER_BREAK;
  }

  return WM_UI_HANDLER_CONTINUE;
}

/* XXX should become modal keymap */
/* AKey is opening/closing panels, independent of button state now */

int ui_handler_panel_region(bContext *C,
                            const wmEvent *event,
                            ARegion *region,
                            const uiBut *active_but)
{
  uiBlock *block;
  Panel *panel;
  int retval, mx, my;
  bool has_category_tabs = UI_panel_category_is_visible(region);

  retval = WM_UI_HANDLER_CONTINUE;

  /* Scrollbars can overlap panels now, they have handling priority. */
  if (UI_view2d_mouse_in_scrollers(region, &region->v2d, event->x, event->y)) {
    return retval;
  }

  /* handle category tabs */
  if (has_category_tabs) {
    if (event->val == KM_PRESS) {
      if (event->type == LEFTMOUSE) {
        PanelCategoryDyn *pc_dyn = UI_panel_category_find_mouse_over(region, event);
        if (pc_dyn) {
          UI_panel_category_active_set(region, pc_dyn->idname);
          ED_region_tag_redraw(region);

          /* reset scroll to the top [#38348] */
          UI_view2d_offset(&region->v2d, -1.0f, 1.0f);

          retval = WM_UI_HANDLER_BREAK;
        }
      }
      else if ((event->type == EVT_TABKEY && event->ctrl) ||
               ELEM(event->type, WHEELUPMOUSE, WHEELDOWNMOUSE)) {
        /* cycle tabs */
        retval = ui_handle_panel_category_cycling(event, region, active_but);
      }
    }
  }

  if (retval == WM_UI_HANDLER_BREAK) {
    return retval;
  }

  for (block = region->uiblocks.last; block; block = block->prev) {
    uiPanelMouseState mouse_state;

    mx = event->x;
    my = event->y;
    ui_window_to_block(region, block, &mx, &my);

    /* checks for mouse position inside */
    panel = block->panel;

    if (!panel) {
      continue;
    }
    /* XXX - accessed freed panels when scripts reload, need to fix. */
    if (panel->type && panel->type->flag & PNL_NO_HEADER) {
      continue;
    }

    mouse_state = ui_panel_mouse_state_get(block, panel, mx, my);

    /* XXX hardcoded key warning */
    if (ELEM(mouse_state, PANEL_MOUSE_INSIDE_CONTENT, PANEL_MOUSE_INSIDE_HEADER) &&
        event->val == KM_PRESS) {
      if (event->type == EVT_AKEY &&
          ((event->ctrl + event->oskey + event->shift + event->alt) == 0)) {

        if (panel->flag & PNL_CLOSEDY) {
          if ((block->rect.ymax <= my) && (block->rect.ymax + PNL_HEADER >= my)) {
            ui_handle_panel_header(C, block, mx, my, event->type, event->ctrl, event->shift);
          }
        }
        else {
          ui_handle_panel_header(C, block, mx, my, event->type, event->ctrl, event->shift);
        }

        retval = WM_UI_HANDLER_BREAK;
        continue;
      }
    }

    /* on active button, do not handle panels */
    if (ui_region_find_active_but(region) != NULL) {
      continue;
    }

    if (ELEM(mouse_state, PANEL_MOUSE_INSIDE_CONTENT, PANEL_MOUSE_INSIDE_HEADER)) {

      if (event->val == KM_PRESS) {

        /* open close on header */
        if (ELEM(event->type, EVT_RETKEY, EVT_PADENTER)) {
          if (mouse_state == PANEL_MOUSE_INSIDE_HEADER) {
            ui_handle_panel_header(C, block, mx, my, EVT_RETKEY, event->ctrl, event->shift);
            retval = WM_UI_HANDLER_BREAK;
            break;
          }
        }
        else if (event->type == LEFTMOUSE) {
          /* all inside clicks should return in break - overlapping/float panels */
          retval = WM_UI_HANDLER_BREAK;

          if (mouse_state == PANEL_MOUSE_INSIDE_HEADER) {
            ui_handle_panel_header(C, block, mx, my, event->type, event->ctrl, event->shift);
            retval = WM_UI_HANDLER_BREAK;
            break;
          }
          else if ((mouse_state == PANEL_MOUSE_INSIDE_SCALE) && !(panel->flag & PNL_CLOSED)) {
            panel_activate_state(C, panel, PANEL_STATE_DRAG_SCALE);
            retval = WM_UI_HANDLER_BREAK;
            break;
          }
        }
        else if (event->type == RIGHTMOUSE) {
          if (mouse_state == PANEL_MOUSE_INSIDE_HEADER) {
            ui_popup_context_menu_for_panel(C, region, block->panel);
            retval = WM_UI_HANDLER_BREAK;
            break;
          }
        }
        else if (event->type == EVT_ESCKEY) {
          /*XXX 2.50*/
#if 0
          if (block->handler) {
            rem_blockhandler(area, block->handler);
            ED_region_tag_redraw(region);
            retval = WM_UI_HANDLER_BREAK;
          }
#endif
        }
        else if (event->type == EVT_PADPLUSKEY || event->type == EVT_PADMINUS) {
#if 0 /* XXX make float panel exception? */
          int zoom = 0;

          /* if panel is closed, only zoom if mouse is over the header */
          if (panel->flag & (PNL_CLOSEDX | PNL_CLOSEDY)) {
            if (inside_header) {
              zoom = 1;
            }
          }
          else {
            zoom = 1;
          }

          if (zoom) {
            ScrArea *area = CTX_wm_area(C);
            SpaceLink *sl = area->spacedata.first;

            if (area->spacetype != SPACE_PROPERTIES) {
              if (!(panel->control & UI_PNL_SCALE)) {
                if (event->type == PADPLUSKEY) {
                  sl->blockscale += 0.1;
                }
                else {
                  sl->blockscale -= 0.1;
                }
                CLAMP(sl->blockscale, 0.6, 1.0);

                ED_region_tag_redraw(region);
                retval = WM_UI_HANDLER_BREAK;
              }
            }
          }
#endif
        }
      }
    }
  }

  return retval;
}

/**************** window level modal panel interaction **************/

/* note, this is modal handler and should not swallow events for animation */
static int ui_handler_panel(bContext *C, const wmEvent *event, void *userdata)
{
  Panel *panel = userdata;
  uiHandlePanelData *data = panel->activedata;

  /* verify if we can stop */
  if (event->type == LEFTMOUSE && event->val == KM_RELEASE) {
    ScrArea *area = CTX_wm_area(C);
    ARegion *region = CTX_wm_region(C);
    int align = panel_aligned(area, region);

    if (align) {
      panel_activate_state(C, panel, PANEL_STATE_ANIMATION);
    }
    else {
      panel_activate_state(C, panel, PANEL_STATE_EXIT);
    }
  }
  else if (event->type == MOUSEMOVE) {
    if (data->state == PANEL_STATE_DRAG) {
      ui_do_drag(C, event, panel);
    }
  }
  else if (event->type == TIMER && event->customdata == data->animtimer) {
    if (data->state == PANEL_STATE_ANIMATION) {
      ui_do_animate(C, panel);
    }
    else if (data->state == PANEL_STATE_DRAG) {
      ui_do_drag(C, event, panel);
    }
  }

  data = panel->activedata;

  if (data && data->state == PANEL_STATE_ANIMATION) {
    return WM_UI_HANDLER_CONTINUE;
  }
  else {
    return WM_UI_HANDLER_BREAK;
  }
}

static void ui_handler_remove_panel(bContext *C, void *userdata)
{
  Panel *panel = userdata;

  panel_activate_state(C, panel, PANEL_STATE_EXIT);
}

/**
 * Set selection state for a panel and its subpanels. The subpanels need to know they are selected
 * too so they can be drawn above their parent when it is dragged.
 */
static void set_panel_selection(Panel *panel, bool value)
{
  if (value) {
    panel->flag |= PNL_SELECT;
  }
  else {
    panel->flag &= ~PNL_SELECT;
  }

  LISTBASE_FOREACH (Panel *, child, &panel->children) {
    set_panel_selection(child, value);
  }
}

static void panel_activate_state(const bContext *C, Panel *panel, uiHandlePanelState state)
{
  uiHandlePanelData *data = panel->activedata;
  wmWindow *win = CTX_wm_window(C);
  ARegion *region = CTX_wm_region(C);

  if (data && data->state == state) {
    return;
  }

<<<<<<< HEAD
  /* Save whether the action was a drag-drop even if the state transitions to animation. */
=======
>>>>>>> 1960b8a3
  bool was_drag_drop = (data && data->state == PANEL_STATE_DRAG);

  if (state == PANEL_STATE_EXIT || state == PANEL_STATE_ANIMATION) {
    if (data && data->state != PANEL_STATE_ANIMATION) {
      /* XXX:
       * - the panel tabbing function call below (test_add_new_tabs()) has been commented out
       *   "It is too easy to do by accident when reordering panels,
       *   is very hard to control and use, and has no real benefit." - BillRey
       * Aligorith, 2009Sep
       */
      // test_add_new_tabs(region);   // also copies locations of tabs in dragged panel
      check_panel_overlap(region, NULL); /* clears */
    }

    set_panel_selection(panel, false);
  }
  else {
    set_panel_selection(panel, true);
  }

  if (data && data->animtimer) {
    WM_event_remove_timer(CTX_wm_manager(C), win, data->animtimer);
    data->animtimer = NULL;
  }

  if (state == PANEL_STATE_EXIT) {
    MEM_freeN(data);
    panel->activedata = NULL;

    WM_event_remove_ui_handler(
        &win->modalhandlers, ui_handler_panel, ui_handler_remove_panel, panel, false);
  }
  else {
    if (!data) {
      data = MEM_callocN(sizeof(uiHandlePanelData), "uiHandlePanelData");
      panel->activedata = data;

      WM_event_add_ui_handler(
          C, &win->modalhandlers, ui_handler_panel, ui_handler_remove_panel, panel, 0);
    }

    if (ELEM(state, PANEL_STATE_ANIMATION, PANEL_STATE_DRAG)) {
      data->animtimer = WM_event_add_timer(CTX_wm_manager(C), win, TIMER, ANIMATION_INTERVAL);
    }

    data->state = state;
    data->startx = win->eventstate->x;
    data->starty = win->eventstate->y;
    data->startofsx = panel->ofsx;
    data->startofsy = panel->ofsy;
    data->startsizex = panel->sizex;
    data->startsizey = panel->sizey;
    data->starttime = PIL_check_seconds_timer();
<<<<<<< HEAD
=======

    /* Remember drag drop state even when animating to the aligned position after dragging. */
>>>>>>> 1960b8a3
    data->is_drag_drop = was_drag_drop;
    if (state == PANEL_STATE_DRAG) {
      data->is_drag_drop = true;
    }
  }

  ED_region_tag_redraw(region);
}

PanelType *UI_paneltype_find(int space_id, int region_id, const char *idname)
{
  SpaceType *st = BKE_spacetype_from_id(space_id);
  if (st) {
    ARegionType *art = BKE_regiontype_from_id(st, region_id);
    if (art) {
      return BLI_findstring(&art->paneltypes, idname, offsetof(PanelType, idname));
    }
  }
  return NULL;
}<|MERGE_RESOLUTION|>--- conflicted
+++ resolved
@@ -1295,8 +1295,6 @@
   }
 }
 
-<<<<<<< HEAD
-=======
 bool UI_panel_is_dragging(const struct Panel *panel)
 {
   uiHandlePanelData *data = panel->activedata;
@@ -1307,11 +1305,6 @@
   return data->is_drag_drop;
 }
 
-typedef struct PanelSort {
-  Panel *panel, *orig;
-} PanelSort;
-
->>>>>>> 1960b8a3
 /**
  * \note about sorting;
  * the sortorder has a lower value for new panels being added.
@@ -2943,10 +2936,6 @@
     return;
   }
 
-<<<<<<< HEAD
-  /* Save whether the action was a drag-drop even if the state transitions to animation. */
-=======
->>>>>>> 1960b8a3
   bool was_drag_drop = (data && data->state == PANEL_STATE_DRAG);
 
   if (state == PANEL_STATE_EXIT || state == PANEL_STATE_ANIMATION) {
@@ -3000,11 +2989,8 @@
     data->startsizex = panel->sizex;
     data->startsizey = panel->sizey;
     data->starttime = PIL_check_seconds_timer();
-<<<<<<< HEAD
-=======
 
     /* Remember drag drop state even when animating to the aligned position after dragging. */
->>>>>>> 1960b8a3
     data->is_drag_drop = was_drag_drop;
     if (state == PANEL_STATE_DRAG) {
       data->is_drag_drop = true;
