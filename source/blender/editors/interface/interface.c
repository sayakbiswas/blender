--- conflicted
+++ resolved
@@ -509,15 +509,9 @@
 	rect.xmax = (line->to->x1 + line->to->x2) / 2.0f;
 	rect.ymax = (line->to->y1 + line->to->y2) / 2.0f;
 	
-<<<<<<< HEAD
-	if (line->flag & UI_SELECT) 
-		glColor3ub(100, 100, 100);
-	else if(hilightActiveLines && ((line->from->flag & UI_ACTIVE) || (line->to->flag & UI_ACTIVE))) 
-=======
 	if (line->flag & UI_SELECT)
 		glColor3ub(100, 100, 100);
 	else if (hilightActiveLines && ((line->from->flag & UI_ACTIVE) || (line->to->flag & UI_ACTIVE)))
->>>>>>> e5963aae
 		UI_ThemeColor(TH_TEXT_HI);
 	else 
 		glColor3ub(0, 0, 0);
@@ -529,20 +523,14 @@
 {
 	uiBut *but;
 	uiLinkLine *line;
-	
+
 	// Draw the inactive lines (lines with neither button being hovered over).
 	// As we go, remember if we see any active or selected lines.
 	int foundselectline = 0;
 	int foundactiveline = 0;
-<<<<<<< HEAD
-	for (but=block->buttons.first; but; but=but->next) {
-		if (but->type == LINK && but->link) {
-			for (line=but->link->lines.first; line; line=line->next) {
-=======
 	for (but = block->buttons.first; but; but = but->next) {
 		if (but->type == LINK && but->link) {
 			for (line = but->link->lines.first; line; line = line->next) {
->>>>>>> e5963aae
 				if (!(line->from->flag & UI_ACTIVE) && !(line->to->flag & UI_ACTIVE))
 					ui_draw_linkline(line, 0);
 				else
@@ -562,7 +550,7 @@
 				for (line = but->link->lines.first; line; line = line->next) {
 					if ((line->from->flag & UI_ACTIVE) || (line->to->flag & UI_ACTIVE))
 						ui_draw_linkline(line, !foundselectline);
-}
+				}
 			}
 		}	
 	}
@@ -2677,9 +2665,9 @@
  */
 
 #define UI_DEF_BUT_RNA_DISABLE(but) \
-    but->flag |= UI_BUT_DISABLED; \
-    but->lock = 1; \
-    but->lockstr = ""
+	but->flag |= UI_BUT_DISABLED; \
+	but->lock = 1; \
+	but->lockstr = ""
 
 
 static uiBut *ui_def_but_rna(uiBlock *block, int type, int retval, const char *str, int x1, int y1, short x2, short y2, PointerRNA *ptr, PropertyRNA *prop, int index, float min, float max, float a1, float a2,  const char *tip)
