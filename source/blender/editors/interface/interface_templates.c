--- conflicted
+++ resolved
@@ -415,14 +415,7 @@
 
 			sprintf(str, "%d", id->us);
 
-<<<<<<< HEAD
-			if(id->us<10)
-				but= uiDefBut(block, BUT, 0, str, 0,0,UI_UNIT_X,UI_UNIT_Y, NULL, 0, 0, 0, 0, _("Displays number of users of this data. Click to make a single-user copy."));
-			else
-				but= uiDefBut(block, BUT, 0, str, 0,0,UI_UNIT_X+10,UI_UNIT_Y, NULL, 0, 0, 0, 0, _("Displays number of users of this data. Click to make a single-user copy."));
-=======
-			but= uiDefBut(block, BUT, 0, str, 0,0,UI_UNIT_X + ((id->us < 10) ? 0:10), UI_UNIT_Y, NULL, 0, 0, 0, 0, "Displays number of users of this data. Click to make a single-user copy.");
->>>>>>> 22694c99
+			but= uiDefBut(block, BUT, 0, str, 0,0,UI_UNIT_X + ((id->us < 10) ? 0:10), UI_UNIT_Y, NULL, 0, 0, 0, 0, _("Displays number of users of this data. Click to make a single-user copy."));
 
 			uiButSetNFunc(but, template_id_cb, MEM_dupallocN(template), SET_INT_IN_POINTER(UI_ID_ALONE));
 			if(!id_copy(id, NULL, 1 /* test only */) || (idfrom && idfrom->lib) || !editable)
