/*
 * ***** BEGIN GPL LICENSE BLOCK *****
 *
 * This program is free software; you can redistribute it and/or
 * modify it under the terms of the GNU General Public License
 * as published by the Free Software Foundation; either version 2
 * of the License, or (at your option) any later version.
 *
 * This program is distributed in the hope that it will be useful,
 * but WITHOUT ANY WARRANTY; without even the implied warranty of
 * MERCHANTABILITY or FITNESS FOR A PARTICULAR PURPOSE.  See the
 * GNU General Public License for more details.
 *
 * You should have received a copy of the GNU General Public License
 * along with this program; if not, write to the Free Software Foundation,
 * Inc., 51 Franklin Street, Fifth Floor, Boston, MA 02110-1301, USA.
 *
 * The Original Code is Copyright (C) 2008 Blender Foundation.
 * All rights reserved.
 *
 *
 * ***** END GPL LICENSE BLOCK *****
 */

/** \file blender/editors/render/render_internal.c
 *  \ingroup edrend
 */


#include <math.h>
#include <string.h>
#include <stddef.h>

#include "MEM_guardedalloc.h"

#include "BLI_blenlib.h"
#include "BLI_math.h"
#include "BLI_threads.h"
#include "BLI_rand.h"
#include "BLI_utildefines.h"

#include "DNA_scene_types.h"

#include "BKE_blender.h"
#include "BKE_context.h"
#include "BKE_global.h"
#include "BKE_image.h"
#include "BKE_library.h"
#include "BKE_main.h"
#include "BKE_node.h"
#include "BKE_multires.h"
#include "BKE_report.h"
#include "BKE_sequencer.h"
#include "BKE_screen.h"
#include "BKE_scene.h"

#include "WM_api.h"
#include "WM_types.h"

#include "ED_screen.h"
#include "ED_object.h"

#include "RE_pipeline.h"
#include "IMB_imbuf.h"
#include "IMB_imbuf_types.h"

#include "RNA_access.h"
#include "RNA_define.h"

#include "wm_window.h"

#include "render_intern.h"

/* Render Callbacks */

/* called inside thread! */
void image_buffer_rect_update(Scene *scene, RenderResult *rr, ImBuf *ibuf, volatile rcti *renrect)
{
	float x1, y1, *rectf= NULL;
	int ymin, ymax, xmin, xmax;
	int rymin, rxmin, do_color_management;
	char *rectc;

	/* if renrect argument, we only refresh scanlines */
	if(renrect) {
		/* if ymax==recty, rendering of layer is ready, we should not draw, other things happen... */
		if(rr->renlay==NULL || renrect->ymax>=rr->recty)
			return;

		/* xmin here is first subrect x coord, xmax defines subrect width */
		xmin = renrect->xmin + rr->crop;
		xmax = renrect->xmax - xmin + rr->crop;
		if(xmax<2)
			return;

		ymin= renrect->ymin + rr->crop;
		ymax= renrect->ymax - ymin + rr->crop;
		if(ymax<2)
			return;
		renrect->ymin= renrect->ymax;

	}
	else {
		xmin = ymin = rr->crop;
		xmax = rr->rectx - 2*rr->crop;
		ymax = rr->recty - 2*rr->crop;
	}

	/* xmin ymin is in tile coords. transform to ibuf */
	rxmin= rr->tilerect.xmin + xmin;
	if(rxmin >= ibuf->x) return;
	rymin= rr->tilerect.ymin + ymin;
	if(rymin >= ibuf->y) return;

	if(rxmin + xmax > ibuf->x)
		xmax= ibuf->x - rxmin;
	if(rymin + ymax > ibuf->y)
		ymax= ibuf->y - rymin;

	if(xmax < 1 || ymax < 1) return;

	/* find current float rect for display, first case is after composit... still weak */
	if(rr->rectf)
		rectf= rr->rectf;
	else {
		if(rr->rect32)
			return;
		else {
			if(rr->renlay==NULL || rr->renlay->rectf==NULL) return;
			rectf= rr->renlay->rectf;
		}
	}
	if(rectf==NULL) return;

	if(ibuf->rect==NULL)
		imb_addrectImBuf(ibuf);
	
	rectf+= 4*(rr->rectx*ymin + xmin);
	rectc= (char *)(ibuf->rect + ibuf->x*rymin + rxmin);

	do_color_management = (scene && (scene->r.color_mgt_flag & R_COLOR_MANAGEMENT));
	
	/* XXX make nice consistent functions for this */
	for(y1= 0; y1<ymax; y1++) {
		float *rf= rectf;
		float srgb[3];
		char *rc= rectc;
		const float dither = ibuf->dither / 255.0f;

		/* XXX temp. because crop offset */
		if(rectc >= (char *)(ibuf->rect)) {
			for(x1= 0; x1<xmax; x1++, rf += 4, rc+=4) {
				/* color management */
				if(do_color_management) {
					srgb[0]= linearrgb_to_srgb(rf[0]);
					srgb[1]= linearrgb_to_srgb(rf[1]);
					srgb[2]= linearrgb_to_srgb(rf[2]);
				}
				else {
					copy_v3_v3(srgb, rf);
				}

				/* dither */
				if(dither != 0.0f) {
					const float d = (BLI_frand()-0.5f)*dither;

					srgb[0] += d;
					srgb[1] += d;
					srgb[2] += d;
				}

				/* write */
				rc[0]= FTOCHAR(srgb[0]);
				rc[1]= FTOCHAR(srgb[1]);
				rc[2]= FTOCHAR(srgb[2]);
				rc[3]= FTOCHAR(rf[3]);
			}
		}

		rectf += 4*rr->rectx;
		rectc += 4*ibuf->x;
	}
}

/* ****************************** render invoking ***************** */

/* set callbacks, exported to sequence render too.
 Only call in foreground (UI) renders. */

/* executes blocking render */
static int screen_render_exec(bContext *C, wmOperator *op)
{
	Scene *scene= CTX_data_scene(C);
<<<<<<< HEAD
	Render *re= RE_NewRender(scene->id.name);
=======
	SceneRenderLayer *srl= NULL;
	Render *re;
>>>>>>> c13bf35c
	Image *ima;
	View3D *v3d= CTX_wm_view3d(C);
	Main *mainp= CTX_data_main(C);
	unsigned int lay;
	const short is_animation= RNA_boolean_get(op->ptr, "animation");
	const short is_write_still= RNA_boolean_get(op->ptr, "write_still");
	struct Object *camera_override= v3d ? V3D_CAMERA_LOCAL(v3d) : NULL;

	/* custom scene and single layer re-render */
	screen_render_scene_layer_set(op, mainp, &scene, &srl);

	if(!is_animation && is_write_still && BKE_imtype_is_movie(scene->r.imtype)) {
		BKE_report(op->reports, RPT_ERROR, "Can't write a single file with an animation format selected");
		return OPERATOR_CANCELLED;
	}

	re= RE_NewRender(scene->id.name);
	lay= (v3d)? v3d->lay: scene->lay;

	G.afbreek= 0;
	RE_test_break_cb(re, NULL, (int (*)(void *)) blender_test_break);

	ima= BKE_image_verify_viewer(IMA_TYPE_R_RESULT, "Render Result");
	BKE_image_signal(ima, NULL, IMA_SIGNAL_FREE);
	BKE_image_backup_render(scene, ima);

	/* cleanup sequencer caches before starting user triggered render.
	   otherwise, invalidated cache entries can make their way into
	   the output rendering. We can't put that into RE_BlenderFrame,
	   since sequence rendering can call that recursively... (peter) */
	seq_stripelem_cache_cleanup();

	RE_SetReports(re, op->reports);

	if(is_animation)
		RE_BlenderAnim(re, mainp, scene, camera_override, lay, scene->r.sfra, scene->r.efra, scene->r.frame_step);
	else
		RE_BlenderFrame(re, mainp, scene, NULL, camera_override, lay, scene->r.cfra, is_write_still);

	RE_SetReports(re, NULL);

	// no redraw needed, we leave state as we entered it
	ED_update_for_newframe(mainp, scene, CTX_wm_screen(C), 1);

	WM_event_add_notifier(C, NC_SCENE|ND_RENDER_RESULT, scene);

	return OPERATOR_FINISHED;
}

typedef struct RenderJob {
	Main *main;
	Scene *scene;
	Render *re;
	wmWindow *win;
	SceneRenderLayer *srl;
	struct Object *camera_override;
	int lay;
	short anim, write_still;
	Image *image;
	ImageUser iuser;
	short *stop;
	short *do_update;
	float *progress;
	ReportList *reports;
} RenderJob;

static void render_freejob(void *rjv)
{
	RenderJob *rj= rjv;

	MEM_freeN(rj);
}

/* str is IMA_MAX_RENDER_TEXT in size */
static void make_renderinfo_string(RenderStats *rs, Scene *scene, char *str)
{
	char info_time_str[32];	// used to be extern to header_info.c
	uintptr_t mem_in_use, mmap_in_use, peak_memory;
	float megs_used_memory, mmap_used_memory, megs_peak_memory;
	char *spos= str;

	mem_in_use= MEM_get_memory_in_use();
	mmap_in_use= MEM_get_mapped_memory_in_use();
	peak_memory = MEM_get_peak_memory();

	megs_used_memory= (mem_in_use-mmap_in_use)/(1024.0*1024.0);
	mmap_used_memory= (mmap_in_use)/(1024.0*1024.0);
	megs_peak_memory = (peak_memory)/(1024.0*1024.0);

	if(scene->lay & 0xFF000000)
		spos+= sprintf(spos, "Localview | ");
	else if(scene->r.scemode & R_SINGLE_LAYER)
		spos+= sprintf(spos, "Single Layer | ");

	if(rs->statstr) {
		spos+= sprintf(spos, "%s ", rs->statstr);
	}
	else {
		spos+= sprintf(spos, "Fra:%d  Ve:%d Fa:%d ", (scene->r.cfra), rs->totvert, rs->totface);
		if(rs->tothalo) spos+= sprintf(spos, "Ha:%d ", rs->tothalo);
		if(rs->totstrand) spos+= sprintf(spos, "St:%d ", rs->totstrand);
		spos+= sprintf(spos, "La:%d Mem:%.2fM (%.2fM, peak %.2fM) ", rs->totlamp, megs_used_memory, mmap_used_memory, megs_peak_memory);

		if(rs->curfield)
			spos+= sprintf(spos, "Field %d ", rs->curfield);
		if(rs->curblur)
			spos+= sprintf(spos, "Blur %d ", rs->curblur);
	}

	BLI_timestr(rs->lastframetime, info_time_str);
	spos+= sprintf(spos, "Time:%s ", info_time_str);

	if(rs->curfsa)
		spos+= sprintf(spos, "| Full Sample %d ", rs->curfsa);
	
	if(rs->infostr && rs->infostr[0])
		spos+= sprintf(spos, "| %s ", rs->infostr);

	/* very weak... but 512 characters is quite safe */
	if(spos >= str+IMA_MAX_RENDER_TEXT)
		if (G.f & G_DEBUG)
			printf("WARNING! renderwin text beyond limit \n");

}

static void image_renderinfo_cb(void *rjv, RenderStats *rs)
{
	RenderJob *rj= rjv;
	RenderResult *rr;

	rr= RE_AcquireResultRead(rj->re);

	if(rr) {
		/* malloc OK here, stats_draw is not in tile threads */
		if(rr->text==NULL)
			rr->text= MEM_callocN(IMA_MAX_RENDER_TEXT, "rendertext");

		make_renderinfo_string(rs, rj->scene, rr->text);
	}

	RE_ReleaseResult(rj->re);

	/* make jobs timer to send notifier */
	*(rj->do_update)= 1;

}

static void render_progress_update(void *rjv, float progress)
{
	RenderJob *rj= rjv;
	
	if(rj->progress)
		*rj->progress = progress;
}

static void image_rect_update(void *rjv, RenderResult *rr, volatile rcti *renrect)
{
	RenderJob *rj= rjv;
	Image *ima= rj->image;
	ImBuf *ibuf;
	void *lock;

	/* only update if we are displaying the slot being rendered */
	if(ima->render_slot != ima->last_render_slot)
		return;

	ibuf= BKE_image_acquire_ibuf(ima, &rj->iuser, &lock);
	if(ibuf) {
		image_buffer_rect_update(rj->scene, rr, ibuf, renrect);

		/* make jobs timer to send notifier */
		*(rj->do_update)= 1;
	}
	BKE_image_release_ibuf(ima, lock);
}

static void render_startjob(void *rjv, short *stop, short *do_update, float *progress)
{
	RenderJob *rj= rjv;

	rj->stop= stop;
	rj->do_update= do_update;
	rj->progress= progress;

	RE_SetReports(rj->re, rj->reports);

	if(rj->anim)
		RE_BlenderAnim(rj->re, rj->main, rj->scene, rj->camera_override, rj->lay, rj->scene->r.sfra, rj->scene->r.efra, rj->scene->r.frame_step);
	else
		RE_BlenderFrame(rj->re, rj->main, rj->scene, rj->srl, rj->camera_override, rj->lay, rj->scene->r.cfra, rj->write_still);

	RE_SetReports(rj->re, NULL);
}

static void render_endjob(void *rjv)
{
	RenderJob *rj= rjv;	

	/* this render may be used again by the sequencer without the active 'Render' where the callbacks
	 * would be re-assigned. assign dummy callbacks to avoid referencing freed renderjobs bug [#24508] */
	RE_InitRenderCB(rj->re);

	if(rj->main != G.main)
		free_main(rj->main);

	/* else the frame will not update for the original value */
	if(!(rj->scene->r.scemode & R_NO_FRAME_UPDATE))
		ED_update_for_newframe(G.main, rj->scene, rj->win->screen, 1);
	
	/* XXX above function sets all tags in nodes */
	ntreeCompositClearTags(rj->scene->nodetree);
	
	/* potentially set by caller */
	rj->scene->r.scemode &= ~R_NO_FRAME_UPDATE;
	
	if(rj->srl) {
		nodeUpdateID(rj->scene->nodetree, &rj->scene->id);
		WM_main_add_notifier(NC_NODE|NA_EDITED, rj->scene);
	}
	
	/* XXX render stability hack */
	G.rendering = 0;
	WM_main_add_notifier(NC_WINDOW, NULL);
}

/* called by render, check job 'stop' value or the global */
static int render_breakjob(void *rjv)
{
	RenderJob *rj= rjv;

	if(G.afbreek)
		return 1;
	if(rj->stop && *(rj->stop))
		return 1;
	return 0;
}

/* runs in thread, no cursor setting here works. careful with notifiers too (malloc conflicts) */
/* maybe need a way to get job send notifer? */
static void render_drawlock(void *UNUSED(rjv), int lock)
{
	BKE_spacedata_draw_locks(lock);
	
}

/* catch esc */
static int screen_render_modal(bContext *C, wmOperator *UNUSED(op), wmEvent *event)
{
	/* no running blender, remove handler and pass through */
	if(0==WM_jobs_test(CTX_wm_manager(C), CTX_data_scene(C))) {
		return OPERATOR_FINISHED|OPERATOR_PASS_THROUGH;
	}

	/* running render */
	switch (event->type) {
		case ESCKEY:
			return OPERATOR_RUNNING_MODAL;
			break;
	}
	return OPERATOR_PASS_THROUGH;
}

/* using context, starts job */
static int screen_render_invoke(bContext *C, wmOperator *op, wmEvent *event)
{
	/* new render clears all callbacks */
	Main *mainp;
	Scene *scene= CTX_data_scene(C);
	SceneRenderLayer *srl=NULL;
	bScreen *screen= CTX_wm_screen(C);
	View3D *v3d= CTX_wm_view3d(C);
	Render *re;
	wmJob *steve;
	RenderJob *rj;
	Image *ima;
	int jobflag;
	const short is_animation= RNA_boolean_get(op->ptr, "animation");
	const short is_write_still= RNA_boolean_get(op->ptr, "write_still");
	struct Object *camera_override= v3d ? V3D_CAMERA_LOCAL(v3d) : NULL;
	const char *name;
	
	/* only one render job at a time */
	if(WM_jobs_test(CTX_wm_manager(C), scene))
		return OPERATOR_CANCELLED;

	if(!RE_is_rendering_allowed(scene, camera_override, op->reports)) {
		return OPERATOR_CANCELLED;
	}

	if(!is_animation && is_write_still && BKE_imtype_is_movie(scene->r.imtype)) {
		BKE_report(op->reports, RPT_ERROR, "Can't write a single file with an animation format selected");
		return OPERATOR_CANCELLED;
	}	
	
	/* stop all running jobs, currently previews frustrate Render */
	WM_jobs_stop_all(CTX_wm_manager(C));

	/* get main */
	if(G.rt == 101) {
		/* thread-safety experiment, copy main from the undo buffer */
		mainp= BKE_undo_get_main(&scene);
	}
	else
		mainp= CTX_data_main(C);

	/* cancel animation playback */
	if (screen->animtimer)
		ED_screen_animation_play(C, 0, 0);
	
	/* handle UI stuff */
	WM_cursor_wait(1);

	/* flush multires changes (for sculpt) */
	multires_force_render_update(CTX_data_active_object(C));

	/* cleanup sequencer caches before starting user triggered render.
	   otherwise, invalidated cache entries can make their way into
	   the output rendering. We can't put that into RE_BlenderFrame,
	   since sequence rendering can call that recursively... (peter) */
	seq_stripelem_cache_cleanup();

	/* get editmode results */
	ED_object_exit_editmode(C, 0);	/* 0 = does not exit editmode */

	// store spare
	// get view3d layer, local layer, make this nice api call to render
	// store spare

	/* ensure at least 1 area shows result */
	render_view_open(C, event->x, event->y);

	jobflag= WM_JOB_EXCL_RENDER|WM_JOB_PRIORITY|WM_JOB_PROGRESS;
	
	/* single layer re-render */
	if(RNA_property_is_set(op->ptr, "layer")) {
		SceneRenderLayer *rl;
		Scene *scn;
		char scene_name[MAX_ID_NAME-2], rl_name[RE_MAXNAME];

		RNA_string_get(op->ptr, "layer", rl_name);
		RNA_string_get(op->ptr, "scene", scene_name);

		scn = (Scene *)BLI_findstring(&mainp->scene, scene_name, offsetof(ID, name) + 2);
		rl = (SceneRenderLayer *)BLI_findstring(&scene->r.layers, rl_name, offsetof(SceneRenderLayer, name));
		
		if (scn && rl) {
			/* camera switch wont have updated */
			scn->r.cfra= scene->r.cfra;
			scene_camera_switch_update(scn);

			scene = scn;
			srl = rl;
		}
		jobflag |= WM_JOB_SUSPEND;
	}

	/* job custom data */
	rj= MEM_callocN(sizeof(RenderJob), "render job");
	rj->main= mainp;
	rj->scene= scene;
	rj->win= CTX_wm_window(C);
	rj->srl = srl;
	rj->camera_override = camera_override;
	rj->lay = (v3d)? v3d->lay: scene->lay;
	rj->anim= is_animation;
	rj->write_still= is_write_still && !is_animation;
	rj->iuser.scene= scene;
	rj->iuser.ok= 1;
	rj->reports= op->reports;

	/* setup job */
	if(RE_seq_render_active(scene, &scene->r)) name= "Sequence Render";
	else name= "Render";

	steve= WM_jobs_get(CTX_wm_manager(C), CTX_wm_window(C), scene, name, jobflag);
	WM_jobs_customdata(steve, rj, render_freejob);
	WM_jobs_timer(steve, 0.2, NC_SCENE|ND_RENDER_RESULT, 0);
	WM_jobs_callbacks(steve, render_startjob, NULL, NULL, render_endjob);

	/* get a render result image, and make sure it is empty */
	ima= BKE_image_verify_viewer(IMA_TYPE_R_RESULT, "Render Result");
	BKE_image_signal(ima, NULL, IMA_SIGNAL_FREE);
	BKE_image_backup_render(rj->scene, ima);
	rj->image= ima;

	/* setup new render */
	re= RE_NewRender(scene->id.name);
	RE_test_break_cb(re, rj, render_breakjob);
	RE_draw_lock_cb(re, rj, render_drawlock);
	RE_display_draw_cb(re, rj, image_rect_update);
	RE_stats_draw_cb(re, rj, image_renderinfo_cb);
	RE_progress_cb(re, rj, render_progress_update);

	rj->re= re;
	G.afbreek= 0;

	WM_jobs_start(CTX_wm_manager(C), steve);

	WM_cursor_wait(0);
	WM_event_add_notifier(C, NC_SCENE|ND_RENDER_RESULT, scene);

	/* we set G.rendering here already instead of only in the job, this ensure
	   main loop or other scene updates are disabled in time, since they may
	   have started before the job thread */
	G.rendering = 1;

	/* add modal handler for ESC */
	WM_event_add_modal_handler(C, op);

	return OPERATOR_RUNNING_MODAL;
}

/* contextual render, using current scene, view3d? */
void RENDER_OT_render(wmOperatorType *ot)
{
	/* identifiers */
	ot->name= "Render";
	ot->description= "Render active scene";
	ot->idname= "RENDER_OT_render";

	/* api callbacks */
	ot->invoke= screen_render_invoke;
	ot->modal= screen_render_modal;
	ot->exec= screen_render_exec;

	/*ot->poll= ED_operator_screenactive;*/ /* this isnt needed, causes failer in background mode */

	RNA_def_boolean(ot->srna, "animation", 0, "Animation", "Render files from the animation range of this scene");
	RNA_def_boolean(ot->srna, "write_still", 0, "Write Image", "Save rendered the image to the output path (used only when animation is disabled)");
	RNA_def_string(ot->srna, "layer", "", RE_MAXNAME, "Render Layer", "Single render layer to re-render");
	RNA_def_string(ot->srna, "scene", "", MAX_ID_NAME-2, "Scene", "Re-render single layer in this scene");
}
<|MERGE_RESOLUTION|>--- conflicted
+++ resolved
@@ -187,16 +187,43 @@
 /* set callbacks, exported to sequence render too.
  Only call in foreground (UI) renders. */
 
+static void screen_render_scene_layer_set(wmOperator *op, Main *mainp, Scene **scene, SceneRenderLayer **srl)
+{
+	/* single layer re-render */
+	if(RNA_property_is_set(op->ptr, "scene")) {
+		Scene *scn;
+		char scene_name[MAX_ID_NAME-2];
+
+		RNA_string_get(op->ptr, "scene", scene_name);
+		scn = (Scene *)BLI_findstring(&mainp->scene, scene_name, offsetof(ID, name) + 2);
+		
+		if (scn) {
+			/* camera switch wont have updated */
+			scn->r.cfra= (*scene)->r.cfra;
+			scene_camera_switch_update(scn);
+
+			*scene = scn;
+		}
+	}
+
+	if(RNA_property_is_set(op->ptr, "layer")) {
+		SceneRenderLayer *rl;
+		char rl_name[RE_MAXNAME];
+
+		RNA_string_get(op->ptr, "layer", rl_name);
+		rl = (SceneRenderLayer *)BLI_findstring(&(*scene)->r.layers, rl_name, offsetof(SceneRenderLayer, name));
+		
+		if (rl)
+			*srl = rl;
+	}
+}
+
 /* executes blocking render */
 static int screen_render_exec(bContext *C, wmOperator *op)
 {
 	Scene *scene= CTX_data_scene(C);
-<<<<<<< HEAD
-	Render *re= RE_NewRender(scene->id.name);
-=======
 	SceneRenderLayer *srl= NULL;
 	Render *re;
->>>>>>> c13bf35c
 	Image *ima;
 	View3D *v3d= CTX_wm_view3d(C);
 	Main *mainp= CTX_data_main(C);
@@ -234,7 +261,7 @@
 	if(is_animation)
 		RE_BlenderAnim(re, mainp, scene, camera_override, lay, scene->r.sfra, scene->r.efra, scene->r.frame_step);
 	else
-		RE_BlenderFrame(re, mainp, scene, NULL, camera_override, lay, scene->r.cfra, is_write_still);
+		RE_BlenderFrame(re, mainp, scene, srl, camera_override, lay, scene->r.cfra, is_write_still);
 
 	RE_SetReports(re, NULL);
 
@@ -530,28 +557,11 @@
 
 	jobflag= WM_JOB_EXCL_RENDER|WM_JOB_PRIORITY|WM_JOB_PROGRESS;
 	
-	/* single layer re-render */
-	if(RNA_property_is_set(op->ptr, "layer")) {
-		SceneRenderLayer *rl;
-		Scene *scn;
-		char scene_name[MAX_ID_NAME-2], rl_name[RE_MAXNAME];
-
-		RNA_string_get(op->ptr, "layer", rl_name);
-		RNA_string_get(op->ptr, "scene", scene_name);
-
-		scn = (Scene *)BLI_findstring(&mainp->scene, scene_name, offsetof(ID, name) + 2);
-		rl = (SceneRenderLayer *)BLI_findstring(&scene->r.layers, rl_name, offsetof(SceneRenderLayer, name));
-		
-		if (scn && rl) {
-			/* camera switch wont have updated */
-			scn->r.cfra= scene->r.cfra;
-			scene_camera_switch_update(scn);
-
-			scene = scn;
-			srl = rl;
-		}
+	/* custom scene and single layer re-render */
+	screen_render_scene_layer_set(op, mainp, &scene, &srl);
+
+	if(RNA_property_is_set(op->ptr, "layer"))
 		jobflag |= WM_JOB_SUSPEND;
-	}
 
 	/* job custom data */
 	rj= MEM_callocN(sizeof(RenderJob), "render job");
@@ -626,6 +636,6 @@
 
 	RNA_def_boolean(ot->srna, "animation", 0, "Animation", "Render files from the animation range of this scene");
 	RNA_def_boolean(ot->srna, "write_still", 0, "Write Image", "Save rendered the image to the output path (used only when animation is disabled)");
-	RNA_def_string(ot->srna, "layer", "", RE_MAXNAME, "Render Layer", "Single render layer to re-render");
-	RNA_def_string(ot->srna, "scene", "", MAX_ID_NAME-2, "Scene", "Re-render single layer in this scene");
-}
+	RNA_def_string(ot->srna, "layer", "", RE_MAXNAME, "Render Layer", "Single render layer to re-render (used only when animation is disabled)");
+	RNA_def_string(ot->srna, "scene", "", MAX_ID_NAME-2, "Scene", "Scene to render, current scene if not specified");
+}
