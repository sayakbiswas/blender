/*
 * ***** BEGIN GPL LICENSE BLOCK *****
 *
 * This program is free software; you can redistribute it and/or
 * modify it under the terms of the GNU General Public License
 * as published by the Free Software Foundation; either version 2
 * of the License, or (at your option) any later version.
 *
 * This program is distributed in the hope that it will be useful,
 * but WITHOUT ANY WARRANTY; without even the implied warranty of
 * MERCHANTABILITY or FITNESS FOR A PARTICULAR PURPOSE.  See the
 * GNU General Public License for more details.
 *
 * You should have received a copy of the GNU General Public License
 * along with this program; if not, write to the Free Software Foundation,
 * Inc., 51 Franklin Street, Fifth Floor, Boston, MA 02110-1301, USA.
 *
 * The Original Code is Copyright (C) 2013 Blender Foundation.
 * All rights reserved.
 *
 * Original Author: Joshua Leung
 * Contributor(s): Based on original depsgraph.c code - Blender Foundation (2005-2013)
 *
 * ***** END GPL LICENSE BLOCK *****
 */

/** \file blender/depsgraph/intern/builder/deg_builder_nodes_rig.cc
 *  \ingroup depsgraph
 *
 * Methods for constructing depsgraph's nodes
 */

#include "intern/builder/deg_builder_nodes.h"

#include <stdio.h>
#include <stdlib.h>

#include "MEM_guardedalloc.h"

#include "BLI_utildefines.h"
#include "BLI_blenlib.h"
#include "BLI_string.h"

extern "C" {
#include "DNA_anim_types.h"
#include "DNA_armature_types.h"
#include "DNA_constraint_types.h"
#include "DNA_object_types.h"
#include "DNA_scene_types.h"

#include "BKE_action.h"
#include "BKE_armature.h"
} /* extern "C" */

#include "DEG_depsgraph.h"
#include "DEG_depsgraph_build.h"

#include "intern/builder/deg_builder.h"
#include "intern/eval/deg_eval_copy_on_write.h"
#include "intern/nodes/deg_node.h"
#include "intern/nodes/deg_node_component.h"
#include "intern/nodes/deg_node_operation.h"
#include "intern/depsgraph_types.h"
#include "intern/depsgraph_intern.h"
#include "util/deg_util_foreach.h"

namespace DEG {

void DepsgraphNodeBuilder::build_pose_constraints(Scene *scene,
                                                  Object *ob,
                                                  bPoseChannel *pchan)
{
	/* create node for constraint stack */
	add_operation_node(&ob->id, DEG_NODE_TYPE_BONE, pchan->name,
	                   function_bind(BKE_pose_constraints_evaluate,
	                                 _1,
	                                 get_cow_datablock(scene),
	                                 get_cow_datablock(ob),
	                                 pchan),
	                   DEG_OPCODE_BONE_CONSTRAINTS);
}

/* IK Solver Eval Steps */
void DepsgraphNodeBuilder::build_ik_pose(Scene *scene,
                                         Object *ob,
                                         bPoseChannel *pchan,
                                         bConstraint *con)
{
	bKinematicConstraint *data = (bKinematicConstraint *)con->data;

	/* Find the chain's root. */
	bPoseChannel *rootchan = BKE_armature_ik_solver_find_root(pchan, data);
	if (rootchan == NULL) {
		return;
	}

	if (has_operation_node(&ob->id, DEG_NODE_TYPE_EVAL_POSE, rootchan->name,
	                       DEG_OPCODE_POSE_IK_SOLVER))
	{
		return;
	}

	/* Operation node for evaluating/running IK Solver. */
	add_operation_node(&ob->id, DEG_NODE_TYPE_EVAL_POSE, rootchan->name,
	                   function_bind(BKE_pose_iktree_evaluate, _1,
	                                 get_cow_datablock(scene),
	                                 get_cow_datablock(ob),
	                                 rootchan),
	                   DEG_OPCODE_POSE_IK_SOLVER);
}

/* Spline IK Eval Steps */
void DepsgraphNodeBuilder::build_splineik_pose(Scene *scene,
                                               Object *ob,
                                               bPoseChannel *pchan,
                                               bConstraint *con)
{
	bSplineIKConstraint *data = (bSplineIKConstraint *)con->data;

	/* Find the chain's root. */
	bPoseChannel *rootchan = BKE_armature_splineik_solver_find_root(pchan, data);

	/* Operation node for evaluating/running Spline IK Solver.
	 * Store the "root bone" of this chain in the solver, so it knows where to
	 * start.
	 */
	add_operation_node(&ob->id, DEG_NODE_TYPE_EVAL_POSE, rootchan->name,
	                   function_bind(BKE_pose_splineik_evaluate,
	                                 _1,
	                                 get_cow_datablock(scene),
	                                 get_cow_datablock(ob),
	                                 rootchan),
	                   DEG_OPCODE_POSE_SPLINE_IK_SOLVER);
}

/* Pose/Armature Bones Graph */
void DepsgraphNodeBuilder::build_rig(Scene *scene, Object *object)
{
	bArmature *armature = (bArmature *)object->data;
	const short armature_tag = armature->id.tag;
	Scene *scene_cow;
	Object *object_cow;
	bArmature *armature_cow;
	if (DEG_depsgraph_use_copy_on_write()) {
		/* NOTE: We need to expand both object and armature, so this way we can
		 * safely create object level pose.
		 */
		scene_cow = get_cow_datablock(scene);
		object_cow = expand_cow_datablock(object);
		armature_cow = expand_cow_datablock(armature);
	}
	else {
		scene_cow = scene;
		object_cow = object;
		armature_cow = armature;
	}
	OperationDepsNode *op_node;

	/* Animation and/or drivers linking posebones to base-armature used to
	 * define them.
	 *
	 * NOTE: AnimData here is really used to control animated deform properties,
	 *       which ideally should be able to be unique across different
	 *       instances. Eventually, we need some type of proxy/isolation
	 *       mechanism in-between here to ensure that we can use same rig
	 *       multiple times in same scene.
	 */
	if ((armature_tag & LIB_TAG_DOIT) == 0) {
		build_animdata(&armature->id);

		/* Make sure pose is up-to-date with armature updates. */
		add_operation_node(&armature->id,
		                   DEG_NODE_TYPE_PARAMETERS,
		                   NULL,
		                   DEG_OPCODE_PLACEHOLDER,
		                   "Armature Eval");
	}

	/* Rebuild pose if not up to date. */
	if (object_cow->pose == NULL || (object->pose->flag & POSE_RECALC)) {
		BKE_pose_rebuild(object_cow, armature_cow);
		/* XXX: Without this animation gets lost in certain circumstances
		 * after loading file. Need to investigate further since it does
		 * not happen with simple scenes..
		 */
		if (object_cow->adt) {
			object_cow->adt->recalc |= ADT_RECALC_ANIM;
		}
	}

	/* speed optimization for animation lookups */
	if (object_cow->pose != NULL) {
		BKE_pose_channels_hash_make(object_cow->pose);
		if (object_cow->pose->flag & POSE_CONSTRAINTS_NEED_UPDATE_FLAGS) {
			BKE_pose_update_constraint_flags(object_cow->pose);
		}
	}

	/**
	 * Pose Rig Graph
	 * ==============
	 *
	 * Pose Component:
	 * - Mainly used for referencing Bone components.
	 * - This is where the evaluation operations for init/exec/cleanup
	 *   (ik) solvers live, and are later hooked up (so that they can be
	 *   interleaved during runtime) with bone-operations they depend on/affect.
	 * - init_pose_eval() and cleanup_pose_eval() are absolute first and last
	 *   steps of pose eval process. ALL bone operations must be performed
	 *   between these two...
	 *
	 * Bone Component:
	 * - Used for representing each bone within the rig
	 * - Acts to encapsulate the evaluation operations (base matrix + parenting,
	 *   and constraint stack) so that they can be easily found.
	 * - Everything else which depends on bone-results hook up to the component
	 *   only so that we can redirect those to point at either the the post-IK/
	 *   post-constraint/post-matrix steps, as needed.
	 */

	/* pose eval context */
	op_node = add_operation_node(&object->id,
	                             DEG_NODE_TYPE_EVAL_POSE,
	                             function_bind(BKE_pose_eval_init,
	                                           _1,
	                                           scene_cow,
	                                           object_cow,
	                                           object_cow->pose),
	                             DEG_OPCODE_POSE_INIT);
	op_node->set_as_entry();

	op_node = add_operation_node(&object->id,
	                             DEG_NODE_TYPE_EVAL_POSE,
	                             function_bind(BKE_pose_eval_init_ik,
	                                           _1,
	                                           scene_cow,
	                                           object_cow,
	                                           object_cow->pose),
	                             DEG_OPCODE_POSE_INIT_IK);

	op_node = add_operation_node(&object->id,
	                             DEG_NODE_TYPE_EVAL_POSE,
	                             function_bind(BKE_pose_eval_flush,
	                                           _1,
	                                           scene_cow,
	                                           object_cow,
	                                           object_cow->pose),
	                             DEG_OPCODE_POSE_DONE);
	op_node->set_as_exit();

	/* bones */
	LINKLIST_FOREACH (bPoseChannel *, pchan, &object_cow->pose->chanbase) {
		/* node for bone eval */
		op_node = add_operation_node(&object->id, DEG_NODE_TYPE_BONE,
		                             pchan->name, NULL, DEG_OPCODE_BONE_LOCAL);
		op_node->set_as_entry();

		add_operation_node(&object->id, DEG_NODE_TYPE_BONE, pchan->name,
		                   function_bind(BKE_pose_eval_bone, _1,
		                                 scene_cow,
		                                 object_cow,
		                                 pchan),
		                   DEG_OPCODE_BONE_POSE_PARENT);

		/* NOTE: Dedicated noop for easier relationship construction. */
		add_operation_node(&object->id, DEG_NODE_TYPE_BONE, pchan->name,
		                   NULL,
		                   DEG_OPCODE_BONE_READY);

		op_node = add_operation_node(&object->id, DEG_NODE_TYPE_BONE, pchan->name,
		                             function_bind(BKE_pose_bone_done, _1, pchan),
		                             DEG_OPCODE_BONE_DONE);
		op_node->set_as_exit();
		/* Build constraints. */
		if (pchan->constraints.first != NULL) {
			build_pose_constraints(scene, object, pchan);
		}
		/**
		 * IK Solvers.
		 *
		 * - These require separate processing steps are pose-level
		 *   to be executed between chains of bones (i.e. once the
		 *   base transforms of a bunch of bones is done)
		 *
		 * Unsolved Issues:
		 * - Care is needed to ensure that multi-headed trees work out the same
		 *   as in ik-tree building
		 * - Animated chain-lengths are a problem.
		 */
		LINKLIST_FOREACH (bConstraint *, con, &pchan->constraints) {
			switch (con->type) {
				case CONSTRAINT_TYPE_KINEMATIC:
					build_ik_pose(scene, object, pchan, con);
					break;

				case CONSTRAINT_TYPE_SPLINEIK:
					build_splineik_pose(scene, object, pchan, con);
					break;

				default:
					break;
			}
		}
		/* Custom shape. */
		/* NOTE: Custom shape datablock is already remapped to CoW version. */
		if (pchan->custom != NULL) {
<<<<<<< HEAD
			build_object(scene, get_orig_datablock(pchan->custom));
=======
			build_object(scene, get_orig_datablock(pchan->custom), DEG_ID_LINKED_INDIRECTLY);
>>>>>>> 0a15b7da
		}
	}
}

void DepsgraphNodeBuilder::build_proxy_rig(Object *ob)
{
	ID *obdata = (ID *)ob->data;
	OperationDepsNode *op_node;

	build_animdata(obdata);

	BLI_assert(ob->pose != NULL);

	/* speed optimization for animation lookups */
	BKE_pose_channels_hash_make(ob->pose);
	if (ob->pose->flag & POSE_CONSTRAINTS_NEED_UPDATE_FLAGS) {
		BKE_pose_update_constraint_flags(ob->pose);
	}

	op_node = add_operation_node(&ob->id,
	                             DEG_NODE_TYPE_EVAL_POSE,
	                             function_bind(BKE_pose_eval_proxy_copy, _1, ob),
	                             DEG_OPCODE_POSE_INIT);
	op_node->set_as_entry();

	LINKLIST_FOREACH (bPoseChannel *, pchan, &ob->pose->chanbase) {
		op_node = add_operation_node(&ob->id, DEG_NODE_TYPE_BONE, pchan->name,
		                             NULL, DEG_OPCODE_BONE_LOCAL);
		op_node->set_as_entry();

		add_operation_node(&ob->id, DEG_NODE_TYPE_BONE, pchan->name,
		                   NULL, DEG_OPCODE_BONE_READY);

		op_node = add_operation_node(&ob->id, DEG_NODE_TYPE_BONE, pchan->name,
		                             NULL, DEG_OPCODE_BONE_DONE);
		op_node->set_as_exit();
	}

	op_node = add_operation_node(&ob->id, DEG_NODE_TYPE_EVAL_POSE,
	                             NULL, DEG_OPCODE_POSE_DONE);
	op_node->set_as_exit();
}

}  // namespace DEG<|MERGE_RESOLUTION|>--- conflicted
+++ resolved
@@ -304,11 +304,7 @@
 		/* Custom shape. */
 		/* NOTE: Custom shape datablock is already remapped to CoW version. */
 		if (pchan->custom != NULL) {
-<<<<<<< HEAD
-			build_object(scene, get_orig_datablock(pchan->custom));
-=======
 			build_object(scene, get_orig_datablock(pchan->custom), DEG_ID_LINKED_INDIRECTLY);
->>>>>>> 0a15b7da
 		}
 	}
 }
