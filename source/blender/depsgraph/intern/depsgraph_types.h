--- conflicted
+++ resolved
@@ -128,13 +128,9 @@
 	/* Material Shading Component */
 	DEG_NODE_TYPE_SHADING,
 	/* Cache Component */
-<<<<<<< HEAD
-	DEPSNODE_TYPE_CACHE,
+	DEG_NODE_TYPE_CACHE,
 	/* Component which contains all operations needed for layer collections evaluation. */
-	DEPSNODE_TYPE_LAYER_COLLECTIONS,
-=======
-	DEG_NODE_TYPE_CACHE,
->>>>>>> e5d8b04a
+	DEG_NODE_TYPE_LAYER_COLLECTIONS,
 } eDepsNode_Type;
 
 /* Identifiers for common operations (as an enum). */
