--- conflicted
+++ resolved
@@ -1556,7 +1556,7 @@
 			/* write LibData */
 			writestruct(wd, ID_LT, "Lattice", 1, lt);
 			if (lt->id.properties) IDP_WriteProperty(lt->id.properties, wd);
-			
+
 			/* write animdata */
 			if (lt->adt) write_animdata(wd, lt->adt);
 			
@@ -2473,22 +2473,14 @@
 		if(strcmp(dir1, dir2)==0)
 			write_flags &= ~G_FILE_RELATIVE_REMAP;
 		else
-<<<<<<< HEAD
-			makeFilesAbsolute(G.sce, NULL);
-=======
 			makeFilesAbsolute(mainvar, G.main->name, NULL);
->>>>>>> 6d201907
 	}
 
 	BLI_make_file_string(G.sce, userfilename, BLI_get_folder_create(BLENDER_USER_CONFIG, NULL), BLENDER_STARTUP_FILE);
 	write_user_block= BLI_streq(dir, userfilename);
 
 	if(write_flags & G_FILE_RELATIVE_REMAP)
-<<<<<<< HEAD
-		makeFilesRelative(dir, NULL); /* note, making relative to something OTHER then G.sce */
-=======
 		makeFilesRelative(mainvar, dir, NULL); /* note, making relative to something OTHER then G.main->name */
->>>>>>> 6d201907
 
 	/* actual file writing */
 	err= write_file_handle(mainvar, file, NULL,NULL, write_user_block, write_flags, thumb);
