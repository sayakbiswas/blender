--- conflicted
+++ resolved
@@ -1438,12 +1438,7 @@
 							if (gpl->flag & GP_LAYER_LOCKED)     palcolor->flag |= PC_COLOR_LOCKED;
 							if (gpl->flag & GP_LAYER_ONIONSKIN)  palcolor->flag |= PC_COLOR_ONIONSKIN;
 							if (gpl->flag & GP_LAYER_VOLUMETRIC) palcolor->flag |= PC_COLOR_VOLUMETRIC;
-<<<<<<< HEAD
-							
-=======
-							if (gpl->flag & GP_LAYER_HQ_FILL)    palcolor->flag |= PC_COLOR_HQ_FILL;
-
->>>>>>> 06a1a66a
+
 							/* set layer opacity to 1 */
 							gpl->opacity = 1.0f;
 
