--- conflicted
+++ resolved
@@ -373,7 +373,15 @@
 		}
 	}
 
-<<<<<<< HEAD
+	if (!MAIN_VERSION_ATLEAST(main, 272, 0)) {
+		if (!DNA_struct_elem_find(fd->filesdna, "RenderData", "int", "preview_start_resolution")) {
+			Scene *scene;
+			for (scene = main->scene.first; scene; scene = scene->id.next) {
+				scene->r.preview_start_resolution = 64;
+			}
+		}
+	}
+
 	{
 		if (!DNA_struct_elem_find(fd->filesdna, "RenderData", "ListBase", "views")) {
 			Scene *scene;
@@ -457,13 +465,6 @@
 				for (win = wm->windows.first; win; win = win->next) {
 					win->stereo3d_format = MEM_callocN(sizeof(Stereo3dFormat), "Stereo Display 3d Format");
 				}
-=======
-	if (!MAIN_VERSION_ATLEAST(main, 272, 0)) {
-		if (!DNA_struct_elem_find(fd->filesdna, "RenderData", "int", "preview_start_resolution")) {
-			Scene *scene;
-			for (scene = main->scene.first; scene; scene = scene->id.next) {
-				scene->r.preview_start_resolution = 64;
->>>>>>> 38a54f4e
 			}
 		}
 	}
