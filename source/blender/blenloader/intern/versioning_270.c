/*
 * ***** BEGIN GPL LICENSE BLOCK *****
 *
 * This program is free software; you can redistribute it and/or
 * modify it under the terms of the GNU General Public License
 * as published by the Free Software Foundation; either version 2
 * of the License, or (at your option) any later version.
 *
 * This program is distributed in the hope that it will be useful,
 * but WITHOUT ANY WARRANTY; without even the implied warranty of
 * MERCHANTABILITY or FITNESS FOR A PARTICULAR PURPOSE.  See the
 * GNU General Public License for more details.
 *
 * You should have received a copy of the GNU General Public License
 * along with this program; if not, write to the Free Software Foundation,
 * Inc., 51 Franklin Street, Fifth Floor, Boston, MA 02110-1301, USA.
 *
 * Contributor(s): Blender Foundation
 *
 * ***** END GPL LICENSE BLOCK *****
 *
 */

/** \file blender/blenloader/intern/versioning_270.c
 *  \ingroup blenloader
 */

#include "BLI_utildefines.h"
#include "BLI_compiler_attrs.h"

/* for MinGW32 definition of NULL, could use BLI_blenlib.h instead too */
#include <stddef.h>

/* allow readfile to use deprecated functionality */
#define DNA_DEPRECATED_ALLOW

#include "DNA_constraint_types.h"
#include "DNA_sdna_types.h"
#include "DNA_space_types.h"
#include "DNA_screen_types.h"
#include "DNA_object_types.h"
#include "DNA_mesh_types.h"
#include "DNA_modifier_types.h"
#include "DNA_linestyle_types.h"

#include "DNA_genfile.h"

#include "BLI_blenlib.h"
#include "BLI_math.h"

#include "BKE_main.h"
#include "BKE_node.h"

#include "BLI_math.h"
#include "BLI_string.h"

#include "BLO_readfile.h"

#include "readfile.h"


static void do_version_constraints_radians_degrees_270_1(ListBase *lb)
{
	bConstraint *con;

	for (con = lb->first; con; con = con->next) {
		if (con->type == CONSTRAINT_TYPE_TRANSFORM) {
			bTransformConstraint *data = (bTransformConstraint *)con->data;
			const float deg_to_rad_f = DEG2RADF(1.0f);

			if (data->from == TRANS_ROTATION) {
				mul_v3_fl(data->from_min, deg_to_rad_f);
				mul_v3_fl(data->from_max, deg_to_rad_f);
			}

			if (data->to == TRANS_ROTATION) {
				mul_v3_fl(data->to_min, deg_to_rad_f);
				mul_v3_fl(data->to_max, deg_to_rad_f);
			}
		}
	}
}

static void do_version_constraints_radians_degrees_270_5(ListBase *lb)
{
	bConstraint *con;

	for (con = lb->first; con; con = con->next) {
		if (con->type == CONSTRAINT_TYPE_TRANSFORM) {
			bTransformConstraint *data = (bTransformConstraint *)con->data;

			if (data->from == TRANS_ROTATION) {
				copy_v3_v3(data->from_min_rot, data->from_min);
				copy_v3_v3(data->from_max_rot, data->from_max);
			}
			else if (data->from == TRANS_SCALE) {
				copy_v3_v3(data->from_min_scale, data->from_min);
				copy_v3_v3(data->from_max_scale, data->from_max);
			}

			if (data->to == TRANS_ROTATION) {
				copy_v3_v3(data->to_min_rot, data->to_min);
				copy_v3_v3(data->to_max_rot, data->to_max);
			}
			else if (data->to == TRANS_SCALE) {
				copy_v3_v3(data->to_min_scale, data->to_min);
				copy_v3_v3(data->to_max_scale, data->to_max);
			}
		}
	}
}

void blo_do_versions_270(FileData *fd, Library *UNUSED(lib), Main *main)
{
	if (!MAIN_VERSION_ATLEAST(main, 270, 0)) {

		if (!DNA_struct_elem_find(fd->filesdna, "BevelModifierData", "float", "profile")) {
			Object *ob;

			for (ob = main->object.first; ob; ob = ob->id.next) {
				ModifierData *md;
				for (md = ob->modifiers.first; md; md = md->next) {
					if (md->type == eModifierType_Bevel) {
						BevelModifierData *bmd = (BevelModifierData *)md;
						bmd->profile = 0.5f;
						bmd->val_flags = MOD_BEVEL_AMT_OFFSET;
					}
				}
			}
		}

		/* nodes don't use fixed node->id any more, clean up */
		FOREACH_NODETREE(main, ntree, id) {
			if (ntree->type == NTREE_COMPOSIT) {
				bNode *node;
				for (node = ntree->nodes.first; node; node = node->next) {
					if (ELEM(node->type, CMP_NODE_COMPOSITE, CMP_NODE_OUTPUT_FILE)) {
						node->id = NULL;
					}
				}
			}
		} FOREACH_NODETREE_END

		{
			bScreen *screen;

			for (screen = main->screen.first; screen; screen = screen->id.next) {
				ScrArea *area;
				for (area = screen->areabase.first; area; area = area->next) {
					SpaceLink *space_link;
					for (space_link = area->spacedata.first; space_link; space_link = space_link->next) {
						if (space_link->spacetype == SPACE_CLIP) {
							SpaceClip *space_clip = (SpaceClip *) space_link;
							if (space_clip->mode != SC_MODE_MASKEDIT) {
								space_clip->mode = SC_MODE_TRACKING;
							}
						}
					}
				}
			}
		}

		if (!DNA_struct_elem_find(fd->filesdna, "MovieTrackingSettings", "float", "default_weight")) {
			MovieClip *clip;
			for (clip = main->movieclip.first; clip; clip = clip->id.next) {
				clip->tracking.settings.default_weight = 1.0f;
			}
		}
	}

	if (!MAIN_VERSION_ATLEAST(main, 270, 1)) {
		Scene *sce;
		Object *ob;

		/* Update Transform constraint (another deg -> rad stuff). */
		for (ob = main->object.first; ob; ob = ob->id.next) {
			do_version_constraints_radians_degrees_270_1(&ob->constraints);

			if (ob->pose) {
				/* Bones constraints! */
				bPoseChannel *pchan;
				for (pchan = ob->pose->chanbase.first; pchan; pchan = pchan->next) {
					do_version_constraints_radians_degrees_270_1(&pchan->constraints);
				}
			}
		}

		for (sce = main->scene.first; sce; sce = sce->id.next) {
			if (sce->r.raytrace_structure == R_RAYSTRUCTURE_BLIBVH) {
				sce->r.raytrace_structure = R_RAYSTRUCTURE_AUTO;
			}
		}
	}

	if (!MAIN_VERSION_ATLEAST(main, 270, 2)) {
		Mesh *me;

		/* Mesh smoothresh deg->rad. */
		for (me = main->mesh.first; me; me = me->id.next) {
			me->smoothresh = DEG2RADF(me->smoothresh);
		}
	}

	if (!MAIN_VERSION_ATLEAST(main, 270, 3)) {
		FreestyleLineStyle *linestyle;

		for (linestyle = main->linestyle.first; linestyle; linestyle = linestyle->id.next) {
			linestyle->flag |= LS_NO_SORTING;
			linestyle->sort_key = LS_SORT_KEY_DISTANCE_FROM_CAMERA;
			linestyle->integration_type = LS_INTEGRATION_MEAN;
		}
	}

	if (!MAIN_VERSION_ATLEAST(main, 270, 4)) {
		/* ui_previews were not handled correctly when copying areas, leading to corrupted files (see T39847).
		 * This will always reset situation to a valid state.
		 */
		bScreen *sc;

		for (sc = main->screen.first; sc; sc = sc->id.next) {
			ScrArea *sa;
			for (sa = sc->areabase.first; sa; sa = sa->next) {
				SpaceLink *sl;

				for (sl = sa->spacedata.first; sl; sl = sl->next) {
					ARegion *ar;
					ListBase *lb = (sl == sa->spacedata.first) ? &sa->regionbase : &sl->regionbase;

					for (ar = lb->first; ar; ar = ar->next) {
						BLI_listbase_clear(&ar->ui_previews);
					}
				}
			}
		}
	}

	if (!MAIN_VERSION_ATLEAST(main, 270, 5)) {
		Object *ob;

		/* Update Transform constraint (again :|). */
		for (ob = main->object.first; ob; ob = ob->id.next) {
			do_version_constraints_radians_degrees_270_5(&ob->constraints);

			if (ob->pose) {
				/* Bones constraints! */
				bPoseChannel *pchan;
				for (pchan = ob->pose->chanbase.first; pchan; pchan = pchan->next) {
					do_version_constraints_radians_degrees_270_5(&pchan->constraints);
				}
			}
		}
	}

	if (!MAIN_VERSION_ATLEAST(main, 271, 0)) {
		if (!DNA_struct_elem_find(fd->filesdna, "Material", "int", "mode2")) {
			Material *ma;

			for (ma = main->mat.first; ma; ma = ma->id.next)
				ma->mode2 = MA_CASTSHADOW;
		}

		if (!DNA_struct_elem_find(fd->filesdna, "RenderData", "BakeData", "bake")) {
			Scene *sce;

			for (sce = main->scene.first; sce; sce = sce->id.next) {
				sce->r.bake.flag = R_BAKE_CLEAR;
				sce->r.bake.width = 512;
				sce->r.bake.height = 512;
				sce->r.bake.margin = 16;
				sce->r.bake.normal_space = R_BAKE_SPACE_TANGENT;
				sce->r.bake.normal_swizzle[0] = R_BAKE_POSX;
				sce->r.bake.normal_swizzle[1] = R_BAKE_POSY;
				sce->r.bake.normal_swizzle[2] = R_BAKE_POSZ;
				BLI_strncpy(sce->r.bake.filepath, U.renderdir, sizeof(sce->r.bake.filepath));

				sce->r.bake.im_format.planes = R_IMF_PLANES_RGBA;
				sce->r.bake.im_format.imtype = R_IMF_IMTYPE_PNG;
				sce->r.bake.im_format.depth = R_IMF_CHAN_DEPTH_8;
				sce->r.bake.im_format.quality = 90;
				sce->r.bake.im_format.compress = 15;
			}
		}

		if (!DNA_struct_elem_find(fd->filesdna, "FreestyleLineStyle", "float", "texstep")) {
			FreestyleLineStyle *linestyle;

			for (linestyle = main->linestyle.first; linestyle; linestyle = linestyle->id.next) {
				linestyle->flag |= LS_TEXTURE;
				linestyle->texstep = 1.0;
			}
		}

		{
			Scene *scene;
			for (scene = main->scene.first; scene; scene = scene->id.next) {
				int num_layers = BLI_countlist(&scene->r.layers);
				scene->r.actlay = min_ff(scene->r.actlay, num_layers - 1);
			}
		}
	}

	if (!MAIN_VERSION_ATLEAST(main, 271, 1)) {
<<<<<<< HEAD
		Scene *sce;
		for (sce = main->scene.first; sce; sce = sce->id.next) {
			sce->toolsettings->imapaint.slot_xresolution_default = 1024;
			sce->toolsettings->imapaint.slot_yresolution_default = 1024;
=======
		if (!DNA_struct_elem_find(fd->filesdna, "Material", "float", "line_col[4]")) {
			Material *mat;

			for (mat = main->mat.first; mat; mat = mat->id.next) {
				mat->line_col[0] = mat->line_col[1] = mat->line_col[2] = 0.0f;
				mat->line_col[3] = mat->alpha;
			}
		}
	}

	if (!DNA_struct_elem_find(fd->filesdna, "RenderData", "int", "preview_start_resolution")) {
		Scene *scene;
		for (scene = main->scene.first; scene; scene = scene->id.next) {
			scene->r.preview_start_resolution = 64;
>>>>>>> 2788d5f3
		}
	}
}<|MERGE_RESOLUTION|>--- conflicted
+++ resolved
@@ -300,19 +300,21 @@
 	}
 
 	if (!MAIN_VERSION_ATLEAST(main, 271, 1)) {
-<<<<<<< HEAD
+		if (!DNA_struct_elem_find(fd->filesdna, "Material", "float", "line_col[4]")) {
+			Material *mat;
+
+			for (mat = main->mat.first; mat; mat = mat->id.next) {
+				mat->line_col[0] = mat->line_col[1] = mat->line_col[2] = 0.0f;
+				mat->line_col[3] = mat->alpha;
+			}
+		}
+	}
+
+	if (!MAIN_VERSION_ATLEAST(main, 271, 2)) {
 		Scene *sce;
 		for (sce = main->scene.first; sce; sce = sce->id.next) {
 			sce->toolsettings->imapaint.slot_xresolution_default = 1024;
 			sce->toolsettings->imapaint.slot_yresolution_default = 1024;
-=======
-		if (!DNA_struct_elem_find(fd->filesdna, "Material", "float", "line_col[4]")) {
-			Material *mat;
-
-			for (mat = main->mat.first; mat; mat = mat->id.next) {
-				mat->line_col[0] = mat->line_col[1] = mat->line_col[2] = 0.0f;
-				mat->line_col[3] = mat->alpha;
-			}
 		}
 	}
 
@@ -320,7 +322,6 @@
 		Scene *scene;
 		for (scene = main->scene.first; scene; scene = scene->id.next) {
 			scene->r.preview_start_resolution = 64;
->>>>>>> 2788d5f3
 		}
 	}
 }