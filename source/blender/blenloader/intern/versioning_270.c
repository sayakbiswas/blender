/*
 * ***** BEGIN GPL LICENSE BLOCK *****
 *
 * This program is free software; you can redistribute it and/or
 * modify it under the terms of the GNU General Public License
 * as published by the Free Software Foundation; either version 2
 * of the License, or (at your option) any later version.
 *
 * This program is distributed in the hope that it will be useful,
 * but WITHOUT ANY WARRANTY; without even the implied warranty of
 * MERCHANTABILITY or FITNESS FOR A PARTICULAR PURPOSE.  See the
 * GNU General Public License for more details.
 *
 * You should have received a copy of the GNU General Public License
 * along with this program; if not, write to the Free Software Foundation,
 * Inc., 51 Franklin Street, Fifth Floor, Boston, MA 02110-1301, USA.
 *
 * Contributor(s): Blender Foundation
 *
 * ***** END GPL LICENSE BLOCK *****
 *
 */

/** \file blender/blenloader/intern/versioning_270.c
 *  \ingroup blenloader
 */

#include "BLI_utildefines.h"
#include "BLI_compiler_attrs.h"

/* for MinGW32 definition of NULL, could use BLI_blenlib.h instead too */
#include <stddef.h>

/* allow readfile to use deprecated functionality */
#define DNA_DEPRECATED_ALLOW

#include "DNA_constraint_types.h"
#include "DNA_sdna_types.h"
#include "DNA_space_types.h"
#include "DNA_screen_types.h"
#include "DNA_object_types.h"
#include "DNA_mesh_types.h"
#include "DNA_modifier_types.h"
#include "DNA_linestyle_types.h"

#include "DNA_genfile.h"

#include "BLI_blenlib.h"
#include "BLI_math.h"

#include "BKE_main.h"
#include "BKE_node.h"

#include "BLI_math.h"
#include "BLI_string.h"

#include "BLO_readfile.h"

#include "readfile.h"


static void do_version_constraints_radians_degrees_270_1(ListBase *lb)
{
	bConstraint *con;

	for (con = lb->first; con; con = con->next) {
		if (con->type == CONSTRAINT_TYPE_TRANSFORM) {
			bTransformConstraint *data = (bTransformConstraint *)con->data;
			const float deg_to_rad_f = DEG2RADF(1.0f);

			if (data->from == TRANS_ROTATION) {
				mul_v3_fl(data->from_min, deg_to_rad_f);
				mul_v3_fl(data->from_max, deg_to_rad_f);
			}

			if (data->to == TRANS_ROTATION) {
				mul_v3_fl(data->to_min, deg_to_rad_f);
				mul_v3_fl(data->to_max, deg_to_rad_f);
			}
		}
	}
}

static void do_version_constraints_radians_degrees_270_5(ListBase *lb)
{
	bConstraint *con;

	for (con = lb->first; con; con = con->next) {
		if (con->type == CONSTRAINT_TYPE_TRANSFORM) {
			bTransformConstraint *data = (bTransformConstraint *)con->data;

			if (data->from == TRANS_ROTATION) {
				copy_v3_v3(data->from_min_rot, data->from_min);
				copy_v3_v3(data->from_max_rot, data->from_max);
			}
			else if (data->from == TRANS_SCALE) {
				copy_v3_v3(data->from_min_scale, data->from_min);
				copy_v3_v3(data->from_max_scale, data->from_max);
			}

			if (data->to == TRANS_ROTATION) {
				copy_v3_v3(data->to_min_rot, data->to_min);
				copy_v3_v3(data->to_max_rot, data->to_max);
			}
			else if (data->to == TRANS_SCALE) {
				copy_v3_v3(data->to_min_scale, data->to_min);
				copy_v3_v3(data->to_max_scale, data->to_max);
			}
		}
	}
}

void blo_do_versions_270(FileData *fd, Library *UNUSED(lib), Main *main)
{
	if (!MAIN_VERSION_ATLEAST(main, 270, 0)) {

		if (!DNA_struct_elem_find(fd->filesdna, "BevelModifierData", "float", "profile")) {
			Object *ob;

			for (ob = main->object.first; ob; ob = ob->id.next) {
				ModifierData *md;
				for (md = ob->modifiers.first; md; md = md->next) {
					if (md->type == eModifierType_Bevel) {
						BevelModifierData *bmd = (BevelModifierData *)md;
						bmd->profile = 0.5f;
						bmd->val_flags = MOD_BEVEL_AMT_OFFSET;
					}
				}
			}
		}

		/* nodes don't use fixed node->id any more, clean up */
		FOREACH_NODETREE(main, ntree, id) {
			if (ntree->type == NTREE_COMPOSIT) {
				bNode *node;
				for (node = ntree->nodes.first; node; node = node->next) {
					if (ELEM(node->type, CMP_NODE_COMPOSITE, CMP_NODE_OUTPUT_FILE)) {
						node->id = NULL;
					}
				}
			}
		} FOREACH_NODETREE_END

		{
			bScreen *screen;

			for (screen = main->screen.first; screen; screen = screen->id.next) {
				ScrArea *area;
				for (area = screen->areabase.first; area; area = area->next) {
					SpaceLink *space_link;
					for (space_link = area->spacedata.first; space_link; space_link = space_link->next) {
						if (space_link->spacetype == SPACE_CLIP) {
							SpaceClip *space_clip = (SpaceClip *) space_link;
							if (space_clip->mode != SC_MODE_MASKEDIT) {
								space_clip->mode = SC_MODE_TRACKING;
							}
						}
					}
				}
			}
		}

		if (!DNA_struct_elem_find(fd->filesdna, "MovieTrackingSettings", "float", "default_weight")) {
			MovieClip *clip;
			for (clip = main->movieclip.first; clip; clip = clip->id.next) {
				clip->tracking.settings.default_weight = 1.0f;
			}
		}
	}

	if (!MAIN_VERSION_ATLEAST(main, 270, 1)) {
		Scene *sce;
		Object *ob;

		/* Update Transform constraint (another deg -> rad stuff). */
		for (ob = main->object.first; ob; ob = ob->id.next) {
			do_version_constraints_radians_degrees_270_1(&ob->constraints);

			if (ob->pose) {
				/* Bones constraints! */
				bPoseChannel *pchan;
				for (pchan = ob->pose->chanbase.first; pchan; pchan = pchan->next) {
					do_version_constraints_radians_degrees_270_1(&pchan->constraints);
				}
			}
		}

		for (sce = main->scene.first; sce; sce = sce->id.next) {
			if (sce->r.raytrace_structure == R_RAYSTRUCTURE_BLIBVH) {
				sce->r.raytrace_structure = R_RAYSTRUCTURE_AUTO;
			}
		}
	}

	if (!MAIN_VERSION_ATLEAST(main, 270, 2)) {
		Mesh *me;

		/* Mesh smoothresh deg->rad. */
		for (me = main->mesh.first; me; me = me->id.next) {
			me->smoothresh = DEG2RADF(me->smoothresh);
		}
	}

	if (!MAIN_VERSION_ATLEAST(main, 270, 3)) {
		FreestyleLineStyle *linestyle;

		for (linestyle = main->linestyle.first; linestyle; linestyle = linestyle->id.next) {
			linestyle->flag |= LS_NO_SORTING;
			linestyle->sort_key = LS_SORT_KEY_DISTANCE_FROM_CAMERA;
			linestyle->integration_type = LS_INTEGRATION_MEAN;
		}
	}

	if (!MAIN_VERSION_ATLEAST(main, 270, 4)) {
		/* ui_previews were not handled correctly when copying areas, leading to corrupted files (see T39847).
		 * This will always reset situation to a valid state.
		 */
		bScreen *sc;

		for (sc = main->screen.first; sc; sc = sc->id.next) {
			ScrArea *sa;
			for (sa = sc->areabase.first; sa; sa = sa->next) {
				SpaceLink *sl;

				for (sl = sa->spacedata.first; sl; sl = sl->next) {
					ARegion *ar;
					ListBase *lb = (sl == sa->spacedata.first) ? &sa->regionbase : &sl->regionbase;

					for (ar = lb->first; ar; ar = ar->next) {
						BLI_listbase_clear(&ar->ui_previews);
					}
				}
			}
		}
	}

	if (!MAIN_VERSION_ATLEAST(main, 270, 5)) {
		Object *ob;

		/* Update Transform constraint (again :|). */
		for (ob = main->object.first; ob; ob = ob->id.next) {
			do_version_constraints_radians_degrees_270_5(&ob->constraints);

			if (ob->pose) {
				/* Bones constraints! */
				bPoseChannel *pchan;
				for (pchan = ob->pose->chanbase.first; pchan; pchan = pchan->next) {
					do_version_constraints_radians_degrees_270_5(&pchan->constraints);
				}
			}
		}
	}

<<<<<<< HEAD
	if (!MAIN_VERSION_ATLEAST(main, 270, 6)) {
		Scene *sce;
		for (sce = main->scene.first; sce; sce = sce->id.next) {
			sce->toolsettings->imapaint.slot_xresolution_default = 1024;
			sce->toolsettings->imapaint.slot_yresolution_default = 1024;
		}
	}

	if (!DNA_struct_elem_find(fd->filesdna, "Material", "int", "mode2")) { /* will be replaced with version check when other new flag is added to mode2 */
=======
	if (!DNA_struct_elem_find(fd->filesdna, "Material", "int", "mode2")) {
>>>>>>> 358664a2
		Material *ma;

		for (ma = main->mat.first; ma; ma = ma->id.next)
			ma->mode2 = MA_CASTSHADOW;
	}

	if (!DNA_struct_elem_find(fd->filesdna, "RenderData", "BakeData", "bake")) {
		Scene *sce;

		for (sce = main->scene.first; sce; sce = sce->id.next) {
			sce->r.bake.flag = R_BAKE_CLEAR;
			sce->r.bake.width = 512;
			sce->r.bake.height = 512;
			sce->r.bake.margin = 16;
			sce->r.bake.normal_space = R_BAKE_SPACE_TANGENT;
			sce->r.bake.normal_swizzle[0] = R_BAKE_POSX;
			sce->r.bake.normal_swizzle[1] = R_BAKE_POSY;
			sce->r.bake.normal_swizzle[2] = R_BAKE_POSZ;
			BLI_strncpy(sce->r.bake.filepath, U.renderdir, sizeof(sce->r.bake.filepath));

			sce->r.bake.im_format.planes = R_IMF_PLANES_RGBA;
			sce->r.bake.im_format.imtype = R_IMF_IMTYPE_PNG;
			sce->r.bake.im_format.depth = R_IMF_CHAN_DEPTH_8;
			sce->r.bake.im_format.quality = 90;
			sce->r.bake.im_format.compress = 15;
		}
	}

	if (!DNA_struct_elem_find(fd->filesdna, "FreestyleLineStyle", "MTex", "mtex")) {
		FreestyleLineStyle *linestyle;

		for (linestyle = main->linestyle.first; linestyle; linestyle = linestyle->id.next) {
			linestyle->flag |= LS_TEXTURE;
			linestyle->texstep = 1.0;
		}
	}
}<|MERGE_RESOLUTION|>--- conflicted
+++ resolved
@@ -251,7 +251,6 @@
 		}
 	}
 
-<<<<<<< HEAD
 	if (!MAIN_VERSION_ATLEAST(main, 270, 6)) {
 		Scene *sce;
 		for (sce = main->scene.first; sce; sce = sce->id.next) {
@@ -260,10 +259,7 @@
 		}
 	}
 
-	if (!DNA_struct_elem_find(fd->filesdna, "Material", "int", "mode2")) { /* will be replaced with version check when other new flag is added to mode2 */
-=======
 	if (!DNA_struct_elem_find(fd->filesdna, "Material", "int", "mode2")) {
->>>>>>> 358664a2
 		Material *ma;
 
 		for (ma = main->mat.first; ma; ma = ma->id.next)
