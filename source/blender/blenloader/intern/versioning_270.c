/*
 * ***** BEGIN GPL LICENSE BLOCK *****
 *
 * This program is free software; you can redistribute it and/or
 * modify it under the terms of the GNU General Public License
 * as published by the Free Software Foundation; either version 2
 * of the License, or (at your option) any later version.
 *
 * This program is distributed in the hope that it will be useful,
 * but WITHOUT ANY WARRANTY; without even the implied warranty of
 * MERCHANTABILITY or FITNESS FOR A PARTICULAR PURPOSE.  See the
 * GNU General Public License for more details.
 *
 * You should have received a copy of the GNU General Public License
 * along with this program; if not, write to the Free Software Foundation,
 * Inc., 51 Franklin Street, Fifth Floor, Boston, MA 02110-1301, USA.
 *
 * Contributor(s): Blender Foundation
 *
 * ***** END GPL LICENSE BLOCK *****
 *
 */

/** \file blender/blenloader/intern/versioning_270.c
 *  \ingroup blenloader
 */

#include "BLI_utildefines.h"
#include "BLI_compiler_attrs.h"

/* for MinGW32 definition of NULL, could use BLI_blenlib.h instead too */
#include <stddef.h>

/* allow readfile to use deprecated functionality */
#define DNA_DEPRECATED_ALLOW

#include "DNA_anim_types.h"
#include "DNA_armature_types.h"
#include "DNA_brush_types.h"
#include "DNA_camera_types.h"
#include "DNA_cloth_types.h"
#include "DNA_constraint_types.h"
#include "DNA_gpencil_types.h"
#include "DNA_sdna_types.h"
#include "DNA_sequence_types.h"
#include "DNA_space_types.h"
#include "DNA_screen_types.h"
#include "DNA_object_force_types.h"
#include "DNA_object_types.h"
#include "DNA_mask_types.h"
#include "DNA_mesh_types.h"
#include "DNA_modifier_types.h"
#include "DNA_particle_types.h"
#include "DNA_linestyle_types.h"
#include "DNA_view3d_types.h"
#include "DNA_smoke_types.h"
#include "DNA_rigidbody_types.h"

#include "DNA_genfile.h"

#include "BKE_animsys.h"
#include "BKE_brush.h"
#include "BKE_colortools.h"
#include "BKE_fcurve.h"
#include "BKE_gpencil.h"
#include "BKE_library.h"
#include "BKE_main.h"
#include "BKE_mask.h"
#include "BKE_modifier.h"
#include "BKE_node.h"
#include "BKE_scene.h"
#include "BKE_sequencer.h"
#include "BKE_screen.h"
#include "BKE_tracking.h"

#include "BLI_math.h"
#include "BLI_listbase.h"
#include "BLI_string.h"
#include "BLI_string_utils.h"

#include "BLT_translation.h"

#include "BLO_readfile.h"

#include "NOD_common.h"
#include "NOD_socket.h"
#include "NOD_composite.h"

#include "readfile.h"

#include "MEM_guardedalloc.h"

/* ************************************************** */
/* GP Palettes API (Deprecated) */

/* add a new gp-palette */
static bGPDpalette *BKE_gpencil_palette_addnew(bGPdata *gpd, const char *name)
{
	bGPDpalette *palette;

	/* check that list is ok */
	if (gpd == NULL) {
		return NULL;
	}

	/* allocate memory and add to end of list */
	palette = MEM_callocN(sizeof(bGPDpalette), "bGPDpalette");

	/* add to datablock */
	BLI_addtail(&gpd->palettes, palette);

	/* set basic settings */
	/* auto-name */
	BLI_strncpy(palette->info, name, sizeof(palette->info));
	BLI_uniquename(&gpd->palettes, palette, DATA_("GP_Palette"), '.', offsetof(bGPDpalette, info),
	               sizeof(palette->info));

	/* return palette */
	return palette;
}

/* add a new gp-palettecolor */
static bGPDpalettecolor *BKE_gpencil_palettecolor_addnew(bGPDpalette *palette, const char *name)
{
	bGPDpalettecolor *palcolor;

	/* check that list is ok */
	if (palette == NULL) {
		return NULL;
	}

	/* allocate memory and add to end of list */
	palcolor = MEM_callocN(sizeof(bGPDpalettecolor), "bGPDpalettecolor");

	/* add to datablock */
	BLI_addtail(&palette->colors, palcolor);

	/* set basic settings */
	copy_v4_v4(palcolor->color, U.gpencil_new_layer_col);
	ARRAY_SET_ITEMS(palcolor->fill, 1.0f, 1.0f, 1.0f);

	/* auto-name */
	BLI_strncpy(palcolor->info, name, sizeof(palcolor->info));
	BLI_uniquename(&palette->colors, palcolor, DATA_("Color"), '.', offsetof(bGPDpalettecolor, info),
	               sizeof(palcolor->info));

	/* return palette color */
	return palcolor;
}

/**
 * Setup rotation stabilization from ancient single track spec.
 * Former Version of 2D stabilization used a single tracking marker to determine the rotation
 * to be compensated. Now several tracks can contribute to rotation detection and this feature
 * is enabled by the MovieTrackingTrack#flag on a per track base.
 */
static void migrate_single_rot_stabilization_track_settings(MovieTrackingStabilization *stab)
{
	if (stab->rot_track) {
		if (!(stab->rot_track->flag & TRACK_USE_2D_STAB_ROT)) {
			stab->tot_rot_track++;
			stab->rot_track->flag |= TRACK_USE_2D_STAB_ROT;
		}
	}
	stab->rot_track = NULL; /* this field is now ignored */
}

static void do_version_constraints_radians_degrees_270_1(ListBase *lb)
{
	bConstraint *con;

	for (con = lb->first; con; con = con->next) {
		if (con->type == CONSTRAINT_TYPE_TRANSFORM) {
			bTransformConstraint *data = (bTransformConstraint *)con->data;
			const float deg_to_rad_f = DEG2RADF(1.0f);

			if (data->from == TRANS_ROTATION) {
				mul_v3_fl(data->from_min, deg_to_rad_f);
				mul_v3_fl(data->from_max, deg_to_rad_f);
			}

			if (data->to == TRANS_ROTATION) {
				mul_v3_fl(data->to_min, deg_to_rad_f);
				mul_v3_fl(data->to_max, deg_to_rad_f);
			}
		}
	}
}

static void do_version_constraints_radians_degrees_270_5(ListBase *lb)
{
	bConstraint *con;

	for (con = lb->first; con; con = con->next) {
		if (con->type == CONSTRAINT_TYPE_TRANSFORM) {
			bTransformConstraint *data = (bTransformConstraint *)con->data;

			if (data->from == TRANS_ROTATION) {
				copy_v3_v3(data->from_min_rot, data->from_min);
				copy_v3_v3(data->from_max_rot, data->from_max);
			}
			else if (data->from == TRANS_SCALE) {
				copy_v3_v3(data->from_min_scale, data->from_min);
				copy_v3_v3(data->from_max_scale, data->from_max);
			}

			if (data->to == TRANS_ROTATION) {
				copy_v3_v3(data->to_min_rot, data->to_min);
				copy_v3_v3(data->to_max_rot, data->to_max);
			}
			else if (data->to == TRANS_SCALE) {
				copy_v3_v3(data->to_min_scale, data->to_min);
				copy_v3_v3(data->to_max_scale, data->to_max);
			}
		}
	}
}

static void do_version_constraints_stretch_to_limits(ListBase *lb)
{
	bConstraint *con;

	for (con = lb->first; con; con = con->next) {
		if (con->type == CONSTRAINT_TYPE_STRETCHTO) {
			bStretchToConstraint *data = (bStretchToConstraint *)con->data;
			data->bulge_min = 1.0f;
			data->bulge_max = 1.0f;
		}
	}
}

static void do_version_action_editor_properties_region(ListBase *regionbase)
{
	ARegion *ar;

	for (ar = regionbase->first; ar; ar = ar->next) {
		if (ar->regiontype == RGN_TYPE_UI) {
			/* already exists */
			return;
		}
		else if (ar->regiontype == RGN_TYPE_WINDOW) {
			/* add new region here */
			ARegion *arnew = MEM_callocN(sizeof(ARegion), "buttons for action");

			BLI_insertlinkbefore(regionbase, ar, arnew);

			arnew->regiontype = RGN_TYPE_UI;
			arnew->alignment = RGN_ALIGN_RIGHT;
			arnew->flag = RGN_FLAG_HIDDEN;

			return;
		}
	}
}

static void do_version_bones_super_bbone(ListBase *lb)
{
	for (Bone *bone = lb->first; bone; bone = bone->next) {
		bone->scaleIn = 1.0f;
		bone->scaleOut = 1.0f;

		do_version_bones_super_bbone(&bone->childbase);
	}
}

/* TODO(sergey): Consider making it somewhat more generic function in BLI_anim.h. */
static void anim_change_prop_name(FCurve *fcu,
                                  const char *prefix,
                                  const char *old_prop_name,
                                  const char *new_prop_name)
{
	const char *old_path = BLI_sprintfN("%s.%s", prefix, old_prop_name);
	if (STREQ(fcu->rna_path, old_path)) {
		MEM_freeN(fcu->rna_path);
		fcu->rna_path = BLI_sprintfN("%s.%s", prefix, new_prop_name);
	}
	MEM_freeN((char *)old_path);
}

static void do_version_hue_sat_node(bNodeTree *ntree, bNode *node)
{
	if (node->storage == NULL) {
		return;
	}

	/* Make sure new sockets are properly created. */
	node_verify_socket_templates(ntree, node);
	/* Convert value from old storage to new sockets. */
	NodeHueSat *nhs = node->storage;
	bNodeSocket *hue = nodeFindSocket(node, SOCK_IN, "Hue"),
	            *saturation = nodeFindSocket(node, SOCK_IN, "Saturation"),
	            *value = nodeFindSocket(node, SOCK_IN, "Value");
	((bNodeSocketValueFloat *)hue->default_value)->value = nhs->hue;
	((bNodeSocketValueFloat *)saturation->default_value)->value = nhs->sat;
	((bNodeSocketValueFloat *)value->default_value)->value = nhs->val;
	/* Take care of possible animation. */
	AnimData *adt = BKE_animdata_from_id(&ntree->id);
	if (adt != NULL && adt->action != NULL) {
		const char *prefix = BLI_sprintfN("nodes[\"%s\"]", node->name);
		for (FCurve *fcu = adt->action->curves.first; fcu != NULL; fcu = fcu->next) {
			if (STRPREFIX(fcu->rna_path, prefix)) {
				anim_change_prop_name(fcu, prefix, "color_hue", "inputs[1].default_value");
				anim_change_prop_name(fcu, prefix, "color_saturation", "inputs[2].default_value");
				anim_change_prop_name(fcu, prefix, "color_value", "inputs[3].default_value");
			}
		}
		MEM_freeN((char *)prefix);
	}
	/* Free storage, it is no longer used. */
	MEM_freeN(node->storage);
	node->storage = NULL;
}

static void do_versions_compositor_render_passes_storage(bNode *node)
{
	int pass_index = 0;
	const char *sockname;
	for (bNodeSocket *sock = node->outputs.first; sock && pass_index < 31; sock = sock->next, pass_index++) {
		if (sock->storage == NULL) {
			NodeImageLayer *sockdata = MEM_callocN(sizeof(NodeImageLayer), "node image layer");
			sock->storage = sockdata;
			BLI_strncpy(sockdata->pass_name, node_cmp_rlayers_sock_to_pass(pass_index), sizeof(sockdata->pass_name));

			if (pass_index == 0) sockname = "Image";
			else if (pass_index == 1) sockname = "Alpha";
			else sockname = node_cmp_rlayers_sock_to_pass(pass_index);
			BLI_strncpy(sock->name, sockname, sizeof(sock->name));
		}
	}
}

static void do_versions_compositor_render_passes(bNodeTree *ntree)
{
	for (bNode *node = ntree->nodes.first; node; node = node->next) {
		if (node->type == CMP_NODE_R_LAYERS) {
			/* First we make sure existing sockets have proper names.
			 * This is important because otherwise verification will
			 * drop links from sockets which were renamed.
			 */
			do_versions_compositor_render_passes_storage(node);
			/* Make sure new sockets are properly created. */
			node_verify_socket_templates(ntree, node);
			/* Make sure all possibly created sockets have proper storage. */
			do_versions_compositor_render_passes_storage(node);
		}
	}
}


static char *replace_bbone_easing_rnapath(char *old_path)
{
	char *new_path = NULL;

	/* NOTE: This will break paths for any bones/custom-properties
	 * which happen be named after the bbone property id's
	 */
	if (strstr(old_path, "bbone_in"))
		new_path = BLI_str_replaceN(old_path, "bbone_in", "bbone_easein");
	else if (strstr(old_path, "bbone_out"))
		new_path = BLI_str_replaceN(old_path, "bbone_out", "bbone_easeout");

	if (new_path) {
		MEM_freeN(old_path);
		return new_path;
	}
	else {
		return old_path;
	}
}

static void do_version_bbone_easing_fcurve_fix(ID *UNUSED(id), FCurve *fcu, void *UNUSED(user_data))
{
	/* F-Curve's path (for bbone_in/out) */
	if (fcu->rna_path) {
		fcu->rna_path = replace_bbone_easing_rnapath(fcu->rna_path);
	}

	/* Driver -> Driver Vars (for bbone_in/out) */
	if (fcu->driver) {
		for (DriverVar *dvar = fcu->driver->variables.first; dvar; dvar = dvar->next) {
			DRIVER_TARGETS_LOOPER_BEGIN(dvar)
			{
				if (dtar->rna_path) {
					dtar->rna_path = replace_bbone_easing_rnapath(dtar->rna_path);
				}
			}
			DRIVER_TARGETS_LOOPER_END;
		}
	}

	/* FModifiers -> Stepped (for frame_start/end) */
	if (fcu->modifiers.first) {
		for (FModifier *fcm = fcu->modifiers.first; fcm; fcm = fcm->next) {
			if (fcm->type == FMODIFIER_TYPE_STEPPED) {
				FMod_Stepped *data = fcm->data;

				/* Modifier doesn't work if the modifier's copy of start/end frame are both 0
				 * as those were only getting written to the fcm->data copy (T52009)
				 */
				if ((fcm->sfra == fcm->efra) && (fcm->sfra == 0)) {
					fcm->sfra = data->start_frame;
					fcm->efra = data->end_frame;
				}
			}
		}
	}
}


void blo_do_versions_270(FileData *fd, Library *UNUSED(lib), Main *bmain)
{
	if (!MAIN_VERSION_ATLEAST(bmain, 270, 0)) {

		if (!DNA_struct_elem_find(fd->filesdna, "BevelModifierData", "float", "profile")) {
			Object *ob;

			for (ob = bmain->object.first; ob; ob = ob->id.next) {
				ModifierData *md;
				for (md = ob->modifiers.first; md; md = md->next) {
					if (md->type == eModifierType_Bevel) {
						BevelModifierData *bmd = (BevelModifierData *)md;
						bmd->profile = 0.5f;
						bmd->val_flags = MOD_BEVEL_AMT_OFFSET;
					}
				}
			}
		}

		/* nodes don't use fixed node->id any more, clean up */
		FOREACH_NODETREE_BEGIN(bmain, ntree, id) {
			if (ntree->type == NTREE_COMPOSIT) {
				bNode *node;
				for (node = ntree->nodes.first; node; node = node->next) {
					if (ELEM(node->type, CMP_NODE_COMPOSITE, CMP_NODE_OUTPUT_FILE)) {
						node->id = NULL;
					}
				}
			}
		} FOREACH_NODETREE_END;

		{
			bScreen *screen;

			for (screen = bmain->screen.first; screen; screen = screen->id.next) {
				ScrArea *area;
				for (area = screen->areabase.first; area; area = area->next) {
					SpaceLink *space_link;
					for (space_link = area->spacedata.first; space_link; space_link = space_link->next) {
						if (space_link->spacetype == SPACE_CLIP) {
							SpaceClip *space_clip = (SpaceClip *)space_link;
							if (space_clip->mode != SC_MODE_MASKEDIT) {
								space_clip->mode = SC_MODE_TRACKING;
							}
						}
					}
				}
			}
		}

		if (!DNA_struct_elem_find(fd->filesdna, "MovieTrackingSettings", "float", "default_weight")) {
			MovieClip *clip;
			for (clip = bmain->movieclip.first; clip; clip = clip->id.next) {
				clip->tracking.settings.default_weight = 1.0f;
			}
		}
	}

	if (!MAIN_VERSION_ATLEAST(bmain, 270, 1)) {
		Object *ob;

		/* Update Transform constraint (another deg -> rad stuff). */
		for (ob = bmain->object.first; ob; ob = ob->id.next) {
			do_version_constraints_radians_degrees_270_1(&ob->constraints);

			if (ob->pose) {
				/* Bones constraints! */
				bPoseChannel *pchan;
				for (pchan = ob->pose->chanbase.first; pchan; pchan = pchan->next) {
					do_version_constraints_radians_degrees_270_1(&pchan->constraints);
				}
			}
		}
	}

	if (!MAIN_VERSION_ATLEAST(bmain, 270, 2)) {
		Mesh *me;

		/* Mesh smoothresh deg->rad. */
		for (me = bmain->mesh.first; me; me = me->id.next) {
			me->smoothresh = DEG2RADF(me->smoothresh);
		}
	}

	if (!MAIN_VERSION_ATLEAST(bmain, 270, 3)) {
		FreestyleLineStyle *linestyle;

		for (linestyle = bmain->linestyle.first; linestyle; linestyle = linestyle->id.next) {
			linestyle->flag |= LS_NO_SORTING;
			linestyle->sort_key = LS_SORT_KEY_DISTANCE_FROM_CAMERA;
			linestyle->integration_type = LS_INTEGRATION_MEAN;
		}
	}

	if (!MAIN_VERSION_ATLEAST(bmain, 270, 4)) {
		/* ui_previews were not handled correctly when copying areas, leading to corrupted files (see T39847).
		 * This will always reset situation to a valid state.
		 */
		bScreen *sc;

		for (sc = bmain->screen.first; sc; sc = sc->id.next) {
			ScrArea *sa;
			for (sa = sc->areabase.first; sa; sa = sa->next) {
				SpaceLink *sl;

				for (sl = sa->spacedata.first; sl; sl = sl->next) {
					ARegion *ar;
					ListBase *lb = (sl == sa->spacedata.first) ? &sa->regionbase : &sl->regionbase;

					for (ar = lb->first; ar; ar = ar->next) {
						BLI_listbase_clear(&ar->ui_previews);
					}
				}
			}
		}
	}

	if (!MAIN_VERSION_ATLEAST(bmain, 270, 5)) {
		Object *ob;

		/* Update Transform constraint (again :|). */
		for (ob = bmain->object.first; ob; ob = ob->id.next) {
			do_version_constraints_radians_degrees_270_5(&ob->constraints);

			if (ob->pose) {
				/* Bones constraints! */
				bPoseChannel *pchan;
				for (pchan = ob->pose->chanbase.first; pchan; pchan = pchan->next) {
					do_version_constraints_radians_degrees_270_5(&pchan->constraints);
				}
			}
		}
	}

	if (!MAIN_VERSION_ATLEAST(bmain, 271, 0)) {
		if (!DNA_struct_elem_find(fd->filesdna, "RenderData", "BakeData", "bake")) {
			Scene *sce;

			for (sce = bmain->scene.first; sce; sce = sce->id.next) {
				sce->r.bake.flag = R_BAKE_CLEAR;
				sce->r.bake.width = 512;
				sce->r.bake.height = 512;
				sce->r.bake.margin = 16;
				sce->r.bake.normal_space = R_BAKE_SPACE_TANGENT;
				sce->r.bake.normal_swizzle[0] = R_BAKE_POSX;
				sce->r.bake.normal_swizzle[1] = R_BAKE_POSY;
				sce->r.bake.normal_swizzle[2] = R_BAKE_POSZ;
				BLI_strncpy(sce->r.bake.filepath, U.renderdir, sizeof(sce->r.bake.filepath));

				sce->r.bake.im_format.planes = R_IMF_PLANES_RGBA;
				sce->r.bake.im_format.imtype = R_IMF_IMTYPE_PNG;
				sce->r.bake.im_format.depth = R_IMF_CHAN_DEPTH_8;
				sce->r.bake.im_format.quality = 90;
				sce->r.bake.im_format.compress = 15;
			}
		}

		if (!DNA_struct_elem_find(fd->filesdna, "FreestyleLineStyle", "float", "texstep")) {
			FreestyleLineStyle *linestyle;

			for (linestyle = bmain->linestyle.first; linestyle; linestyle = linestyle->id.next) {
				linestyle->flag |= LS_TEXTURE;
				linestyle->texstep = 1.0;
			}
		}

		{
			Scene *scene;
			for (scene = bmain->scene.first; scene; scene = scene->id.next) {
				int num_layers = BLI_listbase_count(&scene->r.layers);
				scene->r.actlay = min_ff(scene->r.actlay, num_layers - 1);
			}
		}
	}

	if (!MAIN_VERSION_ATLEAST(bmain, 271, 1)) {
		if (!DNA_struct_elem_find(fd->filesdna, "Material", "float", "line_col[4]")) {
			Material *mat;

			for (mat = bmain->mat.first; mat; mat = mat->id.next) {
				mat->line_col[0] = mat->line_col[1] = mat->line_col[2] = 0.0f;
				mat->line_col[3] = mat->alpha;
			}
		}

		if (!DNA_struct_elem_find(fd->filesdna, "RenderData", "int", "preview_start_resolution")) {
			Scene *scene;
			for (scene = bmain->scene.first; scene; scene = scene->id.next) {
				scene->r.preview_start_resolution = 64;
			}
		}
	}

	if (!MAIN_VERSION_ATLEAST(bmain, 271, 3)) {
		Brush *br;

		for (br = bmain->brush.first; br; br = br->id.next) {
			br->fill_threshold = 0.2f;
		}

		if (!DNA_struct_elem_find(fd->filesdna, "BevelModifierData", "int", "mat")) {
			Object *ob;
			for (ob = bmain->object.first; ob; ob = ob->id.next) {
				ModifierData *md;

				for (md = ob->modifiers.first; md; md = md->next) {
					if (md->type == eModifierType_Bevel) {
						BevelModifierData *bmd = (BevelModifierData *)md;
						bmd->mat = -1;
					}
				}
			}
		}
	}

	if (!MAIN_VERSION_ATLEAST(bmain, 271, 6)) {
		Object *ob;
		for (ob = bmain->object.first; ob; ob = ob->id.next) {
			ModifierData *md;

			for (md = ob->modifiers.first; md; md = md->next) {
				if (md->type == eModifierType_ParticleSystem) {
					ParticleSystemModifierData *pmd = (ParticleSystemModifierData *)md;
					if (pmd->psys && pmd->psys->clmd) {
						pmd->psys->clmd->sim_parms->vel_damping = 1.0f;
					}
				}
			}
		}
	}

	if (!MAIN_VERSION_ATLEAST(bmain, 272, 0)) {
		if (!DNA_struct_elem_find(fd->filesdna, "RenderData", "int", "preview_start_resolution")) {
			Scene *scene;
			for (scene = bmain->scene.first; scene; scene = scene->id.next) {
				scene->r.preview_start_resolution = 64;
			}
		}
	}

	if (!MAIN_VERSION_ATLEAST(bmain, 272, 1)) {
		Brush *br;
		for (br = bmain->brush.first; br; br = br->id.next) {
			if ((br->ob_mode & OB_MODE_SCULPT) && ELEM(br->sculpt_tool, SCULPT_TOOL_GRAB, SCULPT_TOOL_SNAKE_HOOK))
				br->alpha = 1.0f;
		}
	}

	if (!MAIN_VERSION_ATLEAST(bmain, 272, 2)) {
		if (!DNA_struct_elem_find(fd->filesdna, "Image", "float", "gen_color")) {
			Image *image;
			for (image = bmain->image.first; image != NULL; image = image->id.next) {
				image->gen_color[3] = 1.0f;
			}
		}

		if (!DNA_struct_elem_find(fd->filesdna, "bStretchToConstraint", "float", "bulge_min")) {
			Object *ob;

			/* Update Transform constraint (again :|). */
			for (ob = bmain->object.first; ob; ob = ob->id.next) {
				do_version_constraints_stretch_to_limits(&ob->constraints);

				if (ob->pose) {
					/* Bones constraints! */
					bPoseChannel *pchan;
					for (pchan = ob->pose->chanbase.first; pchan; pchan = pchan->next) {
						do_version_constraints_stretch_to_limits(&pchan->constraints);
					}
				}
			}
		}
	}

	if (!MAIN_VERSION_ATLEAST(bmain, 273, 1)) {
#define BRUSH_RAKE (1 << 7)
#define BRUSH_RANDOM_ROTATION (1 << 25)

		Brush *br;

		for (br = bmain->brush.first; br; br = br->id.next) {
			if (br->flag & BRUSH_RAKE) {
				br->mtex.brush_angle_mode |= MTEX_ANGLE_RAKE;
				br->mask_mtex.brush_angle_mode |= MTEX_ANGLE_RAKE;
			}
			else if (br->flag & BRUSH_RANDOM_ROTATION) {
				br->mtex.brush_angle_mode |= MTEX_ANGLE_RANDOM;
				br->mask_mtex.brush_angle_mode |= MTEX_ANGLE_RANDOM;
			}
			br->mtex.random_angle = 2.0 * M_PI;
			br->mask_mtex.random_angle = 2.0 * M_PI;
		}
	}

#undef BRUSH_RAKE
#undef BRUSH_RANDOM_ROTATION

	/* Customizable Safe Areas */
	if (!MAIN_VERSION_ATLEAST(bmain, 273, 2)) {
		if (!DNA_struct_elem_find(fd->filesdna, "Scene", "DisplaySafeAreas", "safe_areas")) {
			Scene *scene;

			for (scene = bmain->scene.first; scene; scene = scene->id.next) {
				copy_v2_fl2(scene->safe_areas.title, 3.5f / 100.0f, 3.5f / 100.0f);
				copy_v2_fl2(scene->safe_areas.action, 10.0f / 100.0f, 5.0f / 100.0f);
				copy_v2_fl2(scene->safe_areas.title_center, 17.5f / 100.0f, 5.0f / 100.0f);
				copy_v2_fl2(scene->safe_areas.action_center, 15.0f / 100.0f, 5.0f / 100.0f);
			}
		}
	}

	if (!MAIN_VERSION_ATLEAST(bmain, 273, 3)) {
		ParticleSettings *part;
		for (part = bmain->particle.first; part; part = part->id.next) {
			if (part->clumpcurve)
				part->child_flag |= PART_CHILD_USE_CLUMP_CURVE;
			if (part->roughcurve)
				part->child_flag |= PART_CHILD_USE_ROUGH_CURVE;
		}
	}

	if (!MAIN_VERSION_ATLEAST(bmain, 273, 6)) {
		if (!DNA_struct_elem_find(fd->filesdna, "ClothSimSettings", "float", "bending_damping")) {
			Object *ob;
			ModifierData *md;
			for (ob = bmain->object.first; ob; ob = ob->id.next) {
				for (md = ob->modifiers.first; md; md = md->next) {
					if (md->type == eModifierType_Cloth) {
						ClothModifierData *clmd = (ClothModifierData *)md;
						clmd->sim_parms->bending_damping = 0.5f;
					}
					else if (md->type == eModifierType_ParticleSystem) {
						ParticleSystemModifierData *pmd = (ParticleSystemModifierData *)md;
						if (pmd->psys->clmd) {
							pmd->psys->clmd->sim_parms->bending_damping = 0.5f;
						}
					}
				}
			}
		}

		if (!DNA_struct_elem_find(fd->filesdna, "ParticleSettings", "float", "clump_noise_size")) {
			ParticleSettings *part;
			for (part = bmain->particle.first; part; part = part->id.next) {
				part->clump_noise_size = 1.0f;
			}
		}

		if (!DNA_struct_elem_find(fd->filesdna, "ParticleSettings", "int", "kink_extra_steps")) {
			ParticleSettings *part;
			for (part = bmain->particle.first; part; part = part->id.next) {
				part->kink_extra_steps = 4;
			}
		}

		if (!DNA_struct_elem_find(fd->filesdna, "MTex", "float", "kinkampfac")) {
			ParticleSettings *part;
			for (part = bmain->particle.first; part; part = part->id.next) {
				int a;
				for (a = 0; a < MAX_MTEX; a++) {
					MTex *mtex = part->mtex[a];
					if (mtex) {
						mtex->kinkampfac = 1.0f;
					}
				}
			}
		}

		if (!DNA_struct_elem_find(fd->filesdna, "HookModifierData", "char", "flag")) {
			Object *ob;

			for (ob = bmain->object.first; ob; ob = ob->id.next) {
				ModifierData *md;
				for (md = ob->modifiers.first; md; md = md->next) {
					if (md->type == eModifierType_Hook) {
						HookModifierData *hmd = (HookModifierData *)md;
						hmd->falloff_type = eHook_Falloff_InvSquare;
					}
				}
			}
		}

		if (!DNA_struct_elem_find(fd->filesdna, "NodePlaneTrackDeformData", "char", "flag")) {
			FOREACH_NODETREE_BEGIN(bmain, ntree, id) {
				if (ntree->type == NTREE_COMPOSIT) {
					bNode *node;
					for (node = ntree->nodes.first; node; node = node->next) {
						if (ELEM(node->type, CMP_NODE_PLANETRACKDEFORM)) {
							NodePlaneTrackDeformData *data = node->storage;
							data->flag = 0;
							data->motion_blur_samples = 16;
							data->motion_blur_shutter = 0.5f;
						}
					}
				}
			}
			FOREACH_NODETREE_END;
		}

		if (!DNA_struct_elem_find(fd->filesdna, "Camera", "GPUDOFSettings", "gpu_dof")) {
			Camera *ca;
			for (ca = bmain->camera.first; ca; ca = ca->id.next) {
				ca->gpu_dof.fstop = 128.0f;
				ca->gpu_dof.focal_length = 1.0f;
				ca->gpu_dof.focus_distance = 1.0f;
				ca->gpu_dof.sensor = 1.0f;
			}
		}
	}

	if (!MAIN_VERSION_ATLEAST(bmain, 273, 8)) {
		Object *ob;
		for (ob = bmain->object.first; ob != NULL; ob = ob->id.next) {
			ModifierData *md;
			for (md = ob->modifiers.last; md != NULL; md = md->prev) {
				if (modifier_unique_name(&ob->modifiers, md)) {
					printf("Warning: Object '%s' had several modifiers with the "
					       "same name, renamed one of them to '%s'.\n",
					       ob->id.name + 2, md->name);
				}
			}
		}
	}

	if (!MAIN_VERSION_ATLEAST(bmain, 273, 9)) {
		bScreen *scr;
		ScrArea *sa;
		SpaceLink *sl;
		ARegion *ar;

		/* Make sure sequencer preview area limits zoom */
		for (scr = bmain->screen.first; scr; scr = scr->id.next) {
			for (sa = scr->areabase.first; sa; sa = sa->next) {
				for (sl = sa->spacedata.first; sl; sl = sl->next) {
					if (sl->spacetype == SPACE_SEQ) {
						for (ar = sl->regionbase.first; ar; ar = ar->next) {
							if (ar->regiontype == RGN_TYPE_PREVIEW) {
								ar->v2d.keepzoom |= V2D_LIMITZOOM;
								ar->v2d.minzoom = 0.001f;
								ar->v2d.maxzoom = 1000.0f;
								break;
							}
						}
					}
				}
			}
		}
	}

	if (!MAIN_VERSION_ATLEAST(bmain, 274, 1)) {
		/* particle systems need to be forced to redistribute for jitter mode fix */
		{
			Object *ob;
			ParticleSystem *psys;
			for (ob = bmain->object.first; ob; ob = ob->id.next) {
				for (psys = ob->particlesystem.first; psys; psys = psys->next) {
					if ((psys->pointcache->flag & PTCACHE_BAKED) == 0) {
						psys->recalc |= PSYS_RECALC_RESET;
					}
				}
			}
		}

		/* hysteresis setted to 10% but not actived */
		if (!DNA_struct_elem_find(fd->filesdna, "LodLevel", "int", "obhysteresis")) {
			Object *ob;
			for (ob = bmain->object.first; ob; ob = ob->id.next) {
				LodLevel *level;
				for (level = ob->lodlevels.first; level; level = level->next) {
					level->obhysteresis = 10;
				}
			}
		}
<<<<<<< HEAD
=======

		if (!DNA_struct_elem_find(fd->filesdna, "GameData", "int", "scehysteresis")) {
			Scene *scene;
			for (scene = bmain->scene.first; scene; scene = scene->id.next) {
				scene->gm.scehysteresis = 10;
			}
		}
	}

	if (!MAIN_VERSION_ATLEAST(bmain, 274, 2)) {
		FOREACH_NODETREE_BEGIN(bmain, ntree, id) {
			bNode *node;
			bNodeSocket *sock;

			for (node = ntree->nodes.first; node; node = node->next) {
				if (node->type == SH_NODE_MATERIAL) {
					for (sock = node->inputs.first; sock; sock = sock->next) {
						if (STREQ(sock->name, "Refl")) {
							BLI_strncpy(sock->name, "DiffuseIntensity", sizeof(sock->name));
						}
					}
				}
				else if (node->type == SH_NODE_MATERIAL_EXT) {
					for (sock = node->outputs.first; sock; sock = sock->next) {
						if (STREQ(sock->name, "Refl")) {
							BLI_strncpy(sock->name, "DiffuseIntensity", sizeof(sock->name));
						}
						else if (STREQ(sock->name, "Ray Mirror")) {
							BLI_strncpy(sock->name, "Reflectivity", sizeof(sock->name));
						}
					}
				}
			}
		} FOREACH_NODETREE_END;
>>>>>>> 6429e6c9
	}

	if (!MAIN_VERSION_ATLEAST(bmain, 274, 4)) {
		SceneRenderView *srv;
		wmWindowManager *wm;
		bScreen *screen;
		wmWindow *win;
		Scene *scene;
		Camera *cam;
		Image *ima;

		for (scene = bmain->scene.first; scene; scene = scene->id.next) {
			Sequence *seq;

			BKE_scene_add_render_view(scene, STEREO_LEFT_NAME);
			srv = scene->r.views.first;
			BLI_strncpy(srv->suffix, STEREO_LEFT_SUFFIX, sizeof(srv->suffix));

			BKE_scene_add_render_view(scene, STEREO_RIGHT_NAME);
			srv = scene->r.views.last;
			BLI_strncpy(srv->suffix, STEREO_RIGHT_SUFFIX, sizeof(srv->suffix));

			SEQ_BEGIN (scene->ed, seq)
			{
				seq->stereo3d_format = MEM_callocN(sizeof(Stereo3dFormat), "Stereo Display 3d Format");

#define SEQ_USE_PROXY_CUSTOM_DIR (1 << 19)
#define SEQ_USE_PROXY_CUSTOM_FILE (1 << 21)
				if (seq->strip && seq->strip->proxy && !seq->strip->proxy->storage) {
					if (seq->flag & SEQ_USE_PROXY_CUSTOM_DIR)
						seq->strip->proxy->storage = SEQ_STORAGE_PROXY_CUSTOM_DIR;
					if (seq->flag & SEQ_USE_PROXY_CUSTOM_FILE)
						seq->strip->proxy->storage = SEQ_STORAGE_PROXY_CUSTOM_FILE;
				}
#undef SEQ_USE_PROXY_CUSTOM_DIR
#undef SEQ_USE_PROXY_CUSTOM_FILE

			} SEQ_END;
		}

		for (screen = bmain->screen.first; screen; screen = screen->id.next) {
			ScrArea *sa;
			for (sa = screen->areabase.first; sa; sa = sa->next) {
				SpaceLink *sl;

				for (sl = sa->spacedata.first; sl; sl = sl->next) {
					switch (sl->spacetype) {
						case SPACE_VIEW3D:
						{
							View3D *v3d = (View3D *)sl;
							v3d->stereo3d_camera = STEREO_3D_ID;
							v3d->stereo3d_flag |= V3D_S3D_DISPPLANE;
							v3d->stereo3d_convergence_alpha = 0.15f;
							v3d->stereo3d_volume_alpha = 0.05f;
							break;
						}
						case SPACE_IMAGE:
						{
							SpaceImage *sima = (SpaceImage *)sl;
							sima->iuser.flag |= IMA_SHOW_STEREO;
							break;
						}
					}
				}
			}
		}

		for (cam = bmain->camera.first; cam; cam = cam->id.next) {
			cam->stereo.interocular_distance = 0.065f;
			cam->stereo.convergence_distance = 30.0f * 0.065f;
		}

		for (ima = bmain->image.first; ima; ima = ima->id.next) {
			ima->stereo3d_format = MEM_callocN(sizeof(Stereo3dFormat), "Image Stereo 3d Format");

			if (ima->packedfile) {
				ImagePackedFile *imapf = MEM_mallocN(sizeof(ImagePackedFile), "Image Packed File");
				BLI_addtail(&ima->packedfiles, imapf);

				imapf->packedfile = ima->packedfile;
				BLI_strncpy(imapf->filepath, ima->name, FILE_MAX);
				ima->packedfile = NULL;
			}
		}

		for (wm = bmain->wm.first; wm; wm = wm->id.next) {
			for (win = wm->windows.first; win; win = win->next) {
				win->stereo3d_format = MEM_callocN(sizeof(Stereo3dFormat), "Stereo Display 3d Format");
			}
		}
	}

	if (!MAIN_VERSION_ATLEAST(bmain, 274, 6)) {
		bScreen *screen;

		if (!DNA_struct_elem_find(fd->filesdna, "FileSelectParams", "int", "thumbnail_size")) {
			for (screen = bmain->screen.first; screen; screen = screen->id.next) {
				ScrArea *sa;

				for (sa = screen->areabase.first; sa; sa = sa->next) {
					SpaceLink *sl;

					for (sl = sa->spacedata.first; sl; sl = sl->next) {
						if (sl->spacetype == SPACE_FILE) {
							SpaceFile *sfile = (SpaceFile *)sl;

							if (sfile->params) {
								sfile->params->thumbnail_size = 128;
							}
						}
					}
				}
			}
		}

		if (!DNA_struct_elem_find(fd->filesdna, "RenderData", "short", "simplify_subsurf_render")) {
			Scene *scene;
			for (scene = bmain->scene.first; scene != NULL; scene = scene->id.next) {
				scene->r.simplify_subsurf_render = scene->r.simplify_subsurf;
				scene->r.simplify_particles_render = scene->r.simplify_particles;
			}
		}

		if (!DNA_struct_elem_find(fd->filesdna, "DecimateModifierData", "float", "defgrp_factor")) {
			Object *ob;

			for (ob = bmain->object.first; ob; ob = ob->id.next) {
				ModifierData *md;
				for (md = ob->modifiers.first; md; md = md->next) {
					if (md->type == eModifierType_Decimate) {
						DecimateModifierData *dmd = (DecimateModifierData *)md;
						dmd->defgrp_factor = 1.0f;
					}
				}
			}
		}
	}

	if (!MAIN_VERSION_ATLEAST(bmain, 275, 3)) {
		Brush *br;
#define BRUSH_TORUS (1 << 1)
		for (br = bmain->brush.first; br; br = br->id.next) {
			br->flag &= ~BRUSH_TORUS;
		}
#undef BRUSH_TORUS
	}

	if (!MAIN_VERSION_ATLEAST(bmain, 276, 2)) {
		if (!DNA_struct_elem_find(fd->filesdna, "bPoseChannel", "float", "custom_scale")) {
			Object *ob;

			for (ob = bmain->object.first; ob; ob = ob->id.next) {
				if (ob->pose) {
					bPoseChannel *pchan;
					for (pchan = ob->pose->chanbase.first; pchan; pchan = pchan->next) {
						pchan->custom_scale = 1.0f;
					}
				}
			}
		}

		{
			bScreen *screen;
#define RV3D_VIEW_PERSPORTHO     7
			for (screen = bmain->screen.first; screen; screen = screen->id.next) {
				ScrArea *sa;
				for (sa = screen->areabase.first; sa; sa = sa->next) {
					SpaceLink *sl;
					for (sl = sa->spacedata.first; sl; sl = sl->next) {
						if (sl->spacetype == SPACE_VIEW3D) {
							ARegion *ar;
							ListBase *lb = (sl == sa->spacedata.first) ? &sa->regionbase : &sl->regionbase;
							for (ar = lb->first; ar; ar = ar->next) {
								if (ar->regiontype == RGN_TYPE_WINDOW) {
									if (ar->regiondata) {
										RegionView3D *rv3d = ar->regiondata;
										if (rv3d->view == RV3D_VIEW_PERSPORTHO) {
											rv3d->view = RV3D_VIEW_USER;
										}
									}
								}
							}
							break;
						}
					}
				}
			}
#undef RV3D_VIEW_PERSPORTHO
		}

		{
			Lamp *lamp;
#define LA_YF_PHOTON    5
			for (lamp = bmain->lamp.first; lamp; lamp = lamp->id.next) {
				if (lamp->type == LA_YF_PHOTON) {
					lamp->type = LA_LOCAL;
				}
			}
#undef LA_YF_PHOTON
		}
	}

	if (!MAIN_VERSION_ATLEAST(bmain, 276, 3)) {
		if (!DNA_struct_elem_find(fd->filesdna, "RenderData", "CurveMapping", "mblur_shutter_curve")) {
			Scene *scene;
			for (scene = bmain->scene.first; scene != NULL; scene = scene->id.next) {
				CurveMapping *curve_mapping = &scene->r.mblur_shutter_curve;
				curvemapping_set_defaults(curve_mapping, 1, 0.0f, 0.0f, 1.0f, 1.0f);
				curvemapping_initialize(curve_mapping);
				curvemap_reset(curve_mapping->cm,
				               &curve_mapping->clipr,
				               CURVE_PRESET_MAX,
				               CURVEMAP_SLOPE_POS_NEG);
			}
		}
	}

	if (!MAIN_VERSION_ATLEAST(bmain, 276, 4)) {
		for (Scene *scene = bmain->scene.first; scene; scene = scene->id.next) {
			ToolSettings *ts = scene->toolsettings;

			if (ts->gp_sculpt.brush[0].size == 0) {
				GP_Sculpt_Settings *gset = &ts->gp_sculpt;
				GP_Sculpt_Data *brush;

				brush = &gset->brush[GP_SCULPT_TYPE_SMOOTH];
				brush->size = 25;
				brush->strength = 0.3f;
				brush->flag = GP_SCULPT_FLAG_USE_FALLOFF | GP_SCULPT_FLAG_SMOOTH_PRESSURE;

				brush = &gset->brush[GP_SCULPT_TYPE_THICKNESS];
				brush->size = 25;
				brush->strength = 0.5f;
				brush->flag = GP_SCULPT_FLAG_USE_FALLOFF;

				brush = &gset->brush[GP_SCULPT_TYPE_GRAB];
				brush->size = 50;
				brush->strength = 0.3f;
				brush->flag = GP_SCULPT_FLAG_USE_FALLOFF;

				brush = &gset->brush[GP_SCULPT_TYPE_PUSH];
				brush->size = 25;
				brush->strength = 0.3f;
				brush->flag = GP_SCULPT_FLAG_USE_FALLOFF;

				brush = &gset->brush[GP_SCULPT_TYPE_TWIST];
				brush->size = 50;
				brush->strength = 0.3f; // XXX?
				brush->flag = GP_SCULPT_FLAG_USE_FALLOFF;

				brush = &gset->brush[GP_SCULPT_TYPE_PINCH];
				brush->size = 50;
				brush->strength = 0.5f; // XXX?
				brush->flag = GP_SCULPT_FLAG_USE_FALLOFF;

				brush = &gset->brush[GP_SCULPT_TYPE_RANDOMIZE];
				brush->size = 25;
				brush->strength = 0.5f;
				brush->flag = GP_SCULPT_FLAG_USE_FALLOFF;

				brush = &gset->brush[GP_SCULPT_TYPE_CLONE];
				brush->size = 50;
				brush->strength = 1.0f;
			}

			if (!DNA_struct_elem_find(fd->filesdna, "ToolSettings", "char", "gpencil_v3d_align")) {
#if 0 /* XXX: Cannot do this, as we get random crashes... */
				if (scene->gpd) {
					bGPdata *gpd = scene->gpd;

					/* Copy over the settings stored in the GP datablock linked to the scene, for minimal disruption */
					ts->gpencil_v3d_align = 0;

					if (gpd->flag & GP_DATA_VIEWALIGN)    ts->gpencil_v3d_align |= GP_PROJECT_VIEWSPACE;
					if (gpd->flag & GP_DATA_DEPTH_VIEW)   ts->gpencil_v3d_align |= GP_PROJECT_DEPTH_VIEW;
					if (gpd->flag & GP_DATA_DEPTH_STROKE) ts->gpencil_v3d_align |= GP_PROJECT_DEPTH_STROKE;

					if (gpd->flag & GP_DATA_DEPTH_STROKE_ENDPOINTS)
						ts->gpencil_v3d_align |= GP_PROJECT_DEPTH_STROKE_ENDPOINTS;
				}
				else {
					/* Default to cursor for all standard 3D views */
					ts->gpencil_v3d_align = GP_PROJECT_VIEWSPACE;
				}
#endif

				ts->gpencil_v3d_align = GP_PROJECT_VIEWSPACE;
				ts->gpencil_v2d_align = GP_PROJECT_VIEWSPACE;
				ts->gpencil_seq_align = GP_PROJECT_VIEWSPACE;
				ts->gpencil_ima_align = GP_PROJECT_VIEWSPACE;
			}
		}

		for (bGPdata *gpd = bmain->gpencil.first; gpd; gpd = gpd->id.next) {
			bool enabled = false;

			/* Ensure that the datablock's onionskinning toggle flag
			 * stays in sync with the status of the actual layers
			 */
			for (bGPDlayer *gpl = gpd->layers.first; gpl; gpl = gpl->next) {
				if (gpl->flag & GP_LAYER_ONIONSKIN) {
					enabled = true;
				}
			}

			if (enabled)
				gpd->flag |= GP_DATA_SHOW_ONIONSKINS;
			else
				gpd->flag &= ~GP_DATA_SHOW_ONIONSKINS;
		}
	}
	if (!MAIN_VERSION_ATLEAST(bmain, 276, 5)) {
		ListBase *lbarray[MAX_LIBARRAY];
		int a;

		/* Important to clear all non-persistent flags from older versions here, otherwise they could collide
		 * with any new persistent flag we may add in the future. */
		a = set_listbasepointers(bmain, lbarray);
		while (a--) {
			for (ID *id = lbarray[a]->first; id; id = id->next) {
				id->flag &= LIB_FAKEUSER;
			}
		}
	}

	if (!MAIN_VERSION_ATLEAST(bmain, 276, 7)) {
		Scene *scene;
		for (scene = bmain->scene.first; scene != NULL; scene = scene->id.next) {
			scene->r.bake.pass_filter = R_BAKE_PASS_FILTER_ALL;
		}
	}

	if (!MAIN_VERSION_ATLEAST(bmain, 277, 1)) {
		for (Scene *scene = bmain->scene.first; scene; scene = scene->id.next) {
			ParticleEditSettings *pset = &scene->toolsettings->particle;
			for (int a = 0; a < ARRAY_SIZE(pset->brush); a++) {
				if (pset->brush[a].strength > 1.0f) {
					pset->brush[a].strength *= 0.01f;
				}
			}
		}

		for (bScreen *screen = bmain->screen.first; screen; screen = screen->id.next) {
			for (ScrArea *sa = screen->areabase.first; sa; sa = sa->next) {
				for (SpaceLink *sl = sa->spacedata.first; sl; sl = sl->next) {
					ListBase *regionbase = (sl == sa->spacedata.first) ? &sa->regionbase : &sl->regionbase;
					/* Bug: Was possible to add preview region to sequencer view by using AZones. */
					if (sl->spacetype == SPACE_SEQ) {
						SpaceSeq *sseq = (SpaceSeq *)sl;
						if (sseq->view == SEQ_VIEW_SEQUENCE) {
							for (ARegion *ar = regionbase->first; ar; ar = ar->next) {
								/* remove preview region for sequencer-only view! */
								if (ar->regiontype == RGN_TYPE_PREVIEW) {
									ar->flag |= RGN_FLAG_HIDDEN;
									ar->alignment = RGN_ALIGN_NONE;
									break;
								}
							}
						}
					}
					/* Remove old deprecated region from filebrowsers */
					else if (sl->spacetype == SPACE_FILE) {
						for (ARegion *ar = regionbase->first; ar; ar = ar->next) {
							if (ar->regiontype == RGN_TYPE_CHANNELS) {
								/* Free old deprecated 'channel' region... */
								BKE_area_region_free(NULL, ar);
								BLI_freelinkN(regionbase, ar);
								break;
							}
						}
					}
				}
			}
		}

		for (Scene *scene = bmain->scene.first; scene; scene = scene->id.next) {
			CurvePaintSettings *cps = &scene->toolsettings->curve_paint_settings;
			if (cps->error_threshold == 0) {
				cps->curve_type = CU_BEZIER;
				cps->flag |= CURVE_PAINT_FLAG_CORNERS_DETECT;
				cps->error_threshold = 8;
				cps->radius_max = 1.0f;
				cps->corner_angle = DEG2RADF(70.0f);
			}
		}

		for (Scene *scene = bmain->scene.first; scene; scene = scene->id.next) {
			Sequence *seq;

			SEQ_BEGIN (scene->ed, seq)
			{
				if (seq->type != SEQ_TYPE_TEXT) {
					continue;
				}

				if (seq->effectdata == NULL) {
					struct SeqEffectHandle effect_handle = BKE_sequence_get_effect(seq);
					effect_handle.init(seq);
				}

				TextVars *data = seq->effectdata;
				if (data->color[3] == 0.0f) {
					copy_v4_fl(data->color, 1.0f);
					data->shadow_color[3] = 1.0f;
				}
			} SEQ_END;
		}

		/* Adding "Properties" region to DopeSheet */
		for (bScreen *screen = bmain->screen.first; screen; screen = screen->id.next) {
			for (ScrArea *sa = screen->areabase.first; sa; sa = sa->next) {
				/* handle pushed-back space data first */
				for (SpaceLink *sl = sa->spacedata.first; sl; sl = sl->next) {
					if (sl->spacetype == SPACE_ACTION) {
						SpaceAction *saction = (SpaceAction *)sl;
						do_version_action_editor_properties_region(&saction->regionbase);
					}
				}

				/* active spacedata info must be handled too... */
				if (sa->spacetype == SPACE_ACTION) {
					do_version_action_editor_properties_region(&sa->regionbase);
				}
			}
		}
	}

	if (!MAIN_VERSION_ATLEAST(bmain, 277, 2)) {
		if (!DNA_struct_elem_find(fd->filesdna, "Bone", "float", "scaleIn")) {
			for (bArmature *arm = bmain->armature.first; arm; arm = arm->id.next) {
				do_version_bones_super_bbone(&arm->bonebase);
			}
		}
		if (!DNA_struct_elem_find(fd->filesdna, "bPoseChannel", "float", "scaleIn")) {
			for (Object *ob = bmain->object.first; ob; ob = ob->id.next) {
				if (ob->pose) {
					for (bPoseChannel *pchan = ob->pose->chanbase.first; pchan; pchan = pchan->next) {
						/* see do_version_bones_super_bbone()... */
						pchan->scaleIn = 1.0f;
						pchan->scaleOut = 1.0f;

						/* also make sure some legacy (unused for over a decade) flags are unset,
						 * so that we can reuse them for stuff that matters now...
						 * (i.e. POSE_IK_MAT, (unknown/unused x 4), POSE_HAS_IK)
						 *
						 * These seem to have been runtime flags used by the IK solver, but that stuff
						 * should be able to be recalculated automatically anyway, so it should be fine.
						 */
						pchan->flag &= ~((1 << 3) | (1 << 4) | (1 << 5) | (1 << 6) | (1 << 7) | (1 << 8));
					}
				}
			}
		}

		for (Camera *camera = bmain->camera.first; camera != NULL; camera = camera->id.next) {
			if (camera->stereo.pole_merge_angle_from == 0.0f &&
			    camera->stereo.pole_merge_angle_to == 0.0f)
			{
				camera->stereo.pole_merge_angle_from = DEG2RADF(60.0f);
				camera->stereo.pole_merge_angle_to = DEG2RADF(75.0f);
			}
		}

		if (!DNA_struct_elem_find(fd->filesdna, "NormalEditModifierData", "float", "mix_limit")) {
			Object *ob;

			for (ob = bmain->object.first; ob; ob = ob->id.next) {
				ModifierData *md;
				for (md = ob->modifiers.first; md; md = md->next) {
					if (md->type == eModifierType_NormalEdit) {
						NormalEditModifierData *nemd = (NormalEditModifierData *)md;
						nemd->mix_limit = DEG2RADF(180.0f);
					}
				}
			}
		}

		if (!DNA_struct_elem_find(fd->filesdna, "BooleanModifierData", "float", "double_threshold")) {
			Object *ob;
			for (ob = bmain->object.first; ob; ob = ob->id.next) {
				ModifierData *md;
				for (md = ob->modifiers.first; md; md = md->next) {
					if (md->type == eModifierType_Boolean) {
						BooleanModifierData *bmd = (BooleanModifierData *)md;
						bmd->double_threshold = 1e-6f;
					}
				}
			}
		}

		for (Brush *br = bmain->brush.first; br; br = br->id.next) {
			if (br->sculpt_tool == SCULPT_TOOL_FLATTEN) {
				br->flag |= BRUSH_ACCUMULATE;
			}
		}

		if (!DNA_struct_elem_find(fd->filesdna, "ClothSimSettings", "float", "time_scale")) {
			Object *ob;
			ModifierData *md;
			for (ob = bmain->object.first; ob; ob = ob->id.next) {
				for (md = ob->modifiers.first; md; md = md->next) {
					if (md->type == eModifierType_Cloth) {
						ClothModifierData *clmd = (ClothModifierData *)md;
						clmd->sim_parms->time_scale = 1.0f;
					}
					else if (md->type == eModifierType_ParticleSystem) {
						ParticleSystemModifierData *pmd = (ParticleSystemModifierData *)md;
						if (pmd->psys->clmd) {
							pmd->psys->clmd->sim_parms->time_scale = 1.0f;
						}
					}
				}
			}
		}
	}

	if (!MAIN_VERSION_ATLEAST(bmain, 277, 3)) {
		/* ------- init of grease pencil initialization --------------- */
		if (!DNA_struct_elem_find(fd->filesdna, "bGPDstroke", "bGPDpalettecolor", "*palcolor")) {
			for (Scene *scene = bmain->scene.first; scene; scene = scene->id.next) {
				ToolSettings *ts = scene->toolsettings;
				/* initialize use position for sculpt brushes */
				ts->gp_sculpt.flag |= GP_SCULPT_SETT_FLAG_APPLY_POSITION;

				/* new strength sculpt brush */
				if (ts->gp_sculpt.brush[0].size >= 11) {
					GP_Sculpt_Settings *gset = &ts->gp_sculpt;
					GP_Sculpt_Data *brush;

					brush = &gset->brush[GP_SCULPT_TYPE_STRENGTH];
					brush->size = 25;
					brush->strength = 0.5f;
					brush->flag = GP_SCULPT_FLAG_USE_FALLOFF;
				}
			}
			/* Convert Grease Pencil to new palettes/brushes
			 * Loop all strokes and create the palette and all colors
			 */
			for (bGPdata *gpd = bmain->gpencil.first; gpd; gpd = gpd->id.next) {
				if (BLI_listbase_is_empty(&gpd->palettes)) {
					/* create palette */
					bGPDpalette *palette = BKE_gpencil_palette_addnew(gpd, "GP_Palette");
					for (bGPDlayer *gpl = gpd->layers.first; gpl; gpl = gpl->next) {
						/* create color using layer name */
						bGPDpalettecolor *palcolor = BKE_gpencil_palettecolor_addnew(palette, gpl->info);
						if (palcolor != NULL) {
							/* set color attributes */
							copy_v4_v4(palcolor->color, gpl->color);
							copy_v4_v4(palcolor->fill, gpl->fill);

							if (gpl->flag & GP_LAYER_HIDE)       palcolor->flag |= PC_COLOR_HIDE;
							if (gpl->flag & GP_LAYER_LOCKED)     palcolor->flag |= PC_COLOR_LOCKED;
							if (gpl->flag & GP_LAYER_ONIONSKIN)  palcolor->flag |= PC_COLOR_ONIONSKIN;
							if (gpl->flag & GP_LAYER_VOLUMETRIC) palcolor->flag |= PC_COLOR_VOLUMETRIC;

							/* set layer opacity to 1 */
							gpl->opacity = 1.0f;

							/* set tint color */
							ARRAY_SET_ITEMS(gpl->tintcolor, 0.0f, 0.0f, 0.0f, 0.0f);

							/* flush relevant layer-settings to strokes */
							for (bGPDframe *gpf = gpl->frames.first; gpf; gpf = gpf->next) {
								for (bGPDstroke *gps = gpf->strokes.first; gps; gps = gps->next) {
									/* set stroke to palette and force recalculation */
									BLI_strncpy(gps->colorname, gpl->info, sizeof(gps->colorname));
									gps->thickness = gpl->thickness;

									/* set alpha strength to 1 */
									for (int i = 0; i < gps->totpoints; i++) {
										gps->points[i].strength = 1.0f;
									}
								}
							}
						}
					}
				}
			}
		}
		/* ------- end of grease pencil initialization --------------- */
	}

	if (!MAIN_VERSION_ATLEAST(bmain, 278, 0)) {
		if (!DNA_struct_elem_find(fd->filesdna, "MovieTrackingTrack", "float", "weight_stab")) {
			MovieClip *clip;
			for (clip = bmain->movieclip.first; clip; clip = clip->id.next) {
				MovieTracking *tracking = &clip->tracking;
				MovieTrackingObject *tracking_object;
				for (tracking_object = tracking->objects.first;
				     tracking_object != NULL;
				     tracking_object = tracking_object->next)
				{
					ListBase *tracksbase = BKE_tracking_object_get_tracks(tracking, tracking_object);
					MovieTrackingTrack *track;
					for (track = tracksbase->first;
					     track != NULL;
					     track = track->next)
					{
						track->weight_stab = track->weight;
					}
				}
			}
		}

		if (!DNA_struct_elem_find(fd->filesdna, "MovieTrackingStabilization", "int", "tot_rot_track")) {
			MovieClip *clip;
			for (clip = bmain->movieclip.first; clip != NULL; clip = clip->id.next) {
				if (clip->tracking.stabilization.rot_track) {
					migrate_single_rot_stabilization_track_settings(&clip->tracking.stabilization);
				}
				if (clip->tracking.stabilization.scale == 0.0f) {
					/* ensure init.
					 * Was previously used for autoscale only,
					 * now used always (as "target scale") */
					clip->tracking.stabilization.scale = 1.0f;
				}
				/* blender prefers 1-based frame counting;
				 * thus using frame 1 as reference typically works best */
				clip->tracking.stabilization.anchor_frame = 1;
				/* by default show the track lists expanded, to improve "discoverability" */
				clip->tracking.stabilization.flag |= TRACKING_SHOW_STAB_TRACKS;
				/* deprecated, not used anymore */
				clip->tracking.stabilization.ok = false;
			}
		}
	}
	if (!MAIN_VERSION_ATLEAST(bmain, 278, 2)) {
		if (!DNA_struct_elem_find(fd->filesdna, "FFMpegCodecData", "int", "ffmpeg_preset")) {
			for (Scene *scene = bmain->scene.first; scene; scene = scene->id.next) {
				/* "medium" is the preset FFmpeg uses when no presets are given. */
				scene->r.ffcodecdata.ffmpeg_preset = FFM_PRESET_MEDIUM;
			}
		}
		if (!DNA_struct_elem_find(fd->filesdna, "FFMpegCodecData", "int", "constant_rate_factor")) {
			for (Scene *scene = bmain->scene.first; scene; scene = scene->id.next) {
				/* fall back to behaviour from before we introduced CRF for old files */
				scene->r.ffcodecdata.constant_rate_factor = FFM_CRF_NONE;
			}
		}

		if (!DNA_struct_elem_find(fd->filesdna, "SmokeModifierData", "float", "slice_per_voxel")) {
			Object *ob;
			ModifierData *md;

			for (ob = bmain->object.first; ob; ob = ob->id.next) {
				for (md = ob->modifiers.first; md; md = md->next) {
					if (md->type == eModifierType_Smoke) {
						SmokeModifierData *smd = (SmokeModifierData *)md;
						if (smd->domain) {
							smd->domain->slice_per_voxel = 5.0f;
							smd->domain->slice_depth = 0.5f;
							smd->domain->display_thickness = 1.0f;
						}
					}
				}
			}
		}
	}

	if (!MAIN_VERSION_ATLEAST(bmain, 278, 3)) {
		for (Scene *scene = bmain->scene.first; scene != NULL; scene = scene->id.next) {
			if (scene->toolsettings != NULL) {
				ToolSettings *ts = scene->toolsettings;
				ParticleEditSettings *pset = &ts->particle;
				for (int a = 0; a < ARRAY_SIZE(pset->brush); a++) {
					if (pset->brush[a].count == 0) {
						pset->brush[a].count = 10;
					}
				}
			}
		}

		if (!DNA_struct_elem_find(fd->filesdna, "RigidBodyCon", "float", "spring_stiffness_ang_x")) {
			Object *ob;
			for (ob = bmain->object.first; ob; ob = ob->id.next) {
				RigidBodyCon *rbc = ob->rigidbody_constraint;
				if (rbc) {
					rbc->spring_stiffness_ang_x = 10.0;
					rbc->spring_stiffness_ang_y = 10.0;
					rbc->spring_stiffness_ang_z = 10.0;
					rbc->spring_damping_ang_x = 0.5;
					rbc->spring_damping_ang_y = 0.5;
					rbc->spring_damping_ang_z = 0.5;
				}
			}
		}

		/* constant detail for sculpting is now a resolution value instead of
		 * a percentage, we reuse old DNA struct member but convert it */
		for (Scene *scene = bmain->scene.first; scene != NULL; scene = scene->id.next) {
			if (scene->toolsettings != NULL) {
				ToolSettings *ts = scene->toolsettings;
				if (ts->sculpt && ts->sculpt->constant_detail != 0.0f) {
					ts->sculpt->constant_detail = 100.0f / ts->sculpt->constant_detail;
				}
			}
		}
	}

	if (!MAIN_VERSION_ATLEAST(bmain, 278, 4)) {
		const float sqrt_3 = (float)M_SQRT3;
		for (Brush *br = bmain->brush.first; br; br = br->id.next) {
			br->fill_threshold /= sqrt_3;
		}

		/* Custom motion paths */
		if (!DNA_struct_elem_find(fd->filesdna, "bMotionPath", "int", "line_thickness")) {
			Object *ob;
			for (ob = bmain->object.first; ob; ob = ob->id.next) {
				bMotionPath *mpath;
				bPoseChannel *pchan;
				mpath = ob->mpath;
				if (mpath) {
					mpath->color[0] = 1.0f;
					mpath->color[1] = 0.0f;
					mpath->color[2] = 0.0f;
					mpath->line_thickness = 1;
					mpath->flag |= MOTIONPATH_FLAG_LINES;
				}
				/* bones motion path */
				if (ob->pose) {
					for (pchan = ob->pose->chanbase.first; pchan; pchan = pchan->next) {
						mpath = pchan->mpath;
						if (mpath) {
							mpath->color[0] = 1.0f;
							mpath->color[1] = 0.0f;
							mpath->color[2] = 0.0f;
							mpath->line_thickness = 1;
							mpath->flag |= MOTIONPATH_FLAG_LINES;
						}
					}
				}
			}
		}
	}

	if (!MAIN_VERSION_ATLEAST(bmain, 278, 5)) {
		/* Mask primitive adding code was not initializing correctly id_type of its points' parent. */
		for (Mask *mask = bmain->mask.first; mask; mask = mask->id.next) {
			for (MaskLayer *mlayer = mask->masklayers.first; mlayer; mlayer = mlayer->next) {
				for (MaskSpline *mspline = mlayer->splines.first; mspline; mspline = mspline->next) {
					int i = 0;
					for (MaskSplinePoint *mspoint = mspline->points; i < mspline->tot_point; mspoint++, i++) {
						if (mspoint->parent.id_type == 0) {
							BKE_mask_parent_init(&mspoint->parent);
						}
					}
				}
			}
		}

		/* Fix for T50736, Glare comp node using same var for two different things. */
		if (!DNA_struct_elem_find(fd->filesdna, "NodeGlare", "char", "star_45")) {
			FOREACH_NODETREE_BEGIN(bmain, ntree, id) {
				if (ntree->type == NTREE_COMPOSIT) {
					ntreeSetTypes(NULL, ntree);
					for (bNode *node = ntree->nodes.first; node; node = node->next) {
						if (node->type == CMP_NODE_GLARE) {
							NodeGlare *ndg = node->storage;
							switch (ndg->type) {
								case 2:  /* Grrrr! magic numbers :( */
									ndg->streaks = ndg->angle;
									break;
								case 0:
									ndg->star_45 = ndg->angle != 0;
									break;
								default:
									break;
							}
						}
					}
				}
			} FOREACH_NODETREE_END;
		}

		if (!DNA_struct_elem_find(fd->filesdna, "SurfaceDeformModifierData", "float", "mat[4][4]")) {
			for (Object *ob = bmain->object.first; ob; ob = ob->id.next) {
				for (ModifierData *md = ob->modifiers.first; md; md = md->next) {
					if (md->type == eModifierType_SurfaceDeform) {
						SurfaceDeformModifierData *smd = (SurfaceDeformModifierData *)md;
						unit_m4(smd->mat);
					}
				}
			}
		}

		FOREACH_NODETREE_BEGIN(bmain, ntree, id) {
			if (ntree->type == NTREE_COMPOSIT) {
				do_versions_compositor_render_passes(ntree);
			}
		} FOREACH_NODETREE_END;
	}

	if (!MAIN_VERSION_ATLEAST(bmain, 279, 0)) {
		for (Scene *scene = bmain->scene.first; scene; scene = scene->id.next) {
			if (scene->r.im_format.exr_codec == R_IMF_EXR_CODEC_DWAB) {
				scene->r.im_format.exr_codec = R_IMF_EXR_CODEC_DWAA;
			}
		}

		/* Fix related to VGroup modifiers creating named defgroup CD layers! See T51520. */
		for (Mesh *me = bmain->mesh.first; me; me = me->id.next) {
			CustomData_set_layer_name(&me->vdata, CD_MDEFORMVERT, 0, "");
		}
	}

	if (!MAIN_VERSION_ATLEAST(bmain, 279, 3)) {
		if (!DNA_struct_elem_find(fd->filesdna, "SmokeDomainSettings", "float", "clipping")) {
			Object *ob;
			ModifierData *md;

			for (ob = bmain->object.first; ob; ob = ob->id.next) {
				for (md = ob->modifiers.first; md; md = md->next) {
					if (md->type == eModifierType_Smoke) {
						SmokeModifierData *smd = (SmokeModifierData *)md;
						if (smd->domain) {
							smd->domain->clipping = 1e-3f;
						}
					}
				}
			}
		}
	}

	if (!MAIN_VERSION_ATLEAST(bmain, 279, 4)) {
		/* Fix for invalid state of screen due to bug in older versions. */
		for (bScreen *sc = bmain->screen.first; sc; sc = sc->id.next) {
			for (ScrArea *sa = sc->areabase.first; sa; sa = sa->next) {
				if (sa->full && sc->state == SCREENNORMAL) {
					sa->full = NULL;
				}
			}
		}

		if (!DNA_struct_elem_find(fd->filesdna, "Brush", "float", "falloff_angle")) {
			for (Brush *br = bmain->brush.first; br; br = br->id.next) {
				br->falloff_angle = DEG2RADF(80);
				br->flag &= ~(
				        BRUSH_FLAG_DEPRECATED_1 | BRUSH_FLAG_DEPRECATED_2 |
				        BRUSH_FLAG_DEPRECATED_3 | BRUSH_FLAG_DEPRECATED_4 |
				        BRUSH_FRONTFACE_FALLOFF);
			}

			for (Scene *scene = bmain->scene.first; scene; scene = scene->id.next) {
				ToolSettings *ts = scene->toolsettings;
				for (int i = 0; i < 2; i++) {
					VPaint *vp = i ? ts->vpaint : ts->wpaint;
					if (vp != NULL) {
						/* remove all other flags */
						vp->flag &= (VP_FLAG_VGROUP_RESTRICT);
					}
				}
			}
		}

		/* Simple deform modifier no longer assumes Z axis (X for bend type).
		 * Must set previous defaults. */
		if (!DNA_struct_elem_find(fd->filesdna, "SimpleDeformModifierData", "char", "deform_axis")) {
			for (Object *ob = bmain->object.first; ob; ob = ob->id.next) {
				for (ModifierData *md = ob->modifiers.first; md; md = md->next) {
					if (md->type == eModifierType_SimpleDeform) {
						SimpleDeformModifierData *smd = (SimpleDeformModifierData *)md;
						smd->deform_axis = 2;
					}
				}
			}
		}

		for (Scene *scene = bmain->scene.first; scene; scene = scene->id.next) {
			int preset = scene->r.ffcodecdata.ffmpeg_preset;
			if (preset == FFM_PRESET_NONE || preset >= FFM_PRESET_GOOD) {
				continue;
			}
			if (preset <= FFM_PRESET_FAST) {
				preset = FFM_PRESET_REALTIME;
			}
			else if (preset >= FFM_PRESET_SLOW) {
				preset = FFM_PRESET_BEST;
			}
			else {
				preset = FFM_PRESET_GOOD;
			}
			scene->r.ffcodecdata.ffmpeg_preset = preset;
		}

		if (!DNA_struct_elem_find(fd->filesdna, "ParticleInstanceModifierData", "float", "particle_amount")) {
			for (Object *ob = bmain->object.first; ob; ob = ob->id.next) {
				for (ModifierData *md = ob->modifiers.first; md; md = md->next) {
					if (md->type == eModifierType_ParticleInstance) {
						ParticleInstanceModifierData *pimd = (ParticleInstanceModifierData *)md;
						pimd->space = eParticleInstanceSpace_World;
						pimd->particle_amount = 1.0f;
					}
				}
			}
		}
	}
}

void do_versions_after_linking_270(Main *bmain)
{
	/* To be added to next subversion bump! */
	if (!MAIN_VERSION_ATLEAST(bmain, 279, 0)) {
		FOREACH_NODETREE_BEGIN(bmain, ntree, id) {
			if (ntree->type == NTREE_COMPOSIT) {
				ntreeSetTypes(NULL, ntree);
				for (bNode *node = ntree->nodes.first; node; node = node->next) {
					if (node->type == CMP_NODE_HUE_SAT) {
						do_version_hue_sat_node(ntree, node);
					}
				}
			}
		} FOREACH_NODETREE_END;
	}

	if (!MAIN_VERSION_ATLEAST(bmain, 279, 2)) {
		/* B-Bones (bbone_in/out -> bbone_easein/out) + Stepped FMod Frame Start/End fix */
		/* if (!DNA_struct_elem_find(fd->filesdna, "Bone", "float", "bbone_easein")) */
		BKE_fcurves_main_cb(bmain, do_version_bbone_easing_fcurve_fix, NULL);
	}
}<|MERGE_RESOLUTION|>--- conflicted
+++ resolved
@@ -880,43 +880,6 @@
 				}
 			}
 		}
-<<<<<<< HEAD
-=======
-
-		if (!DNA_struct_elem_find(fd->filesdna, "GameData", "int", "scehysteresis")) {
-			Scene *scene;
-			for (scene = bmain->scene.first; scene; scene = scene->id.next) {
-				scene->gm.scehysteresis = 10;
-			}
-		}
-	}
-
-	if (!MAIN_VERSION_ATLEAST(bmain, 274, 2)) {
-		FOREACH_NODETREE_BEGIN(bmain, ntree, id) {
-			bNode *node;
-			bNodeSocket *sock;
-
-			for (node = ntree->nodes.first; node; node = node->next) {
-				if (node->type == SH_NODE_MATERIAL) {
-					for (sock = node->inputs.first; sock; sock = sock->next) {
-						if (STREQ(sock->name, "Refl")) {
-							BLI_strncpy(sock->name, "DiffuseIntensity", sizeof(sock->name));
-						}
-					}
-				}
-				else if (node->type == SH_NODE_MATERIAL_EXT) {
-					for (sock = node->outputs.first; sock; sock = sock->next) {
-						if (STREQ(sock->name, "Refl")) {
-							BLI_strncpy(sock->name, "DiffuseIntensity", sizeof(sock->name));
-						}
-						else if (STREQ(sock->name, "Ray Mirror")) {
-							BLI_strncpy(sock->name, "Reflectivity", sizeof(sock->name));
-						}
-					}
-				}
-			}
-		} FOREACH_NODETREE_END;
->>>>>>> 6429e6c9
 	}
 
 	if (!MAIN_VERSION_ATLEAST(bmain, 274, 4)) {
