--- conflicted
+++ resolved
@@ -662,1519 +662,6 @@
           }
 #undef SEQ_USE_PROXY_CUSTOM_DIR
 #undef SEQ_USE_PROXY_CUSTOM_FILE
-<<<<<<< HEAD
-				} SEQ_END;
-			}
-		}
-
-		for (screen = bmain->screens.first; screen; screen = screen->id.next) {
-			do_versions_windowmanager_2_50(screen);
-			do_versions_gpencil_2_50(bmain, screen);
-		}
-
-		/* shader, composite and texture node trees have id.name empty, put something in
-		 * to have them show in RNA viewer and accessible otherwise.
-		 */
-		for (ma = bmain->materials.first; ma; ma = ma->id.next) {
-			if (ma->nodetree && ma->nodetree->id.name[0] == '\0')
-				strcpy(ma->nodetree->id.name, "NTShader Nodetree");
-		}
-
-		/* and composite trees */
-		for (sce = bmain->scenes.first; sce; sce = sce->id.next) {
-			enum { R_PANORAMA = (1 << 10) };
-			if (sce->nodetree && sce->nodetree->id.name[0] == '\0')
-				strcpy(sce->nodetree->id.name, "NTCompositing Nodetree");
-
-			/* move to cameras */
-			if (sce->r.mode & R_PANORAMA) {
-				for (base = sce->base.first; base; base = base->next) {
-					ob = blo_do_versions_newlibadr(fd, lib, base->object);
-
-					if (ob->type == OB_CAMERA && !ob->id.lib) {
-						cam = blo_do_versions_newlibadr(fd, lib, ob->data);
-						cam->flag |= CAM_PANORAMA;
-					}
-				}
-
-				sce->r.mode &= ~R_PANORAMA;
-			}
-		}
-
-		/* and texture trees */
-		for (tx = bmain->textures.first; tx; tx = tx->id.next) {
-			bNode *node;
-
-			if (tx->nodetree) {
-				if (tx->nodetree->id.name[0] == '\0')
-					strcpy(tx->nodetree->id.name, "NTTexture Nodetree");
-
-				/* which_output 0 is now "not specified" */
-				for (node = tx->nodetree->nodes.first; node; node = node->next)
-					if (node->type == TEX_NODE_OUTPUT)
-						node->custom1++;
-			}
-		}
-
-		/* particle draw and render types */
-		for (part = bmain->particles.first; part; part = part->id.next) {
-			if (part->draw_as) {
-				if (part->draw_as == PART_DRAW_DOT) {
-					part->ren_as = PART_DRAW_HALO;
-					part->draw_as = PART_DRAW_REND;
-				}
-				else if (part->draw_as <= PART_DRAW_AXIS) {
-					part->ren_as = PART_DRAW_HALO;
-				}
-				else {
-					part->ren_as = part->draw_as;
-					part->draw_as = PART_DRAW_REND;
-				}
-			}
-			part->path_end = 1.0f;
-			part->clength = 1.0f;
-		}
-
-		/* set old pointcaches to have disk cache flag */
-		for (ob = bmain->objects.first; ob; ob = ob->id.next) {
-
-			//BKE_ptcache_ids_from_object(&pidlist, ob);
-
-			//for (pid = pidlist.first; pid; pid = pid->next)
-			//	pid->cache->flag |= PTCACHE_DISK_CACHE;
-
-			//BLI_freelistN(&pidlist);
-		}
-
-		/* type was a mixed flag & enum. move the 2d flag elsewhere */
-		for (cu = bmain->curves.first; cu; cu = cu->id.next) {
-			Nurb *nu;
-
-			for (nu = cu->nurb.first; nu; nu = nu->next) {
-				nu->flag |= (nu->type & CU_2D);
-				nu->type &= CU_TYPE;
-			}
-		}
-	}
-
-	if (bmain->versionfile < 250 || (bmain->versionfile == 250 && bmain->subversionfile < 1)) {
-		Object *ob;
-		Tex *tex;
-		Scene *sce;
-		ToolSettings *ts;
-		//PTCacheID *pid;
-		//ListBase pidlist;
-
-		for (ob = bmain->objects.first; ob; ob = ob->id.next) {
-			//BKE_ptcache_ids_from_object(&pidlist, ob);
-
-			//for (pid = pidlist.first; pid; pid = pid->next) {
-			//	if (BLI_listbase_is_empty(pid->ptcaches))
-			//		pid->ptcaches->first = pid->ptcaches->last = pid->cache;
-			//}
-
-			//BLI_freelistN(&pidlist);
-
-			if (ob->type == OB_MESH) {
-				Mesh *me = blo_do_versions_newlibadr(fd, lib, ob->data);
-				void *olddata = ob->data;
-				ob->data = me;
-
-				/* XXX - library meshes crash on loading most yoFrankie levels,
-				 * the multires pointer gets invalid -  Campbell */
-				if (me && me->id.lib == NULL && me->mr && me->mr->level_count > 1) {
-					multires_load_old(ob, me);
-				}
-
-				ob->data = olddata;
-			}
-
-			if (ob->totcol && ob->matbits == NULL) {
-				int a;
-
-				ob->matbits = MEM_calloc_arrayN(ob->totcol, sizeof(char), "ob->matbits");
-				for (a = 0; a < ob->totcol; a++)
-					ob->matbits[a] = (ob->colbits & (1 << a)) != 0;
-			}
-		}
-
-		/* texture filter */
-		for (tex = bmain->textures.first; tex; tex = tex->id.next) {
-			if (tex->afmax == 0)
-				tex->afmax = 8;
-		}
-
-		for (sce = bmain->scenes.first; sce; sce = sce->id.next) {
-			ts = sce->toolsettings;
-			if (!ts->uv_selectmode || ts->vgroup_weight == 0.0f) {
-				ts->selectmode = SCE_SELECT_VERTEX;
-
-				/* autokeying - setting should be taken from the user-prefs
-				 * but the userprefs version may not have correct flags set
-				 * (i.e. will result in blank box when enabled)
-				 */
-				ts->autokey_mode = U.autokey_mode;
-				if (ts->autokey_mode == 0)
-					ts->autokey_mode = 2; /* 'add/replace' but not on */
-				ts->uv_selectmode = UV_SELECT_VERTEX;
-				ts->vgroup_weight = 1.0f;
-			}
-		}
-	}
-
-	if (bmain->versionfile < 250 || (bmain->versionfile == 250 && bmain->subversionfile < 2)) {
-		Object *ob;
-
-		for (ob = bmain->objects.first; ob; ob = ob->id.next) {
-			if (ob->flag & 8192) // OB_POSEMODE = 8192
-				ob->mode |= OB_MODE_POSE;
-		}
-	}
-
-	if (bmain->versionfile < 250 || (bmain->versionfile == 250 && bmain->subversionfile < 4)) {
-		Scene *sce;
-		Object *ob;
-		ParticleSettings *part;
-		bool do_gravity = false;
-
-		for (sce = bmain->scenes.first; sce; sce = sce->id.next)
-			if (sce->unit.scale_length == 0.0f)
-				sce->unit.scale_length = 1.0f;
-
-		for (ob = bmain->objects.first; ob; ob = ob->id.next) {
-			/* fluid-sim stuff */
-			FluidsimModifierData *fluidmd = (FluidsimModifierData *)modifiers_findByType(ob, eModifierType_Fluidsim);
-			if (fluidmd)
-				fluidmd->fss->fmd = fluidmd;
-
-			/* rotation modes were added, but old objects would now default to being 'quaternion based' */
-			ob->rotmode = ROT_MODE_EUL;
-		}
-
-		for (sce = bmain->scenes.first; sce; sce = sce->id.next) {
-			if (sce->audio.main == 0.0f)
-				sce->audio.main = 1.0f;
-
-			sce->r.ffcodecdata.audio_mixrate = sce->audio.mixrate;
-			sce->r.ffcodecdata.audio_volume = sce->audio.main;
-			sce->audio.distance_model = 2;
-			sce->audio.doppler_factor = 1.0f;
-			sce->audio.speed_of_sound = 343.3f;
-		}
-
-		/* Add default gravity to scenes */
-		for (sce = bmain->scenes.first; sce; sce = sce->id.next) {
-			if ((sce->physics_settings.flag & PHYS_GLOBAL_GRAVITY) == 0 &&
-			    is_zero_v3(sce->physics_settings.gravity))
-			{
-				sce->physics_settings.gravity[0] = sce->physics_settings.gravity[1] = 0.0f;
-				sce->physics_settings.gravity[2] = -9.81f;
-				sce->physics_settings.flag = PHYS_GLOBAL_GRAVITY;
-				do_gravity = true;
-			}
-		}
-
-		/* Assign proper global gravity weights for dynamics (only z-coordinate is taken into account) */
-		if (do_gravity) {
-			for (part = bmain->particles.first; part; part = part->id.next)
-				part->effector_weights->global_gravity = part->acc[2] / -9.81f;
-		}
-
-		for (ob = bmain->objects.first; ob; ob = ob->id.next) {
-			ModifierData *md;
-
-			if (do_gravity) {
-				for (md = ob->modifiers.first; md; md = md->next) {
-					ClothModifierData *clmd = (ClothModifierData *)modifiers_findByType(ob, eModifierType_Cloth);
-					if (clmd)
-						clmd->sim_parms->effector_weights->global_gravity = clmd->sim_parms->gravity[2] / -9.81f;
-				}
-
-				if (ob->soft)
-					ob->soft->effector_weights->global_gravity = ob->soft->grav / 9.81f;
-			}
-
-			/* Normal wind shape is plane */
-			if (ob->pd) {
-				if (ob->pd->forcefield == PFIELD_WIND)
-					ob->pd->shape = PFIELD_SHAPE_PLANE;
-
-				if (ob->pd->flag & PFIELD_PLANAR)
-					ob->pd->shape = PFIELD_SHAPE_PLANE;
-				else if (ob->pd->flag & PFIELD_SURFACE)
-					ob->pd->shape = PFIELD_SHAPE_SURFACE;
-
-				ob->pd->flag |= PFIELD_DO_LOCATION;
-			}
-		}
-	}
-
-	if (bmain->versionfile < 250 || (bmain->versionfile == 250 && bmain->subversionfile < 6)) {
-		Object *ob;
-
-		/* New variables for axis-angle rotations and/or quaternion rotations were added, and need proper initialization */
-		for (ob = bmain->objects.first; ob; ob = ob->id.next) {
-			/* new variables for all objects */
-			ob->quat[0] = 1.0f;
-			ob->rotAxis[1] = 1.0f;
-
-			/* bones */
-			if (ob->pose) {
-				bPoseChannel *pchan;
-
-				for (pchan = ob->pose->chanbase.first; pchan; pchan = pchan->next) {
-					/* just need to initalise rotation axis properly... */
-					pchan->rotAxis[1] = 1.0f;
-				}
-			}
-		}
-	}
-
-	if (bmain->versionfile < 250 || (bmain->versionfile == 250 && bmain->subversionfile < 7)) {
-		Mesh *me;
-		Nurb *nu;
-		Lattice *lt;
-		Curve *cu;
-		Key *key;
-		const float *data;
-		int a, tot;
-
-		/* shape keys are no longer applied to the mesh itself, but rather
-		 * to the derivedmesh/displist, so here we ensure that the basis
-		 * shape key is always set in the mesh coordinates. */
-		for (me = bmain->meshes.first; me; me = me->id.next) {
-			if ((key = blo_do_versions_newlibadr(fd, lib, me->key)) && key->refkey) {
-				data = key->refkey->data;
-				tot = MIN2(me->totvert, key->refkey->totelem);
-
-				for (a = 0; a < tot; a++, data += 3)
-					copy_v3_v3(me->mvert[a].co, data);
-			}
-		}
-
-		for (lt = bmain->lattices.first; lt; lt = lt->id.next) {
-			if ((key = blo_do_versions_newlibadr(fd, lib, lt->key)) && key->refkey) {
-				data = key->refkey->data;
-				tot = MIN2(lt->pntsu * lt->pntsv * lt->pntsw, key->refkey->totelem);
-
-				for (a = 0; a < tot; a++, data += 3)
-					copy_v3_v3(lt->def[a].vec, data);
-			}
-		}
-
-		for (cu = bmain->curves.first; cu; cu = cu->id.next) {
-			if ((key = blo_do_versions_newlibadr(fd, lib, cu->key)) && key->refkey) {
-				data = key->refkey->data;
-
-				for (nu = cu->nurb.first; nu; nu = nu->next) {
-					if (nu->bezt) {
-						BezTriple *bezt = nu->bezt;
-
-						for (a = 0; a < nu->pntsu; a++, bezt++) {
-							copy_v3_v3(bezt->vec[0], data); data += 3;
-							copy_v3_v3(bezt->vec[1], data); data += 3;
-							copy_v3_v3(bezt->vec[2], data); data += 3;
-							bezt->tilt = *data; data++;
-						}
-					}
-					else if (nu->bp) {
-						BPoint *bp = nu->bp;
-
-						for (a = 0; a < nu->pntsu * nu->pntsv; a++, bp++) {
-							copy_v3_v3(bp->vec, data); data += 3;
-							bp->tilt = *data; data++;
-						}
-					}
-				}
-			}
-		}
-	}
-
-	if (bmain->versionfile < 250 || (bmain->versionfile == 250 && bmain->subversionfile < 8)) {
-		{
-			Scene *sce = bmain->scenes.first;
-			while (sce) {
-				if (sce->r.frame_step == 0)
-					sce->r.frame_step = 1;
-
-				sce = sce->id.next;
-			}
-		}
-
-		{
-			/* ensure all nodes have unique names */
-			bNodeTree *ntree = bmain->nodetrees.first;
-			while (ntree) {
-				bNode *node = ntree->nodes.first;
-
-				while (node) {
-					nodeUniqueName(ntree, node);
-					node = node->next;
-				}
-
-				ntree = ntree->id.next;
-			}
-		}
-
-		{
-			Object *ob = bmain->objects.first;
-			while (ob) {
-				/* shaded mode disabled for now */
-				if (ob->dt == OB_MATERIAL)
-					ob->dt = OB_TEXTURE;
-				ob = ob->id.next;
-			}
-		}
-
-		{
-			bScreen *screen;
-			ScrArea *sa;
-			SpaceLink *sl;
-
-			for (screen = bmain->screens.first; screen; screen = screen->id.next) {
-				for (sa = screen->areabase.first; sa; sa = sa->next) {
-					for (sl = sa->spacedata.first; sl; sl = sl->next) {
-						if (sl->spacetype == SPACE_VIEW3D) {
-							View3D *v3d = (View3D *)sl;
-							if (v3d->drawtype == OB_MATERIAL)
-								v3d->drawtype = OB_SOLID;
-						}
-					}
-				}
-			}
-		}
-
-		/* only convert old 2.50 files with color management */
-		if (bmain->versionfile == 250) {
-			Scene *sce = bmain->scenes.first;
-			Material *ma = bmain->materials.first;
-			Tex *tex = bmain->textures.first;
-			int i, convert = 0;
-
-			/* convert to new color management system:
-			 * while previously colors were stored as srgb,
-			 * now they are stored as linear internally,
-			 * with screen gamma correction in certain places in the UI. */
-
-			/* don't know what scene is active, so we'll convert if any scene has it enabled... */
-			while (sce) {
-				if (sce->r.color_mgt_flag & R_COLOR_MANAGEMENT)
-					convert = 1;
-				sce = sce->id.next;
-			}
-
-			if (convert) {
-				while (ma) {
-					srgb_to_linearrgb_v3_v3(&ma->r, &ma->r);
-					srgb_to_linearrgb_v3_v3(&ma->specr, &ma->specr);
-					ma = ma->id.next;
-				}
-
-				while (tex) {
-					if (tex->coba) {
-						ColorBand *band = (ColorBand *)tex->coba;
-						for (i = 0; i < band->tot; i++) {
-							CBData *data = band->data + i;
-							srgb_to_linearrgb_v3_v3(&data->r, &data->r);
-						}
-					}
-					tex = tex->id.next;
-				}
-			}
-		}
-	}
-
-	if (bmain->versionfile < 250 || (bmain->versionfile == 250 && bmain->subversionfile < 9)) {
-		Scene *sce;
-		Mesh *me;
-		Object *ob;
-
-		for (sce = bmain->scenes.first; sce; sce = sce->id.next)
-			if (!sce->toolsettings->particle.selectmode)
-				sce->toolsettings->particle.selectmode = SCE_SELECT_PATH;
-
-		if (bmain->versionfile == 250 && bmain->subversionfile > 1) {
-			for (me = bmain->meshes.first; me; me = me->id.next)
-				multires_load_old_250(me);
-
-			for (ob = bmain->objects.first; ob; ob = ob->id.next) {
-				MultiresModifierData *mmd = (MultiresModifierData *)modifiers_findByType(ob, eModifierType_Multires);
-
-				if (mmd) {
-					mmd->totlvl--;
-					mmd->lvl--;
-					mmd->sculptlvl = mmd->lvl;
-					mmd->renderlvl = mmd->lvl;
-				}
-			}
-		}
-	}
-
-	if (bmain->versionfile < 250 || (bmain->versionfile == 250 && bmain->subversionfile < 10)) {
-		Object *ob;
-
-		/* properly initialize hair clothsim data on old files */
-		for (ob = bmain->objects.first; ob; ob = ob->id.next) {
-			ModifierData *md;
-			for (md = ob->modifiers.first; md; md = md->next) {
-				if (md->type == eModifierType_Cloth) {
-					ClothModifierData *clmd = (ClothModifierData *)md;
-					if (clmd->sim_parms->velocity_smooth < 0.01f)
-						clmd->sim_parms->velocity_smooth = 0.f;
-				}
-			}
-		}
-	}
-
-	/* fix bad area setup in subversion 10 */
-	if (bmain->versionfile == 250 && bmain->subversionfile == 10) {
-		/* fix for new view type in sequencer */
-		bScreen *screen;
-		ScrArea *sa;
-		SpaceLink *sl;
-
-		/* remove all preview window in wrong spaces */
-		for (screen = bmain->screens.first; screen; screen = screen->id.next) {
-			for (sa = screen->areabase.first; sa; sa = sa->next) {
-				for (sl = sa->spacedata.first; sl; sl = sl->next) {
-					if (sl->spacetype != SPACE_SEQ) {
-						ARegion *ar;
-						ListBase *regionbase;
-
-						if (sl == sa->spacedata.first) {
-							regionbase = &sa->regionbase;
-						}
-						else {
-							regionbase = &sl->regionbase;
-						}
-
-						for (ar = regionbase->first; ar; ar = ar->next) {
-							if (ar->regiontype == RGN_TYPE_PREVIEW)
-								break;
-						}
-
-						if (ar && (ar->regiontype == RGN_TYPE_PREVIEW)) {
-							SpaceType *st = BKE_spacetype_from_id(SPACE_SEQ);
-							BKE_area_region_free(st, ar);
-							BLI_freelinkN(regionbase, ar);
-						}
-					}
-				}
-			}
-		}
-	}
-
-	if (bmain->versionfile < 250 || (bmain->versionfile == 250 && bmain->subversionfile < 11)) {
-		{
-			/* fix for new view type in sequencer */
-			bScreen *screen;
-			ScrArea *sa;
-			SpaceLink *sl;
-
-			for (screen = bmain->screens.first; screen; screen = screen->id.next) {
-				for (sa = screen->areabase.first; sa; sa = sa->next) {
-					for (sl = sa->spacedata.first; sl; sl = sl->next) {
-						if (sl->spacetype == SPACE_SEQ) {
-							ARegion *ar;
-							ARegion *ar_main;
-							ListBase *regionbase;
-							SpaceSeq *sseq = (SpaceSeq *)sl;
-
-							if (sl == sa->spacedata.first) {
-								regionbase = &sa->regionbase;
-							}
-							else {
-								regionbase = &sl->regionbase;
-							}
-
-							if (sseq->view == 0)
-								sseq->view = SEQ_VIEW_SEQUENCE;
-							if (sseq->mainb == 0)
-								sseq->mainb = SEQ_DRAW_IMG_IMBUF;
-
-							ar_main = (ARegion *)regionbase->first;
-							for (; ar_main; ar_main = ar_main->next) {
-								if (ar_main->regiontype == RGN_TYPE_WINDOW)
-									break;
-							}
-							ar = MEM_callocN(sizeof(ARegion), "preview area for sequencer");
-							BLI_insertlinkbefore(regionbase, ar_main, ar);
-							sequencer_init_preview_region(ar);
-						}
-					}
-				}
-			}
-		}
-	}
-
-	if (bmain->versionfile < 250 || (bmain->versionfile == 250 && bmain->subversionfile < 12)) {
-		Object *ob;
-		Brush *brush;
-
-		/* anim viz changes */
-		for (ob = bmain->objects.first; ob; ob = ob->id.next) {
-			/* initialize object defaults */
-			animviz_settings_init(&ob->avs);
-
-			/* if armature, copy settings for pose from armature data
-			 * performing initialization where appropriate
-			 */
-			if (ob->pose && ob->data) {
-				bArmature *arm = blo_do_versions_newlibadr(fd, lib, ob->data);
-				if (arm) { /* XXX - why does this fail in some cases? */
-					bAnimVizSettings *avs = &ob->pose->avs;
-
-					/* path settings --------------------- */
-					/* ranges */
-					avs->path_bc = 10;
-					avs->path_ac = 10;
-
-					avs->path_sf = 1;
-					avs->path_ef = 250;
-
-					/* flags */
-					if (arm->pathflag & ARM_PATH_FNUMS)
-						avs->path_viewflag |= MOTIONPATH_VIEW_FNUMS;
-					if (arm->pathflag & ARM_PATH_KFRAS)
-						avs->path_viewflag |= MOTIONPATH_VIEW_KFRAS;
-					if (arm->pathflag & ARM_PATH_KFNOS)
-						avs->path_viewflag |= MOTIONPATH_VIEW_KFNOS;
-
-					/* bake flags */
-					if (arm->pathflag & ARM_PATH_HEADS)
-						avs->path_bakeflag |= MOTIONPATH_BAKE_HEADS;
-
-					/* type */
-					if (arm->pathflag & ARM_PATH_ACFRA)
-						avs->path_type = MOTIONPATH_TYPE_ACFRA;
-
-					/* stepsize */
-					avs->path_step = 1;
-				}
-				else
-					animviz_settings_init(&ob->pose->avs);
-			}
-		}
-
-		/* brush texture changes */
-		for (brush = bmain->brushes.first; brush; brush = brush->id.next) {
-			BKE_texture_mtex_default(&brush->mtex);
-			BKE_texture_mtex_default(&brush->mask_mtex);
-		}
-	}
-
-	if (bmain->versionfile < 250 || (bmain->versionfile == 250 && bmain->subversionfile < 13)) {
-		/* NOTE: if you do more conversion, be sure to do it outside of this and
-		 * increase subversion again, otherwise it will not be correct */
-		Object *ob;
-
-		/* convert degrees to radians for internal use */
-		for (ob = bmain->objects.first; ob; ob = ob->id.next) {
-			bPoseChannel *pchan;
-
-			do_version_constraints_radians_degrees_250(&ob->constraints);
-
-			if (ob->pose) {
-				for (pchan = ob->pose->chanbase.first; pchan; pchan = pchan->next) {
-					pchan->limitmin[0] *= (float)(M_PI / 180.0);
-					pchan->limitmin[1] *= (float)(M_PI / 180.0);
-					pchan->limitmin[2] *= (float)(M_PI / 180.0);
-					pchan->limitmax[0] *= (float)(M_PI / 180.0);
-					pchan->limitmax[1] *= (float)(M_PI / 180.0);
-					pchan->limitmax[2] *= (float)(M_PI / 180.0);
-
-					do_version_constraints_radians_degrees_250(&pchan->constraints);
-				}
-			}
-		}
-	}
-
-	if (bmain->versionfile < 250 || (bmain->versionfile == 250 && bmain->subversionfile < 14)) {
-		/* fix for bad View2D extents for Animation Editors */
-		bScreen *screen;
-		ScrArea *sa;
-		SpaceLink *sl;
-
-		for (screen = bmain->screens.first; screen; screen = screen->id.next) {
-			for (sa = screen->areabase.first; sa; sa = sa->next) {
-				for (sl = sa->spacedata.first; sl; sl = sl->next) {
-					ListBase *regionbase;
-					ARegion *ar;
-
-					if (sl == sa->spacedata.first)
-						regionbase = &sa->regionbase;
-					else
-						regionbase = &sl->regionbase;
-
-					if (ELEM(sl->spacetype, SPACE_ACTION, SPACE_NLA)) {
-						for (ar = (ARegion *)regionbase->first; ar; ar = ar->next) {
-							if (ar->regiontype == RGN_TYPE_WINDOW) {
-								ar->v2d.cur.ymax = ar->v2d.tot.ymax = 0.0f;
-								ar->v2d.cur.ymin = ar->v2d.tot.ymin = (float)(-sa->winy) / 3.0f;
-							}
-						}
-					}
-				}
-			}
-		}
-	}
-
-	if (bmain->versionfile < 250 || (bmain->versionfile == 250 && bmain->subversionfile < 17)) {
-		Scene *sce;
-		Sequence *seq;
-
-		/* initialize to sane default so toggling on border shows something */
-		for (sce = bmain->scenes.first; sce; sce = sce->id.next) {
-			if (sce->r.border.xmin == 0.0f && sce->r.border.ymin == 0.0f &&
-			    sce->r.border.xmax == 0.0f && sce->r.border.ymax == 0.0f)
-			{
-				sce->r.border.xmin = 0.0f;
-				sce->r.border.ymin = 0.0f;
-				sce->r.border.xmax = 1.0f;
-				sce->r.border.ymax = 1.0f;
-			}
-
-			if ((sce->r.ffcodecdata.flags & FFMPEG_MULTIPLEX_AUDIO) == 0)
-				sce->r.ffcodecdata.audio_codec = 0x0; // CODEC_ID_NONE
-
-			SEQ_BEGIN(sce->ed, seq)
-			{
-				seq->volume = 1.0f;
-			} SEQ_END;
-		}
-
-		/* particle brush strength factor was changed from int to float */
-		for (sce = bmain->scenes.first; sce; sce = sce->id.next) {
-			ParticleEditSettings *pset = &sce->toolsettings->particle;
-			int a;
-
-			for (a = 0; a < ARRAY_SIZE(pset->brush); a++)
-				pset->brush[a].strength /= 100.0f;
-		}
-
-		/* sequencer changes */
-		{
-			bScreen *screen;
-			ScrArea *sa;
-			SpaceLink *sl;
-
-			for (screen = bmain->screens.first; screen; screen = screen->id.next) {
-				for (sa = screen->areabase.first; sa; sa = sa->next) {
-					for (sl = sa->spacedata.first; sl; sl = sl->next) {
-						if (sl->spacetype == SPACE_SEQ) {
-							ARegion *ar_preview;
-							ListBase *regionbase;
-
-							if (sl == sa->spacedata.first) {
-								regionbase = &sa->regionbase;
-							}
-							else {
-								regionbase = &sl->regionbase;
-							}
-
-							ar_preview = (ARegion *)regionbase->first;
-							for (; ar_preview; ar_preview = ar_preview->next) {
-								if (ar_preview->regiontype == RGN_TYPE_PREVIEW)
-									break;
-							}
-							if (ar_preview && (ar_preview->regiontype == RGN_TYPE_PREVIEW)) {
-								sequencer_init_preview_region(ar_preview);
-							}
-						}
-					}
-				}
-			}
-		} /* sequencer changes */
-	}
-
-	if (bmain->versionfile <= 251) {    /* 2.5.1 had no subversions */
-		bScreen *sc;
-
-		/* Blender 2.5.2 - subversion 0 introduced a new setting: V3D_HIDE_OVERLAYS.
-		 * This bit was used in the past for V3D_TRANSFORM_SNAP, which is now deprecated.
-		 * Here we clear it for old files so they don't come in with V3D_HIDE_OVERLAYS set,
-		 * which would cause cameras, lights, etc to become invisible */
-		for (sc = bmain->screens.first; sc; sc = sc->id.next) {
-			ScrArea *sa;
-			for (sa = sc->areabase.first; sa; sa = sa->next) {
-				SpaceLink *sl;
-				for (sl = sa->spacedata.first; sl; sl = sl->next) {
-					if (sl->spacetype == SPACE_VIEW3D) {
-						View3D *v3d = (View3D *)sl;
-						v3d->flag2 &= ~V3D_HIDE_OVERLAYS;
-					}
-				}
-			}
-		}
-	}
-
-	if (bmain->versionfile < 252 || (bmain->versionfile == 252 && bmain->subversionfile < 1)) {
-		Brush *brush;
-		Object *ob;
-		Scene *scene;
-		bNodeTree *ntree;
-
-		for (brush = bmain->brushes.first; brush; brush = brush->id.next) {
-			if (brush->curve)
-				brush->curve->preset = CURVE_PRESET_SMOOTH;
-		}
-
-		/* properly initialize active flag for fluidsim modifiers */
-		for (ob = bmain->objects.first; ob; ob = ob->id.next) {
-			ModifierData *md;
-			for (md = ob->modifiers.first; md; md = md->next) {
-				if (md->type == eModifierType_Fluidsim) {
-					FluidsimModifierData *fmd = (FluidsimModifierData *)md;
-					fmd->fss->flag |= OB_FLUIDSIM_ACTIVE;
-					fmd->fss->flag |= OB_FLUIDSIM_OVERRIDE_TIME;
-				}
-			}
-		}
-
-		/* adjustment to color balance node values */
-		for (scene = bmain->scenes.first; scene; scene = scene->id.next) {
-			if (scene->nodetree) {
-				bNode *node = scene->nodetree->nodes.first;
-
-				while (node) {
-					if (node->type == CMP_NODE_COLORBALANCE) {
-						NodeColorBalance *n = (NodeColorBalance *)node->storage;
-						n->lift[0] += 1.f;
-						n->lift[1] += 1.f;
-						n->lift[2] += 1.f;
-					}
-					node = node->next;
-				}
-			}
-		}
-		/* check inside node groups too */
-		for (ntree = bmain->nodetrees.first; ntree; ntree = ntree->id.next) {
-			bNode *node = ntree->nodes.first;
-
-			while (node) {
-				if (node->type == CMP_NODE_COLORBALANCE) {
-					NodeColorBalance *n = (NodeColorBalance *)node->storage;
-					n->lift[0] += 1.f;
-					n->lift[1] += 1.f;
-					n->lift[2] += 1.f;
-				}
-
-				node = node->next;
-			}
-		}
-	}
-
-	/* old-track -> constraints (this time we're really doing it!) */
-	if (bmain->versionfile < 252 || (bmain->versionfile == 252 && bmain->subversionfile < 2)) {
-		Object *ob;
-
-		for (ob = bmain->objects.first; ob; ob = ob->id.next)
-			blo_do_version_old_trackto_to_constraints(ob);
-	}
-
-	if (bmain->versionfile < 252 || (bmain->versionfile == 252 && bmain->subversionfile < 5)) {
-		bScreen *sc;
-
-		/* Image editor scopes */
-		for (sc = bmain->screens.first; sc; sc = sc->id.next) {
-			ScrArea *sa;
-
-			for (sa = sc->areabase.first; sa; sa = sa->next) {
-				SpaceLink *sl;
-
-				for (sl = sa->spacedata.first; sl; sl = sl->next) {
-					if (sl->spacetype == SPACE_IMAGE) {
-						SpaceImage *sima = (SpaceImage *)sl;
-						scopes_new(&sima->scopes);
-					}
-				}
-			}
-		}
-	}
-
-	if (bmain->versionfile < 253) {
-		Object *ob;
-		Scene *scene;
-		bScreen *sc;
-		Tex *tex;
-		Brush *brush;
-
-		for (sc = bmain->screens.first; sc; sc = sc->id.next) {
-			ScrArea *sa;
-			for (sa = sc->areabase.first; sa; sa = sa->next) {
-				SpaceLink *sl;
-
-				for (sl = sa->spacedata.first; sl; sl = sl->next) {
-					if (sl->spacetype == SPACE_NODE) {
-						SpaceNode *snode = (SpaceNode *)sl;
-						ListBase *regionbase;
-						ARegion *ar;
-
-						if (sl == sa->spacedata.first)
-							regionbase = &sa->regionbase;
-						else
-							regionbase = &sl->regionbase;
-
-						if (snode->v2d.minzoom > 0.09f)
-							snode->v2d.minzoom = 0.09f;
-						if (snode->v2d.maxzoom < 2.31f)
-							snode->v2d.maxzoom = 2.31f;
-
-						for (ar = regionbase->first; ar; ar = ar->next) {
-							if (ar->regiontype == RGN_TYPE_WINDOW) {
-								if (ar->v2d.minzoom > 0.09f)
-									ar->v2d.minzoom = 0.09f;
-								if (ar->v2d.maxzoom < 2.31f)
-									ar->v2d.maxzoom = 2.31f;
-							}
-						}
-					}
-				}
-			}
-		}
-
-		do_version_mdef_250(bmain);
-
-		/* parent type to modifier */
-		for (ob = bmain->objects.first; ob; ob = ob->id.next) {
-			if (ob->parent) {
-				Object *parent = (Object *)blo_do_versions_newlibadr(fd, lib, ob->parent);
-				if (parent) { /* parent may not be in group */
-					enum { PARCURVE = 1 };
-					if (parent->type == OB_ARMATURE && ob->partype == PARSKEL) {
-						ArmatureModifierData *amd;
-						bArmature *arm = (bArmature *)blo_do_versions_newlibadr(fd, lib, parent->data);
-
-						amd = (ArmatureModifierData *)modifier_new(eModifierType_Armature);
-						amd->object = ob->parent;
-						BLI_addtail((ListBase *)&ob->modifiers, amd);
-						amd->deformflag = arm->deformflag;
-						ob->partype = PAROBJECT;
-					}
-					else if (parent->type == OB_LATTICE && ob->partype == PARSKEL) {
-						LatticeModifierData *lmd;
-
-						lmd = (LatticeModifierData *)modifier_new(eModifierType_Lattice);
-						lmd->object = ob->parent;
-						BLI_addtail((ListBase *)&ob->modifiers, lmd);
-						ob->partype = PAROBJECT;
-					}
-					else if (parent->type == OB_CURVE && ob->partype == PARCURVE) {
-						CurveModifierData *cmd;
-
-						cmd = (CurveModifierData *)modifier_new(eModifierType_Curve);
-						cmd->object = ob->parent;
-						BLI_addtail((ListBase *)&ob->modifiers, cmd);
-						ob->partype = PAROBJECT;
-					}
-				}
-			}
-		}
-
-		/* initialize scene active layer */
-		for (scene = bmain->scenes.first; scene; scene = scene->id.next) {
-			int i;
-			for (i = 0; i < 20; i++) {
-				if (scene->lay & (1 << i)) {
-					scene->layact = 1 << i;
-					break;
-				}
-			}
-		}
-
-		for (tex = bmain->textures.first; tex; tex = tex->id.next) {
-			/* if youre picky, this isn't correct until we do a version bump
-			 * since you could set saturation to be 0.0*/
-			if (tex->saturation == 0.0f)
-				tex->saturation = 1.0f;
-		}
-
-		{
-			Curve *cu;
-			for (cu = bmain->curves.first; cu; cu = cu->id.next) {
-				cu->smallcaps_scale = 0.75f;
-			}
-		}
-
-		for (scene = bmain->scenes.first; scene; scene = scene->id.next) {
-			if (scene) {
-				Sequence *seq;
-				SEQ_BEGIN(scene->ed, seq)
-				{
-					if (seq->sat == 0.0f) {
-						seq->sat = 1.0f;
-					}
-				} SEQ_END;
-			}
-		}
-
-		/* GSOC 2010 Sculpt - New settings for Brush */
-
-		for (brush = bmain->brushes.first; brush; brush = brush->id.next) {
-			/* Sanity Check */
-
-			/* infinite number of dabs */
-			if (brush->spacing == 0)
-				brush->spacing = 10;
-
-			/* will have no effect */
-			if (brush->alpha == 0)
-				brush->alpha = 0.5f;
-
-			/* bad radius */
-			if (brush->unprojected_radius == 0)
-				brush->unprojected_radius = 0.125f;
-
-			/* unusable size */
-			if (brush->size == 0)
-				brush->size = 35;
-
-			/* can't see overlay */
-			if (brush->texture_overlay_alpha == 0)
-				brush->texture_overlay_alpha = 33;
-
-			/* same as draw brush */
-			if (brush->crease_pinch_factor == 0)
-				brush->crease_pinch_factor = 0.5f;
-
-			/* will sculpt no vertexes */
-			if (brush->plane_trim == 0)
-				brush->plane_trim = 0.5f;
-
-			/* same as smooth stroke off */
-			if (brush->smooth_stroke_radius == 0)
-				brush->smooth_stroke_radius = 75;
-
-			/* will keep cursor in one spot */
-			if (brush->smooth_stroke_radius == 1)
-				brush->smooth_stroke_factor = 0.9f;
-
-			/* same as dots */
-			if (brush->rate == 0)
-				brush->rate = 0.1f;
-
-			/* New Settings */
-			if (bmain->versionfile < 252 || (bmain->versionfile == 252 && bmain->subversionfile < 5)) {
-				brush->flag |= BRUSH_SPACE_ATTEN; // explicitly enable adaptive space
-
-				/* spacing was originally in pixels, convert it to percentage for new version
-				 * size should not be zero due to sanity check above
-				 */
-				brush->spacing = (int)(100 * ((float)brush->spacing) / ((float)brush->size));
-
-				if (brush->add_col[0] == 0 &&
-				    brush->add_col[1] == 0 &&
-				    brush->add_col[2] == 0)
-				{
-					brush->add_col[0] = 1.00f;
-					brush->add_col[1] = 0.39f;
-					brush->add_col[2] = 0.39f;
-				}
-
-				if (brush->sub_col[0] == 0 &&
-				    brush->sub_col[1] == 0 &&
-				    brush->sub_col[2] == 0)
-				{
-					brush->sub_col[0] = 0.39f;
-					brush->sub_col[1] = 0.39f;
-					brush->sub_col[2] = 1.00f;
-				}
-			}
-		}
-	}
-
-	/* GSOC Sculpt 2010 - Sanity check on Sculpt/Paint settings */
-	if (bmain->versionfile < 253) {
-		Scene *sce;
-		for (sce = bmain->scenes.first; sce; sce = sce->id.next) {
-			if (sce->toolsettings->sculpt_paint_unified_alpha == 0)
-				sce->toolsettings->sculpt_paint_unified_alpha = 0.5f;
-
-			if (sce->toolsettings->sculpt_paint_unified_unprojected_radius == 0)
-				sce->toolsettings->sculpt_paint_unified_unprojected_radius = 0.125f;
-
-			if (sce->toolsettings->sculpt_paint_unified_size == 0)
-				sce->toolsettings->sculpt_paint_unified_size = 35;
-		}
-	}
-
-	if (bmain->versionfile < 253 || (bmain->versionfile == 253 && bmain->subversionfile < 1)) {
-		Object *ob;
-
-		for (ob = bmain->objects.first; ob; ob = ob->id.next) {
-			ModifierData *md;
-
-			for (md = ob->modifiers.first; md; md = md->next) {
-				if (md->type == eModifierType_Smoke) {
-					SmokeModifierData *smd = (SmokeModifierData *)md;
-
-					if ((smd->type & MOD_SMOKE_TYPE_DOMAIN) && smd->domain) {
-						smd->domain->vorticity = 2.0f;
-						smd->domain->time_scale = 1.0f;
-
-						if (!(smd->domain->flags & (1 << 4)))
-							continue;
-
-						/* delete old MOD_SMOKE_INITVELOCITY flag */
-						smd->domain->flags &= ~(1 << 4);
-
-						/* for now just add it to all flow objects in the scene */
-						{
-							Object *ob2;
-							for (ob2 = bmain->objects.first; ob2; ob2 = ob2->id.next) {
-								ModifierData *md2;
-								for (md2 = ob2->modifiers.first; md2; md2 = md2->next) {
-									if (md2->type == eModifierType_Smoke) {
-										SmokeModifierData *smd2 = (SmokeModifierData *)md2;
-
-										if ((smd2->type & MOD_SMOKE_TYPE_FLOW) && smd2->flow) {
-											smd2->flow->flags |= FLUID_FLOW_INITVELOCITY;
-										}
-									}
-								}
-							}
-						}
-
-					}
-					else if ((smd->type & MOD_SMOKE_TYPE_FLOW) && smd->flow) {
-						smd->flow->vel_multi = 1.0f;
-					}
-				}
-			}
-		}
-	}
-
-	if (bmain->versionfile < 255 || (bmain->versionfile == 255 && bmain->subversionfile < 1)) {
-		Brush *br;
-		ParticleSettings *part;
-		bScreen *sc;
-
-		for (br = bmain->brushes.first; br; br = br->id.next) {
-			if (br->ob_mode == 0)
-				br->ob_mode = OB_MODE_ALL_PAINT;
-		}
-
-		for (part = bmain->particles.first; part; part = part->id.next) {
-			if (part->boids)
-				part->boids->pitch = 1.0f;
-
-			part->flag &= ~PART_HAIR_REGROW; /* this was a deprecated flag before */
-			part->kink_amp_clump = 1.f; /* keep old files looking similar */
-		}
-
-		for (sc = bmain->screens.first; sc; sc = sc->id.next) {
-			ScrArea *sa;
-			for (sa = sc->areabase.first; sa; sa = sa->next) {
-				SpaceLink *sl;
-				for (sl = sa->spacedata.first; sl; sl = sl->next) {
-					if (sl->spacetype == SPACE_INFO) {
-						SpaceInfo *sinfo = (SpaceInfo *)sl;
-						ARegion *ar;
-
-						sinfo->rpt_mask = INFO_RPT_OP;
-
-						for (ar = sa->regionbase.first; ar; ar = ar->next) {
-							if (ar->regiontype == RGN_TYPE_WINDOW) {
-								ar->v2d.scroll = (V2D_SCROLL_RIGHT);
-								ar->v2d.align = V2D_ALIGN_NO_NEG_X | V2D_ALIGN_NO_NEG_Y; /* align bottom left */
-								ar->v2d.keepofs = V2D_LOCKOFS_X;
-								ar->v2d.keepzoom = (V2D_LOCKZOOM_X | V2D_LOCKZOOM_Y | V2D_LIMITZOOM | V2D_KEEPASPECT);
-								ar->v2d.keeptot = V2D_KEEPTOT_BOUNDS;
-								ar->v2d.minzoom = ar->v2d.maxzoom = 1.0f;
-							}
-						}
-					}
-				}
-			}
-		}
-	}
-
-	if (bmain->versionfile < 255 || (bmain->versionfile == 255 && bmain->subversionfile < 3)) {
-		Object *ob;
-
-		/* ocean res is now squared, reset old ones - will be massive */
-		for (ob = bmain->objects.first; ob; ob = ob->id.next) {
-			ModifierData *md;
-			for (md = ob->modifiers.first; md; md = md->next) {
-				if (md->type == eModifierType_Ocean) {
-					OceanModifierData *omd = (OceanModifierData *)md;
-					omd->resolution = 7;
-					omd->oceancache = NULL;
-				}
-			}
-		}
-	}
-
-	if (bmain->versionfile < 256) {
-		bScreen *sc;
-		ScrArea *sa;
-		Key *key;
-
-		/* Fix for sample line scope initializing with no height */
-		for (sc = bmain->screens.first; sc; sc = sc->id.next) {
-			sa = sc->areabase.first;
-			while (sa) {
-				SpaceLink *sl;
-				for (sl = sa->spacedata.first; sl; sl = sl->next) {
-					if (sl->spacetype == SPACE_IMAGE) {
-						SpaceImage *sima = (SpaceImage *)sl;
-						if (sima->sample_line_hist.height == 0)
-							sima->sample_line_hist.height = 100;
-					}
-				}
-				sa = sa->next;
-			}
-		}
-
-		/* old files could have been saved with slidermin = slidermax = 0.0, but the UI in
-		 * 2.4x would never reveal this to users as a dummy value always ended up getting used
-		 * instead
-		 */
-		for (key = bmain->shapekeys.first; key; key = key->id.next) {
-			KeyBlock *kb;
-
-			for (kb = key->block.first; kb; kb = kb->next) {
-				if (IS_EQF(kb->slidermin, kb->slidermax) && IS_EQF(kb->slidermax, 0.0f))
-					kb->slidermax = kb->slidermin + 1.0f;
-			}
-		}
-	}
-
-	if (bmain->versionfile < 256 || (bmain->versionfile == 256 && bmain->subversionfile < 1)) {
-		/* fix for bones that didn't have arm_roll before */
-		bArmature *arm;
-		Bone *bone;
-		Object *ob;
-
-		for (arm = bmain->armatures.first; arm; arm = arm->id.next)
-			for (bone = arm->bonebase.first; bone; bone = bone->next)
-				do_version_bone_roll_256(bone);
-
-		/* fix for objects which have zero dquat's
-		 * since this is multiplied with the quat rather than added */
-		for (ob = bmain->objects.first; ob; ob = ob->id.next) {
-			if (is_zero_v4(ob->dquat)) {
-				unit_qt(ob->dquat);
-			}
-			if (is_zero_v3(ob->drotAxis) && ob->drotAngle == 0.0f) {
-				unit_axis_angle(ob->drotAxis, &ob->drotAngle);
-			}
-		}
-	}
-
-	if (bmain->versionfile < 256 || (bmain->versionfile == 256 && bmain->subversionfile < 2)) {
-		bNodeTree *ntree;
-		bNode *node;
-		bNodeSocket *sock, *gsock;
-		bNodeLink *link;
-
-		/* node sockets are not exposed automatically any more,
-		 * this mimics the old behavior by adding all unlinked sockets to groups.
-		 */
-		for (ntree = bmain->nodetrees.first; ntree; ntree = ntree->id.next) {
-			/* this adds copies and links from all unlinked internal sockets to group inputs/outputs. */
-
-			/* first make sure the own_index for new sockets is valid */
-			for (node = ntree->nodes.first; node; node = node->next) {
-				for (sock = node->inputs.first; sock; sock = sock->next)
-					if (sock->own_index >= ntree->cur_index)
-						ntree->cur_index = sock->own_index + 1;
-				for (sock = node->outputs.first; sock; sock = sock->next)
-					if (sock->own_index >= ntree->cur_index)
-						ntree->cur_index = sock->own_index + 1;
-			}
-
-			/* add ntree->inputs/ntree->outputs sockets for all unlinked sockets in the group tree. */
-			for (node = ntree->nodes.first; node; node = node->next) {
-				for (sock = node->inputs.first; sock; sock = sock->next) {
-					if (!sock->link && !nodeSocketIsHidden(sock)) {
-
-						gsock = do_versions_node_group_add_socket_2_56_2(ntree, sock->name, sock->type, SOCK_IN);
-
-						/* initialize the default socket value */
-						copy_v4_v4(gsock->ns.vec, sock->ns.vec);
-
-						/* XXX nodeAddLink does not work with incomplete (node==NULL) links any longer,
-						 * have to create these directly here. These links are updated again in subsequent do_version!
-						 */
-						link = MEM_callocN(sizeof(bNodeLink), "link");
-						BLI_addtail(&ntree->links, link);
-						link->fromnode = NULL;
-						link->fromsock = gsock;
-						link->tonode = node;
-						link->tosock = sock;
-						ntree->update |= NTREE_UPDATE_LINKS;
-
-						sock->link = link;
-					}
-				}
-				for (sock = node->outputs.first; sock; sock = sock->next) {
-					if (nodeCountSocketLinks(ntree, sock) == 0 && !nodeSocketIsHidden(sock)) {
-						gsock = do_versions_node_group_add_socket_2_56_2(ntree, sock->name, sock->type, SOCK_OUT);
-
-						/* initialize the default socket value */
-						copy_v4_v4(gsock->ns.vec, sock->ns.vec);
-
-						/* XXX nodeAddLink does not work with incomplete (node==NULL) links any longer,
-						 * have to create these directly here. These links are updated again in subsequent do_version!
-						 */
-						link = MEM_callocN(sizeof(bNodeLink), "link");
-						BLI_addtail(&ntree->links, link);
-						link->fromnode = node;
-						link->fromsock = sock;
-						link->tonode = NULL;
-						link->tosock = gsock;
-						ntree->update |= NTREE_UPDATE_LINKS;
-
-						gsock->link = link;
-					}
-				}
-			}
-
-			/* XXX The external group node sockets needs to adjust their own_index to point at
-			 * associated ntree inputs/outputs internal sockets. However, this can only happen
-			 * after lib-linking (needs access to internal node group tree)!
-			 * Setting a temporary flag here, actual do_versions happens in lib_verify_nodetree.
-			 */
-			ntree->flag |= NTREE_DO_VERSIONS_GROUP_EXPOSE_2_56_2;
-		}
-	}
-
-	if (bmain->versionfile < 256 || (bmain->versionfile == 256 && bmain->subversionfile < 3)) {
-		bScreen *sc;
-		Brush *brush;
-		Object *ob;
-		ParticleSettings *part;
-
-		/* redraws flag in SpaceTime has been moved to Screen level */
-		for (sc = bmain->screens.first; sc; sc = sc->id.next) {
-			if (sc->redraws_flag == 0) {
-				/* just initialize to default? */
-				/* XXX: we could also have iterated through areas, and taken them from the first timeline available... */
-				sc->redraws_flag = TIME_ALL_3D_WIN | TIME_ALL_ANIM_WIN;
-			}
-		}
-
-		for (brush = bmain->brushes.first; brush; brush = brush->id.next) {
-			if (brush->height == 0)
-				brush->height = 0.4f;
-		}
-
-		/* replace 'rim material' option for in offset*/
-		for (ob = bmain->objects.first; ob; ob = ob->id.next) {
-			ModifierData *md;
-			for (md = ob->modifiers.first; md; md = md->next) {
-				if (md->type == eModifierType_Solidify) {
-					SolidifyModifierData *smd = (SolidifyModifierData *)md;
-					if (smd->flag & MOD_SOLIDIFY_RIM_MATERIAL) {
-						smd->mat_ofs_rim = 1;
-						smd->flag &= ~MOD_SOLIDIFY_RIM_MATERIAL;
-					}
-				}
-			}
-		}
-
-		/* particle draw color from material */
-		for (part = bmain->particles.first; part; part = part->id.next) {
-			if (part->draw & PART_DRAW_MAT_COL)
-				part->draw_col = PART_DRAW_COL_MAT;
-		}
-	}
-
-	if (bmain->versionfile < 256 || (bmain->versionfile == 256 && bmain->subversionfile < 6)) {
-		Mesh *me;
-
-		for (me = bmain->meshes.first; me; me = me->id.next)
-			BKE_mesh_calc_normals_tessface(me->mvert, me->totvert, me->mface, me->totface, NULL);
-	}
-
-	if (bmain->versionfile < 256 || (bmain->versionfile == 256 && bmain->subversionfile < 2)) {
-		/* update blur area sizes from 0..1 range to 0..100 percentage */
-		Scene *scene;
-		bNode *node;
-		for (scene = bmain->scenes.first; scene; scene = scene->id.next)
-			if (scene->nodetree)
-				for (node = scene->nodetree->nodes.first; node; node = node->next)
-					if (node->type == CMP_NODE_BLUR) {
-						NodeBlurData *nbd = node->storage;
-						nbd->percentx *= 100.0f;
-						nbd->percenty *= 100.0f;
-					}
-	}
-
-	if (bmain->versionfile < 258 || (bmain->versionfile == 258 && bmain->subversionfile < 1)) {
-		/* screen view2d settings were not properly initialized [#27164]
-		 * v2d->scroll caused the bug but best reset other values too which are in old blend files only.
-		 * need to make less ugly - possibly an iterator? */
-		bScreen *screen;
-
-		for (screen = bmain->screens.first; screen; screen = screen->id.next) {
-			ScrArea *sa;
-			/* add regions */
-			for (sa = screen->areabase.first; sa; sa = sa->next) {
-				SpaceLink *sl = sa->spacedata.first;
-				if (sl->spacetype == SPACE_IMAGE) {
-					ARegion *ar;
-					for (ar = sa->regionbase.first; ar; ar = ar->next) {
-						if (ar->regiontype == RGN_TYPE_WINDOW) {
-							View2D *v2d = &ar->v2d;
-							v2d->minzoom = v2d->maxzoom = v2d->scroll = v2d->keeptot = v2d->keepzoom = v2d->keepofs = v2d->align = 0;
-						}
-					}
-				}
-
-				for (sl = sa->spacedata.first; sl; sl = sl->next) {
-					if (sl->spacetype == SPACE_IMAGE) {
-						ARegion *ar;
-						for (ar = sl->regionbase.first; ar; ar = ar->next) {
-							if (ar->regiontype == RGN_TYPE_WINDOW) {
-								View2D *v2d = &ar->v2d;
-								v2d->minzoom = v2d->maxzoom = v2d->scroll = v2d->keeptot = v2d->keepzoom = v2d->keepofs = v2d->align = 0;
-							}
-						}
-					}
-				}
-			}
-		}
-
-		{
-			ParticleSettings *part;
-			for (part = bmain->particles.first; part; part = part->id.next) {
-				/* Initialize particle billboard scale */
-				part->bb_size[0] = part->bb_size[1] = 1.0f;
-			}
-		}
-	}
-
-	if (bmain->versionfile < 259 || (bmain->versionfile == 259 && bmain->subversionfile < 1)) {
-		{
-			Scene *scene;
-			Sequence *seq;
-
-			for (scene = bmain->scenes.first; scene; scene = scene->id.next) {
-				scene->r.ffcodecdata.audio_channels = 2;
-				scene->audio.volume = 1.0f;
-				SEQ_BEGIN(scene->ed, seq)
-				{
-					seq->pitch = 1.0f;
-				} SEQ_END;
-			}
-		}
-
-		{
-			bScreen *screen;
-			for (screen = bmain->screens.first; screen; screen = screen->id.next) {
-				ScrArea *sa;
-
-				/* add regions */
-				for (sa = screen->areabase.first; sa; sa = sa->next) {
-					SpaceLink *sl = sa->spacedata.first;
-					if (sl->spacetype == SPACE_SEQ) {
-						ARegion *ar;
-						for (ar = sa->regionbase.first; ar; ar = ar->next) {
-							if (ar->regiontype == RGN_TYPE_WINDOW) {
-								if (ar->v2d.min[1] == 4.0f)
-									ar->v2d.min[1] = 0.5f;
-							}
-						}
-					}
-					for (sl = sa->spacedata.first; sl; sl = sl->next) {
-						if (sl->spacetype == SPACE_SEQ) {
-							ARegion *ar;
-							for (ar = sl->regionbase.first; ar; ar = ar->next) {
-								if (ar->regiontype == RGN_TYPE_WINDOW) {
-									if (ar->v2d.min[1] == 4.0f)
-										ar->v2d.min[1] = 0.5f;
-								}
-							}
-						}
-					}
-				}
-			}
-		}
-
-		{
-			/* Make "auto-clamped" handles a per-keyframe setting instead of per-FCurve
-			 *
-			 * We're only patching F-Curves in Actions here, since it is assumed that most
-			 * drivers out there won't be using this (and if they are, they're in the minority).
-			 * While we should aim to fix everything ideally, in practice it's far too hard
-			 * to get to every animdata block, not to mention the performance hit that'd have
-			 */
-			bAction *act;
-			FCurve *fcu;
-
-			for (act = bmain->actions.first; act; act = act->id.next) {
-				for (fcu = act->curves.first; fcu; fcu = fcu->next) {
-					BezTriple *bezt;
-					uint i = 0;
-
-					/* only need to touch curves that had this flag set */
-					if ((fcu->flag & FCURVE_AUTO_HANDLES) == 0)
-						continue;
-					if ((fcu->totvert == 0) || (fcu->bezt == NULL))
-						continue;
-
-					/* only change auto-handles to auto-clamped */
-					for (bezt = fcu->bezt; i < fcu->totvert; i++, bezt++) {
-						if (bezt->h1 == HD_AUTO)
-							bezt->h1 = HD_AUTO_ANIM;
-						if (bezt->h2 == HD_AUTO)
-							bezt->h2 = HD_AUTO_ANIM;
-					}
-
-					fcu->flag &= ~FCURVE_AUTO_HANDLES;
-				}
-			}
-		}
-	}
-
-	if (bmain->versionfile < 259 || (bmain->versionfile == 259 && bmain->subversionfile < 2)) {
-		{
-			/* Convert default socket values from bNodeStack */
-			FOREACH_NODETREE_BEGIN(bmain, ntree, id) {
-				bNode *node;
-				bNodeSocket *sock;
-
-				for (node = ntree->nodes.first; node; node = node->next) {
-					for (sock = node->inputs.first; sock; sock = sock->next)
-						do_versions_socket_default_value_259(sock);
-					for (sock = node->outputs.first; sock; sock = sock->next)
-						do_versions_socket_default_value_259(sock);
-				}
-
-				for (sock = ntree->inputs.first; sock; sock = sock->next)
-					do_versions_socket_default_value_259(sock);
-				for (sock = ntree->outputs.first; sock; sock = sock->next)
-					do_versions_socket_default_value_259(sock);
-
-				ntree->update |= NTREE_UPDATE;
-			} FOREACH_NODETREE_END;
-		}
-
-		{
-			/* Initialize group tree nodetypes.
-			 * These are used to distinguish tree types and
-			 * associate them with specific node types for polling.
-			 */
-			bNodeTree *ntree;
-			/* all node trees in bmain->nodetree are considered groups */
-			for (ntree = bmain->nodetrees.first; ntree; ntree = ntree->id.next)
-				ntree->nodetype = NODE_GROUP;
-		}
-	}
-
-	if (bmain->versionfile < 259 || (bmain->versionfile == 259 && bmain->subversionfile < 4)) {
-		{
-			/* Adaptive time step for particle systems */
-			ParticleSettings *part;
-			for (part = bmain->particles.first; part; part = part->id.next) {
-				part->courant_target = 0.2f;
-				part->time_flag &= ~PART_TIME_AUTOSF;
-			}
-		}
-	}
-=======
         }
         SEQ_END;
       }
@@ -3243,7 +1730,7 @@
                     SmokeModifierData *smd2 = (SmokeModifierData *)md2;
 
                     if ((smd2->type & MOD_SMOKE_TYPE_FLOW) && smd2->flow) {
-                      smd2->flow->flags |= MOD_SMOKE_FLOW_INITVELOCITY;
+                      smd2->flow->flags |= FLUID_FLOW_INITVELOCITY;
                     }
                   }
                 }
@@ -3694,5 +2181,4 @@
       }
     }
   }
->>>>>>> 3076d95b
 }