/*
 * This program is free software; you can redistribute it and/or
 * modify it under the terms of the GNU General Public License
 * as published by the Free Software Foundation; either version 2
 * of the License, or (at your option) any later version.
 *
 * This program is distributed in the hope that it will be useful,
 * but WITHOUT ANY WARRANTY; without even the implied warranty of
 * MERCHANTABILITY or FITNESS FOR A PARTICULAR PURPOSE.  See the
 * GNU General Public License for more details.
 *
 * You should have received a copy of the GNU General Public License
 * along with this program; if not, write to the Free Software Foundation,
 * Inc., 51 Franklin Street, Fifth Floor, Boston, MA 02110-1301, USA.
 *
 * The Original Code is Copyright (C) 2001-2002 by NaN Holding BV.
 * All rights reserved.
 */

/** \file
 * \ingroup blenloader
 */

#include "zlib.h"

#include <ctype.h> /* for isdigit. */
#include <fcntl.h> /* for open flags (O_BINARY, O_RDONLY). */
#include <limits.h>
#include <stdarg.h> /* for va_start/end. */
#include <stddef.h> /* for offsetof. */
#include <stdlib.h> /* for atoi. */
#include <time.h>   /* for gmtime. */

#include "BLI_utildefines.h"
#ifndef WIN32
#  include <unistd.h>  // for read close
#else
#  include "BLI_winstuff.h"
#  include "winsock2.h"
#  include <io.h>  // for open close read
#endif

/* allow readfile to use deprecated functionality */
#define DNA_DEPRECATED_ALLOW

#include "DNA_anim_types.h"
#include "DNA_armature_types.h"
#include "DNA_brush_types.h"
#include "DNA_cachefile_types.h"
#include "DNA_camera_types.h"
#include "DNA_cloth_types.h"
#include "DNA_collection_types.h"
#include "DNA_constraint_types.h"
#include "DNA_curveprofile_types.h"
#include "DNA_dynamicpaint_types.h"
#include "DNA_effect_types.h"
#include "DNA_fileglobal_types.h"
#include "DNA_fluid_types.h"
#include "DNA_genfile.h"
#include "DNA_gpencil_modifier_types.h"
#include "DNA_gpencil_types.h"
#include "DNA_hair_types.h"
#include "DNA_ipo_types.h"
#include "DNA_key_types.h"
#include "DNA_lanpr_types.h"
#include "DNA_lattice_types.h"
#include "DNA_layer_types.h"
#include "DNA_light_types.h"
#include "DNA_lightprobe_types.h"
#include "DNA_linestyle_types.h"
#include "DNA_mask_types.h"
#include "DNA_material_types.h"
#include "DNA_mesh_types.h"
#include "DNA_meshdata_types.h"
#include "DNA_meta_types.h"
#include "DNA_movieclip_types.h"
#include "DNA_nla_types.h"
#include "DNA_node_types.h"
#include "DNA_object_fluidsim_types.h"
#include "DNA_object_types.h"
#include "DNA_packedFile_types.h"
#include "DNA_particle_types.h"
#include "DNA_pointcache_types.h"
#include "DNA_pointcloud_types.h"
#include "DNA_rigidbody_types.h"
#include "DNA_scene_types.h"
#include "DNA_screen_types.h"
#include "DNA_sdna_types.h"
#include "DNA_sequence_types.h"
#include "DNA_shader_fx_types.h"
#include "DNA_simulation_types.h"
#include "DNA_sound_types.h"
#include "DNA_space_types.h"
#include "DNA_speaker_types.h"
#include "DNA_text_types.h"
#include "DNA_vfont_types.h"
#include "DNA_view3d_types.h"
#include "DNA_volume_types.h"
#include "DNA_workspace_types.h"
#include "DNA_world_types.h"

#include "MEM_guardedalloc.h"

#include "BLI_blenlib.h"
#include "BLI_endian_switch.h"
#include "BLI_ghash.h"
#include "BLI_linklist.h"
#include "BLI_math.h"
#include "BLI_mempool.h"
#include "BLI_threads.h"

#include "BLT_translation.h"

#include "BKE_action.h"
#include "BKE_anim_data.h"
#include "BKE_armature.h"
#include "BKE_brush.h"
#include "BKE_collection.h"
#include "BKE_colortools.h"
#include "BKE_constraint.h"
#include "BKE_curve.h"
#include "BKE_effect.h"
#include "BKE_fcurve_driver.h"
#include "BKE_fluid.h"
#include "BKE_global.h"  // for G
#include "BKE_gpencil_modifier.h"
#include "BKE_hair.h"
#include "BKE_idprop.h"
#include "BKE_idtype.h"
#include "BKE_layer.h"
#include "BKE_lib_id.h"
#include "BKE_lib_override.h"
#include "BKE_lib_query.h"
#include "BKE_main.h"  // for Main
#include "BKE_main_idmap.h"
#include "BKE_material.h"
#include "BKE_mesh.h"  // for ME_ defines (patching)
#include "BKE_mesh_runtime.h"
#include "BKE_modifier.h"
#include "BKE_multires.h"
#include "BKE_node.h"  // for tree type defines
#include "BKE_object.h"
#include "BKE_paint.h"
#include "BKE_particle.h"
#include "BKE_pointcache.h"
#include "BKE_pointcloud.h"
#include "BKE_report.h"
#include "BKE_scene.h"
#include "BKE_screen.h"
#include "BKE_sequencer.h"
#include "BKE_shader_fx.h"
#include "BKE_simulation.h"
#include "BKE_sound.h"
#include "BKE_volume.h"
#include "BKE_workspace.h"

#include "DRW_engine.h"

#include "DEG_depsgraph.h"

#include "NOD_socket.h"

#include "BLO_blend_defs.h"
#include "BLO_blend_validate.h"
#include "BLO_read_write.h"
#include "BLO_readfile.h"
#include "BLO_undofile.h"

#include "RE_engine.h"

#include "engines/eevee/eevee_lightcache.h"

#include "readfile.h"

#include <errno.h>

/* Make preferences read-only. */
#define U (*((const UserDef *)&U))

/**
 * READ
 * ====
 *
 * - Existing Library (#Main) push or free
 * - allocate new #Main
 * - load file
 * - read #SDNA
 * - for each LibBlock
 *   - read LibBlock
 *   - if a Library
 *     - make a new #Main
 *     - attach ID's to it
 *   - else
 *     - read associated 'direct data'
 *     - link direct data (internal and to LibBlock)
 * - read #FileGlobal
 * - read #USER data, only when indicated (file is `~/.config/blender/X.XX/config/userpref.blend`)
 * - free file
 * - per Library (per #Main)
 *   - read file
 *   - read #SDNA
 *   - find LibBlocks and attach #ID's to #Main
 *     - if external LibBlock
 *       - search all #Main's
 *         - or it's already read,
 *         - or not read yet
 *         - or make new #Main
 *   - per LibBlock
 *     - read recursive
 *     - read associated direct data
 *     - link direct data (internal and to LibBlock)
 *   - free file
 * - per Library with unread LibBlocks
 *   - read file
 *   - read #SDNA
 *   - per LibBlock
 *     - read recursive
 *     - read associated direct data
 *     - link direct data (internal and to LibBlock)
 *   - free file
 * - join all #Main's
 * - link all LibBlocks and indirect pointers to libblocks
 * - initialize #FileGlobal and copy pointers to #Global
 *
 * \note Still a weak point is the new-address function, that doesn't solve reading from
 * multiple files at the same time.
 * (added remark: oh, i thought that was solved? will look at that... (ton).
 */

/**
 * Delay reading blocks we might not use (especially applies to library linking).
 * which keeps large arrays in memory from data-blocks we may not even use.
 *
 * \note This is disabled when using compression,
 * while zlib supports seek it's unusably slow, see: T61880.
 */
#define USE_BHEAD_READ_ON_DEMAND

/* use GHash for BHead name-based lookups (speeds up linking) */
#define USE_GHASH_BHEAD

/* Use GHash for restoring pointers by name */
#define USE_GHASH_RESTORE_POINTER

/* Define this to have verbose debug prints. */
//#define USE_DEBUG_PRINT

#ifdef USE_DEBUG_PRINT
#  define DEBUG_PRINTF(...) printf(__VA_ARGS__)
#else
#  define DEBUG_PRINTF(...)
#endif

/* local prototypes */
static void read_libraries(FileData *basefd, ListBase *mainlist);
static void *read_struct(FileData *fd, BHead *bh, const char *blockname);
static void direct_link_modifiers(BlendDataReader *reader, ListBase *lb, Object *ob);
static BHead *find_bhead_from_code_name(FileData *fd, const short idcode, const char *name);
static BHead *find_bhead_from_idname(FileData *fd, const char *idname);

#ifdef USE_COLLECTION_COMPAT_28
static void expand_scene_collection(FileData *fd, Main *mainvar, SceneCollection *sc);
#endif
static void direct_link_animdata(BlendDataReader *reader, AnimData *adt);
static void lib_link_animdata(FileData *fd, ID *id, AnimData *adt);

typedef struct BHeadN {
  struct BHeadN *next, *prev;
#ifdef USE_BHEAD_READ_ON_DEMAND
  /** Use to read the data from the file directly into memory as needed. */
  off64_t file_offset;
  /** When set, the remainder of this allocation is the data, otherwise it needs to be read. */
  bool has_data;
#endif
  bool is_memchunk_identical;
  struct BHead bhead;
} BHeadN;

#define BHEADN_FROM_BHEAD(bh) ((BHeadN *)POINTER_OFFSET(bh, -offsetof(BHeadN, bhead)))

/* We could change this in the future, for now it's simplest if only data is delayed
 * because ID names are used in lookup tables. */
#define BHEAD_USE_READ_ON_DEMAND(bhead) ((bhead)->code == DATA)

/**
 * This function ensures that reports are printed,
 * in the case of library linking errors this is important!
 *
 * bit kludge but better then doubling up on prints,
 * we could alternatively have a versions of a report function which forces printing - campbell
 */
void blo_reportf_wrap(ReportList *reports, ReportType type, const char *format, ...)
{
  char fixed_buf[1024]; /* should be long enough */

  va_list args;

  va_start(args, format);
  vsnprintf(fixed_buf, sizeof(fixed_buf), format, args);
  va_end(args);

  fixed_buf[sizeof(fixed_buf) - 1] = '\0';

  BKE_report(reports, type, fixed_buf);

  if (G.background == 0) {
    printf("%s: %s\n", BKE_report_type_str(type), fixed_buf);
  }
}

/* for reporting linking messages */
static const char *library_parent_filepath(Library *lib)
{
  return lib->parent ? lib->parent->filepath : "<direct>";
}

/* -------------------------------------------------------------------- */
/** \name OldNewMap API
 * \{ */

typedef struct OldNew {
  const void *oldp;
  void *newp;
  /* `nr` is "user count" for data, and ID code for libdata. */
  int nr;
} OldNew;

typedef struct OldNewMap {
  /* Array that stores the actual entries. */
  OldNew *entries;
  int nentries;
  /* Hashmap that stores indices into the `entries` array. */
  int32_t *map;

  int capacity_exp;
} OldNewMap;

#define ENTRIES_CAPACITY(onm) (1ll << (onm)->capacity_exp)
#define MAP_CAPACITY(onm) (1ll << ((onm)->capacity_exp + 1))
#define SLOT_MASK(onm) (MAP_CAPACITY(onm) - 1)
#define DEFAULT_SIZE_EXP 6
#define PERTURB_SHIFT 5

/* based on the probing algorithm used in Python dicts. */
#define ITER_SLOTS(onm, KEY, SLOT_NAME, INDEX_NAME) \
  uint32_t hash = BLI_ghashutil_ptrhash(KEY); \
  uint32_t mask = SLOT_MASK(onm); \
  uint perturb = hash; \
  int SLOT_NAME = mask & hash; \
  int INDEX_NAME = onm->map[SLOT_NAME]; \
  for (;; SLOT_NAME = mask & ((5 * SLOT_NAME) + 1 + perturb), \
          perturb >>= PERTURB_SHIFT, \
          INDEX_NAME = onm->map[SLOT_NAME])

static void oldnewmap_insert_index_in_map(OldNewMap *onm, const void *ptr, int index)
{
  ITER_SLOTS (onm, ptr, slot, stored_index) {
    if (stored_index == -1) {
      onm->map[slot] = index;
      break;
    }
  }
}

static void oldnewmap_insert_or_replace(OldNewMap *onm, OldNew entry)
{
  ITER_SLOTS (onm, entry.oldp, slot, index) {
    if (index == -1) {
      onm->entries[onm->nentries] = entry;
      onm->map[slot] = onm->nentries;
      onm->nentries++;
      break;
    }
    else if (onm->entries[index].oldp == entry.oldp) {
      onm->entries[index] = entry;
      break;
    }
  }
}

static OldNew *oldnewmap_lookup_entry(const OldNewMap *onm, const void *addr)
{
  ITER_SLOTS (onm, addr, slot, index) {
    if (index >= 0) {
      OldNew *entry = &onm->entries[index];
      if (entry->oldp == addr) {
        return entry;
      }
    }
    else {
      return NULL;
    }
  }
}

static void oldnewmap_clear_map(OldNewMap *onm)
{
  memset(onm->map, 0xFF, MAP_CAPACITY(onm) * sizeof(*onm->map));
}

static void oldnewmap_increase_size(OldNewMap *onm)
{
  onm->capacity_exp++;
  onm->entries = MEM_reallocN(onm->entries, sizeof(*onm->entries) * ENTRIES_CAPACITY(onm));
  onm->map = MEM_reallocN(onm->map, sizeof(*onm->map) * MAP_CAPACITY(onm));
  oldnewmap_clear_map(onm);
  for (int i = 0; i < onm->nentries; i++) {
    oldnewmap_insert_index_in_map(onm, onm->entries[i].oldp, i);
  }
}

/* Public OldNewMap API */

static OldNewMap *oldnewmap_new(void)
{
  OldNewMap *onm = MEM_callocN(sizeof(*onm), "OldNewMap");

  onm->capacity_exp = DEFAULT_SIZE_EXP;
  onm->entries = MEM_malloc_arrayN(
      ENTRIES_CAPACITY(onm), sizeof(*onm->entries), "OldNewMap.entries");
  onm->map = MEM_malloc_arrayN(MAP_CAPACITY(onm), sizeof(*onm->map), "OldNewMap.map");
  oldnewmap_clear_map(onm);

  return onm;
}

static void oldnewmap_insert(OldNewMap *onm, const void *oldaddr, void *newaddr, int nr)
{
  if (oldaddr == NULL || newaddr == NULL) {
    return;
  }

  if (UNLIKELY(onm->nentries == ENTRIES_CAPACITY(onm))) {
    oldnewmap_increase_size(onm);
  }

  OldNew entry;
  entry.oldp = oldaddr;
  entry.newp = newaddr;
  entry.nr = nr;
  oldnewmap_insert_or_replace(onm, entry);
}

void blo_do_versions_oldnewmap_insert(OldNewMap *onm, const void *oldaddr, void *newaddr, int nr)
{
  oldnewmap_insert(onm, oldaddr, newaddr, nr);
}

static void *oldnewmap_lookup_and_inc(OldNewMap *onm, const void *addr, bool increase_users)
{
  OldNew *entry = oldnewmap_lookup_entry(onm, addr);
  if (entry == NULL) {
    return NULL;
  }
  if (increase_users) {
    entry->nr++;
  }
  return entry->newp;
}

/* for libdata, OldNew.nr has ID code, no increment */
static void *oldnewmap_liblookup(OldNewMap *onm, const void *addr, const void *lib)
{
  if (addr == NULL) {
    return NULL;
  }

  ID *id = oldnewmap_lookup_and_inc(onm, addr, false);
  if (id == NULL) {
    return NULL;
  }
  if (!lib || id->lib) {
    return id;
  }
  return NULL;
}

static void oldnewmap_clear(OldNewMap *onm)
{
  /* Free unused data. */
  for (int i = 0; i < onm->nentries; i++) {
    OldNew *entry = &onm->entries[i];
    if (entry->nr == 0) {
      MEM_freeN(entry->newp);
      entry->newp = NULL;
    }
  }

  onm->capacity_exp = DEFAULT_SIZE_EXP;
  oldnewmap_clear_map(onm);
  onm->nentries = 0;
}

static void oldnewmap_free(OldNewMap *onm)
{
  MEM_freeN(onm->entries);
  MEM_freeN(onm->map);
  MEM_freeN(onm);
}

#undef ENTRIES_CAPACITY
#undef MAP_CAPACITY
#undef SLOT_MASK
#undef DEFAULT_SIZE_EXP
#undef PERTURB_SHIFT
#undef ITER_SLOTS

/** \} */

/* -------------------------------------------------------------------- */
/** \name Helper Functions
 * \{ */

static void add_main_to_main(Main *mainvar, Main *from)
{
  ListBase *lbarray[MAX_LIBARRAY], *fromarray[MAX_LIBARRAY];
  int a;

  set_listbasepointers(mainvar, lbarray);
  a = set_listbasepointers(from, fromarray);
  while (a--) {
    BLI_movelisttolist(lbarray[a], fromarray[a]);
  }
}

void blo_join_main(ListBase *mainlist)
{
  Main *tojoin, *mainl;

  mainl = mainlist->first;
  while ((tojoin = mainl->next)) {
    add_main_to_main(mainl, tojoin);
    BLI_remlink(mainlist, tojoin);
    BKE_main_free(tojoin);
  }
}

static void split_libdata(ListBase *lb_src, Main **lib_main_array, const uint lib_main_array_len)
{
  for (ID *id = lb_src->first, *idnext; id; id = idnext) {
    idnext = id->next;

    if (id->lib) {
      if (((uint)id->lib->temp_index < lib_main_array_len) &&
          /* this check should never fail, just in case 'id->lib' is a dangling pointer. */
          (lib_main_array[id->lib->temp_index]->curlib == id->lib)) {
        Main *mainvar = lib_main_array[id->lib->temp_index];
        ListBase *lb_dst = which_libbase(mainvar, GS(id->name));
        BLI_remlink(lb_src, id);
        BLI_addtail(lb_dst, id);
      }
      else {
        printf("%s: invalid library for '%s'\n", __func__, id->name);
        BLI_assert(0);
      }
    }
  }
}

void blo_split_main(ListBase *mainlist, Main *main)
{
  mainlist->first = mainlist->last = main;
  main->next = NULL;

  if (BLI_listbase_is_empty(&main->libraries)) {
    return;
  }

  /* (Library.temp_index -> Main), lookup table */
  const uint lib_main_array_len = BLI_listbase_count(&main->libraries);
  Main **lib_main_array = MEM_malloc_arrayN(lib_main_array_len, sizeof(*lib_main_array), __func__);

  int i = 0;
  for (Library *lib = main->libraries.first; lib; lib = lib->id.next, i++) {
    Main *libmain = BKE_main_new();
    libmain->curlib = lib;
    libmain->versionfile = lib->versionfile;
    libmain->subversionfile = lib->subversionfile;
    BLI_addtail(mainlist, libmain);
    lib->temp_index = i;
    lib_main_array[i] = libmain;
  }

  ListBase *lbarray[MAX_LIBARRAY];
  i = set_listbasepointers(main, lbarray);
  while (i--) {
    ID *id = lbarray[i]->first;
    if (id == NULL || GS(id->name) == ID_LI) {
      /* No ID_LI data-lock should ever be linked anyway, but just in case, better be explicit. */
      continue;
    }
    split_libdata(lbarray[i], lib_main_array, lib_main_array_len);
  }

  MEM_freeN(lib_main_array);
}

static void read_file_version(FileData *fd, Main *main)
{
  BHead *bhead;

  for (bhead = blo_bhead_first(fd); bhead; bhead = blo_bhead_next(fd, bhead)) {
    if (bhead->code == GLOB) {
      FileGlobal *fg = read_struct(fd, bhead, "Global");
      if (fg) {
        main->subversionfile = fg->subversion;
        main->minversionfile = fg->minversion;
        main->minsubversionfile = fg->minsubversion;
        MEM_freeN(fg);
      }
      else if (bhead->code == ENDB) {
        break;
      }
    }
  }
  if (main->curlib) {
    main->curlib->versionfile = main->versionfile;
    main->curlib->subversionfile = main->subversionfile;
  }
}

#ifdef USE_GHASH_BHEAD
static void read_file_bhead_idname_map_create(FileData *fd)
{
  BHead *bhead;

  /* dummy values */
  bool is_link = false;
  int code_prev = ENDB;
  uint reserve = 0;

  for (bhead = blo_bhead_first(fd); bhead; bhead = blo_bhead_next(fd, bhead)) {
    if (code_prev != bhead->code) {
      code_prev = bhead->code;
      is_link = BKE_idtype_idcode_is_valid(code_prev) ? BKE_idtype_idcode_is_linkable(code_prev) :
                                                        false;
    }

    if (is_link) {
      reserve += 1;
    }
  }

  BLI_assert(fd->bhead_idname_hash == NULL);

  fd->bhead_idname_hash = BLI_ghash_str_new_ex(__func__, reserve);

  for (bhead = blo_bhead_first(fd); bhead; bhead = blo_bhead_next(fd, bhead)) {
    if (code_prev != bhead->code) {
      code_prev = bhead->code;
      is_link = BKE_idtype_idcode_is_valid(code_prev) ? BKE_idtype_idcode_is_linkable(code_prev) :
                                                        false;
    }

    if (is_link) {
      BLI_ghash_insert(fd->bhead_idname_hash, (void *)blo_bhead_id_name(fd, bhead), bhead);
    }
  }
}
#endif

static Main *blo_find_main(FileData *fd, const char *filepath, const char *relabase)
{
  ListBase *mainlist = fd->mainlist;
  Main *m;
  Library *lib;
  char name1[FILE_MAX];

  BLI_strncpy(name1, filepath, sizeof(name1));
  BLI_path_normalize(relabase, name1);

  //  printf("blo_find_main: relabase  %s\n", relabase);
  //  printf("blo_find_main: original in  %s\n", filepath);
  //  printf("blo_find_main: converted to %s\n", name1);

  for (m = mainlist->first; m; m = m->next) {
    const char *libname = (m->curlib) ? m->curlib->filepath : m->name;

    if (BLI_path_cmp(name1, libname) == 0) {
      if (G.debug & G_DEBUG) {
        printf("blo_find_main: found library %s\n", libname);
      }
      return m;
    }
  }

  m = BKE_main_new();
  BLI_addtail(mainlist, m);

  /* Add library data-block itself to 'main' Main, since libraries are **never** linked data.
   * Fixes bug where you could end with all ID_LI data-blocks having the same name... */
  lib = BKE_libblock_alloc(mainlist->first, ID_LI, BLI_path_basename(filepath), 0);

  /* Important, consistency with main ID reading code from read_libblock(). */
  lib->id.us = ID_FAKE_USERS(lib);

  /* Matches direct_link_library(). */
  id_us_ensure_real(&lib->id);

  BLI_strncpy(lib->name, filepath, sizeof(lib->name));
  BLI_strncpy(lib->filepath, name1, sizeof(lib->filepath));

  m->curlib = lib;

  read_file_version(fd, m);

  if (G.debug & G_DEBUG) {
    printf("blo_find_main: added new lib %s\n", filepath);
  }
  return m;
}

/** \} */

/* -------------------------------------------------------------------- */
/** \name File Parsing
 * \{ */

typedef struct BlendDataReader {
  FileData *fd;
} BlendDataReader;

typedef struct BlendLibReader {
  FileData *fd;
  Main *main;
} BlendLibReader;

typedef struct BlendExpander {
  FileData *fd;
  Main *main;
} BlendExpander;

static void switch_endian_bh4(BHead4 *bhead)
{
  /* the ID_.. codes */
  if ((bhead->code & 0xFFFF) == 0) {
    bhead->code >>= 16;
  }

  if (bhead->code != ENDB) {
    BLI_endian_switch_int32(&bhead->len);
    BLI_endian_switch_int32(&bhead->SDNAnr);
    BLI_endian_switch_int32(&bhead->nr);
  }
}

static void switch_endian_bh8(BHead8 *bhead)
{
  /* the ID_.. codes */
  if ((bhead->code & 0xFFFF) == 0) {
    bhead->code >>= 16;
  }

  if (bhead->code != ENDB) {
    BLI_endian_switch_int32(&bhead->len);
    BLI_endian_switch_int32(&bhead->SDNAnr);
    BLI_endian_switch_int32(&bhead->nr);
  }
}

static void bh4_from_bh8(BHead *bhead, BHead8 *bhead8, int do_endian_swap)
{
  BHead4 *bhead4 = (BHead4 *)bhead;
  int64_t old;

  bhead4->code = bhead8->code;
  bhead4->len = bhead8->len;

  if (bhead4->code != ENDB) {
    /* perform a endian swap on 64bit pointers, otherwise the pointer might map to zero
     * 0x0000000000000000000012345678 would become 0x12345678000000000000000000000000
     */
    if (do_endian_swap) {
      BLI_endian_switch_int64(&bhead8->old);
    }

    /* this patch is to avoid a long long being read from not-eight aligned positions
     * is necessary on any modern 64bit architecture) */
    memcpy(&old, &bhead8->old, 8);
    bhead4->old = (int)(old >> 3);

    bhead4->SDNAnr = bhead8->SDNAnr;
    bhead4->nr = bhead8->nr;
  }
}

static void bh8_from_bh4(BHead *bhead, BHead4 *bhead4)
{
  BHead8 *bhead8 = (BHead8 *)bhead;

  bhead8->code = bhead4->code;
  bhead8->len = bhead4->len;

  if (bhead8->code != ENDB) {
    bhead8->old = bhead4->old;
    bhead8->SDNAnr = bhead4->SDNAnr;
    bhead8->nr = bhead4->nr;
  }
}

static BHeadN *get_bhead(FileData *fd)
{
  BHeadN *new_bhead = NULL;
  int readsize;

  if (fd) {
    if (!fd->is_eof) {
      /* initializing to zero isn't strictly needed but shuts valgrind up
       * since uninitialized memory gets compared */
      BHead8 bhead8 = {0};
      BHead4 bhead4 = {0};
      BHead bhead = {0};

      /* First read the bhead structure.
       * Depending on the platform the file was written on this can
       * be a big or little endian BHead4 or BHead8 structure.
       *
       * As usual 'ENDB' (the last *partial* bhead of the file)
       * needs some special handling. We don't want to EOF just yet.
       */
      if (fd->flags & FD_FLAGS_FILE_POINTSIZE_IS_4) {
        bhead4.code = DATA;
        readsize = fd->read(fd, &bhead4, sizeof(bhead4), NULL);

        if (readsize == sizeof(bhead4) || bhead4.code == ENDB) {
          if (fd->flags & FD_FLAGS_SWITCH_ENDIAN) {
            switch_endian_bh4(&bhead4);
          }

          if (fd->flags & FD_FLAGS_POINTSIZE_DIFFERS) {
            bh8_from_bh4(&bhead, &bhead4);
          }
          else {
            /* MIN2 is only to quiet '-Warray-bounds' compiler warning. */
            BLI_assert(sizeof(bhead) == sizeof(bhead4));
            memcpy(&bhead, &bhead4, MIN2(sizeof(bhead), sizeof(bhead4)));
          }
        }
        else {
          fd->is_eof = true;
          bhead.len = 0;
        }
      }
      else {
        bhead8.code = DATA;
        readsize = fd->read(fd, &bhead8, sizeof(bhead8), NULL);

        if (readsize == sizeof(bhead8) || bhead8.code == ENDB) {
          if (fd->flags & FD_FLAGS_SWITCH_ENDIAN) {
            switch_endian_bh8(&bhead8);
          }

          if (fd->flags & FD_FLAGS_POINTSIZE_DIFFERS) {
            bh4_from_bh8(&bhead, &bhead8, (fd->flags & FD_FLAGS_SWITCH_ENDIAN));
          }
          else {
            /* MIN2 is only to quiet '-Warray-bounds' compiler warning. */
            BLI_assert(sizeof(bhead) == sizeof(bhead8));
            memcpy(&bhead, &bhead8, MIN2(sizeof(bhead), sizeof(bhead8)));
          }
        }
        else {
          fd->is_eof = true;
          bhead.len = 0;
        }
      }

      /* make sure people are not trying to pass bad blend files */
      if (bhead.len < 0) {
        fd->is_eof = true;
      }

      /* bhead now contains the (converted) bhead structure. Now read
       * the associated data and put everything in a BHeadN (creative naming !)
       */
      if (fd->is_eof) {
        /* pass */
      }
#ifdef USE_BHEAD_READ_ON_DEMAND
      else if (fd->seek != NULL && BHEAD_USE_READ_ON_DEMAND(&bhead)) {
        /* Delay reading bhead content. */
        new_bhead = MEM_mallocN(sizeof(BHeadN), "new_bhead");
        if (new_bhead) {
          new_bhead->next = new_bhead->prev = NULL;
          new_bhead->file_offset = fd->file_offset;
          new_bhead->has_data = false;
          new_bhead->is_memchunk_identical = false;
          new_bhead->bhead = bhead;
          off64_t seek_new = fd->seek(fd, bhead.len, SEEK_CUR);
          if (seek_new == -1) {
            fd->is_eof = true;
            MEM_freeN(new_bhead);
            new_bhead = NULL;
          }
          BLI_assert(fd->file_offset == seek_new);
        }
        else {
          fd->is_eof = true;
        }
      }
#endif
      else {
        new_bhead = MEM_mallocN(sizeof(BHeadN) + bhead.len, "new_bhead");
        if (new_bhead) {
          new_bhead->next = new_bhead->prev = NULL;
#ifdef USE_BHEAD_READ_ON_DEMAND
          new_bhead->file_offset = 0; /* don't seek. */
          new_bhead->has_data = true;
#endif
          new_bhead->is_memchunk_identical = false;
          new_bhead->bhead = bhead;

          readsize = fd->read(fd, new_bhead + 1, bhead.len, &new_bhead->is_memchunk_identical);

          if (readsize != bhead.len) {
            fd->is_eof = true;
            MEM_freeN(new_bhead);
            new_bhead = NULL;
          }
        }
        else {
          fd->is_eof = true;
        }
      }
    }
  }

  /* We've read a new block. Now add it to the list
   * of blocks.
   */
  if (new_bhead) {
    BLI_addtail(&fd->bhead_list, new_bhead);
  }

  return new_bhead;
}

BHead *blo_bhead_first(FileData *fd)
{
  BHeadN *new_bhead;
  BHead *bhead = NULL;

  /* Rewind the file
   * Read in a new block if necessary
   */
  new_bhead = fd->bhead_list.first;
  if (new_bhead == NULL) {
    new_bhead = get_bhead(fd);
  }

  if (new_bhead) {
    bhead = &new_bhead->bhead;
  }

  return bhead;
}

BHead *blo_bhead_prev(FileData *UNUSED(fd), BHead *thisblock)
{
  BHeadN *bheadn = BHEADN_FROM_BHEAD(thisblock);
  BHeadN *prev = bheadn->prev;

  return (prev) ? &prev->bhead : NULL;
}

BHead *blo_bhead_next(FileData *fd, BHead *thisblock)
{
  BHeadN *new_bhead = NULL;
  BHead *bhead = NULL;

  if (thisblock) {
    /* bhead is actually a sub part of BHeadN
     * We calculate the BHeadN pointer from the BHead pointer below */
    new_bhead = BHEADN_FROM_BHEAD(thisblock);

    /* get the next BHeadN. If it doesn't exist we read in the next one */
    new_bhead = new_bhead->next;
    if (new_bhead == NULL) {
      new_bhead = get_bhead(fd);
    }
  }

  if (new_bhead) {
    /* here we do the reverse:
     * go from the BHeadN pointer to the BHead pointer */
    bhead = &new_bhead->bhead;
  }

  return bhead;
}

#ifdef USE_BHEAD_READ_ON_DEMAND
static bool blo_bhead_read_data(FileData *fd, BHead *thisblock, void *buf)
{
  bool success = true;
  BHeadN *new_bhead = BHEADN_FROM_BHEAD(thisblock);
  BLI_assert(new_bhead->has_data == false && new_bhead->file_offset != 0);
  off64_t offset_backup = fd->file_offset;
  if (UNLIKELY(fd->seek(fd, new_bhead->file_offset, SEEK_SET) == -1)) {
    success = false;
  }
  else {
    if (fd->read(fd, buf, new_bhead->bhead.len, &new_bhead->is_memchunk_identical) !=
        new_bhead->bhead.len) {
      success = false;
    }
  }
  if (fd->seek(fd, offset_backup, SEEK_SET) == -1) {
    success = false;
  }
  return success;
}

static BHead *blo_bhead_read_full(FileData *fd, BHead *thisblock)
{
  BHeadN *new_bhead = BHEADN_FROM_BHEAD(thisblock);
  BHeadN *new_bhead_data = MEM_mallocN(sizeof(BHeadN) + new_bhead->bhead.len, "new_bhead");
  new_bhead_data->bhead = new_bhead->bhead;
  new_bhead_data->file_offset = new_bhead->file_offset;
  new_bhead_data->has_data = true;
  new_bhead_data->is_memchunk_identical = false;
  if (!blo_bhead_read_data(fd, thisblock, new_bhead_data + 1)) {
    MEM_freeN(new_bhead_data);
    return NULL;
  }
  return &new_bhead_data->bhead;
}
#endif /* USE_BHEAD_READ_ON_DEMAND */

/* Warning! Caller's responsibility to ensure given bhead **is** and ID one! */
const char *blo_bhead_id_name(const FileData *fd, const BHead *bhead)
{
  return (const char *)POINTER_OFFSET(bhead, sizeof(*bhead) + fd->id_name_offs);
}

static void decode_blender_header(FileData *fd)
{
  char header[SIZEOFBLENDERHEADER], num[4];
  int readsize;

  /* read in the header data */
  readsize = fd->read(fd, header, sizeof(header), NULL);

  if (readsize == sizeof(header) && STREQLEN(header, "BLENDER", 7) && ELEM(header[7], '_', '-') &&
      ELEM(header[8], 'v', 'V') &&
      (isdigit(header[9]) && isdigit(header[10]) && isdigit(header[11]))) {
    fd->flags |= FD_FLAGS_FILE_OK;

    /* what size are pointers in the file ? */
    if (header[7] == '_') {
      fd->flags |= FD_FLAGS_FILE_POINTSIZE_IS_4;
      if (sizeof(void *) != 4) {
        fd->flags |= FD_FLAGS_POINTSIZE_DIFFERS;
      }
    }
    else {
      if (sizeof(void *) != 8) {
        fd->flags |= FD_FLAGS_POINTSIZE_DIFFERS;
      }
    }

    /* is the file saved in a different endian
     * than we need ?
     */
    if (((header[8] == 'v') ? L_ENDIAN : B_ENDIAN) != ENDIAN_ORDER) {
      fd->flags |= FD_FLAGS_SWITCH_ENDIAN;
    }

    /* get the version number */
    memcpy(num, header + 9, 3);
    num[3] = 0;
    fd->fileversion = atoi(num);
  }
}

/**
 * \return Success if the file is read correctly, else set \a r_error_message.
 */
static bool read_file_dna(FileData *fd, const char **r_error_message)
{
  BHead *bhead;
  int subversion = 0;

  for (bhead = blo_bhead_first(fd); bhead; bhead = blo_bhead_next(fd, bhead)) {
    if (bhead->code == GLOB) {
      /* Before this, the subversion didn't exist in 'FileGlobal' so the subversion
       * value isn't accessible for the purpose of DNA versioning in this case. */
      if (fd->fileversion <= 242) {
        continue;
      }
      /* We can't use read_global because this needs 'DNA1' to be decoded,
       * however the first 4 chars are _always_ the subversion. */
      FileGlobal *fg = (void *)&bhead[1];
      BLI_STATIC_ASSERT(offsetof(FileGlobal, subvstr) == 0, "Must be first: subvstr")
      char num[5];
      memcpy(num, fg->subvstr, 4);
      num[4] = 0;
      subversion = atoi(num);
    }
    else if (bhead->code == DNA1) {
      const bool do_endian_swap = (fd->flags & FD_FLAGS_SWITCH_ENDIAN) != 0;

      fd->filesdna = DNA_sdna_from_data(
          &bhead[1], bhead->len, do_endian_swap, true, r_error_message);
      if (fd->filesdna) {
        blo_do_versions_dna(fd->filesdna, fd->fileversion, subversion);
        fd->compflags = DNA_struct_get_compareflags(fd->filesdna, fd->memsdna);
        /* used to retrieve ID names from (bhead+1) */
        fd->id_name_offs = DNA_elem_offset(fd->filesdna, "ID", "char", "name[]");

        return true;
      }
      else {
        return false;
      }
    }
    else if (bhead->code == ENDB) {
      break;
    }
  }

  *r_error_message = "Missing DNA block";
  return false;
}

static int *read_file_thumbnail(FileData *fd)
{
  BHead *bhead;
  int *blend_thumb = NULL;

  for (bhead = blo_bhead_first(fd); bhead; bhead = blo_bhead_next(fd, bhead)) {
    if (bhead->code == TEST) {
      const bool do_endian_swap = (fd->flags & FD_FLAGS_SWITCH_ENDIAN) != 0;
      int *data = (int *)(bhead + 1);

      if (bhead->len < (2 * sizeof(int))) {
        break;
      }

      if (do_endian_swap) {
        BLI_endian_switch_int32(&data[0]);
        BLI_endian_switch_int32(&data[1]);
      }

      const int width = data[0];
      const int height = data[1];
      if (!BLEN_THUMB_MEMSIZE_IS_VALID(width, height)) {
        break;
      }
      if (bhead->len < BLEN_THUMB_MEMSIZE_FILE(width, height)) {
        break;
      }

      blend_thumb = data;
      break;
    }
    else if (bhead->code != REND) {
      /* Thumbnail is stored in TEST immediately after first REND... */
      break;
    }
  }

  return blend_thumb;
}

/** \} */

/* -------------------------------------------------------------------- */
/** \name File Data API
 * \{ */

/* Regular file reading. */

static int fd_read_data_from_file(FileData *filedata,
                                  void *buffer,
                                  uint size,
                                  bool *UNUSED(r_is_memchunck_identical))
{
  int readsize = read(filedata->filedes, buffer, size);

  if (readsize < 0) {
    readsize = EOF;
  }
  else {
    filedata->file_offset += readsize;
  }

  return (readsize);
}

static off64_t fd_seek_data_from_file(FileData *filedata, off64_t offset, int whence)
{
  filedata->file_offset = BLI_lseek(filedata->filedes, offset, whence);
  return filedata->file_offset;
}

/* GZip file reading. */

static int fd_read_gzip_from_file(FileData *filedata,
                                  void *buffer,
                                  uint size,
                                  bool *UNUSED(r_is_memchunck_identical))
{
  int readsize = gzread(filedata->gzfiledes, buffer, size);

  if (readsize < 0) {
    readsize = EOF;
  }
  else {
    filedata->file_offset += readsize;
  }

  return (readsize);
}

/* Memory reading. */

static int fd_read_from_memory(FileData *filedata,
                               void *buffer,
                               uint size,
                               bool *UNUSED(r_is_memchunck_identical))
{
  /* don't read more bytes then there are available in the buffer */
  int readsize = (int)MIN2(size, (uint)(filedata->buffersize - filedata->file_offset));

  memcpy(buffer, filedata->buffer + filedata->file_offset, readsize);
  filedata->file_offset += readsize;

  return (readsize);
}

/* MemFile reading. */

static int fd_read_from_memfile(FileData *filedata,
                                void *buffer,
                                uint size,
                                bool *r_is_memchunck_identical)
{
  static size_t seek = SIZE_MAX; /* the current position */
  static size_t offset = 0;      /* size of previous chunks */
  static MemFileChunk *chunk = NULL;
  size_t chunkoffset, readsize, totread;

  if (r_is_memchunck_identical != NULL) {
    *r_is_memchunck_identical = true;
  }

  if (size == 0) {
    return 0;
  }

  if (seek != (size_t)filedata->file_offset) {
    chunk = filedata->memfile->chunks.first;
    seek = 0;

    while (chunk) {
      if (seek + chunk->size > (size_t)filedata->file_offset) {
        break;
      }
      seek += chunk->size;
      chunk = chunk->next;
    }
    offset = seek;
    seek = filedata->file_offset;
  }

  if (chunk) {
    totread = 0;

    do {
      /* first check if it's on the end if current chunk */
      if (seek - offset == chunk->size) {
        offset += chunk->size;
        chunk = chunk->next;
      }

      /* debug, should never happen */
      if (chunk == NULL) {
        printf("illegal read, chunk zero\n");
        return 0;
      }

      chunkoffset = seek - offset;
      readsize = size - totread;

      /* data can be spread over multiple chunks, so clamp size
       * to within this chunk, and then it will read further in
       * the next chunk */
      if (chunkoffset + readsize > chunk->size) {
        readsize = chunk->size - chunkoffset;
      }

      memcpy(POINTER_OFFSET(buffer, totread), chunk->buf + chunkoffset, readsize);
      totread += readsize;
      filedata->file_offset += readsize;
      seek += readsize;
      if (r_is_memchunck_identical != NULL) {
        /* `is_identical` of current chunk represents whether it changed compared to previous undo
         * step. this is fine in redo case (filedata->undo_direction > 0), but not in undo case,
         * where we need an extra flag defined when saving the next (future) step after the one we
         * want to restore, as we are supposed to 'come from' that future undo step, and not the
         * one before current one. */
        *r_is_memchunck_identical &= filedata->undo_direction > 0 ? chunk->is_identical :
                                                                    chunk->is_identical_future;
      }
    } while (totread < size);

    return totread;
  }

  return 0;
}

static FileData *filedata_new(void)
{
  FileData *fd = MEM_callocN(sizeof(FileData), "FileData");

  fd->filedes = -1;
  fd->gzfiledes = NULL;

  fd->memsdna = DNA_sdna_current_get();

  fd->datamap = oldnewmap_new();
  fd->globmap = oldnewmap_new();
  fd->libmap = oldnewmap_new();

  return fd;
}

static FileData *blo_decode_and_check(FileData *fd, ReportList *reports)
{
  decode_blender_header(fd);

  if (fd->flags & FD_FLAGS_FILE_OK) {
    const char *error_message = NULL;
    if (read_file_dna(fd, &error_message) == false) {
      BKE_reportf(
          reports, RPT_ERROR, "Failed to read blend file '%s': %s", fd->relabase, error_message);
      blo_filedata_free(fd);
      fd = NULL;
    }
  }
  else {
    BKE_reportf(
        reports, RPT_ERROR, "Failed to read blend file '%s', not a blend file", fd->relabase);
    blo_filedata_free(fd);
    fd = NULL;
  }

  return fd;
}

static FileData *blo_filedata_from_file_descriptor(const char *filepath,
                                                   ReportList *reports,
                                                   int file)
{
  FileDataReadFn *read_fn = NULL;
  FileDataSeekFn *seek_fn = NULL; /* Optional. */

  gzFile gzfile = (gzFile)Z_NULL;

  char header[7];

  /* Regular file. */
  errno = 0;
  if (read(file, header, sizeof(header)) != sizeof(header)) {
    BKE_reportf(reports,
                RPT_WARNING,
                "Unable to read '%s': %s",
                filepath,
                errno ? strerror(errno) : TIP_("insufficient content"));
    return NULL;
  }
  else {
    BLI_lseek(file, 0, SEEK_SET);
  }

  /* Regular file. */
  if (memcmp(header, "BLENDER", sizeof(header)) == 0) {
    read_fn = fd_read_data_from_file;
    seek_fn = fd_seek_data_from_file;
  }

  /* Gzip file. */
  errno = 0;
  if ((read_fn == NULL) &&
      /* Check header magic. */
      (header[0] == 0x1f && header[1] == 0x8b)) {
    gzfile = BLI_gzopen(filepath, "rb");
    if (gzfile == (gzFile)Z_NULL) {
      BKE_reportf(reports,
                  RPT_WARNING,
                  "Unable to open '%s': %s",
                  filepath,
                  errno ? strerror(errno) : TIP_("unknown error reading file"));
      return NULL;
    }
    else {
      /* 'seek_fn' is too slow for gzip, don't set it. */
      read_fn = fd_read_gzip_from_file;
      /* Caller must close. */
      file = -1;
    }
  }

  if (read_fn == NULL) {
    BKE_reportf(reports, RPT_WARNING, "Unrecognized file format '%s'", filepath);
    return NULL;
  }

  FileData *fd = filedata_new();

  fd->filedes = file;
  fd->gzfiledes = gzfile;

  fd->read = read_fn;
  fd->seek = seek_fn;

  return fd;
}

static FileData *blo_filedata_from_file_open(const char *filepath, ReportList *reports)
{
  errno = 0;
  const int file = BLI_open(filepath, O_BINARY | O_RDONLY, 0);
  if (file == -1) {
    BKE_reportf(reports,
                RPT_WARNING,
                "Unable to open '%s': %s",
                filepath,
                errno ? strerror(errno) : TIP_("unknown error reading file"));
    return NULL;
  }
  FileData *fd = blo_filedata_from_file_descriptor(filepath, reports, file);
  if ((fd == NULL) || (fd->filedes == -1)) {
    close(file);
  }
  return fd;
}

/* cannot be called with relative paths anymore! */
/* on each new library added, it now checks for the current FileData and expands relativeness */
FileData *blo_filedata_from_file(const char *filepath, ReportList *reports)
{
  FileData *fd = blo_filedata_from_file_open(filepath, reports);
  if (fd != NULL) {
    /* needed for library_append and read_libraries */
    BLI_strncpy(fd->relabase, filepath, sizeof(fd->relabase));

    return blo_decode_and_check(fd, reports);
  }
  return NULL;
}

/**
 * Same as blo_filedata_from_file(), but does not reads DNA data, only header.
 * Use it for light access (e.g. thumbnail reading).
 */
static FileData *blo_filedata_from_file_minimal(const char *filepath)
{
  FileData *fd = blo_filedata_from_file_open(filepath, NULL);
  if (fd != NULL) {
    decode_blender_header(fd);
    if (fd->flags & FD_FLAGS_FILE_OK) {
      return fd;
    }
    blo_filedata_free(fd);
  }
  return NULL;
}

static int fd_read_gzip_from_memory(FileData *filedata,
                                    void *buffer,
                                    uint size,
                                    bool *UNUSED(r_is_memchunck_identical))
{
  int err;

  filedata->strm.next_out = (Bytef *)buffer;
  filedata->strm.avail_out = size;

  // Inflate another chunk.
  err = inflate(&filedata->strm, Z_SYNC_FLUSH);

  if (err == Z_STREAM_END) {
    return 0;
  }
  else if (err != Z_OK) {
    printf("fd_read_gzip_from_memory: zlib error\n");
    return 0;
  }

  filedata->file_offset += size;

  return (size);
}

static int fd_read_gzip_from_memory_init(FileData *fd)
{

  fd->strm.next_in = (Bytef *)fd->buffer;
  fd->strm.avail_in = fd->buffersize;
  fd->strm.total_out = 0;
  fd->strm.zalloc = Z_NULL;
  fd->strm.zfree = Z_NULL;

  if (inflateInit2(&fd->strm, (16 + MAX_WBITS)) != Z_OK) {
    return 0;
  }

  fd->read = fd_read_gzip_from_memory;

  return 1;
}

FileData *blo_filedata_from_memory(const void *mem, int memsize, ReportList *reports)
{
  if (!mem || memsize < SIZEOFBLENDERHEADER) {
    BKE_report(reports, RPT_WARNING, (mem) ? TIP_("Unable to read") : TIP_("Unable to open"));
    return NULL;
  }
  else {
    FileData *fd = filedata_new();
    const char *cp = mem;

    fd->buffer = mem;
    fd->buffersize = memsize;

    /* test if gzip */
    if (cp[0] == 0x1f && cp[1] == 0x8b) {
      if (0 == fd_read_gzip_from_memory_init(fd)) {
        blo_filedata_free(fd);
        return NULL;
      }
    }
    else {
      fd->read = fd_read_from_memory;
    }

    fd->flags |= FD_FLAGS_NOT_MY_BUFFER;

    return blo_decode_and_check(fd, reports);
  }
}

FileData *blo_filedata_from_memfile(MemFile *memfile,
                                    const struct BlendFileReadParams *params,
                                    ReportList *reports)
{
  if (!memfile) {
    BKE_report(reports, RPT_WARNING, "Unable to open blend <memory>");
    return NULL;
  }
  else {
    FileData *fd = filedata_new();
    fd->memfile = memfile;
    fd->undo_direction = params->undo_direction;

    fd->read = fd_read_from_memfile;
    fd->flags |= FD_FLAGS_NOT_MY_BUFFER;

    return blo_decode_and_check(fd, reports);
  }
}

void blo_filedata_free(FileData *fd)
{
  if (fd) {
    if (fd->filedes != -1) {
      close(fd->filedes);
    }

    if (fd->gzfiledes != NULL) {
      gzclose(fd->gzfiledes);
    }

    if (fd->strm.next_in) {
      if (inflateEnd(&fd->strm) != Z_OK) {
        printf("close gzip stream error\n");
      }
    }

    if (fd->buffer && !(fd->flags & FD_FLAGS_NOT_MY_BUFFER)) {
      MEM_freeN((void *)fd->buffer);
      fd->buffer = NULL;
    }

    /* Free all BHeadN data blocks */
#ifndef NDEBUG
    BLI_freelistN(&fd->bhead_list);
#else
    /* Sanity check we're not keeping memory we don't need. */
    LISTBASE_FOREACH_MUTABLE (BHeadN *, new_bhead, &fd->bhead_list) {
      if (fd->seek != NULL && BHEAD_USE_READ_ON_DEMAND(&new_bhead->bhead)) {
        BLI_assert(new_bhead->has_data == 0);
      }
      MEM_freeN(new_bhead);
    }
#endif

    if (fd->filesdna) {
      DNA_sdna_free(fd->filesdna);
    }
    if (fd->compflags) {
      MEM_freeN((void *)fd->compflags);
    }

    if (fd->datamap) {
      oldnewmap_free(fd->datamap);
    }
    if (fd->globmap) {
      oldnewmap_free(fd->globmap);
    }
    if (fd->imamap) {
      oldnewmap_free(fd->imamap);
    }
    if (fd->movieclipmap) {
      oldnewmap_free(fd->movieclipmap);
    }
    if (fd->scenemap) {
      oldnewmap_free(fd->scenemap);
    }
    if (fd->soundmap) {
      oldnewmap_free(fd->soundmap);
    }
    if (fd->volumemap) {
      oldnewmap_free(fd->volumemap);
    }
    if (fd->packedmap) {
      oldnewmap_free(fd->packedmap);
    }
    if (fd->libmap && !(fd->flags & FD_FLAGS_NOT_MY_LIBMAP)) {
      oldnewmap_free(fd->libmap);
    }
    if (fd->old_idmap != NULL) {
      BKE_main_idmap_destroy(fd->old_idmap);
    }
    if (fd->bheadmap) {
      MEM_freeN(fd->bheadmap);
    }

#ifdef USE_GHASH_BHEAD
    if (fd->bhead_idname_hash) {
      BLI_ghash_free(fd->bhead_idname_hash, NULL, NULL);
    }
#endif

    MEM_freeN(fd);
  }
}

/** \} */

/* -------------------------------------------------------------------- */
/** \name Public Utilities
 * \{ */

/**
 * Check whether given path ends with a blend file compatible extension
 * (`.blend`, `.ble` or `.blend.gz`).
 *
 * \param str: The path to check.
 * \return true is this path ends with a blender file extension.
 */
bool BLO_has_bfile_extension(const char *str)
{
  const char *ext_test[4] = {".blend", ".ble", ".blend.gz", NULL};
  return BLI_path_extension_check_array(str, ext_test);
}

/**
 * Try to explode given path into its 'library components'
 * (i.e. a .blend file, id type/group, and data-block itself).
 *
 * \param path: the full path to explode.
 * \param r_dir: the string that'll contain path up to blend file itself ('library' path).
 * WARNING! Must be #FILE_MAX_LIBEXTRA long (it also stores group and name strings)!
 * \param r_group: the string that'll contain 'group' part of the path, if any. May be NULL.
 * \param r_name: the string that'll contain data's name part of the path, if any. May be NULL.
 * \return true if path contains a blend file.
 */
bool BLO_library_path_explode(const char *path, char *r_dir, char **r_group, char **r_name)
{
  /* We might get some data names with slashes,
   * so we have to go up in path until we find blend file itself,
   * then we now next path item is group, and everything else is data name. */
  char *slash = NULL, *prev_slash = NULL, c = '\0';

  r_dir[0] = '\0';
  if (r_group) {
    *r_group = NULL;
  }
  if (r_name) {
    *r_name = NULL;
  }

  /* if path leads to an existing directory, we can be sure we're not (in) a library */
  if (BLI_is_dir(path)) {
    return false;
  }

  strcpy(r_dir, path);

  while ((slash = (char *)BLI_path_slash_rfind(r_dir))) {
    char tc = *slash;
    *slash = '\0';
    if (BLO_has_bfile_extension(r_dir) && BLI_is_file(r_dir)) {
      break;
    }
    else if (STREQ(r_dir, BLO_EMBEDDED_STARTUP_BLEND)) {
      break;
    }

    if (prev_slash) {
      *prev_slash = c;
    }
    prev_slash = slash;
    c = tc;
  }

  if (!slash) {
    return false;
  }

  if (slash[1] != '\0') {
    BLI_assert(strlen(slash + 1) < BLO_GROUP_MAX);
    if (r_group) {
      *r_group = slash + 1;
    }
  }

  if (prev_slash && (prev_slash[1] != '\0')) {
    BLI_assert(strlen(prev_slash + 1) < MAX_ID_NAME - 2);
    if (r_name) {
      *r_name = prev_slash + 1;
    }
  }

  return true;
}

/**
 * Does a very light reading of given .blend file to extract its stored thumbnail.
 *
 * \param filepath: The path of the file to extract thumbnail from.
 * \return The raw thumbnail
 * (MEM-allocated, as stored in file, use #BKE_main_thumbnail_to_imbuf()
 * to convert it to ImBuf image).
 */
BlendThumbnail *BLO_thumbnail_from_file(const char *filepath)
{
  FileData *fd;
  BlendThumbnail *data = NULL;
  int *fd_data;

  fd = blo_filedata_from_file_minimal(filepath);
  fd_data = fd ? read_file_thumbnail(fd) : NULL;

  if (fd_data) {
    const int width = fd_data[0];
    const int height = fd_data[1];
    if (BLEN_THUMB_MEMSIZE_IS_VALID(width, height)) {
      const size_t sz = BLEN_THUMB_MEMSIZE(width, height);
      data = MEM_mallocN(sz, __func__);
      if (data) {
        BLI_assert((sz - sizeof(*data)) ==
                   (BLEN_THUMB_MEMSIZE_FILE(width, height) - (sizeof(*fd_data) * 2)));
        data->width = width;
        data->height = height;
        memcpy(data->rect, &fd_data[2], sz - sizeof(*data));
      }
    }
  }

  blo_filedata_free(fd);

  return data;
}

/** \} */

/* -------------------------------------------------------------------- */
/** \name Old/New Pointer Map
 * \{ */

/* only direct databocks */
static void *newdataadr(FileData *fd, const void *adr)
{
  return oldnewmap_lookup_and_inc(fd->datamap, adr, true);
}

/* only direct databocks */
static void *newdataadr_no_us(FileData *fd, const void *adr)
{
  return oldnewmap_lookup_and_inc(fd->datamap, adr, false);
}

/* direct datablocks with global linking */
static void *newglobadr(FileData *fd, const void *adr)
{
  return oldnewmap_lookup_and_inc(fd->globmap, adr, true);
}

/* used to restore image data after undo */
static void *newimaadr(FileData *fd, const void *adr)
{
  if (fd->imamap && adr) {
    return oldnewmap_lookup_and_inc(fd->imamap, adr, true);
  }
  return NULL;
}

/* used to restore scene data after undo */
static void *newsceadr(FileData *fd, const void *adr)
{
  if (fd->scenemap && adr) {
    return oldnewmap_lookup_and_inc(fd->scenemap, adr, true);
  }
  return NULL;
}

/* used to restore movie clip data after undo */
static void *newmclipadr(FileData *fd, const void *adr)
{
  if (fd->movieclipmap && adr) {
    return oldnewmap_lookup_and_inc(fd->movieclipmap, adr, true);
  }
  return NULL;
}

/* used to restore sound data after undo */
static void *newsoundadr(FileData *fd, const void *adr)
{
  if (fd->soundmap && adr) {
    return oldnewmap_lookup_and_inc(fd->soundmap, adr, true);
  }
  return NULL;
}

/* used to restore volume data after undo */
static void *newvolumeadr(FileData *fd, const void *adr)
{
  if (fd->volumemap && adr) {
    return oldnewmap_lookup_and_inc(fd->volumemap, adr, true);
  }
  return NULL;
}

/* used to restore packed data after undo */
static void *newpackedadr(FileData *fd, const void *adr)
{
  if (fd->packedmap && adr) {
    return oldnewmap_lookup_and_inc(fd->packedmap, adr, true);
  }

  return oldnewmap_lookup_and_inc(fd->datamap, adr, true);
}

/* only lib data */
static void *newlibadr(FileData *fd, const void *lib, const void *adr)
{
  return oldnewmap_liblookup(fd->libmap, adr, lib);
}

/* only lib data */
void *blo_do_versions_newlibadr(FileData *fd, const void *lib, const void *adr)
{
  return newlibadr(fd, lib, adr);
}

/* increases user number */
static void change_link_placeholder_to_real_ID_pointer_fd(FileData *fd, const void *old, void *new)
{
  for (int i = 0; i < fd->libmap->nentries; i++) {
    OldNew *entry = &fd->libmap->entries[i];

    if (old == entry->newp && entry->nr == ID_LINK_PLACEHOLDER) {
      entry->newp = new;
      if (new) {
        entry->nr = GS(((ID *)new)->name);
      }
    }
  }
}

static void change_link_placeholder_to_real_ID_pointer(ListBase *mainlist,
                                                       FileData *basefd,
                                                       void *old,
                                                       void *new)
{
  Main *mainptr;

  for (mainptr = mainlist->first; mainptr; mainptr = mainptr->next) {
    FileData *fd;

    if (mainptr->curlib) {
      fd = mainptr->curlib->filedata;
    }
    else {
      fd = basefd;
    }

    if (fd) {
      change_link_placeholder_to_real_ID_pointer_fd(fd, old, new);
    }
  }
}

/* lib linked proxy objects point to our local data, we need
 * to clear that pointer before reading the undo memfile since
 * the object might be removed, it is set again in reading
 * if the local object still exists.
 * This is only valid for local proxy objects though, linked ones should not be affected here.
 */
void blo_clear_proxy_pointers_from_lib(Main *oldmain)
{
  Object *ob = oldmain->objects.first;

  for (; ob; ob = ob->id.next) {
    if (ob->id.lib != NULL && ob->proxy_from != NULL && ob->proxy_from->id.lib == NULL) {
      ob->proxy_from = NULL;
    }
  }
}

void blo_make_scene_pointer_map(FileData *fd, Main *oldmain)
{
  Scene *sce = oldmain->scenes.first;

  fd->scenemap = oldnewmap_new();

  for (; sce; sce = sce->id.next) {
    if (sce->eevee.light_cache_data) {
      struct LightCache *light_cache = sce->eevee.light_cache_data;
      oldnewmap_insert(fd->scenemap, light_cache, light_cache, 0);
    }
  }
}

void blo_end_scene_pointer_map(FileData *fd, Main *oldmain)
{
  OldNew *entry = fd->scenemap->entries;
  Scene *sce = oldmain->scenes.first;
  int i;

  /* used entries were restored, so we put them to zero */
  for (i = 0; i < fd->scenemap->nentries; i++, entry++) {
    if (entry->nr > 0) {
      entry->newp = NULL;
    }
  }

  for (; sce; sce = sce->id.next) {
    sce->eevee.light_cache_data = newsceadr(fd, sce->eevee.light_cache_data);
  }
}

void blo_make_image_pointer_map(FileData *fd, Main *oldmain)
{
  Image *ima = oldmain->images.first;
  Scene *sce = oldmain->scenes.first;
  int a;

  fd->imamap = oldnewmap_new();

  for (; ima; ima = ima->id.next) {
    if (ima->cache) {
      oldnewmap_insert(fd->imamap, ima->cache, ima->cache, 0);
    }
    for (int eye = 0; eye < 2; eye++) {
      for (a = 0; a < TEXTARGET_COUNT; a++) {
        if (ima->gputexture[a][eye] != NULL) {
          oldnewmap_insert(fd->imamap, ima->gputexture[a][eye], ima->gputexture[a][eye], 0);
        }
      }
    }
    if (ima->rr) {
      oldnewmap_insert(fd->imamap, ima->rr, ima->rr, 0);
    }
    LISTBASE_FOREACH (RenderSlot *, slot, &ima->renderslots) {
      if (slot->render) {
        oldnewmap_insert(fd->imamap, slot->render, slot->render, 0);
      }
    }
  }
  for (; sce; sce = sce->id.next) {
    if (sce->nodetree && sce->nodetree->previews) {
      bNodeInstanceHashIterator iter;
      NODE_INSTANCE_HASH_ITER (iter, sce->nodetree->previews) {
        bNodePreview *preview = BKE_node_instance_hash_iterator_get_value(&iter);
        oldnewmap_insert(fd->imamap, preview, preview, 0);
      }
    }
  }
}

/* set old main image ibufs to zero if it has been restored */
/* this works because freeing old main only happens after this call */
void blo_end_image_pointer_map(FileData *fd, Main *oldmain)
{
  OldNew *entry = fd->imamap->entries;
  Image *ima = oldmain->images.first;
  Scene *sce = oldmain->scenes.first;
  int i;

  /* used entries were restored, so we put them to zero */
  for (i = 0; i < fd->imamap->nentries; i++, entry++) {
    if (entry->nr > 0) {
      entry->newp = NULL;
    }
  }

  for (; ima; ima = ima->id.next) {
    ima->cache = newimaadr(fd, ima->cache);
    if (ima->cache == NULL) {
      ima->gpuflag = 0;
      ima->gpuframenr = INT_MAX;
      for (int eye = 0; eye < 2; eye++) {
        for (i = 0; i < TEXTARGET_COUNT; i++) {
          ima->gputexture[i][eye] = NULL;
        }
      }
      ima->rr = NULL;
    }
    LISTBASE_FOREACH (RenderSlot *, slot, &ima->renderslots) {
      slot->render = newimaadr(fd, slot->render);
    }

    for (int eye = 0; eye < 2; eye++) {
      for (i = 0; i < TEXTARGET_COUNT; i++) {
        ima->gputexture[i][eye] = newimaadr(fd, ima->gputexture[i][eye]);
      }
    }
    ima->rr = newimaadr(fd, ima->rr);
  }
  for (; sce; sce = sce->id.next) {
    if (sce->nodetree && sce->nodetree->previews) {
      bNodeInstanceHash *new_previews = BKE_node_instance_hash_new("node previews");
      bNodeInstanceHashIterator iter;

      /* reconstruct the preview hash, only using remaining pointers */
      NODE_INSTANCE_HASH_ITER (iter, sce->nodetree->previews) {
        bNodePreview *preview = BKE_node_instance_hash_iterator_get_value(&iter);
        if (preview) {
          bNodePreview *new_preview = newimaadr(fd, preview);
          if (new_preview) {
            bNodeInstanceKey key = BKE_node_instance_hash_iterator_get_key(&iter);
            BKE_node_instance_hash_insert(new_previews, key, new_preview);
          }
        }
      }
      BKE_node_instance_hash_free(sce->nodetree->previews, NULL);
      sce->nodetree->previews = new_previews;
    }
  }
}

void blo_make_movieclip_pointer_map(FileData *fd, Main *oldmain)
{
  MovieClip *clip = oldmain->movieclips.first;
  Scene *sce = oldmain->scenes.first;

  fd->movieclipmap = oldnewmap_new();

  for (; clip; clip = clip->id.next) {
    if (clip->cache) {
      oldnewmap_insert(fd->movieclipmap, clip->cache, clip->cache, 0);
    }

    if (clip->tracking.camera.intrinsics) {
      oldnewmap_insert(
          fd->movieclipmap, clip->tracking.camera.intrinsics, clip->tracking.camera.intrinsics, 0);
    }
  }

  for (; sce; sce = sce->id.next) {
    if (sce->nodetree) {
      bNode *node;
      for (node = sce->nodetree->nodes.first; node; node = node->next) {
        if (node->type == CMP_NODE_MOVIEDISTORTION) {
          oldnewmap_insert(fd->movieclipmap, node->storage, node->storage, 0);
        }
      }
    }
  }
}

/* set old main movie clips caches to zero if it has been restored */
/* this works because freeing old main only happens after this call */
void blo_end_movieclip_pointer_map(FileData *fd, Main *oldmain)
{
  OldNew *entry = fd->movieclipmap->entries;
  MovieClip *clip = oldmain->movieclips.first;
  Scene *sce = oldmain->scenes.first;
  int i;

  /* used entries were restored, so we put them to zero */
  for (i = 0; i < fd->movieclipmap->nentries; i++, entry++) {
    if (entry->nr > 0) {
      entry->newp = NULL;
    }
  }

  for (; clip; clip = clip->id.next) {
    clip->cache = newmclipadr(fd, clip->cache);
    clip->tracking.camera.intrinsics = newmclipadr(fd, clip->tracking.camera.intrinsics);
    BLI_freelistN(&clip->runtime.gputextures);
  }

  for (; sce; sce = sce->id.next) {
    if (sce->nodetree) {
      bNode *node;
      for (node = sce->nodetree->nodes.first; node; node = node->next) {
        if (node->type == CMP_NODE_MOVIEDISTORTION) {
          node->storage = newmclipadr(fd, node->storage);
        }
      }
    }
  }
}

void blo_make_sound_pointer_map(FileData *fd, Main *oldmain)
{
  bSound *sound = oldmain->sounds.first;

  fd->soundmap = oldnewmap_new();

  for (; sound; sound = sound->id.next) {
    if (sound->waveform) {
      oldnewmap_insert(fd->soundmap, sound->waveform, sound->waveform, 0);
    }
  }
}

/* set old main sound caches to zero if it has been restored */
/* this works because freeing old main only happens after this call */
void blo_end_sound_pointer_map(FileData *fd, Main *oldmain)
{
  OldNew *entry = fd->soundmap->entries;
  bSound *sound = oldmain->sounds.first;
  int i;

  /* used entries were restored, so we put them to zero */
  for (i = 0; i < fd->soundmap->nentries; i++, entry++) {
    if (entry->nr > 0) {
      entry->newp = NULL;
    }
  }

  for (; sound; sound = sound->id.next) {
    sound->waveform = newsoundadr(fd, sound->waveform);
  }
}

void blo_make_volume_pointer_map(FileData *fd, Main *oldmain)
{
  fd->volumemap = oldnewmap_new();

  Volume *volume = oldmain->volumes.first;
  for (; volume; volume = volume->id.next) {
    if (volume->runtime.grids) {
      oldnewmap_insert(fd->volumemap, volume->runtime.grids, volume->runtime.grids, 0);
    }
  }
}

/* set old main volume caches to zero if it has been restored */
/* this works because freeing old main only happens after this call */
void blo_end_volume_pointer_map(FileData *fd, Main *oldmain)
{
  OldNew *entry = fd->volumemap->entries;
  Volume *volume = oldmain->volumes.first;
  int i;

  /* used entries were restored, so we put them to zero */
  for (i = 0; i < fd->volumemap->nentries; i++, entry++) {
    if (entry->nr > 0)
      entry->newp = NULL;
  }

  for (; volume; volume = volume->id.next) {
    volume->runtime.grids = newvolumeadr(fd, volume->runtime.grids);
  }
}

/* XXX disabled this feature - packed files also belong in temp saves and quit.blend,
 * to make restore work. */

static void insert_packedmap(FileData *fd, PackedFile *pf)
{
  oldnewmap_insert(fd->packedmap, pf, pf, 0);
  oldnewmap_insert(fd->packedmap, pf->data, pf->data, 0);
}

void blo_make_packed_pointer_map(FileData *fd, Main *oldmain)
{
  Image *ima;
  VFont *vfont;
  bSound *sound;
  Volume *volume;
  Library *lib;

  fd->packedmap = oldnewmap_new();

  for (ima = oldmain->images.first; ima; ima = ima->id.next) {
    ImagePackedFile *imapf;

    if (ima->packedfile) {
      insert_packedmap(fd, ima->packedfile);
    }

    for (imapf = ima->packedfiles.first; imapf; imapf = imapf->next) {
      if (imapf->packedfile) {
        insert_packedmap(fd, imapf->packedfile);
      }
    }
  }

  for (vfont = oldmain->fonts.first; vfont; vfont = vfont->id.next) {
    if (vfont->packedfile) {
      insert_packedmap(fd, vfont->packedfile);
    }
  }

  for (sound = oldmain->sounds.first; sound; sound = sound->id.next) {
    if (sound->packedfile) {
      insert_packedmap(fd, sound->packedfile);
    }
  }

  for (volume = oldmain->volumes.first; volume; volume = volume->id.next) {
    if (volume->packedfile) {
      insert_packedmap(fd, volume->packedfile);
    }
  }

  for (lib = oldmain->libraries.first; lib; lib = lib->id.next) {
    if (lib->packedfile) {
      insert_packedmap(fd, lib->packedfile);
    }
  }
}

/* set old main packed data to zero if it has been restored */
/* this works because freeing old main only happens after this call */
void blo_end_packed_pointer_map(FileData *fd, Main *oldmain)
{
  Image *ima;
  VFont *vfont;
  bSound *sound;
  Volume *volume;
  Library *lib;
  OldNew *entry = fd->packedmap->entries;
  int i;

  /* used entries were restored, so we put them to zero */
  for (i = 0; i < fd->packedmap->nentries; i++, entry++) {
    if (entry->nr > 0) {
      entry->newp = NULL;
    }
  }

  for (ima = oldmain->images.first; ima; ima = ima->id.next) {
    ImagePackedFile *imapf;

    ima->packedfile = newpackedadr(fd, ima->packedfile);

    for (imapf = ima->packedfiles.first; imapf; imapf = imapf->next) {
      imapf->packedfile = newpackedadr(fd, imapf->packedfile);
    }
  }

  for (vfont = oldmain->fonts.first; vfont; vfont = vfont->id.next) {
    vfont->packedfile = newpackedadr(fd, vfont->packedfile);
  }

  for (sound = oldmain->sounds.first; sound; sound = sound->id.next) {
    sound->packedfile = newpackedadr(fd, sound->packedfile);
  }

  for (lib = oldmain->libraries.first; lib; lib = lib->id.next) {
    lib->packedfile = newpackedadr(fd, lib->packedfile);
  }

  for (volume = oldmain->volumes.first; volume; volume = volume->id.next) {
    volume->packedfile = newpackedadr(fd, volume->packedfile);
  }
}

/* undo file support: add all library pointers in lookup */
void blo_add_library_pointer_map(ListBase *old_mainlist, FileData *fd)
{
  Main *ptr = old_mainlist->first;
  ListBase *lbarray[MAX_LIBARRAY];

  for (ptr = ptr->next; ptr; ptr = ptr->next) {
    int i = set_listbasepointers(ptr, lbarray);
    while (i--) {
      ID *id;
      for (id = lbarray[i]->first; id; id = id->next) {
        oldnewmap_insert(fd->libmap, id, id, GS(id->name));
      }
    }
  }

  fd->old_mainlist = old_mainlist;
}

/* Build a GSet of old main (we only care about local data here, so we can do that after
 * split_main() call. */
void blo_make_old_idmap_from_main(FileData *fd, Main *bmain)
{
  if (fd->old_idmap != NULL) {
    BKE_main_idmap_destroy(fd->old_idmap);
  }
  fd->old_idmap = BKE_main_idmap_create(bmain, false, NULL, MAIN_IDMAP_TYPE_UUID);
}

/** \} */

/* -------------------------------------------------------------------- */
/** \name DNA Struct Loading
 * \{ */

static void switch_endian_structs(const struct SDNA *filesdna, BHead *bhead)
{
  int blocksize, nblocks;
  char *data;

  data = (char *)(bhead + 1);
  blocksize = filesdna->types_size[filesdna->structs[bhead->SDNAnr][0]];

  nblocks = bhead->nr;
  while (nblocks--) {
    DNA_struct_switch_endian(filesdna, bhead->SDNAnr, data);

    data += blocksize;
  }
}

static void *read_struct(FileData *fd, BHead *bh, const char *blockname)
{
  void *temp = NULL;

  if (bh->len) {
#ifdef USE_BHEAD_READ_ON_DEMAND
    BHead *bh_orig = bh;
#endif

    /* switch is based on file dna */
    if (bh->SDNAnr && (fd->flags & FD_FLAGS_SWITCH_ENDIAN)) {
#ifdef USE_BHEAD_READ_ON_DEMAND
      if (BHEADN_FROM_BHEAD(bh)->has_data == false) {
        bh = blo_bhead_read_full(fd, bh);
        if (UNLIKELY(bh == NULL)) {
          fd->flags &= ~FD_FLAGS_FILE_OK;
          return NULL;
        }
      }
#endif
      switch_endian_structs(fd->filesdna, bh);
    }

    if (fd->compflags[bh->SDNAnr] != SDNA_CMP_REMOVED) {
      if (fd->compflags[bh->SDNAnr] == SDNA_CMP_NOT_EQUAL) {
#ifdef USE_BHEAD_READ_ON_DEMAND
        if (BHEADN_FROM_BHEAD(bh)->has_data == false) {
          bh = blo_bhead_read_full(fd, bh);
          if (UNLIKELY(bh == NULL)) {
            fd->flags &= ~FD_FLAGS_FILE_OK;
            return NULL;
          }
        }
#endif
        temp = DNA_struct_reconstruct(
            fd->memsdna, fd->filesdna, fd->compflags, bh->SDNAnr, bh->nr, (bh + 1));
      }
      else {
        /* SDNA_CMP_EQUAL */
        temp = MEM_mallocN(bh->len, blockname);
#ifdef USE_BHEAD_READ_ON_DEMAND
        if (BHEADN_FROM_BHEAD(bh)->has_data) {
          memcpy(temp, (bh + 1), bh->len);
        }
        else {
          /* Instead of allocating the bhead, then copying it,
           * read the data from the file directly into the memory. */
          if (UNLIKELY(!blo_bhead_read_data(fd, bh, temp))) {
            fd->flags &= ~FD_FLAGS_FILE_OK;
            MEM_freeN(temp);
            temp = NULL;
          }
        }
#else
        memcpy(temp, (bh + 1), bh->len);
#endif
      }
    }

#ifdef USE_BHEAD_READ_ON_DEMAND
    if (bh_orig != bh) {
      MEM_freeN(BHEADN_FROM_BHEAD(bh));
    }
#endif
  }

  return temp;
}

/* Like read_struct, but gets a pointer without allocating. Only works for
 * undo since DNA must match. */
static const void *peek_struct_undo(FileData *fd, BHead *bhead)
{
  BLI_assert(fd->memfile != NULL);
  UNUSED_VARS_NDEBUG(fd);
  return (bhead->len) ? (const void *)(bhead + 1) : NULL;
}

static void link_glob_list(FileData *fd, ListBase *lb) /* for glob data */
{
  Link *ln, *prev;
  void *poin;

  if (BLI_listbase_is_empty(lb)) {
    return;
  }
  poin = newdataadr(fd, lb->first);
  if (lb->first) {
    oldnewmap_insert(fd->globmap, lb->first, poin, 0);
  }
  lb->first = poin;

  ln = lb->first;
  prev = NULL;
  while (ln) {
    poin = newdataadr(fd, ln->next);
    if (ln->next) {
      oldnewmap_insert(fd->globmap, ln->next, poin, 0);
    }
    ln->next = poin;
    ln->prev = prev;
    prev = ln;
    ln = ln->next;
  }
  lb->last = prev;
}

/** \} */

/* -------------------------------------------------------------------- */
/** \name Read ID Properties
 * \{ */

static void IDP_DirectLinkProperty(IDProperty *prop, BlendDataReader *reader);
static void IDP_LibLinkProperty(IDProperty *prop, FileData *fd);

static void IDP_DirectLinkIDPArray(IDProperty *prop, BlendDataReader *reader)
{
  IDProperty *array;
  int i;

  /* since we didn't save the extra buffer, set totallen to len */
  prop->totallen = prop->len;
  BLO_read_data_address(reader, &prop->data.pointer);

  array = (IDProperty *)prop->data.pointer;

  /* note!, idp-arrays didn't exist in 2.4x, so the pointer will be cleared
   * there's not really anything we can do to correct this, at least don't crash */
  if (array == NULL) {
    prop->len = 0;
    prop->totallen = 0;
  }

  for (i = 0; i < prop->len; i++) {
    IDP_DirectLinkProperty(&array[i], reader);
  }
}

static void IDP_DirectLinkArray(IDProperty *prop, BlendDataReader *reader)
{
  IDProperty **array;
  int i;

  /* since we didn't save the extra buffer, set totallen to len */
  prop->totallen = prop->len;

  if (prop->subtype == IDP_GROUP) {
    BLO_read_pointer_array(reader, &prop->data.pointer);
    array = prop->data.pointer;

    for (i = 0; i < prop->len; i++) {
      IDP_DirectLinkProperty(array[i], reader);
    }
  }
  else if (prop->subtype == IDP_DOUBLE) {
    BLO_read_double_array(reader, prop->len, (double **)&prop->data.pointer);
  }
  else {
    /* also used for floats */
    BLO_read_int32_array(reader, prop->len, (int **)&prop->data.pointer);
  }
}

static void IDP_DirectLinkString(IDProperty *prop, BlendDataReader *reader)
{
  /*since we didn't save the extra string buffer, set totallen to len.*/
  prop->totallen = prop->len;
  BLO_read_data_address(reader, &prop->data.pointer);
}

static void IDP_DirectLinkGroup(IDProperty *prop, BlendDataReader *reader)
{
  ListBase *lb = &prop->data.group;
  IDProperty *loop;

  BLO_read_list(reader, lb);

  /*Link child id properties now*/
  for (loop = prop->data.group.first; loop; loop = loop->next) {
    IDP_DirectLinkProperty(loop, reader);
  }
}

static void IDP_DirectLinkProperty(IDProperty *prop, BlendDataReader *reader)
{
  switch (prop->type) {
    case IDP_GROUP:
      IDP_DirectLinkGroup(prop, reader);
      break;
    case IDP_STRING:
      IDP_DirectLinkString(prop, reader);
      break;
    case IDP_ARRAY:
      IDP_DirectLinkArray(prop, reader);
      break;
    case IDP_IDPARRAY:
      IDP_DirectLinkIDPArray(prop, reader);
      break;
    case IDP_DOUBLE:
      /* Workaround for doubles.
       * They are stored in the same field as `int val, val2` in the IDPropertyData struct,
       * they have to deal with endianness specifically.
       *
       * In theory, val and val2 would've already been swapped
       * if switch_endian is true, so we have to first unswap
       * them then re-swap them as a single 64-bit entity. */
      if (BLO_read_requires_endian_switch(reader)) {
        BLI_endian_switch_int32(&prop->data.val);
        BLI_endian_switch_int32(&prop->data.val2);
        BLI_endian_switch_int64((int64_t *)&prop->data.val);
      }
      break;
    case IDP_INT:
    case IDP_FLOAT:
    case IDP_ID:
      break; /* Nothing special to do here. */
    default:
      /* Unknown IDP type, nuke it (we cannot handle unknown types everywhere in code,
       * IDP are way too polymorphic to do it safely. */
      printf(
          "%s: found unknown IDProperty type %d, reset to Integer one !\n", __func__, prop->type);
      /* Note: we do not attempt to free unknown prop, we have no way to know how to do that! */
      prop->type = IDP_INT;
      prop->subtype = 0;
      IDP_Int(prop) = 0;
  }
}

#define IDP_DirectLinkGroup_OrFree(prop, reader) \
  _IDP_DirectLinkGroup_OrFree(prop, reader, __func__)

static void _IDP_DirectLinkGroup_OrFree(IDProperty **prop,
                                        BlendDataReader *reader,
                                        const char *caller_func_id)
{
  if (*prop) {
    if ((*prop)->type == IDP_GROUP) {
      IDP_DirectLinkGroup(*prop, reader);
    }
    else {
      /* corrupt file! */
      printf("%s: found non group data, freeing type %d!\n", caller_func_id, (*prop)->type);
      /* don't risk id, data's likely corrupt. */
      // IDP_FreePropertyContent(*prop);
      *prop = NULL;
    }
  }
}

static void IDP_LibLinkProperty(IDProperty *prop, FileData *fd)
{
  if (!prop) {
    return;
  }

  switch (prop->type) {
    case IDP_ID: /* PointerProperty */
    {
      void *newaddr = newlibadr(fd, NULL, IDP_Id(prop));
      if (IDP_Id(prop) && !newaddr && G.debug) {
        printf("Error while loading \"%s\". Data not found in file!\n", prop->name);
      }
      prop->data.pointer = newaddr;
      break;
    }
    case IDP_IDPARRAY: /* CollectionProperty */
    {
      IDProperty *idp_array = IDP_IDPArray(prop);
      for (int i = 0; i < prop->len; i++) {
        IDP_LibLinkProperty(&(idp_array[i]), fd);
      }
      break;
    }
    case IDP_GROUP: /* PointerProperty */
    {
      LISTBASE_FOREACH (IDProperty *, loop, &prop->data.group) {
        IDP_LibLinkProperty(loop, fd);
      }
      break;
    }
    default:
      break; /* Nothing to do for other IDProps. */
  }
}

/** \} */

/* -------------------------------------------------------------------- */
/** \name Read Image Preview
 * \{ */

static PreviewImage *direct_link_preview_image(BlendDataReader *reader, PreviewImage *old_prv)
{
  PreviewImage *prv = BLO_read_get_new_data_address(reader, old_prv);

  if (prv) {
    int i;
    for (i = 0; i < NUM_ICON_SIZES; i++) {
      if (prv->rect[i]) {
        BLO_read_data_address(reader, &prv->rect[i]);
      }
      prv->gputexture[i] = NULL;
    }
    prv->icon_id = 0;
    prv->tag = 0;
  }

  return prv;
}

/** \} */

/* -------------------------------------------------------------------- */
/** \name Read ID
 * \{ */

static void lib_link_id(FileData *fd, Main *bmain, ID *id);
static void lib_link_nodetree(FileData *fd, Main *bmain, bNodeTree *ntree);
static void lib_link_collection(FileData *fd, Main *bmain, Collection *collection);

static void lib_link_id_embedded_id(FileData *fd, Main *bmain, ID *id)
{
  /* Handle 'private IDs'. */
  bNodeTree *nodetree = ntreeFromID(id);
  if (nodetree != NULL) {
    lib_link_id(fd, bmain, &nodetree->id);
    lib_link_nodetree(fd, bmain, nodetree);
  }

  if (GS(id->name) == ID_SCE) {
    Scene *scene = (Scene *)id;
    if (scene->master_collection != NULL) {
      lib_link_id(fd, bmain, &scene->master_collection->id);
      lib_link_collection(fd, bmain, scene->master_collection);
    }
  }
}

static void lib_link_id(FileData *fd, Main *bmain, ID *id)
{
  /* Note: WM IDProperties are never written to file, hence they should always be NULL here. */
  BLI_assert((GS(id->name) != ID_WM) || id->properties == NULL);
  IDP_LibLinkProperty(id->properties, fd);

  AnimData *adt = BKE_animdata_from_id(id);
  if (adt != NULL) {
    lib_link_animdata(fd, id, adt);
  }

  if (id->override_library) {
    id->override_library->reference = newlibadr(fd, id->lib, id->override_library->reference);
    id->override_library->storage = newlibadr(fd, id->lib, id->override_library->storage);
  }

  lib_link_id_embedded_id(fd, bmain, id);
}

static void direct_link_id_override_property_operation_cb(BlendDataReader *reader, void *data)
{
  IDOverrideLibraryPropertyOperation *opop = data;

  BLO_read_data_address(reader, &opop->subitem_reference_name);
  BLO_read_data_address(reader, &opop->subitem_local_name);

  opop->tag = 0; /* Runtime only. */
}

static void direct_link_id_override_property_cb(BlendDataReader *reader, void *data)
{
  IDOverrideLibraryProperty *op = data;

  BLO_read_data_address(reader, &op->rna_path);

  op->tag = 0; /* Runtime only. */

  BLO_read_list_cb(reader, &op->operations, direct_link_id_override_property_operation_cb);
}

static void direct_link_id_common(
    BlendDataReader *reader, Library *current_library, ID *id, ID *id_old, const int tag);
static void direct_link_nodetree(BlendDataReader *reader, bNodeTree *ntree);
static void direct_link_collection(BlendDataReader *reader, Collection *collection);

static void direct_link_id_embedded_id(BlendDataReader *reader,
                                       Library *current_library,
                                       ID *id,
                                       ID *id_old)
{
  /* Handle 'private IDs'. */
  bNodeTree **nodetree = BKE_ntree_ptr_from_id(id);
  if (nodetree != NULL && *nodetree != NULL) {
    BLO_read_data_address(reader, nodetree);
    direct_link_id_common(reader,
                          current_library,
                          (ID *)*nodetree,
                          id_old != NULL ? (ID *)ntreeFromID(id_old) : NULL,
                          0);
    direct_link_nodetree(reader, *nodetree);
  }

  if (GS(id->name) == ID_SCE) {
    Scene *scene = (Scene *)id;
    if (scene->master_collection != NULL) {
      BLO_read_data_address(reader, &scene->master_collection);
      direct_link_id_common(reader,
                            current_library,
                            &scene->master_collection->id,
                            id_old != NULL ? &((Scene *)id_old)->master_collection->id : NULL,
                            0);
      direct_link_collection(reader, scene->master_collection);
    }
  }
}

static int direct_link_id_restore_recalc_exceptions(const ID *id_current)
{
  /* Exception for armature objects, where the pose has direct points to the
   * armature databolock. */
  if (GS(id_current->name) == ID_OB && ((Object *)id_current)->pose) {
    return ID_RECALC_GEOMETRY;
  }

  return 0;
}

static int direct_link_id_restore_recalc(const FileData *fd,
                                         const ID *id_target,
                                         const ID *id_current,
                                         const bool is_identical)
{
  /* These are the evaluations that had not been performed yet at the time the
   * target undo state was written. These need to be done again, since they may
   * flush back changes to the original datablock. */
  int recalc = id_target->recalc;

  if (id_current == NULL) {
    /* ID does not currently exist in the database, so also will not exist in
     * the dependency graphs. That means it will be newly created and as a
     * result also fully re-evaluated regardless of the recalc flag set here. */
    recalc |= ID_RECALC_ALL;
  }
  else {
    /* If the contents datablock changed, the depsgraph needs to copy the
     * datablock again to ensure it matches the original datablock. */
    if (!is_identical) {
      recalc |= ID_RECALC_COPY_ON_WRITE;
    }

    /* Special exceptions. */
    recalc |= direct_link_id_restore_recalc_exceptions(id_current);

    /* Evaluations for the current state that have not been performed yet
     * by the time we are performing this undo step. */
    recalc |= id_current->recalc;

    /* Tags that were set between the target state and the current state,
     * that we need to perform again. */
    if (fd->undo_direction < 0) {
      /* Undo: tags from target to the current state. */
      recalc |= id_current->recalc_up_to_undo_push;
    }
    else {
      /* Redo: tags from current to the target state. */
      recalc |= id_target->recalc_up_to_undo_push;
    }
  }

  return recalc;
}

static void direct_link_id_common(
    BlendDataReader *reader, Library *current_library, ID *id, ID *id_old, const int tag)
{
  if (reader->fd->memfile == NULL) {
    /* When actually reading a file , we do want to reset/re-generate session uuids.
     * In undo case, we want to re-use existing ones. */
    id->session_uuid = MAIN_ID_SESSION_UUID_UNSET;
  }

  BKE_lib_libblock_session_uuid_ensure(id);

  id->lib = current_library;
  id->us = ID_FAKE_USERS(id);
  id->icon_id = 0;
  id->newid = NULL; /* Needed because .blend may have been saved with crap value here... */
  id->orig_id = NULL;
  id->py_instance = NULL;

  /* Initialize with provided tag. */
  id->tag = tag;

  if (tag & LIB_TAG_ID_LINK_PLACEHOLDER) {
    /* For placeholder we only need to set the tag and properly initialize generic ID fields above,
     * no further data to read. */
    return;
  }

  /*link direct data of ID properties*/
  if (id->properties) {
    BLO_read_data_address(reader, &id->properties);
    /* this case means the data was written incorrectly, it should not happen */
    IDP_DirectLinkGroup_OrFree(&id->properties, reader);
  }

  id->flag &= ~LIB_INDIRECT_WEAK_LINK;

  /* NOTE: It is important to not clear the recalc flags for undo/redo.
   * Preserving recalc flags on redo/undo is the only way to make dependency graph detect
   * that animation is to be evaluated on undo/redo. If this is not enforced by the recalc
   * flags dependency graph does not do animation update to avoid loss of unkeyed changes.,
   * which conflicts with undo/redo of changes to animation data itself.
   *
   * But for regular file load we clear the flag, since the flags might have been changed since
   * the version the file has been saved with. */
  if (reader->fd->memfile == NULL) {
    id->recalc = 0;
    id->recalc_after_undo_push = 0;
  }
  else if ((reader->fd->skip_flags & BLO_READ_SKIP_UNDO_OLD_MAIN) == 0) {
    id->recalc = direct_link_id_restore_recalc(reader->fd, id, id_old, false);
    id->recalc_after_undo_push = 0;
  }

  /* Link direct data of overrides. */
  if (id->override_library) {
    BLO_read_data_address(reader, &id->override_library);
    BLO_read_list_cb(
        reader, &id->override_library->properties, direct_link_id_override_property_cb);
    id->override_library->runtime = NULL;
  }

  DrawDataList *drawdata = DRW_drawdatalist_from_id(id);
  if (drawdata) {
    BLI_listbase_clear((ListBase *)drawdata);
  }

  /* Handle 'private IDs'. */
  direct_link_id_embedded_id(reader, current_library, id, id_old);
}

/** \} */

/* -------------------------------------------------------------------- */
/** \name Read CurveProfile
 * \{ */

static void direct_link_curveprofile(BlendDataReader *reader, CurveProfile *profile)
{
  BLO_read_data_address(reader, &profile->path);
  profile->table = NULL;
  profile->segments = NULL;
}

/** \} */

/* -------------------------------------------------------------------- */
/** \name Read ID: Brush
 * \{ */

/* library brush linking after fileread */
static void lib_link_brush(FileData *fd, Main *UNUSED(bmain), Brush *brush)
{
  /* brush->(mask_)mtex.obj is ignored on purpose? */
  brush->mtex.tex = newlibadr(fd, brush->id.lib, brush->mtex.tex);
  brush->mask_mtex.tex = newlibadr(fd, brush->id.lib, brush->mask_mtex.tex);
  brush->clone.image = newlibadr(fd, brush->id.lib, brush->clone.image);
  brush->toggle_brush = newlibadr(fd, brush->id.lib, brush->toggle_brush);
  brush->paint_curve = newlibadr(fd, brush->id.lib, brush->paint_curve);

  /* link default grease pencil palette */
  if (brush->gpencil_settings != NULL) {
    if (brush->gpencil_settings->flag & GP_BRUSH_MATERIAL_PINNED) {
      brush->gpencil_settings->material = newlibadr(
          fd, brush->id.lib, brush->gpencil_settings->material);

      if (!brush->gpencil_settings->material) {
        brush->gpencil_settings->flag &= ~GP_BRUSH_MATERIAL_PINNED;
      }
    }
    else {
      brush->gpencil_settings->material = NULL;
    }
  }
}

static void direct_link_brush(BlendDataReader *reader, Brush *brush)
{
  /* brush itself has been read */

  /* fallof curve */
  BLO_read_data_address(reader, &brush->curve);

  BLO_read_data_address(reader, &brush->gradient);

  if (brush->curve) {
    BKE_curvemapping_blend_read(reader, brush->curve);
  }
  else {
    BKE_brush_curve_preset(brush, CURVE_PRESET_SHARP);
  }

  /* grease pencil */
  BLO_read_data_address(reader, &brush->gpencil_settings);
  if (brush->gpencil_settings != NULL) {
    BLO_read_data_address(reader, &brush->gpencil_settings->curve_sensitivity);
    BLO_read_data_address(reader, &brush->gpencil_settings->curve_strength);
    BLO_read_data_address(reader, &brush->gpencil_settings->curve_jitter);

    BLO_read_data_address(reader, &brush->gpencil_settings->curve_rand_pressure);
    BLO_read_data_address(reader, &brush->gpencil_settings->curve_rand_strength);
    BLO_read_data_address(reader, &brush->gpencil_settings->curve_rand_uv);
    BLO_read_data_address(reader, &brush->gpencil_settings->curve_rand_hue);
    BLO_read_data_address(reader, &brush->gpencil_settings->curve_rand_saturation);
    BLO_read_data_address(reader, &brush->gpencil_settings->curve_rand_value);

    if (brush->gpencil_settings->curve_sensitivity) {
      BKE_curvemapping_blend_read(reader, brush->gpencil_settings->curve_sensitivity);
    }

    if (brush->gpencil_settings->curve_strength) {
      BKE_curvemapping_blend_read(reader, brush->gpencil_settings->curve_strength);
    }

    if (brush->gpencil_settings->curve_jitter) {
      BKE_curvemapping_blend_read(reader, brush->gpencil_settings->curve_jitter);
    }

    if (brush->gpencil_settings->curve_rand_pressure) {
      BKE_curvemapping_blend_read(reader, brush->gpencil_settings->curve_rand_pressure);
    }

    if (brush->gpencil_settings->curve_rand_strength) {
      BKE_curvemapping_blend_read(reader, brush->gpencil_settings->curve_rand_strength);
    }

    if (brush->gpencil_settings->curve_rand_uv) {
      BKE_curvemapping_blend_read(reader, brush->gpencil_settings->curve_rand_uv);
    }

    if (brush->gpencil_settings->curve_rand_hue) {
      BKE_curvemapping_blend_read(reader, brush->gpencil_settings->curve_rand_hue);
    }

    if (brush->gpencil_settings->curve_rand_saturation) {
      BKE_curvemapping_blend_read(reader, brush->gpencil_settings->curve_rand_saturation);
    }

    if (brush->gpencil_settings->curve_rand_value) {
      BKE_curvemapping_blend_read(reader, brush->gpencil_settings->curve_rand_value);
    }
  }

  brush->preview = NULL;
  brush->icon_imbuf = NULL;
}

/** \} */

/* -------------------------------------------------------------------- */
/** \name Read ID: Palette
 * \{ */

static void lib_link_palette(FileData *UNUSED(fd), Main *UNUSED(bmain), Palette *UNUSED(palette))
{
}

static void direct_link_palette(BlendDataReader *reader, Palette *palette)
{

  /* palette itself has been read */
  BLO_read_list(reader, &palette->colors);
}

static void lib_link_paint_curve(FileData *UNUSED(fd), Main *UNUSED(bmain), PaintCurve *UNUSED(pc))
{
}

static void direct_link_paint_curve(BlendDataReader *reader, PaintCurve *pc)
{
  BLO_read_data_address(reader, &pc->points);
}

/** \} */

/* -------------------------------------------------------------------- */
/** \name Read PackedFile
 * \{ */

static PackedFile *direct_link_packedfile(BlendDataReader *reader, PackedFile *oldpf)
{
  PackedFile *pf = newpackedadr(reader->fd, oldpf);

  if (pf) {
    pf->data = newpackedadr(reader->fd, pf->data);
    if (pf->data == NULL) {
      /* We cannot allow a PackedFile with a NULL data field,
       * the whole code assumes this is not possible. See T70315. */
      printf("%s: NULL packedfile data, cleaning up...\n", __func__);
      MEM_SAFE_FREE(pf);
    }
  }

  return pf;
}

/** \} */

/* -------------------------------------------------------------------- */
/** \name Read Animation (legacy for version patching)
 * \{ */

// XXX deprecated - old animation system
static void lib_link_ipo(FileData *fd, Main *UNUSED(bmain), Ipo *ipo)
{
  LISTBASE_FOREACH (IpoCurve *, icu, &ipo->curve) {
    if (icu->driver) {
      icu->driver->ob = newlibadr(fd, ipo->id.lib, icu->driver->ob);
    }
  }
}

// XXX deprecated - old animation system
static void direct_link_ipo(BlendDataReader *reader, Ipo *ipo)
{
  IpoCurve *icu;

  BLO_read_list(reader, &(ipo->curve));

  for (icu = ipo->curve.first; icu; icu = icu->next) {
    BLO_read_data_address(reader, &icu->bezt);
    BLO_read_data_address(reader, &icu->bp);
    BLO_read_data_address(reader, &icu->driver);
  }
}

// XXX deprecated - old animation system
static void lib_link_nlastrips(FileData *fd, ID *id, ListBase *striplist)
{
  bActionStrip *strip;
  bActionModifier *amod;

  for (strip = striplist->first; strip; strip = strip->next) {
    strip->object = newlibadr(fd, id->lib, strip->object);
    strip->act = newlibadr(fd, id->lib, strip->act);
    strip->ipo = newlibadr(fd, id->lib, strip->ipo);
    for (amod = strip->modifiers.first; amod; amod = amod->next) {
      amod->ob = newlibadr(fd, id->lib, amod->ob);
    }
  }
}

// XXX deprecated - old animation system
static void direct_link_nlastrips(BlendDataReader *reader, ListBase *strips)
{
  bActionStrip *strip;

  BLO_read_list(reader, strips);

  for (strip = strips->first; strip; strip = strip->next) {
    BLO_read_list(reader, &strip->modifiers);
  }
}

// XXX deprecated - old animation system
static void lib_link_constraint_channels(FileData *fd, ID *id, ListBase *chanbase)
{
  bConstraintChannel *chan;

  for (chan = chanbase->first; chan; chan = chan->next) {
    chan->ipo = newlibadr(fd, id->lib, chan->ipo);
  }
}

/** \} */

/* -------------------------------------------------------------------- */
/** \name Read ID: Action
 * \{ */

static void lib_link_fmodifiers(FileData *fd, ID *id, ListBase *list)
{
  FModifier *fcm;

  for (fcm = list->first; fcm; fcm = fcm->next) {
    /* data for specific modifiers */
    switch (fcm->type) {
      case FMODIFIER_TYPE_PYTHON: {
        FMod_Python *data = (FMod_Python *)fcm->data;
        data->script = newlibadr(fd, id->lib, data->script);

        break;
      }
    }
  }
}

static void lib_link_fcurves(FileData *fd, ID *id, ListBase *list)
{
  FCurve *fcu;

  if (list == NULL) {
    return;
  }

  /* relink ID-block references... */
  for (fcu = list->first; fcu; fcu = fcu->next) {
    /* driver data */
    if (fcu->driver) {
      ChannelDriver *driver = fcu->driver;
      DriverVar *dvar;

      for (dvar = driver->variables.first; dvar; dvar = dvar->next) {
        DRIVER_TARGETS_LOOPER_BEGIN (dvar) {
          /* only relink if still used */
          if (tarIndex < dvar->num_targets) {
            dtar->id = newlibadr(fd, id->lib, dtar->id);
          }
          else {
            dtar->id = NULL;
          }
        }
        DRIVER_TARGETS_LOOPER_END;
      }
    }

    /* modifiers */
    lib_link_fmodifiers(fd, id, &fcu->modifiers);
  }
}

/* NOTE: this assumes that link_list has already been called on the list */
static void direct_link_fmodifiers(BlendDataReader *reader, ListBase *list, FCurve *curve)
{
  FModifier *fcm;

  for (fcm = list->first; fcm; fcm = fcm->next) {
    /* relink general data */
    BLO_read_data_address(reader, &fcm->data);
    fcm->curve = curve;

    /* do relinking of data for specific types */
    switch (fcm->type) {
      case FMODIFIER_TYPE_GENERATOR: {
        FMod_Generator *data = (FMod_Generator *)fcm->data;
        BLO_read_float_array(reader, data->arraysize, &data->coefficients);
        break;
      }
      case FMODIFIER_TYPE_ENVELOPE: {
        FMod_Envelope *data = (FMod_Envelope *)fcm->data;

        BLO_read_data_address(reader, &data->data);

        break;
      }
      case FMODIFIER_TYPE_PYTHON: {
        FMod_Python *data = (FMod_Python *)fcm->data;

        BLO_read_data_address(reader, &data->prop);
        IDP_DirectLinkGroup_OrFree(&data->prop, reader);

        break;
      }
    }
  }
}

/* NOTE: this assumes that link_list has already been called on the list */
static void direct_link_fcurves(BlendDataReader *reader, ListBase *list)
{
  FCurve *fcu;

  /* link F-Curve data to F-Curve again (non ID-libs) */
  for (fcu = list->first; fcu; fcu = fcu->next) {
    /* curve data */
    BLO_read_data_address(reader, &fcu->bezt);
    BLO_read_data_address(reader, &fcu->fpt);

    /* rna path */
    BLO_read_data_address(reader, &fcu->rna_path);

    /* group */
    BLO_read_data_address(reader, &fcu->grp);

    /* clear disabled flag - allows disabled drivers to be tried again ([#32155]),
     * but also means that another method for "reviving disabled F-Curves" exists
     */
    fcu->flag &= ~FCURVE_DISABLED;

    /* driver */
    BLO_read_data_address(reader, &fcu->driver);
    if (fcu->driver) {
      ChannelDriver *driver = fcu->driver;
      DriverVar *dvar;

      /* Compiled expression data will need to be regenerated
       * (old pointer may still be set here). */
      driver->expr_comp = NULL;
      driver->expr_simple = NULL;

      /* give the driver a fresh chance - the operating environment may be different now
       * (addons, etc. may be different) so the driver namespace may be sane now [#32155]
       */
      driver->flag &= ~DRIVER_FLAG_INVALID;

      /* relink variables, targets and their paths */
      BLO_read_list(reader, &driver->variables);
      for (dvar = driver->variables.first; dvar; dvar = dvar->next) {
        DRIVER_TARGETS_LOOPER_BEGIN (dvar) {
          /* only relink the targets being used */
          if (tarIndex < dvar->num_targets) {
            BLO_read_data_address(reader, &dtar->rna_path);
          }
          else {
            dtar->rna_path = NULL;
          }
        }
        DRIVER_TARGETS_LOOPER_END;
      }
    }

    /* modifiers */
    BLO_read_list(reader, &fcu->modifiers);
    direct_link_fmodifiers(reader, &fcu->modifiers, fcu);
  }
}

static void lib_link_action(FileData *fd, Main *UNUSED(bmain), bAction *act)
{
  // XXX deprecated - old animation system <<<
  LISTBASE_FOREACH (bActionChannel *, chan, &act->chanbase) {
    chan->ipo = newlibadr(fd, act->id.lib, chan->ipo);
    lib_link_constraint_channels(fd, &act->id, &chan->constraintChannels);
  }
  // >>> XXX deprecated - old animation system

  lib_link_fcurves(fd, &act->id, &act->curves);

  LISTBASE_FOREACH (TimeMarker *, marker, &act->markers) {
    if (marker->camera) {
      marker->camera = newlibadr(fd, act->id.lib, marker->camera);
    }
  }
}

static void direct_link_action(BlendDataReader *reader, bAction *act)
{
  bActionChannel *achan;  // XXX deprecated - old animation system
  bActionGroup *agrp;

  BLO_read_list(reader, &act->curves);
  BLO_read_list(reader, &act->chanbase);  // XXX deprecated - old animation system
  BLO_read_list(reader, &act->groups);
  BLO_read_list(reader, &act->markers);

  // XXX deprecated - old animation system <<<
  for (achan = act->chanbase.first; achan; achan = achan->next) {
    BLO_read_data_address(reader, &achan->grp);

    BLO_read_list(reader, &achan->constraintChannels);
  }
  // >>> XXX deprecated - old animation system

  direct_link_fcurves(reader, &act->curves);

  for (agrp = act->groups.first; agrp; agrp = agrp->next) {
    BLO_read_data_address(reader, &agrp->channels.first);
    BLO_read_data_address(reader, &agrp->channels.last);
  }
}

static void lib_link_nladata_strips(FileData *fd, ID *id, ListBase *list)
{
  NlaStrip *strip;

  for (strip = list->first; strip; strip = strip->next) {
    /* check strip's children */
    lib_link_nladata_strips(fd, id, &strip->strips);

    /* check strip's F-Curves */
    lib_link_fcurves(fd, id, &strip->fcurves);

    /* reassign the counted-reference to action */
    strip->act = newlibadr(fd, id->lib, strip->act);
  }
}

static void lib_link_nladata(FileData *fd, ID *id, ListBase *list)
{
  NlaTrack *nlt;

  /* we only care about the NLA strips inside the tracks */
  for (nlt = list->first; nlt; nlt = nlt->next) {
    lib_link_nladata_strips(fd, id, &nlt->strips);
  }
}

/* This handles Animato NLA-Strips linking
 * NOTE: this assumes that link_list has already been called on the list
 */
static void direct_link_nladata_strips(BlendDataReader *reader, ListBase *list)
{
  NlaStrip *strip;

  for (strip = list->first; strip; strip = strip->next) {
    /* strip's child strips */
    BLO_read_list(reader, &strip->strips);
    direct_link_nladata_strips(reader, &strip->strips);

    /* strip's F-Curves */
    BLO_read_list(reader, &strip->fcurves);
    direct_link_fcurves(reader, &strip->fcurves);

    /* strip's F-Modifiers */
    BLO_read_list(reader, &strip->modifiers);
    direct_link_fmodifiers(reader, &strip->modifiers, NULL);
  }
}

/* NOTE: this assumes that BLO_read_list has already been called on the list */
static void direct_link_nladata(BlendDataReader *reader, ListBase *list)
{
  NlaTrack *nlt;

  for (nlt = list->first; nlt; nlt = nlt->next) {
    /* relink list of strips */
    BLO_read_list(reader, &nlt->strips);

    /* relink strip data */
    direct_link_nladata_strips(reader, &nlt->strips);
  }
}

/* ------- */

static void lib_link_keyingsets(FileData *fd, ID *id, ListBase *list)
{
  KeyingSet *ks;
  KS_Path *ksp;

  /* here, we're only interested in the ID pointer stored in some of the paths */
  for (ks = list->first; ks; ks = ks->next) {
    for (ksp = ks->paths.first; ksp; ksp = ksp->next) {
      ksp->id = newlibadr(fd, id->lib, ksp->id);
    }
  }
}

/* NOTE: this assumes that BLO_read_list has already been called on the list */
static void direct_link_keyingsets(BlendDataReader *reader, ListBase *list)
{
  KeyingSet *ks;
  KS_Path *ksp;

  /* link KeyingSet data to KeyingSet again (non ID-libs) */
  for (ks = list->first; ks; ks = ks->next) {
    /* paths */
    BLO_read_list(reader, &ks->paths);

    for (ksp = ks->paths.first; ksp; ksp = ksp->next) {
      /* rna path */
      BLO_read_data_address(reader, &ksp->rna_path);
    }
  }
}

/* ------- */

static void lib_link_animdata(FileData *fd, ID *id, AnimData *adt)
{
  if (adt == NULL) {
    return;
  }

  /* link action data */
  adt->action = newlibadr(fd, id->lib, adt->action);
  adt->tmpact = newlibadr(fd, id->lib, adt->tmpact);

  /* link drivers */
  lib_link_fcurves(fd, id, &adt->drivers);

  /* overrides don't have lib-link for now, so no need to do anything */

  /* link NLA-data */
  lib_link_nladata(fd, id, &adt->nla_tracks);
}

static void direct_link_animdata(BlendDataReader *reader, AnimData *adt)
{
  /* NOTE: must have called newdataadr already before doing this... */
  if (adt == NULL) {
    return;
  }

  /* link drivers */
  BLO_read_list(reader, &adt->drivers);
  direct_link_fcurves(reader, &adt->drivers);
  adt->driver_array = NULL;

  /* link overrides */
  // TODO...

  /* link NLA-data */
  BLO_read_list(reader, &adt->nla_tracks);
  direct_link_nladata(reader, &adt->nla_tracks);

  /* relink active track/strip - even though strictly speaking this should only be used
   * if we're in 'tweaking mode', we need to be able to have this loaded back for
   * undo, but also since users may not exit tweakmode before saving (#24535)
   */
  // TODO: it's not really nice that anyone should be able to save the file in this
  //      state, but it's going to be too hard to enforce this single case...
  BLO_read_data_address(reader, &adt->act_track);
  BLO_read_data_address(reader, &adt->actstrip);
}

/** \} */

/* -------------------------------------------------------------------- */
/** \name Read ID: CacheFiles
 * \{ */

static void lib_link_cachefiles(FileData *UNUSED(fd),
                                Main *UNUSED(bmain),
                                CacheFile *UNUSED(cache_file))
{
}

static void direct_link_cachefile(BlendDataReader *reader, CacheFile *cache_file)
{
  BLI_listbase_clear(&cache_file->object_paths);
  cache_file->handle = NULL;
  cache_file->handle_filepath[0] = '\0';
  cache_file->handle_readers = NULL;

  /* relink animdata */
  BLO_read_data_address(reader, &cache_file->adt);
  direct_link_animdata(reader, cache_file->adt);
}

/** \} */

/* -------------------------------------------------------------------- */
/** \name Read ID: WorkSpace
 * \{ */

static void lib_link_workspaces(FileData *fd, Main *bmain, WorkSpace *workspace)
{
  ID *id = (ID *)workspace;

  LISTBASE_FOREACH_MUTABLE (WorkSpaceLayout *, layout, &workspace->layouts) {
    layout->screen = newlibadr(fd, id->lib, layout->screen);

    if (layout->screen) {
      if (ID_IS_LINKED(id)) {
        layout->screen->winid = 0;
        if (layout->screen->temp) {
          /* delete temp layouts when appending */
          BKE_workspace_layout_remove(bmain, workspace, layout);
        }
      }
    }
    else {
      /* If we're reading a layout without screen stored, it's useless and we shouldn't keep it
       * around. */
      BKE_workspace_layout_remove(bmain, workspace, layout);
    }
  }
}

static void direct_link_workspace(BlendDataReader *reader, WorkSpace *workspace, const Main *main)
{
  BLO_read_list(reader, &workspace->layouts);
  BLO_read_list(reader, &workspace->hook_layout_relations);
  BLO_read_list(reader, &workspace->owner_ids);
  BLO_read_list(reader, &workspace->tools);

  LISTBASE_FOREACH (WorkSpaceDataRelation *, relation, &workspace->hook_layout_relations) {
    /* data from window - need to access through global oldnew-map */
    relation->parent = newglobadr(reader->fd, relation->parent);
    BLO_read_data_address(reader, &relation->value);
  }

  /* Same issue/fix as in direct_link_workspace_link_scene_data: Can't read workspace data
   * when reading windows, so have to update windows after/when reading workspaces. */
  for (wmWindowManager *wm = main->wm.first; wm; wm = wm->id.next) {
    LISTBASE_FOREACH (wmWindow *, win, &wm->windows) {
      BLO_read_data_address(reader, &win->workspace_hook->act_layout);
    }
  }

  LISTBASE_FOREACH (bToolRef *, tref, &workspace->tools) {
    tref->runtime = NULL;
    BLO_read_data_address(reader, &tref->properties);
    IDP_DirectLinkGroup_OrFree(&tref->properties, reader);
  }

  workspace->status_text = NULL;

  id_us_ensure_real(&workspace->id);
}

static void lib_link_workspace_instance_hook(FileData *fd, WorkSpaceInstanceHook *hook, ID *id)
{
  WorkSpace *workspace = BKE_workspace_active_get(hook);
  BKE_workspace_active_set(hook, newlibadr(fd, id->lib, workspace));
}

/** \} */

/* -------------------------------------------------------------------- */
/** \name Read ID: Node Tree
 * \{ */

static void lib_link_node_socket(FileData *fd, Library *lib, bNodeSocket *sock)
{
  IDP_LibLinkProperty(sock->prop, fd);

  switch ((eNodeSocketDatatype)sock->type) {
    case SOCK_OBJECT: {
      bNodeSocketValueObject *default_value = sock->default_value;
      default_value->value = newlibadr(fd, lib, default_value->value);
      break;
    }
    case SOCK_IMAGE: {
      bNodeSocketValueImage *default_value = sock->default_value;
      default_value->value = newlibadr(fd, lib, default_value->value);
      break;
    }
    case SOCK_FLOAT:
    case SOCK_VECTOR:
    case SOCK_RGBA:
    case SOCK_BOOLEAN:
    case SOCK_INT:
    case SOCK_STRING:
    case __SOCK_MESH:
    case SOCK_CUSTOM:
    case SOCK_SHADER:
    case SOCK_EMITTERS:
    case SOCK_EVENTS:
    case SOCK_FORCES:
    case SOCK_CONTROL_FLOW:
      break;
  }
}

static void lib_link_node_sockets(FileData *fd, Library *lib, ListBase *sockets)
{
  LISTBASE_FOREACH (bNodeSocket *, sock, sockets) {
    lib_link_node_socket(fd, lib, sock);
  }
}

/* Single node tree (also used for material/scene trees), ntree is not NULL */
static void lib_link_ntree(FileData *fd, Library *lib, bNodeTree *ntree)
{
  ntree->id.lib = lib;

  ntree->gpd = newlibadr(fd, lib, ntree->gpd);

  LISTBASE_FOREACH (bNode *, node, &ntree->nodes) {
    /* Link ID Properties -- and copy this comment EXACTLY for easy finding
     * of library blocks that implement this.*/
    IDP_LibLinkProperty(node->prop, fd);

    node->id = newlibadr(fd, lib, node->id);

    lib_link_node_sockets(fd, lib, &node->inputs);
    lib_link_node_sockets(fd, lib, &node->outputs);
  }

  lib_link_node_sockets(fd, lib, &ntree->inputs);
  lib_link_node_sockets(fd, lib, &ntree->outputs);

  /* Set node->typeinfo pointers. This is done in lib linking, after the
   * first versioning that can change types still without functions that
   * update the typeinfo pointers. Versioning after lib linking needs
   * these top be valid. */
  ntreeSetTypes(NULL, ntree);

  /* For nodes with static socket layout, add/remove sockets as needed
   * to match the static layout. */
  if (fd->memfile == NULL) {
    LISTBASE_FOREACH (bNode *, node, &ntree->nodes) {
      node_verify_socket_templates(ntree, node);
    }
  }
}

/* library ntree linking after fileread */
static void lib_link_nodetree(FileData *fd, Main *UNUSED(bmain), bNodeTree *ntree)
{
  lib_link_ntree(fd, ntree->id.lib, ntree);
}

static void direct_link_node_socket(BlendDataReader *reader, bNodeSocket *sock)
{
  BLO_read_data_address(reader, &sock->prop);
  IDP_DirectLinkGroup_OrFree(&sock->prop, reader);

  BLO_read_data_address(reader, &sock->link);
  sock->typeinfo = NULL;
  BLO_read_data_address(reader, &sock->storage);
  BLO_read_data_address(reader, &sock->default_value);
  sock->cache = NULL;
}

/* ntree itself has been read! */
static void direct_link_nodetree(BlendDataReader *reader, bNodeTree *ntree)
{
  /* note: writing and reading goes in sync, for speed */
  bNode *node;
  bNodeSocket *sock;
  bNodeLink *link;

  ntree->init = 0; /* to set callbacks and force setting types */
  ntree->is_updating = false;
  ntree->typeinfo = NULL;
  ntree->interface_type = NULL;

  ntree->progress = NULL;
  ntree->execdata = NULL;

  BLO_read_data_address(reader, &ntree->adt);
  direct_link_animdata(reader, ntree->adt);

  BLO_read_list(reader, &ntree->nodes);
  for (node = ntree->nodes.first; node; node = node->next) {
    node->typeinfo = NULL;

    BLO_read_list(reader, &node->inputs);
    BLO_read_list(reader, &node->outputs);

    BLO_read_data_address(reader, &node->prop);
    IDP_DirectLinkGroup_OrFree(&node->prop, reader);

    BLO_read_list(reader, &node->internal_links);
    for (link = node->internal_links.first; link; link = link->next) {
      BLO_read_data_address(reader, &link->fromnode);
      BLO_read_data_address(reader, &link->fromsock);
      BLO_read_data_address(reader, &link->tonode);
      BLO_read_data_address(reader, &link->tosock);
    }

    if (node->type == CMP_NODE_MOVIEDISTORTION) {
      node->storage = newmclipadr(reader->fd, node->storage);
    }
    else {
      BLO_read_data_address(reader, &node->storage);
    }

    if (node->storage) {
      /* could be handlerized at some point */
      switch (node->type) {
        case SH_NODE_CURVE_VEC:
        case SH_NODE_CURVE_RGB:
        case CMP_NODE_TIME:
        case CMP_NODE_CURVE_VEC:
        case CMP_NODE_CURVE_RGB:
        case CMP_NODE_HUECORRECT:
        case TEX_NODE_CURVE_RGB:
        case TEX_NODE_CURVE_TIME: {
          BKE_curvemapping_blend_read(reader, node->storage);
          break;
        }
        case SH_NODE_SCRIPT: {
          NodeShaderScript *nss = (NodeShaderScript *)node->storage;
          BLO_read_data_address(reader, &nss->bytecode);
          break;
        }
        case SH_NODE_TEX_POINTDENSITY: {
          NodeShaderTexPointDensity *npd = (NodeShaderTexPointDensity *)node->storage;
          memset(&npd->pd, 0, sizeof(npd->pd));
          break;
        }
        case SH_NODE_TEX_IMAGE: {
          NodeTexImage *tex = (NodeTexImage *)node->storage;
          tex->iuser.ok = 1;
          tex->iuser.scene = NULL;
          break;
        }
        case SH_NODE_TEX_ENVIRONMENT: {
          NodeTexEnvironment *tex = (NodeTexEnvironment *)node->storage;
          tex->iuser.ok = 1;
          tex->iuser.scene = NULL;
          break;
        }
        case CMP_NODE_IMAGE:
        case CMP_NODE_R_LAYERS:
        case CMP_NODE_VIEWER:
        case CMP_NODE_SPLITVIEWER: {
          ImageUser *iuser = node->storage;
          iuser->ok = 1;
          iuser->scene = NULL;
          break;
        }
        case CMP_NODE_CRYPTOMATTE: {
          NodeCryptomatte *nc = (NodeCryptomatte *)node->storage;
          BLO_read_data_address(reader, &nc->matte_id);
          break;
        }
        case TEX_NODE_IMAGE: {
          ImageUser *iuser = node->storage;
          iuser->ok = 1;
          iuser->scene = NULL;
          break;
        }
        default:
          break;
      }
    }
  }
  BLO_read_list(reader, &ntree->links);

  /* and we connect the rest */
  for (node = ntree->nodes.first; node; node = node->next) {
    BLO_read_data_address(reader, &node->parent);
    node->lasty = 0;

    for (sock = node->inputs.first; sock; sock = sock->next) {
      direct_link_node_socket(reader, sock);
    }
    for (sock = node->outputs.first; sock; sock = sock->next) {
      direct_link_node_socket(reader, sock);
    }
  }

  /* interface socket lists */
  BLO_read_list(reader, &ntree->inputs);
  BLO_read_list(reader, &ntree->outputs);
  for (sock = ntree->inputs.first; sock; sock = sock->next) {
    direct_link_node_socket(reader, sock);
  }
  for (sock = ntree->outputs.first; sock; sock = sock->next) {
    direct_link_node_socket(reader, sock);
  }

  for (link = ntree->links.first; link; link = link->next) {
    BLO_read_data_address(reader, &link->fromnode);
    BLO_read_data_address(reader, &link->tonode);
    BLO_read_data_address(reader, &link->fromsock);
    BLO_read_data_address(reader, &link->tosock);
  }

#if 0
  if (ntree->previews) {
    bNodeInstanceHash* new_previews = BKE_node_instance_hash_new("node previews");
    bNodeInstanceHashIterator iter;

    NODE_INSTANCE_HASH_ITER(iter, ntree->previews) {
      bNodePreview* preview = BKE_node_instance_hash_iterator_get_value(&iter);
      if (preview) {
        bNodePreview* new_preview = newimaadr(fd, preview);
        if (new_preview) {
          bNodeInstanceKey key = BKE_node_instance_hash_iterator_get_key(&iter);
          BKE_node_instance_hash_insert(new_previews, key, new_preview);
        }
      }
    }
    BKE_node_instance_hash_free(ntree->previews, NULL);
    ntree->previews = new_previews;
  }
#else
  /* XXX TODO */
  ntree->previews = NULL;
#endif

  /* type verification is in lib-link */
}

/** \} */

/* -------------------------------------------------------------------- */
/** \name Read ID: Armature
 * \{ */

/* temp struct used to transport needed info to lib_link_constraint_cb() */
typedef struct tConstraintLinkData {
  FileData *fd;
  ID *id;
} tConstraintLinkData;
/* callback function used to relink constraint ID-links */
static void lib_link_constraint_cb(bConstraint *UNUSED(con),
                                   ID **idpoin,
                                   bool UNUSED(is_reference),
                                   void *userdata)
{
  tConstraintLinkData *cld = (tConstraintLinkData *)userdata;
  *idpoin = newlibadr(cld->fd, cld->id->lib, *idpoin);
}

static void lib_link_constraints(FileData *fd, ID *id, ListBase *conlist)
{
  tConstraintLinkData cld;
  bConstraint *con;

  /* legacy fixes */
  for (con = conlist->first; con; con = con->next) {
    /* patch for error introduced by changing constraints (dunno how) */
    /* if con->data type changes, dna cannot resolve the pointer! (ton) */
    if (con->data == NULL) {
      con->type = CONSTRAINT_TYPE_NULL;
    }
    /* own ipo, all constraints have it */
    con->ipo = newlibadr(fd, id->lib, con->ipo);  // XXX deprecated - old animation system

    /* If linking from a library, clear 'local' library override flag. */
    if (id->lib != NULL) {
      con->flag &= ~CONSTRAINT_OVERRIDE_LIBRARY_LOCAL;
    }
  }

  /* relink all ID-blocks used by the constraints */
  cld.fd = fd;
  cld.id = id;

  BKE_constraints_id_loop(conlist, lib_link_constraint_cb, &cld);
}

static void direct_link_constraints(BlendDataReader *reader, ListBase *lb)
{
  bConstraint *con;

  BLO_read_list(reader, lb);
  for (con = lb->first; con; con = con->next) {
    BLO_read_data_address(reader, &con->data);

    switch (con->type) {
      case CONSTRAINT_TYPE_PYTHON: {
        bPythonConstraint *data = con->data;

        BLO_read_list(reader, &data->targets);

        BLO_read_data_address(reader, &data->prop);
        IDP_DirectLinkGroup_OrFree(&data->prop, reader);
        break;
      }
      case CONSTRAINT_TYPE_ARMATURE: {
        bArmatureConstraint *data = con->data;

        BLO_read_list(reader, &data->targets);

        break;
      }
      case CONSTRAINT_TYPE_SPLINEIK: {
        bSplineIKConstraint *data = con->data;

        BLO_read_data_address(reader, &data->points);
        break;
      }
      case CONSTRAINT_TYPE_KINEMATIC: {
        bKinematicConstraint *data = con->data;

        con->lin_error = 0.f;
        con->rot_error = 0.f;

        /* version patch for runtime flag, was not cleared in some case */
        data->flag &= ~CONSTRAINT_IK_AUTO;
        break;
      }
      case CONSTRAINT_TYPE_CHILDOF: {
        /* XXX version patch, in older code this flag wasn't always set, and is inherent to type */
        if (con->ownspace == CONSTRAINT_SPACE_POSE) {
          con->flag |= CONSTRAINT_SPACEONCE;
        }
        break;
      }
      case CONSTRAINT_TYPE_TRANSFORM_CACHE: {
        bTransformCacheConstraint *data = con->data;
        data->reader = NULL;
        data->reader_object_path[0] = '\0';
      }
    }
  }
}

static void lib_link_pose(FileData *fd, Main *bmain, Object *ob, bPose *pose)
{
  bArmature *arm = ob->data;

  if (!pose || !arm) {
    return;
  }

  /* always rebuild to match proxy or lib changes, but on Undo */
  bool rebuild = false;

  if (fd->memfile == NULL) {
    if (ob->proxy || ob->id.lib != arm->id.lib) {
      rebuild = true;
    }
  }

  if (ob->proxy) {
    /* sync proxy layer */
    if (pose->proxy_layer) {
      arm->layer = pose->proxy_layer;
    }

    /* sync proxy active bone */
    if (pose->proxy_act_bone[0]) {
      Bone *bone = BKE_armature_find_bone_name(arm, pose->proxy_act_bone);
      if (bone) {
        arm->act_bone = bone;
      }
    }
  }

  LISTBASE_FOREACH (bPoseChannel *, pchan, &pose->chanbase) {
    lib_link_constraints(fd, (ID *)ob, &pchan->constraints);

    pchan->bone = BKE_armature_find_bone_name(arm, pchan->name);

    IDP_LibLinkProperty(pchan->prop, fd);

    pchan->custom = newlibadr(fd, arm->id.lib, pchan->custom);
    if (UNLIKELY(pchan->bone == NULL)) {
      rebuild = true;
    }
    else if ((ob->id.lib == NULL) && arm->id.lib) {
      /* local pose selection copied to armature, bit hackish */
      pchan->bone->flag &= ~BONE_SELECTED;
      pchan->bone->flag |= pchan->selectflag;
    }
  }

  if (rebuild) {
    DEG_id_tag_update_ex(
        bmain, &ob->id, ID_RECALC_TRANSFORM | ID_RECALC_GEOMETRY | ID_RECALC_ANIMATION);
    BKE_pose_tag_recalc(bmain, pose);
  }
}

static void lib_link_bones(FileData *fd, Bone *bone)
{
  IDP_LibLinkProperty(bone->prop, fd);

  LISTBASE_FOREACH (Bone *, curbone, &bone->childbase) {
    lib_link_bones(fd, curbone);
  }
}

static void lib_link_armature(FileData *fd, Main *UNUSED(bmain), bArmature *arm)
{
  LISTBASE_FOREACH (Bone *, curbone, &arm->bonebase) {
    lib_link_bones(fd, curbone);
  }
}

static void direct_link_bones(BlendDataReader *reader, Bone *bone)
{
  Bone *child;

  BLO_read_data_address(reader, &bone->parent);
  BLO_read_data_address(reader, &bone->prop);
  IDP_DirectLinkGroup_OrFree(&bone->prop, reader);

  BLO_read_data_address(reader, &bone->bbone_next);
  BLO_read_data_address(reader, &bone->bbone_prev);

  bone->flag &= ~(BONE_DRAW_ACTIVE | BONE_DRAW_LOCKED_WEIGHT);

  BLO_read_list(reader, &bone->childbase);

  for (child = bone->childbase.first; child; child = child->next) {
    direct_link_bones(reader, child);
  }
}

static void direct_link_armature(BlendDataReader *reader, bArmature *arm)
{
  Bone *bone;

  BLO_read_list(reader, &arm->bonebase);
  arm->bonehash = NULL;
  arm->edbo = NULL;
  /* Must always be cleared (armatures don't have their own edit-data). */
  arm->needs_flush_to_id = 0;

  BLO_read_data_address(reader, &arm->adt);
  direct_link_animdata(reader, arm->adt);

  for (bone = arm->bonebase.first; bone; bone = bone->next) {
    direct_link_bones(reader, bone);
  }

  BLO_read_data_address(reader, &arm->act_bone);
  arm->act_edbone = NULL;

  BKE_armature_bone_hash_make(arm);
}

/** \} */

/* -------------------------------------------------------------------- */
/** \name Read ID: Camera
 * \{ */

static void lib_link_camera(FileData *fd, Main *UNUSED(bmain), Camera *ca)
{
  ca->ipo = newlibadr(fd, ca->id.lib, ca->ipo); /* deprecated, for versioning */

  ca->dof_ob = newlibadr(fd, ca->id.lib, ca->dof_ob); /* deprecated, for versioning */
  ca->dof.focus_object = newlibadr(fd, ca->id.lib, ca->dof.focus_object);

  LISTBASE_FOREACH (CameraBGImage *, bgpic, &ca->bg_images) {
    bgpic->ima = newlibadr(fd, ca->id.lib, bgpic->ima);
    bgpic->clip = newlibadr(fd, ca->id.lib, bgpic->clip);
  }
}

static void direct_link_camera(BlendDataReader *reader, Camera *ca)
{
  BLO_read_data_address(reader, &ca->adt);
  direct_link_animdata(reader, ca->adt);

  BLO_read_list(reader, &ca->bg_images);

  LISTBASE_FOREACH (CameraBGImage *, bgpic, &ca->bg_images) {
    bgpic->iuser.ok = 1;
    bgpic->iuser.scene = NULL;
  }
}

/** \} */

/* -------------------------------------------------------------------- */
/** \name Read ID: Light
 * \{ */

static void lib_link_light(FileData *fd, Main *UNUSED(bmain), Light *la)
{
  la->ipo = newlibadr(fd, la->id.lib, la->ipo);  // XXX deprecated - old animation system
}

static void direct_link_light(BlendDataReader *reader, Light *la)
{
  BLO_read_data_address(reader, &la->adt);
  direct_link_animdata(reader, la->adt);

  BLO_read_data_address(reader, &la->curfalloff);
  if (la->curfalloff) {
    BKE_curvemapping_blend_read(reader, la->curfalloff);
  }

  la->preview = direct_link_preview_image(reader, la->preview);
}

/** \} */

/* -------------------------------------------------------------------- */
/** \name Read ID: Shape Keys
 * \{ */

void blo_do_versions_key_uidgen(Key *key)
{
  KeyBlock *block;

  key->uidgen = 1;
  for (block = key->block.first; block; block = block->next) {
    block->uid = key->uidgen++;
  }
}

static void lib_link_key(FileData *fd, Main *UNUSED(bmain), Key *key)
{
  BLI_assert((key->id.tag & LIB_TAG_EXTERN) == 0);

  key->ipo = newlibadr(fd, key->id.lib, key->ipo);  // XXX deprecated - old animation system
  key->from = newlibadr(fd, key->id.lib, key->from);
}

static void switch_endian_keyblock(Key *key, KeyBlock *kb)
{
  int elemsize, a, b;
  char *data;

  elemsize = key->elemsize;
  data = kb->data;

  for (a = 0; a < kb->totelem; a++) {
    const char *cp = key->elemstr;
    char *poin = data;

    while (cp[0]) {    /* cp[0] == amount */
      switch (cp[1]) { /* cp[1] = type */
        case IPO_FLOAT:
        case IPO_BPOINT:
        case IPO_BEZTRIPLE:
          b = cp[0];
          BLI_endian_switch_float_array((float *)poin, b);
          poin += sizeof(float) * b;
          break;
      }

      cp += 2;
    }
    data += elemsize;
  }
}

static void direct_link_key(BlendDataReader *reader, Key *key)
{
  KeyBlock *kb;

  BLO_read_list(reader, &(key->block));

  BLO_read_data_address(reader, &key->adt);
  direct_link_animdata(reader, key->adt);

  BLO_read_data_address(reader, &key->refkey);

  for (kb = key->block.first; kb; kb = kb->next) {
    BLO_read_data_address(reader, &kb->data);

    if (BLO_read_requires_endian_switch(reader)) {
      switch_endian_keyblock(key, kb);
    }
  }
}

/** \} */

/* -------------------------------------------------------------------- */
/** \name Read ID: Meta Ball
 * \{ */

static void lib_link_mball(FileData *fd, Main *UNUSED(bmain), MetaBall *mb)
{
  for (int a = 0; a < mb->totcol; a++) {
    mb->mat[a] = newlibadr(fd, mb->id.lib, mb->mat[a]);
  }

  mb->ipo = newlibadr(fd, mb->id.lib, mb->ipo);  // XXX deprecated - old animation system
}

static void direct_link_mball(BlendDataReader *reader, MetaBall *mb)
{
  BLO_read_data_address(reader, &mb->adt);
  direct_link_animdata(reader, mb->adt);

  BLO_read_pointer_array(reader, (void **)&mb->mat);

  BLO_read_list(reader, &(mb->elems));

  BLI_listbase_clear(&mb->disp);
  mb->editelems = NULL;
  /* Must always be cleared (meta's don't have their own edit-data). */
  mb->needs_flush_to_id = 0;
  /*  mb->edit_elems.first= mb->edit_elems.last= NULL;*/
  mb->lastelem = NULL;
  mb->batch_cache = NULL;
}

/** \} */

/* -------------------------------------------------------------------- */
/** \name Read ID: World
 * \{ */

static void lib_link_world(FileData *fd, Main *UNUSED(bmain), World *wrld)
{
  wrld->ipo = newlibadr(fd, wrld->id.lib, wrld->ipo);  // XXX deprecated - old animation system
}

static void direct_link_world(BlendDataReader *reader, World *wrld)
{
  BLO_read_data_address(reader, &wrld->adt);
  direct_link_animdata(reader, wrld->adt);

  wrld->preview = direct_link_preview_image(reader, wrld->preview);
  BLI_listbase_clear(&wrld->gpumaterial);
}

/** \} */

/* -------------------------------------------------------------------- */
/** \name Read ID: VFont
 * \{ */

static void lib_link_vfont(FileData *UNUSED(fd), Main *UNUSED(bmain), VFont *UNUSED(vf))
{
}

static void direct_link_vfont(BlendDataReader *reader, VFont *vf)
{
  vf->data = NULL;
  vf->temp_pf = NULL;
  vf->packedfile = direct_link_packedfile(reader, vf->packedfile);
}

/** \} */

/* -------------------------------------------------------------------- */
/** \name Read ID: Text
 * \{ */

static void lib_link_text(FileData *UNUSED(fd), Main *UNUSED(bmain), Text *UNUSED(text))
{
}

static void direct_link_text(BlendDataReader *reader, Text *text)
{
  TextLine *ln;

  BLO_read_data_address(reader, &text->name);

  text->compiled = NULL;

#if 0
  if (text->flags & TXT_ISEXT) {
    BKE_text_reload(text);
  }
  /* else { */
#endif

  BLO_read_list(reader, &text->lines);

  BLO_read_data_address(reader, &text->curl);
  BLO_read_data_address(reader, &text->sell);

  for (ln = text->lines.first; ln; ln = ln->next) {
    BLO_read_data_address(reader, &ln->line);
    ln->format = NULL;

    if (ln->len != (int)strlen(ln->line)) {
      printf("Error loading text, line lengths differ\n");
      ln->len = strlen(ln->line);
    }
  }

  text->flags = (text->flags) & ~TXT_ISEXT;

  id_us_ensure_real(&text->id);
}

/** \} */

/* -------------------------------------------------------------------- */
/** \name Read ID: Image
 * \{ */

static void lib_link_image(FileData *UNUSED(fd), Main *UNUSED(bmain), Image *UNUSED(ima))
{
}

static void direct_link_image(BlendDataReader *reader, Image *ima)
{
  ImagePackedFile *imapf;

  /* for undo system, pointers could be restored */
  if (reader->fd->imamap) {
    ima->cache = newimaadr(reader->fd, ima->cache);
  }
  else {
    ima->cache = NULL;
  }

  BLO_read_list(reader, &ima->tiles);

  /* if not restored, we keep the binded opengl index */
  if (!ima->cache) {
    ima->gpuflag = 0;
    ima->gpuframenr = INT_MAX;
    for (int eye = 0; eye < 2; eye++) {
      for (int i = 0; i < TEXTARGET_COUNT; i++) {
        ima->gputexture[i][eye] = NULL;
      }
    }
    ima->rr = NULL;
  }
  else {
    for (int eye = 0; eye < 2; eye++) {
      for (int i = 0; i < TEXTARGET_COUNT; i++) {
        ima->gputexture[i][eye] = newimaadr(reader->fd, ima->gputexture[i][eye]);
      }
    }
    ima->rr = newimaadr(reader->fd, ima->rr);
  }

  /* undo system, try to restore render buffers */
  BLO_read_list(reader, &(ima->renderslots));
  if (reader->fd->imamap) {
    LISTBASE_FOREACH (RenderSlot *, slot, &ima->renderslots) {
      slot->render = newimaadr(reader->fd, slot->render);
    }
  }
  else {
    LISTBASE_FOREACH (RenderSlot *, slot, &ima->renderslots) {
      slot->render = NULL;
    }
    ima->last_render_slot = ima->render_slot;
  }

  BLO_read_list(reader, &(ima->views));
  BLO_read_list(reader, &(ima->packedfiles));

  if (ima->packedfiles.first) {
    for (imapf = ima->packedfiles.first; imapf; imapf = imapf->next) {
      imapf->packedfile = direct_link_packedfile(reader, imapf->packedfile);
    }
    ima->packedfile = NULL;
  }
  else {
    ima->packedfile = direct_link_packedfile(reader, ima->packedfile);
  }

  BLI_listbase_clear(&ima->anims);
  ima->preview = direct_link_preview_image(reader, ima->preview);
  BLO_read_data_address(reader, &ima->stereo3d_format);
  LISTBASE_FOREACH (ImageTile *, tile, &ima->tiles) {
    tile->ok = 1;
  }
}

/** \} */

/* -------------------------------------------------------------------- */
/** \name Read ID: Curve
 * \{ */

static void lib_link_curve(FileData *fd, Main *UNUSED(bmain), Curve *cu)
{
  for (int a = 0; a < cu->totcol; a++) {
    cu->mat[a] = newlibadr(fd, cu->id.lib, cu->mat[a]);
  }

  cu->bevobj = newlibadr(fd, cu->id.lib, cu->bevobj);
  cu->taperobj = newlibadr(fd, cu->id.lib, cu->taperobj);
  cu->textoncurve = newlibadr(fd, cu->id.lib, cu->textoncurve);
  cu->vfont = newlibadr(fd, cu->id.lib, cu->vfont);
  cu->vfontb = newlibadr(fd, cu->id.lib, cu->vfontb);
  cu->vfonti = newlibadr(fd, cu->id.lib, cu->vfonti);
  cu->vfontbi = newlibadr(fd, cu->id.lib, cu->vfontbi);

  cu->ipo = newlibadr(fd, cu->id.lib, cu->ipo);  // XXX deprecated - old animation system
  cu->key = newlibadr(fd, cu->id.lib, cu->key);
}

static void switch_endian_knots(Nurb *nu)
{
  if (nu->knotsu) {
    BLI_endian_switch_float_array(nu->knotsu, KNOTSU(nu));
  }
  if (nu->knotsv) {
    BLI_endian_switch_float_array(nu->knotsv, KNOTSV(nu));
  }
}

static void direct_link_curve(BlendDataReader *reader, Curve *cu)
{
  Nurb *nu;
  TextBox *tb;

  BLO_read_data_address(reader, &cu->adt);
  direct_link_animdata(reader, cu->adt);

  /* Protect against integer overflow vulnerability. */
  CLAMP(cu->len_wchar, 0, INT_MAX - 4);

  BLO_read_pointer_array(reader, (void **)&cu->mat);

  BLO_read_data_address(reader, &cu->str);
  BLO_read_data_address(reader, &cu->strinfo);
  BLO_read_data_address(reader, &cu->tb);

  if (cu->vfont == NULL) {
    BLO_read_list(reader, &(cu->nurb));
  }
  else {
    cu->nurb.first = cu->nurb.last = NULL;

    tb = MEM_calloc_arrayN(MAXTEXTBOX, sizeof(TextBox), "TextBoxread");
    if (cu->tb) {
      memcpy(tb, cu->tb, cu->totbox * sizeof(TextBox));
      MEM_freeN(cu->tb);
      cu->tb = tb;
    }
    else {
      cu->totbox = 1;
      cu->actbox = 1;
      cu->tb = tb;
      cu->tb[0].w = cu->linewidth;
    }
    if (cu->wordspace == 0.0f) {
      cu->wordspace = 1.0f;
    }
  }

  cu->editnurb = NULL;
  cu->editfont = NULL;
  cu->batch_cache = NULL;

  for (nu = cu->nurb.first; nu; nu = nu->next) {
    BLO_read_data_address(reader, &nu->bezt);
    BLO_read_data_address(reader, &nu->bp);
    BLO_read_data_address(reader, &nu->knotsu);
    BLO_read_data_address(reader, &nu->knotsv);
    if (cu->vfont == NULL) {
      nu->charidx = 0;
    }

    if (BLO_read_requires_endian_switch(reader)) {
      switch_endian_knots(nu);
    }
  }
  cu->texflag &= ~CU_AUTOSPACE_EVALUATED;
}

/** \} */

/* -------------------------------------------------------------------- */
/** \name Read ID: Texture
 * \{ */

static void lib_link_texture(FileData *fd, Main *UNUSED(bmain), Tex *tex)
{
  tex->ima = newlibadr(fd, tex->id.lib, tex->ima);
  tex->ipo = newlibadr(fd, tex->id.lib, tex->ipo);  // XXX deprecated - old animation system
}

static void direct_link_texture(BlendDataReader *reader, Tex *tex)
{
  BLO_read_data_address(reader, &tex->adt);
  direct_link_animdata(reader, tex->adt);

  BLO_read_data_address(reader, &tex->coba);

  tex->preview = direct_link_preview_image(reader, tex->preview);

  tex->iuser.ok = 1;
  tex->iuser.scene = NULL;
}

/** \} */

/* -------------------------------------------------------------------- */
/** \name Read ID: Material
 * \{ */

static void lib_link_material(FileData *fd, Main *UNUSED(bmain), Material *ma)
{
  ma->ipo = newlibadr(fd, ma->id.lib, ma->ipo);  // XXX deprecated - old animation system

  /* relink grease pencil settings */
  if (ma->gp_style != NULL) {
    MaterialGPencilStyle *gp_style = ma->gp_style;
    if (gp_style->sima != NULL) {
      gp_style->sima = newlibadr(fd, ma->id.lib, gp_style->sima);
    }
    if (gp_style->ima != NULL) {
      gp_style->ima = newlibadr(fd, ma->id.lib, gp_style->ima);
    }
  }
}

static void direct_link_material(BlendDataReader *reader, Material *ma)
{
  BLO_read_data_address(reader, &ma->adt);
  direct_link_animdata(reader, ma->adt);

  ma->texpaintslot = NULL;

  ma->preview = direct_link_preview_image(reader, ma->preview);
  BLI_listbase_clear(&ma->gpumaterial);

  BLO_read_data_address(reader, &ma->gp_style);
}

/** \} */

/* -------------------------------------------------------------------- */
/** \name Read ID: Particle Settings
 * \{ */

/* update this also to writefile.c */
static const char *ptcache_data_struct[] = {
    "",          // BPHYS_DATA_INDEX
    "",          // BPHYS_DATA_LOCATION
    "",          // BPHYS_DATA_VELOCITY
    "",          // BPHYS_DATA_ROTATION
    "",          // BPHYS_DATA_AVELOCITY / BPHYS_DATA_XCONST */
    "",          // BPHYS_DATA_SIZE:
    "",          // BPHYS_DATA_TIMES:
    "BoidData",  // case BPHYS_DATA_BOIDS:
};

static void direct_link_pointcache_cb(BlendDataReader *reader, void *data)
{
  PTCacheMem *pm = data;
  PTCacheExtra *extra;
  int i;
  for (i = 0; i < BPHYS_TOT_DATA; i++) {
    BLO_read_data_address(reader, &pm->data[i]);

    /* the cache saves non-struct data without DNA */
    if (pm->data[i] && ptcache_data_struct[i][0] == '\0' &&
        BLO_read_requires_endian_switch(reader)) {
      /* data_size returns bytes. */
      int tot = (BKE_ptcache_data_size(i) * pm->totpoint) / sizeof(int);

      int *poin = pm->data[i];

      BLI_endian_switch_int32_array(poin, tot);
    }
  }

  BLO_read_list(reader, &pm->extradata);

  for (extra = pm->extradata.first; extra; extra = extra->next) {
    BLO_read_data_address(reader, &extra->data);
  }
}

static void direct_link_pointcache(BlendDataReader *reader, PointCache *cache)
{
  if ((cache->flag & PTCACHE_DISK_CACHE) == 0) {
    BLO_read_list_cb(reader, &cache->mem_cache, direct_link_pointcache_cb);
  }
  else {
    BLI_listbase_clear(&cache->mem_cache);
  }

  cache->flag &= ~PTCACHE_SIMULATION_VALID;
  cache->simframe = 0;
  cache->edit = NULL;
  cache->free_edit = NULL;
  cache->cached_frames = NULL;
  cache->cached_frames_len = 0;
}

static void direct_link_pointcache_list(BlendDataReader *reader,
                                        ListBase *ptcaches,
                                        PointCache **ocache,
                                        int force_disk)
{
  if (ptcaches->first) {
    PointCache *cache = NULL;
    BLO_read_list(reader, ptcaches);
    for (cache = ptcaches->first; cache; cache = cache->next) {
      direct_link_pointcache(reader, cache);
      if (force_disk) {
        cache->flag |= PTCACHE_DISK_CACHE;
        cache->step = 1;
      }
    }

    BLO_read_data_address(reader, ocache);
  }
  else if (*ocache) {
    /* old "single" caches need to be linked too */
    BLO_read_data_address(reader, ocache);
    direct_link_pointcache(reader, *ocache);
    if (force_disk) {
      (*ocache)->flag |= PTCACHE_DISK_CACHE;
      (*ocache)->step = 1;
    }

    ptcaches->first = ptcaches->last = *ocache;
  }
}

static void lib_link_partdeflect(FileData *fd, ID *id, PartDeflect *pd)
{
  if (pd && pd->tex) {
    pd->tex = newlibadr(fd, id->lib, pd->tex);
  }
  if (pd && pd->f_source) {
    pd->f_source = newlibadr(fd, id->lib, pd->f_source);
  }
}

static void lib_link_particlesettings(FileData *fd, Main *UNUSED(bmain), ParticleSettings *part)
{
  part->ipo = newlibadr(fd, part->id.lib, part->ipo);  // XXX deprecated - old animation system

  part->instance_object = newlibadr(fd, part->id.lib, part->instance_object);
  part->instance_collection = newlibadr(fd, part->id.lib, part->instance_collection);
  part->force_group = newlibadr(fd, part->id.lib, part->force_group);
  part->bb_ob = newlibadr(fd, part->id.lib, part->bb_ob);
  part->collision_group = newlibadr(fd, part->id.lib, part->collision_group);

  lib_link_partdeflect(fd, &part->id, part->pd);
  lib_link_partdeflect(fd, &part->id, part->pd2);

  if (part->effector_weights) {
    part->effector_weights->group = newlibadr(fd, part->id.lib, part->effector_weights->group);
  }
  else {
    part->effector_weights = BKE_effector_add_weights(part->force_group);
  }

  if (part->instance_weights.first && part->instance_collection) {
    LISTBASE_FOREACH (ParticleDupliWeight *, dw, &part->instance_weights) {
      dw->ob = newlibadr(fd, part->id.lib, dw->ob);
    }
  }
  else {
    BLI_listbase_clear(&part->instance_weights);
  }

  if (part->boids) {
    BoidState *state = part->boids->states.first;
    BoidRule *rule;
    for (; state; state = state->next) {
      rule = state->rules.first;
      for (; rule; rule = rule->next) {
        switch (rule->type) {
          case eBoidRuleType_Goal:
          case eBoidRuleType_Avoid: {
            BoidRuleGoalAvoid *brga = (BoidRuleGoalAvoid *)rule;
            brga->ob = newlibadr(fd, part->id.lib, brga->ob);
            break;
          }
          case eBoidRuleType_FollowLeader: {
            BoidRuleFollowLeader *brfl = (BoidRuleFollowLeader *)rule;
            brfl->ob = newlibadr(fd, part->id.lib, brfl->ob);
            break;
          }
        }
      }
    }
  }

  for (int a = 0; a < MAX_MTEX; a++) {
    MTex *mtex = part->mtex[a];
    if (mtex) {
      mtex->tex = newlibadr(fd, part->id.lib, mtex->tex);
      mtex->object = newlibadr(fd, part->id.lib, mtex->object);
    }
  }
}

static void direct_link_partdeflect(PartDeflect *pd)
{
  if (pd) {
    pd->rng = NULL;
  }
}

static void direct_link_particlesettings(BlendDataReader *reader, ParticleSettings *part)
{
  int a;

  BLO_read_data_address(reader, &part->adt);
  BLO_read_data_address(reader, &part->pd);
  BLO_read_data_address(reader, &part->pd2);

  direct_link_animdata(reader, part->adt);
  direct_link_partdeflect(part->pd);
  direct_link_partdeflect(part->pd2);

  BLO_read_data_address(reader, &part->clumpcurve);
  if (part->clumpcurve) {
    BKE_curvemapping_blend_read(reader, part->clumpcurve);
  }
  BLO_read_data_address(reader, &part->roughcurve);
  if (part->roughcurve) {
    BKE_curvemapping_blend_read(reader, part->roughcurve);
  }
  BLO_read_data_address(reader, &part->twistcurve);
  if (part->twistcurve) {
    BKE_curvemapping_blend_read(reader, part->twistcurve);
  }

  BLO_read_data_address(reader, &part->effector_weights);
  if (!part->effector_weights) {
    part->effector_weights = BKE_effector_add_weights(part->force_group);
  }

  BLO_read_list(reader, &part->instance_weights);

  BLO_read_data_address(reader, &part->boids);
  BLO_read_data_address(reader, &part->fluid);

  if (part->boids) {
    BoidState *state;
    BLO_read_list(reader, &part->boids->states);

    for (state = part->boids->states.first; state; state = state->next) {
      BLO_read_list(reader, &state->rules);
      BLO_read_list(reader, &state->conditions);
      BLO_read_list(reader, &state->actions);
    }
  }
  for (a = 0; a < MAX_MTEX; a++) {
    BLO_read_data_address(reader, &part->mtex[a]);
  }

  /* Protect against integer overflow vulnerability. */
  CLAMP(part->trail_count, 1, 100000);
}

static void lib_link_particlesystems(FileData *fd, Object *ob, ID *id, ListBase *particles)
{
  ParticleSystem *psys, *psysnext;

  for (psys = particles->first; psys; psys = psysnext) {
    psysnext = psys->next;

    psys->part = newlibadr(fd, id->lib, psys->part);
    if (psys->part) {
      ParticleTarget *pt = psys->targets.first;

      for (; pt; pt = pt->next) {
        pt->ob = newlibadr(fd, id->lib, pt->ob);
      }

      psys->parent = newlibadr(fd, id->lib, psys->parent);
      psys->target_ob = newlibadr(fd, id->lib, psys->target_ob);

      if (psys->clmd) {
        /* XXX - from reading existing code this seems correct but intended usage of
         * pointcache /w cloth should be added in 'ParticleSystem' - campbell */
        psys->clmd->point_cache = psys->pointcache;
        psys->clmd->ptcaches.first = psys->clmd->ptcaches.last = NULL;
        psys->clmd->coll_parms->group = newlibadr(fd, id->lib, psys->clmd->coll_parms->group);
        psys->clmd->modifier.error = NULL;
      }
    }
    else {
      /* particle modifier must be removed before particle system */
      ParticleSystemModifierData *psmd = psys_get_modifier(ob, psys);
      BLI_remlink(&ob->modifiers, psmd);
      BKE_modifier_free((ModifierData *)psmd);

      BLI_remlink(particles, psys);
      MEM_freeN(psys);
    }
  }
}
static void direct_link_particlesystems(BlendDataReader *reader, ListBase *particles)
{
  ParticleSystem *psys;
  ParticleData *pa;
  int a;

  for (psys = particles->first; psys; psys = psys->next) {
    BLO_read_data_address(reader, &psys->particles);

    if (psys->particles && psys->particles->hair) {
      for (a = 0, pa = psys->particles; a < psys->totpart; a++, pa++) {
        BLO_read_data_address(reader, &pa->hair);
      }
    }

    if (psys->particles && psys->particles->keys) {
      for (a = 0, pa = psys->particles; a < psys->totpart; a++, pa++) {
        pa->keys = NULL;
        pa->totkey = 0;
      }

      psys->flag &= ~PSYS_KEYED;
    }

    if (psys->particles && psys->particles->boid) {
      pa = psys->particles;
      BLO_read_data_address(reader, &pa->boid);

      /* This is purely runtime data, but still can be an issue if left dangling. */
      pa->boid->ground = NULL;

      for (a = 1, pa++; a < psys->totpart; a++, pa++) {
        pa->boid = (pa - 1)->boid + 1;
        pa->boid->ground = NULL;
      }
    }
    else if (psys->particles) {
      for (a = 0, pa = psys->particles; a < psys->totpart; a++, pa++) {
        pa->boid = NULL;
      }
    }

    BLO_read_data_address(reader, &psys->fluid_springs);

    BLO_read_data_address(reader, &psys->child);
    psys->effectors = NULL;

    BLO_read_list(reader, &psys->targets);

    psys->edit = NULL;
    psys->free_edit = NULL;
    psys->pathcache = NULL;
    psys->childcache = NULL;
    BLI_listbase_clear(&psys->pathcachebufs);
    BLI_listbase_clear(&psys->childcachebufs);
    psys->pdd = NULL;

    if (psys->clmd) {
      BLO_read_data_address(reader, &psys->clmd);
      psys->clmd->clothObject = NULL;
      psys->clmd->hairdata = NULL;

      BLO_read_data_address(reader, &psys->clmd->sim_parms);
      BLO_read_data_address(reader, &psys->clmd->coll_parms);

      if (psys->clmd->sim_parms) {
        psys->clmd->sim_parms->effector_weights = NULL;
        if (psys->clmd->sim_parms->presets > 10) {
          psys->clmd->sim_parms->presets = 0;
        }
      }

      psys->hair_in_mesh = psys->hair_out_mesh = NULL;
      psys->clmd->solver_result = NULL;
    }

    direct_link_pointcache_list(reader, &psys->ptcaches, &psys->pointcache, 0);
    if (psys->clmd) {
      psys->clmd->point_cache = psys->pointcache;
    }

    psys->tree = NULL;
    psys->bvhtree = NULL;

    psys->orig_psys = NULL;
    psys->batch_cache = NULL;
  }
  return;
}

/** \} */

/* -------------------------------------------------------------------- */
/** \name Read ID: Mesh
 * \{ */

static void lib_link_mesh(FileData *fd, Main *UNUSED(bmain), Mesh *me)
{
  /* this check added for python created meshes */
  if (me->mat) {
    for (int i = 0; i < me->totcol; i++) {
      me->mat[i] = newlibadr(fd, me->id.lib, me->mat[i]);
    }
  }
  else {
    me->totcol = 0;
  }

  me->ipo = newlibadr(fd, me->id.lib, me->ipo);  // XXX: deprecated: old anim sys
  me->key = newlibadr(fd, me->id.lib, me->key);
  me->texcomesh = newlibadr(fd, me->id.lib, me->texcomesh);
}

static void direct_link_dverts(BlendDataReader *reader, int count, MDeformVert *mdverts)
{
  int i;

  if (mdverts == NULL) {
    return;
  }

  for (i = count; i > 0; i--, mdverts++) {
    /*convert to vgroup allocation system*/
    MDeformWeight *dw;
    if (mdverts->dw && (dw = BLO_read_get_new_data_address(reader, mdverts->dw))) {
      const ssize_t dw_len = mdverts->totweight * sizeof(MDeformWeight);
      void *dw_tmp = MEM_mallocN(dw_len, "direct_link_dverts");
      memcpy(dw_tmp, dw, dw_len);
      mdverts->dw = dw_tmp;
      MEM_freeN(dw);
    }
    else {
      mdverts->dw = NULL;
      mdverts->totweight = 0;
    }
  }
}

static void direct_link_mdisps(BlendDataReader *reader, int count, MDisps *mdisps, int external)
{
  if (mdisps) {
    int i;

    for (i = 0; i < count; i++) {
      BLO_read_data_address(reader, &mdisps[i].disps);
      BLO_read_data_address(reader, &mdisps[i].hidden);

      if (mdisps[i].totdisp && !mdisps[i].level) {
        /* this calculation is only correct for loop mdisps;
         * if loading pre-BMesh face mdisps this will be
         * overwritten with the correct value in
         * bm_corners_to_loops() */
        float gridsize = sqrtf(mdisps[i].totdisp);
        mdisps[i].level = (int)(logf(gridsize - 1.0f) / (float)M_LN2) + 1;
      }

      if (BLO_read_requires_endian_switch(reader) && (mdisps[i].disps)) {
        /* DNA_struct_switch_endian doesn't do endian swap for (*disps)[] */
        /* this does swap for data written at write_mdisps() - readfile.c */
        BLI_endian_switch_float_array(*mdisps[i].disps, mdisps[i].totdisp * 3);
      }
      if (!external && !mdisps[i].disps) {
        mdisps[i].totdisp = 0;
      }
    }
  }
}

static void direct_link_grid_paint_mask(BlendDataReader *reader,
                                        int count,
                                        GridPaintMask *grid_paint_mask)
{
  if (grid_paint_mask) {
    int i;

    for (i = 0; i < count; i++) {
      GridPaintMask *gpm = &grid_paint_mask[i];
      if (gpm->data) {
        BLO_read_data_address(reader, &gpm->data);
      }
    }
  }
}

/*this isn't really a public api function, so prototyped here*/
static void direct_link_customdata(BlendDataReader *reader, CustomData *data, int count)
{
  int i = 0;

  BLO_read_data_address(reader, &data->layers);

  /* annoying workaround for bug [#31079] loading legacy files with
   * no polygons _but_ have stale customdata */
  if (UNLIKELY(count == 0 && data->layers == NULL && data->totlayer != 0)) {
    CustomData_reset(data);
    return;
  }

  BLO_read_data_address(reader, &data->external);

  while (i < data->totlayer) {
    CustomDataLayer *layer = &data->layers[i];

    if (layer->flag & CD_FLAG_EXTERNAL) {
      layer->flag &= ~CD_FLAG_IN_MEMORY;
    }

    layer->flag &= ~CD_FLAG_NOFREE;

    if (CustomData_verify_versions(data, i)) {
      BLO_read_data_address(reader, &layer->data);
      if (layer->type == CD_MDISPS) {
        direct_link_mdisps(reader, count, layer->data, layer->flag & CD_FLAG_EXTERNAL);
      }
      else if (layer->type == CD_GRID_PAINT_MASK) {
        direct_link_grid_paint_mask(reader, count, layer->data);
      }
      i++;
    }
  }

  CustomData_update_typemap(data);
}

static void direct_link_mesh(BlendDataReader *reader, Mesh *mesh)
{
  BLO_read_pointer_array(reader, (void **)&mesh->mat);

  BLO_read_data_address(reader, &mesh->mvert);
  BLO_read_data_address(reader, &mesh->medge);
  BLO_read_data_address(reader, &mesh->mface);
  BLO_read_data_address(reader, &mesh->mloop);
  BLO_read_data_address(reader, &mesh->mpoly);
  BLO_read_data_address(reader, &mesh->tface);
  BLO_read_data_address(reader, &mesh->mtface);
  BLO_read_data_address(reader, &mesh->mcol);
  BLO_read_data_address(reader, &mesh->dvert);
  BLO_read_data_address(reader, &mesh->mloopcol);
  BLO_read_data_address(reader, &mesh->mloopuv);
  BLO_read_data_address(reader, &mesh->mselect);

  /* animdata */
  BLO_read_data_address(reader, &mesh->adt);
  direct_link_animdata(reader, mesh->adt);

  /* Normally direct_link_dverts should be called in direct_link_customdata,
   * but for backwards compatibility in do_versions to work we do it here. */
  direct_link_dverts(reader, mesh->totvert, mesh->dvert);

  direct_link_customdata(reader, &mesh->vdata, mesh->totvert);
  direct_link_customdata(reader, &mesh->edata, mesh->totedge);
  direct_link_customdata(reader, &mesh->fdata, mesh->totface);
  direct_link_customdata(reader, &mesh->ldata, mesh->totloop);
  direct_link_customdata(reader, &mesh->pdata, mesh->totpoly);

  mesh->texflag &= ~ME_AUTOSPACE_EVALUATED;
  mesh->edit_mesh = NULL;
  BKE_mesh_runtime_reset(mesh);

  /* happens with old files */
  if (mesh->mselect == NULL) {
    mesh->totselect = 0;
  }

  /* Multires data */
  BLO_read_data_address(reader, &mesh->mr);
  if (mesh->mr) {
    MultiresLevel *lvl;

    BLO_read_list(reader, &mesh->mr->levels);
    lvl = mesh->mr->levels.first;

    direct_link_customdata(reader, &mesh->mr->vdata, lvl->totvert);
    direct_link_dverts(reader, lvl->totvert, CustomData_get(&mesh->mr->vdata, 0, CD_MDEFORMVERT));
    direct_link_customdata(reader, &mesh->mr->fdata, lvl->totface);

    BLO_read_data_address(reader, &mesh->mr->edge_flags);
    BLO_read_data_address(reader, &mesh->mr->edge_creases);

    BLO_read_data_address(reader, &mesh->mr->verts);

    /* If mesh has the same number of vertices as the
     * highest multires level, load the current mesh verts
     * into multires and discard the old data. Needed
     * because some saved files either do not have a verts
     * array, or the verts array contains out-of-date
     * data. */
    if (mesh->totvert == ((MultiresLevel *)mesh->mr->levels.last)->totvert) {
      if (mesh->mr->verts) {
        MEM_freeN(mesh->mr->verts);
      }
      mesh->mr->verts = MEM_dupallocN(mesh->mvert);
    }

    for (; lvl; lvl = lvl->next) {
      BLO_read_data_address(reader, &lvl->verts);
      BLO_read_data_address(reader, &lvl->faces);
      BLO_read_data_address(reader, &lvl->edges);
      BLO_read_data_address(reader, &lvl->colfaces);
    }
  }

  /* if multires is present but has no valid vertex data,
   * there's no way to recover it; silently remove multires */
  if (mesh->mr && !mesh->mr->verts) {
    multires_free(mesh->mr);
    mesh->mr = NULL;
  }

  if ((BLO_read_requires_endian_switch(reader)) && mesh->tface) {
    TFace *tf = mesh->tface;
    int i;

    for (i = 0; i < mesh->totface; i++, tf++) {
      BLI_endian_switch_uint32_array(tf->col, 4);
    }
  }
}

/** \} */

/* -------------------------------------------------------------------- */
/** \name Read ID: Lattice
 * \{ */

static void lib_link_latt(FileData *fd, Main *UNUSED(bmain), Lattice *lt)
{
  lt->ipo = newlibadr(fd, lt->id.lib, lt->ipo);  // XXX deprecated - old animation system
  lt->key = newlibadr(fd, lt->id.lib, lt->key);
}

static void direct_link_latt(BlendDataReader *reader, Lattice *lt)
{
  BLO_read_data_address(reader, &lt->def);

  BLO_read_data_address(reader, &lt->dvert);
  direct_link_dverts(reader, lt->pntsu * lt->pntsv * lt->pntsw, lt->dvert);

  lt->editlatt = NULL;
  lt->batch_cache = NULL;

  BLO_read_data_address(reader, &lt->adt);
  direct_link_animdata(reader, lt->adt);
}

/** \} */

/* -------------------------------------------------------------------- */
/** \name Read ID: Object
 * \{ */

static void lib_link_modifiers_common(void *userData, Object *ob, ID **idpoin, int cb_flag)
{
  FileData *fd = userData;

  *idpoin = newlibadr(fd, ob->id.lib, *idpoin);
  if (*idpoin != NULL && (cb_flag & IDWALK_CB_USER) != 0) {
    id_us_plus_no_lib(*idpoin);
  }
}

static void lib_link_modifiers(FileData *fd, Object *ob)
{
  BKE_modifiers_foreach_ID_link(ob, lib_link_modifiers_common, fd);

  /* If linking from a library, clear 'local' library override flag. */
  if (ob->id.lib != NULL) {
    for (ModifierData *mod = ob->modifiers.first; mod != NULL; mod = mod->next) {
      mod->flag &= ~eModifierFlag_OverrideLibrary_Local;
    }
  }
}

static void lib_link_gpencil_modifiers(FileData *fd, Object *ob)
{
  BKE_gpencil_modifiers_foreach_ID_link(ob, lib_link_modifiers_common, fd);

  /* If linking from a library, clear 'local' library override flag. */
  if (ob->id.lib != NULL) {
    for (GpencilModifierData *mod = ob->greasepencil_modifiers.first; mod != NULL;
         mod = mod->next) {
      mod->flag &= ~eGpencilModifierFlag_OverrideLibrary_Local;
    }
  }
}

static void lib_link_shaderfxs(FileData *fd, Object *ob)
{
  BKE_shaderfx_foreach_ID_link(ob, lib_link_modifiers_common, fd);

  /* If linking from a library, clear 'local' library override flag. */
  if (ob->id.lib != NULL) {
    for (ShaderFxData *fx = ob->shader_fx.first; fx != NULL; fx = fx->next) {
      fx->flag &= ~eShaderFxFlag_OverrideLibrary_Local;
    }
  }
}

static void lib_link_object(FileData *fd, Main *bmain, Object *ob)
{
  bool warn = false;
  int a;

  // XXX deprecated - old animation system <<<
  ob->ipo = newlibadr(fd, ob->id.lib, ob->ipo);
  ob->action = newlibadr(fd, ob->id.lib, ob->action);
  // >>> XXX deprecated - old animation system

  ob->parent = newlibadr(fd, ob->id.lib, ob->parent);
  ob->track = newlibadr(fd, ob->id.lib, ob->track);
  ob->poselib = newlibadr(fd, ob->id.lib, ob->poselib);

  /* 2.8x drops support for non-empty dupli instances. */
  if (ob->type == OB_EMPTY) {
    ob->instance_collection = newlibadr(fd, ob->id.lib, ob->instance_collection);
  }
  else {
    if (ob->instance_collection != NULL) {
      ID *id = newlibadr(fd, ob->id.lib, ob->instance_collection);
      blo_reportf_wrap(fd->reports,
                       RPT_WARNING,
                       TIP_("Non-Empty object '%s' cannot duplicate collection '%s' "
                            "anymore in Blender 2.80, removed instancing"),
                       ob->id.name + 2,
                       id->name + 2);
    }
    ob->instance_collection = NULL;
    ob->transflag &= ~OB_DUPLICOLLECTION;
  }

  ob->proxy = newlibadr(fd, ob->id.lib, ob->proxy);
  if (ob->proxy) {
    /* paranoia check, actually a proxy_from pointer should never be written... */
    if (ob->proxy->id.lib == NULL) {
      ob->proxy->proxy_from = NULL;
      ob->proxy = NULL;

      if (ob->id.lib) {
        printf("Proxy lost from  object %s lib %s\n", ob->id.name + 2, ob->id.lib->name);
      }
      else {
        printf("Proxy lost from  object %s lib <NONE>\n", ob->id.name + 2);
      }
    }
    else {
      /* this triggers object_update to always use a copy */
      ob->proxy->proxy_from = ob;
    }
  }
  ob->proxy_group = newlibadr(fd, ob->id.lib, ob->proxy_group);

  void *poin = ob->data;
  ob->data = newlibadr(fd, ob->id.lib, ob->data);

  if (ob->data == NULL && poin != NULL) {
    if (ob->id.lib) {
      printf("Can't find obdata of %s lib %s\n", ob->id.name + 2, ob->id.lib->name);
    }
    else {
      printf("Object %s lost data.\n", ob->id.name + 2);
    }

    ob->type = OB_EMPTY;
    warn = true;

    if (ob->pose) {
      /* we can't call #BKE_pose_free() here because of library linking
       * freeing will recurse down into every pose constraints ID pointers
       * which are not always valid, so for now free directly and suffer
       * some leaked memory rather then crashing immediately
       * while bad this _is_ an exceptional case - campbell */
#if 0
      BKE_pose_free(ob->pose);
#else
      MEM_freeN(ob->pose);
#endif
      ob->pose = NULL;
      ob->mode &= ~OB_MODE_POSE;
    }
  }
  for (a = 0; a < ob->totcol; a++) {
    ob->mat[a] = newlibadr(fd, ob->id.lib, ob->mat[a]);
  }

  /* When the object is local and the data is library its possible
   * the material list size gets out of sync. [#22663] */
  if (ob->data && ob->id.lib != ((ID *)ob->data)->lib) {
    const short *totcol_data = BKE_object_material_len_p(ob);
    /* Only expand so as not to loose any object materials that might be set. */
    if (totcol_data && (*totcol_data > ob->totcol)) {
      /* printf("'%s' %d -> %d\n", ob->id.name, ob->totcol, *totcol_data); */
      BKE_object_material_resize(bmain, ob, *totcol_data, false);
    }
  }

  ob->gpd = newlibadr(fd, ob->id.lib, ob->gpd);

  /* if id.us==0 a new base will be created later on */

  /* WARNING! Also check expand_object(), should reflect the stuff below. */
  lib_link_pose(fd, bmain, ob, ob->pose);
  lib_link_constraints(fd, &ob->id, &ob->constraints);

  // XXX deprecated - old animation system <<<
  lib_link_constraint_channels(fd, &ob->id, &ob->constraintChannels);
  lib_link_nlastrips(fd, &ob->id, &ob->nlastrips);
  // >>> XXX deprecated - old animation system

  LISTBASE_FOREACH (PartEff *, paf, &ob->effect) {
    if (paf->type == EFF_PARTICLE) {
      paf->group = newlibadr(fd, ob->id.lib, paf->group);
    }
  }

  {
    FluidsimModifierData *fluidmd = (FluidsimModifierData *)BKE_modifiers_findby_type(
        ob, eModifierType_Fluidsim);

    if (fluidmd && fluidmd->fss) {
      fluidmd->fss->ipo = newlibadr(
          fd, ob->id.lib, fluidmd->fss->ipo);  // XXX deprecated - old animation system
    }
  }

  {
    FluidModifierData *mmd = (FluidModifierData *)BKE_modifiers_findby_type(ob,
                                                                            eModifierType_Fluid);

    if (mmd && (mmd->type == MOD_FLUID_TYPE_DOMAIN) && mmd->domain) {
      /* Flag for refreshing the simulation after loading */
      mmd->domain->flags |= FLUID_DOMAIN_FILE_LOAD;
    }
    else if (mmd && (mmd->type == MOD_FLUID_TYPE_FLOW) && mmd->flow) {
      mmd->flow->flags &= ~FLUID_FLOW_NEEDS_UPDATE;
    }
    else if (mmd && (mmd->type == MOD_FLUID_TYPE_EFFEC) && mmd->effector) {
      mmd->effector->flags &= ~FLUID_EFFECTOR_NEEDS_UPDATE;
    }
  }

  /* texture field */
  if (ob->pd) {
    lib_link_partdeflect(fd, &ob->id, ob->pd);
  }

  if (ob->soft) {
    ob->soft->collision_group = newlibadr(fd, ob->id.lib, ob->soft->collision_group);

    ob->soft->effector_weights->group = newlibadr(
        fd, ob->id.lib, ob->soft->effector_weights->group);
  }

  lib_link_particlesystems(fd, ob, &ob->id, &ob->particlesystem);
  lib_link_modifiers(fd, ob);
  lib_link_gpencil_modifiers(fd, ob);
  lib_link_shaderfxs(fd, ob);

  if (ob->rigidbody_constraint) {
    ob->rigidbody_constraint->ob1 = newlibadr(fd, ob->id.lib, ob->rigidbody_constraint->ob1);
    ob->rigidbody_constraint->ob2 = newlibadr(fd, ob->id.lib, ob->rigidbody_constraint->ob2);
  }

  {
    LodLevel *level;
    for (level = ob->lodlevels.first; level; level = level->next) {
      level->source = newlibadr(fd, ob->id.lib, level->source);

      if (!level->source && level == ob->lodlevels.first) {
        level->source = ob;
      }
    }
  }

  if (warn) {
    BKE_report(fd->reports, RPT_WARNING, "Warning in console");
  }
}

/* direct data for cache */
static void direct_link_motionpath(BlendDataReader *reader, bMotionPath *mpath)
{
  /* sanity check */
  if (mpath == NULL) {
    return;
  }

  /* relink points cache */
  BLO_read_data_address(reader, &mpath->points);

  mpath->points_vbo = NULL;
  mpath->batch_line = NULL;
  mpath->batch_points = NULL;
}

static void direct_link_pose(BlendDataReader *reader, bPose *pose)
{
  bPoseChannel *pchan;

  if (!pose) {
    return;
  }

  BLO_read_list(reader, &pose->chanbase);
  BLO_read_list(reader, &pose->agroups);

  pose->chanhash = NULL;
  pose->chan_array = NULL;

  for (pchan = pose->chanbase.first; pchan; pchan = pchan->next) {
    pchan->bone = NULL;
    BLO_read_data_address(reader, &pchan->parent);
    BLO_read_data_address(reader, &pchan->child);
    BLO_read_data_address(reader, &pchan->custom_tx);

    BLO_read_data_address(reader, &pchan->bbone_prev);
    BLO_read_data_address(reader, &pchan->bbone_next);

    direct_link_constraints(reader, &pchan->constraints);

    BLO_read_data_address(reader, &pchan->prop);
    IDP_DirectLinkGroup_OrFree(&pchan->prop, reader);

    BLO_read_data_address(reader, &pchan->mpath);
    if (pchan->mpath) {
      direct_link_motionpath(reader, pchan->mpath);
    }

    BLI_listbase_clear(&pchan->iktree);
    BLI_listbase_clear(&pchan->siktree);

    /* in case this value changes in future, clamp else we get undefined behavior */
    CLAMP(pchan->rotmode, ROT_MODE_MIN, ROT_MODE_MAX);

    pchan->draw_data = NULL;
    BKE_pose_channel_runtime_reset(&pchan->runtime);
  }
  pose->ikdata = NULL;
  if (pose->ikparam != NULL) {
    BLO_read_data_address(reader, &pose->ikparam);
  }
}

/* TODO(sergey): Find a better place for this.
 *
 * Unfortunately, this can not be done as a regular do_versions() since the modifier type is
 * set to NONE, so the do_versions code wouldn't know where the modifier came from.
 *
 * The best approach seems to have the functionality in versioning_280.c but still call the
 * function from #direct_link_modifiers().
 */

/* Domain, inflow, ... */
static void modifier_ensure_type(FluidModifierData *fluid_modifier_data, int type)
{
  fluid_modifier_data->type = type;
  BKE_fluid_modifier_free(fluid_modifier_data);
  BKE_fluid_modifier_create_type_data(fluid_modifier_data);
}

/**
 * \note The old_modifier_data is NOT linked.
 * This means that in order to access sub-data pointers #newdataadr is to be used.
 */
static ModifierData *modifier_replace_with_fluid(FileData *fd,
                                                 Object *object,
                                                 ListBase *modifiers,
                                                 ModifierData *old_modifier_data)
{
  ModifierData *new_modifier_data = BKE_modifier_new(eModifierType_Fluid);
  FluidModifierData *fluid_modifier_data = (FluidModifierData *)new_modifier_data;

  if (old_modifier_data->type == eModifierType_Fluidsim) {
    FluidsimModifierData *old_fluidsim_modifier_data = (FluidsimModifierData *)old_modifier_data;
    FluidsimSettings *old_fluidsim_settings = newdataadr(fd, old_fluidsim_modifier_data->fss);
    switch (old_fluidsim_settings->type) {
      case OB_FLUIDSIM_ENABLE:
        modifier_ensure_type(fluid_modifier_data, 0);
        break;
      case OB_FLUIDSIM_DOMAIN:
        modifier_ensure_type(fluid_modifier_data, MOD_FLUID_TYPE_DOMAIN);
        BKE_fluid_domain_type_set(object, fluid_modifier_data->domain, FLUID_DOMAIN_TYPE_LIQUID);
        break;
      case OB_FLUIDSIM_FLUID:
        modifier_ensure_type(fluid_modifier_data, MOD_FLUID_TYPE_FLOW);
        BKE_fluid_flow_type_set(object, fluid_modifier_data->flow, FLUID_FLOW_TYPE_LIQUID);
        /* No need to emit liquid far away from surface. */
        fluid_modifier_data->flow->surface_distance = 0.0f;
        break;
      case OB_FLUIDSIM_OBSTACLE:
        modifier_ensure_type(fluid_modifier_data, MOD_FLUID_TYPE_EFFEC);
        BKE_fluid_effector_type_set(
            object, fluid_modifier_data->effector, FLUID_EFFECTOR_TYPE_COLLISION);
        break;
      case OB_FLUIDSIM_INFLOW:
        modifier_ensure_type(fluid_modifier_data, MOD_FLUID_TYPE_FLOW);
        BKE_fluid_flow_type_set(object, fluid_modifier_data->flow, FLUID_FLOW_TYPE_LIQUID);
        BKE_fluid_flow_behavior_set(object, fluid_modifier_data->flow, FLUID_FLOW_BEHAVIOR_INFLOW);
        /* No need to emit liquid far away from surface. */
        fluid_modifier_data->flow->surface_distance = 0.0f;
        break;
      case OB_FLUIDSIM_OUTFLOW:
        modifier_ensure_type(fluid_modifier_data, MOD_FLUID_TYPE_FLOW);
        BKE_fluid_flow_type_set(object, fluid_modifier_data->flow, FLUID_FLOW_TYPE_LIQUID);
        BKE_fluid_flow_behavior_set(
            object, fluid_modifier_data->flow, FLUID_FLOW_BEHAVIOR_OUTFLOW);
        break;
      case OB_FLUIDSIM_PARTICLE:
        /* "Particle" type objects not being used by Mantaflow fluid simulations.
         * Skip this object, secondary particles can only be enabled through the domain object. */
        break;
      case OB_FLUIDSIM_CONTROL:
        /* "Control" type objects not being used by Mantaflow fluid simulations.
         * Use guiding type instead which is similar. */
        modifier_ensure_type(fluid_modifier_data, MOD_FLUID_TYPE_EFFEC);
        BKE_fluid_effector_type_set(
            object, fluid_modifier_data->effector, FLUID_EFFECTOR_TYPE_GUIDE);
        break;
    }
  }
  else if (old_modifier_data->type == eModifierType_Smoke) {
    SmokeModifierData *old_smoke_modifier_data = (SmokeModifierData *)old_modifier_data;
    modifier_ensure_type(fluid_modifier_data, old_smoke_modifier_data->type);
    if (fluid_modifier_data->type == MOD_FLUID_TYPE_DOMAIN) {
      BKE_fluid_domain_type_set(object, fluid_modifier_data->domain, FLUID_DOMAIN_TYPE_GAS);
    }
    else if (fluid_modifier_data->type == MOD_FLUID_TYPE_FLOW) {
      BKE_fluid_flow_type_set(object, fluid_modifier_data->flow, FLUID_FLOW_TYPE_SMOKE);
    }
    else if (fluid_modifier_data->type == MOD_FLUID_TYPE_EFFEC) {
      BKE_fluid_effector_type_set(
          object, fluid_modifier_data->effector, FLUID_EFFECTOR_TYPE_COLLISION);
    }
  }

  /* Replace modifier data in the stack. */
  new_modifier_data->next = old_modifier_data->next;
  new_modifier_data->prev = old_modifier_data->prev;
  if (new_modifier_data->prev != NULL) {
    new_modifier_data->prev->next = new_modifier_data;
  }
  if (new_modifier_data->next != NULL) {
    new_modifier_data->next->prev = new_modifier_data;
  }
  if (modifiers->first == old_modifier_data) {
    modifiers->first = new_modifier_data;
  }
  if (modifiers->last == old_modifier_data) {
    modifiers->last = new_modifier_data;
  }

  /* Free old modifier data. */
  MEM_freeN(old_modifier_data);

  return new_modifier_data;
}

static void direct_link_modifiers(BlendDataReader *reader, ListBase *lb, Object *ob)
{
  ModifierData *md;

  BLO_read_list(reader, lb);

  for (md = lb->first; md; md = md->next) {
    md->error = NULL;
    md->runtime = NULL;

    /* Modifier data has been allocated as a part of data migration process and
     * no reading of nested fields from file is needed. */
    bool is_allocated = false;

    if (md->type == eModifierType_Fluidsim) {
      blo_reportf_wrap(
          reader->fd->reports,
          RPT_WARNING,
          TIP_("Possible data loss when saving this file! %s modifier is deprecated (Object: %s)"),
          md->name,
          ob->id.name + 2);
      md = modifier_replace_with_fluid(reader->fd, ob, lb, md);
      is_allocated = true;
    }
    else if (md->type == eModifierType_Smoke) {
      blo_reportf_wrap(
          reader->fd->reports,
          RPT_WARNING,
          TIP_("Possible data loss when saving this file! %s modifier is deprecated (Object: %s)"),
          md->name,
          ob->id.name + 2);
      md = modifier_replace_with_fluid(reader->fd, ob, lb, md);
      is_allocated = true;
    }

    const ModifierTypeInfo *mti = BKE_modifier_get_info(md->type);

    /* if modifiers disappear, or for upward compatibility */
    if (mti == NULL) {
      md->type = eModifierType_None;
    }

    if (is_allocated) {
      /* All the fields has been properly allocated. */
    }
    else if (md->type == eModifierType_Subsurf) {
      SubsurfModifierData *smd = (SubsurfModifierData *)md;

      smd->emCache = smd->mCache = NULL;
    }
    else if (md->type == eModifierType_Armature) {
      ArmatureModifierData *amd = (ArmatureModifierData *)md;

      amd->vert_coords_prev = NULL;
    }
    else if (md->type == eModifierType_Cloth) {
      ClothModifierData *clmd = (ClothModifierData *)md;

      clmd->clothObject = NULL;
      clmd->hairdata = NULL;

      BLO_read_data_address(reader, &clmd->sim_parms);
      BLO_read_data_address(reader, &clmd->coll_parms);

      direct_link_pointcache_list(reader, &clmd->ptcaches, &clmd->point_cache, 0);

      if (clmd->sim_parms) {
        if (clmd->sim_parms->presets > 10) {
          clmd->sim_parms->presets = 0;
        }

        clmd->sim_parms->reset = 0;

        BLO_read_data_address(reader, &clmd->sim_parms->effector_weights);

        if (!clmd->sim_parms->effector_weights) {
          clmd->sim_parms->effector_weights = BKE_effector_add_weights(NULL);
        }
      }

      clmd->solver_result = NULL;
    }
    else if (md->type == eModifierType_Fluid) {

      FluidModifierData *mmd = (FluidModifierData *)md;

      if (mmd->type == MOD_FLUID_TYPE_DOMAIN) {
        mmd->flow = NULL;
        mmd->effector = NULL;
        BLO_read_data_address(reader, &mmd->domain);
        mmd->domain->mmd = mmd;

        mmd->domain->fluid = NULL;
        mmd->domain->fluid_mutex = BLI_rw_mutex_alloc();
        mmd->domain->tex_density = NULL;
        mmd->domain->tex_color = NULL;
        mmd->domain->tex_shadow = NULL;
        mmd->domain->tex_flame = NULL;
        mmd->domain->tex_flame_coba = NULL;
        mmd->domain->tex_coba = NULL;
        mmd->domain->tex_field = NULL;
        mmd->domain->tex_velocity_x = NULL;
        mmd->domain->tex_velocity_y = NULL;
        mmd->domain->tex_velocity_z = NULL;
        mmd->domain->tex_wt = NULL;
        mmd->domain->mesh_velocities = NULL;
        BLO_read_data_address(reader, &mmd->domain->coba);

        BLO_read_data_address(reader, &mmd->domain->effector_weights);
        if (!mmd->domain->effector_weights) {
          mmd->domain->effector_weights = BKE_effector_add_weights(NULL);
        }

        direct_link_pointcache_list(
            reader, &(mmd->domain->ptcaches[0]), &(mmd->domain->point_cache[0]), 1);

        /* Manta sim uses only one cache from now on, so store pointer convert */
        if (mmd->domain->ptcaches[1].first || mmd->domain->point_cache[1]) {
          if (mmd->domain->point_cache[1]) {
            PointCache *cache = BLO_read_get_new_data_address(reader, mmd->domain->point_cache[1]);
            if (cache->flag & PTCACHE_FAKE_SMOKE) {
              /* Manta-sim/smoke was already saved in "new format" and this cache is a fake one. */
            }
            else {
              printf(
                  "High resolution manta cache not available due to pointcache update. Please "
                  "reset the simulation.\n");
            }
            BKE_ptcache_free(cache);
          }
          BLI_listbase_clear(&mmd->domain->ptcaches[1]);
          mmd->domain->point_cache[1] = NULL;
        }
      }
      else if (mmd->type == MOD_FLUID_TYPE_FLOW) {
        mmd->domain = NULL;
        mmd->effector = NULL;
        BLO_read_data_address(reader, &mmd->flow);
        mmd->flow->mmd = mmd;
        mmd->flow->mesh = NULL;
        mmd->flow->verts_old = NULL;
        mmd->flow->numverts = 0;
        BLO_read_data_address(reader, &mmd->flow->psys);
      }
      else if (mmd->type == MOD_FLUID_TYPE_EFFEC) {
        mmd->flow = NULL;
        mmd->domain = NULL;
        BLO_read_data_address(reader, &mmd->effector);
        if (mmd->effector) {
          mmd->effector->mmd = mmd;
          mmd->effector->verts_old = NULL;
          mmd->effector->numverts = 0;
          mmd->effector->mesh = NULL;
        }
        else {
          mmd->type = 0;
          mmd->flow = NULL;
          mmd->domain = NULL;
          mmd->effector = NULL;
        }
      }
    }
    else if (md->type == eModifierType_DynamicPaint) {
      DynamicPaintModifierData *pmd = (DynamicPaintModifierData *)md;

      if (pmd->canvas) {
        BLO_read_data_address(reader, &pmd->canvas);
        pmd->canvas->pmd = pmd;
        pmd->canvas->flags &= ~MOD_DPAINT_BAKING; /* just in case */

        if (pmd->canvas->surfaces.first) {
          DynamicPaintSurface *surface;
          BLO_read_list(reader, &pmd->canvas->surfaces);

          for (surface = pmd->canvas->surfaces.first; surface; surface = surface->next) {
            surface->canvas = pmd->canvas;
            surface->data = NULL;
            direct_link_pointcache_list(reader, &(surface->ptcaches), &(surface->pointcache), 1);

            BLO_read_data_address(reader, &surface->effector_weights);
            if (surface->effector_weights == NULL) {
              surface->effector_weights = BKE_effector_add_weights(NULL);
            }
          }
        }
      }
      if (pmd->brush) {
        BLO_read_data_address(reader, &pmd->brush);
        pmd->brush->pmd = pmd;
        BLO_read_data_address(reader, &pmd->brush->psys);
        BLO_read_data_address(reader, &pmd->brush->paint_ramp);
        BLO_read_data_address(reader, &pmd->brush->vel_ramp);
      }
    }
    else if (md->type == eModifierType_Collision) {
      CollisionModifierData *collmd = (CollisionModifierData *)md;
#if 0
      // TODO: CollisionModifier should use pointcache
      // + have proper reset events before enabling this
      collmd->x = newdataadr(fd, collmd->x);
      collmd->xnew = newdataadr(fd, collmd->xnew);
      collmd->mfaces = newdataadr(fd, collmd->mfaces);

      collmd->current_x = MEM_calloc_arrayN(collmd->numverts, sizeof(MVert), "current_x");
      collmd->current_xnew = MEM_calloc_arrayN(collmd->numverts, sizeof(MVert), "current_xnew");
      collmd->current_v = MEM_calloc_arrayN(collmd->numverts, sizeof(MVert), "current_v");
#endif

      collmd->x = NULL;
      collmd->xnew = NULL;
      collmd->current_x = NULL;
      collmd->current_xnew = NULL;
      collmd->current_v = NULL;
      collmd->time_x = collmd->time_xnew = -1000;
      collmd->mvert_num = 0;
      collmd->tri_num = 0;
      collmd->is_static = false;
      collmd->bvhtree = NULL;
      collmd->tri = NULL;
    }
    else if (md->type == eModifierType_Surface) {
      SurfaceModifierData *surmd = (SurfaceModifierData *)md;

      surmd->mesh = NULL;
      surmd->bvhtree = NULL;
      surmd->x = NULL;
      surmd->v = NULL;
      surmd->numverts = 0;
    }
    else if (md->type == eModifierType_Hook) {
      HookModifierData *hmd = (HookModifierData *)md;
      BLO_read_int32_array(reader, hmd->totindex, &hmd->indexar);

      BLO_read_data_address(reader, &hmd->curfalloff);
      if (hmd->curfalloff) {
        BKE_curvemapping_blend_read(reader, hmd->curfalloff);
      }
    }
    else if (md->type == eModifierType_ParticleSystem) {
      ParticleSystemModifierData *psmd = (ParticleSystemModifierData *)md;

      psmd->mesh_final = NULL;
      psmd->mesh_original = NULL;
      BLO_read_data_address(reader, &psmd->psys);
      psmd->flag &= ~eParticleSystemFlag_psys_updated;
      psmd->flag |= eParticleSystemFlag_file_loaded;
    }
    else if (md->type == eModifierType_Explode) {
      ExplodeModifierData *psmd = (ExplodeModifierData *)md;

      psmd->facepa = NULL;
    }
    else if (md->type == eModifierType_Ocean) {
      OceanModifierData *omd = (OceanModifierData *)md;
      omd->oceancache = NULL;
      omd->ocean = NULL;
    }
    else if (md->type == eModifierType_Warp) {
      WarpModifierData *tmd = (WarpModifierData *)md;

      BLO_read_data_address(reader, &tmd->curfalloff);
      if (tmd->curfalloff) {
        BKE_curvemapping_blend_read(reader, tmd->curfalloff);
      }
    }
    else if (md->type == eModifierType_WeightVGEdit) {
      WeightVGEditModifierData *wmd = (WeightVGEditModifierData *)md;

      BLO_read_data_address(reader, &wmd->cmap_curve);
      if (wmd->cmap_curve) {
        BKE_curvemapping_blend_read(reader, wmd->cmap_curve);
      }
    }
    else if (md->type == eModifierType_CorrectiveSmooth) {
      CorrectiveSmoothModifierData *csmd = (CorrectiveSmoothModifierData *)md;

      if (csmd->bind_coords) {
        BLO_read_float3_array(reader, csmd->bind_coords_num, (float **)&csmd->bind_coords);
      }

      /* runtime only */
      csmd->delta_cache.deltas = NULL;
      csmd->delta_cache.totverts = 0;
    }
    else if (md->type == eModifierType_MeshSequenceCache) {
      MeshSeqCacheModifierData *msmcd = (MeshSeqCacheModifierData *)md;
      msmcd->reader = NULL;
      msmcd->reader_object_path[0] = '\0';
    }
    else if (md->type == eModifierType_SurfaceDeform) {
      SurfaceDeformModifierData *smd = (SurfaceDeformModifierData *)md;

      BLO_read_data_address(reader, &smd->verts);

      if (smd->verts) {
        for (int i = 0; i < smd->numverts; i++) {
          BLO_read_data_address(reader, &smd->verts[i].binds);

          if (smd->verts[i].binds) {
            for (int j = 0; j < smd->verts[i].numbinds; j++) {
              BLO_read_uint32_array(
                  reader, smd->verts[i].binds[j].numverts, &smd->verts[i].binds[j].vert_inds);

              if (smd->verts[i].binds[j].mode == MOD_SDEF_MODE_CENTROID ||
                  smd->verts[i].binds[j].mode == MOD_SDEF_MODE_LOOPTRI) {
                BLO_read_float3_array(reader, 1, &smd->verts[i].binds[j].vert_weights);
              }
              else {
                BLO_read_float_array(
                    reader, smd->verts[i].binds[j].numverts, &smd->verts[i].binds[j].vert_weights);
              }
            }
          }
        }
      }
    }
    else if (md->type == eModifierType_Bevel) {
      BevelModifierData *bmd = (BevelModifierData *)md;
      BLO_read_data_address(reader, &bmd->custom_profile);
      if (bmd->custom_profile) {
        direct_link_curveprofile(reader, bmd->custom_profile);
      }
    }

    if (mti->blendRead != NULL) {
      mti->blendRead(reader, md);
    }
  }
}

static void direct_link_gpencil_modifiers(BlendDataReader *reader, ListBase *lb)
{
  GpencilModifierData *md;

  BLO_read_list(reader, lb);

  for (md = lb->first; md; md = md->next) {
    md->error = NULL;

    /* if modifiers disappear, or for upward compatibility */
    if (NULL == BKE_gpencil_modifier_get_info(md->type)) {
      md->type = eModifierType_None;
    }

    if (md->type == eGpencilModifierType_Lattice) {
      LatticeGpencilModifierData *gpmd = (LatticeGpencilModifierData *)md;
      gpmd->cache_data = NULL;
    }
    else if (md->type == eGpencilModifierType_Hook) {
      HookGpencilModifierData *hmd = (HookGpencilModifierData *)md;

      BLO_read_data_address(reader, &hmd->curfalloff);
      if (hmd->curfalloff) {
        BKE_curvemapping_blend_read(reader, hmd->curfalloff);
      }
    }
    else if (md->type == eGpencilModifierType_Noise) {
      NoiseGpencilModifierData *gpmd = (NoiseGpencilModifierData *)md;

      BLO_read_data_address(reader, &gpmd->curve_intensity);
      if (gpmd->curve_intensity) {
        BKE_curvemapping_blend_read(reader, gpmd->curve_intensity);
        /* initialize the curve. Maybe this could be moved to modififer logic */
        BKE_curvemapping_initialize(gpmd->curve_intensity);
      }
    }
    else if (md->type == eGpencilModifierType_Thick) {
      ThickGpencilModifierData *gpmd = (ThickGpencilModifierData *)md;

      BLO_read_data_address(reader, &gpmd->curve_thickness);
      if (gpmd->curve_thickness) {
        BKE_curvemapping_blend_read(reader, gpmd->curve_thickness);
        BKE_curvemapping_initialize(gpmd->curve_thickness);
      }
    }
    else if (md->type == eGpencilModifierType_Tint) {
      TintGpencilModifierData *gpmd = (TintGpencilModifierData *)md;
      BLO_read_data_address(reader, &gpmd->colorband);
      BLO_read_data_address(reader, &gpmd->curve_intensity);
      if (gpmd->curve_intensity) {
        BKE_curvemapping_blend_read(reader, gpmd->curve_intensity);
        BKE_curvemapping_initialize(gpmd->curve_intensity);
      }
    }
    else if (md->type == eGpencilModifierType_Smooth) {
      SmoothGpencilModifierData *gpmd = (SmoothGpencilModifierData *)md;
      BLO_read_data_address(reader, &gpmd->curve_intensity);
      if (gpmd->curve_intensity) {
        BKE_curvemapping_blend_read(reader, gpmd->curve_intensity);
        BKE_curvemapping_initialize(gpmd->curve_intensity);
      }
    }
    else if (md->type == eGpencilModifierType_Color) {
      ColorGpencilModifierData *gpmd = (ColorGpencilModifierData *)md;
      BLO_read_data_address(reader, &gpmd->curve_intensity);
      if (gpmd->curve_intensity) {
        BKE_curvemapping_blend_read(reader, gpmd->curve_intensity);
        BKE_curvemapping_initialize(gpmd->curve_intensity);
      }
    }
    else if (md->type == eGpencilModifierType_Opacity) {
      OpacityGpencilModifierData *gpmd = (OpacityGpencilModifierData *)md;
      BLO_read_data_address(reader, &gpmd->curve_intensity);
      if (gpmd->curve_intensity) {
        BKE_curvemapping_blend_read(reader, gpmd->curve_intensity);
        BKE_curvemapping_initialize(gpmd->curve_intensity);
      }
    }
  }
}

static void direct_link_shaderfxs(BlendDataReader *reader, ListBase *lb)
{
  ShaderFxData *fx;

  BLO_read_list(reader, lb);

  for (fx = lb->first; fx; fx = fx->next) {
    fx->error = NULL;

    /* if shader disappear, or for upward compatibility */
    if (NULL == BKE_shaderfx_get_info(fx->type)) {
      fx->type = eShaderFxType_None;
    }
  }
}

static void direct_link_object(BlendDataReader *reader, Object *ob)
{
  PartEff *paf;

  /* XXX This should not be needed - but seems like it can happen in some cases,
   * so for now play safe. */
  ob->proxy_from = NULL;

  /* loading saved files with editmode enabled works, but for undo we like
   * to stay in object mode during undo presses so keep editmode disabled.
   *
   * Also when linking in a file don't allow edit and pose modes.
   * See [#34776, #42780] for more information.
   */
  if (reader->fd->memfile || (ob->id.tag & (LIB_TAG_EXTERN | LIB_TAG_INDIRECT))) {
    ob->mode &= ~(OB_MODE_EDIT | OB_MODE_PARTICLE_EDIT);
    if (!reader->fd->memfile) {
      ob->mode &= ~OB_MODE_POSE;
    }
  }

  BLO_read_data_address(reader, &ob->adt);
  direct_link_animdata(reader, ob->adt);

  BLO_read_data_address(reader, &ob->pose);
  direct_link_pose(reader, ob->pose);

  BLO_read_data_address(reader, &ob->mpath);
  if (ob->mpath) {
    direct_link_motionpath(reader, ob->mpath);
  }

  BLO_read_list(reader, &ob->defbase);
  BLO_read_list(reader, &ob->fmaps);
  // XXX deprecated - old animation system <<<
  direct_link_nlastrips(reader, &ob->nlastrips);
  BLO_read_list(reader, &ob->constraintChannels);
  // >>> XXX deprecated - old animation system

  BLO_read_pointer_array(reader, (void **)&ob->mat);
  BLO_read_data_address(reader, &ob->matbits);

  /* do it here, below old data gets converted */
  direct_link_modifiers(reader, &ob->modifiers, ob);
  direct_link_gpencil_modifiers(reader, &ob->greasepencil_modifiers);
  direct_link_shaderfxs(reader, &ob->shader_fx);

  BLO_read_list(reader, &ob->effect);
  paf = ob->effect.first;
  while (paf) {
    if (paf->type == EFF_PARTICLE) {
      paf->keys = NULL;
    }
    if (paf->type == EFF_WAVE) {
      WaveEff *wav = (WaveEff *)paf;
      PartEff *next = paf->next;
      WaveModifierData *wmd = (WaveModifierData *)BKE_modifier_new(eModifierType_Wave);

      wmd->damp = wav->damp;
      wmd->flag = wav->flag;
      wmd->height = wav->height;
      wmd->lifetime = wav->lifetime;
      wmd->narrow = wav->narrow;
      wmd->speed = wav->speed;
      wmd->startx = wav->startx;
      wmd->starty = wav->startx;
      wmd->timeoffs = wav->timeoffs;
      wmd->width = wav->width;

      BLI_addtail(&ob->modifiers, wmd);

      BLI_remlink(&ob->effect, paf);
      MEM_freeN(paf);

      paf = next;
      continue;
    }
    if (paf->type == EFF_BUILD) {
      BuildEff *baf = (BuildEff *)paf;
      PartEff *next = paf->next;
      BuildModifierData *bmd = (BuildModifierData *)BKE_modifier_new(eModifierType_Build);

      bmd->start = baf->sfra;
      bmd->length = baf->len;
      bmd->randomize = 0;
      bmd->seed = 1;

      BLI_addtail(&ob->modifiers, bmd);

      BLI_remlink(&ob->effect, paf);
      MEM_freeN(paf);

      paf = next;
      continue;
    }
    paf = paf->next;
  }

  BLO_read_data_address(reader, &ob->pd);
  direct_link_partdeflect(ob->pd);
  BLO_read_data_address(reader, &ob->soft);
  if (ob->soft) {
    SoftBody *sb = ob->soft;

    sb->bpoint = NULL;  // init pointers so it gets rebuilt nicely
    sb->bspring = NULL;
    sb->scratch = NULL;
    /* although not used anymore */
    /* still have to be loaded to be compatible with old files */
    BLO_read_pointer_array(reader, (void **)&sb->keys);
    if (sb->keys) {
      int a;
      for (a = 0; a < sb->totkey; a++) {
        BLO_read_data_address(reader, &sb->keys[a]);
      }
    }

    BLO_read_data_address(reader, &sb->effector_weights);
    if (!sb->effector_weights) {
      sb->effector_weights = BKE_effector_add_weights(NULL);
    }

    BLO_read_data_address(reader, &sb->shared);
    if (sb->shared == NULL) {
      /* Link deprecated caches if they exist, so we can use them for versioning.
       * We should only do this when sb->shared == NULL, because those pointers
       * are always set (for compatibility with older Blenders). We mustn't link
       * the same pointcache twice. */
      direct_link_pointcache_list(reader, &sb->ptcaches, &sb->pointcache, false);
    }
    else {
      /* link caches */
      direct_link_pointcache_list(reader, &sb->shared->ptcaches, &sb->shared->pointcache, false);
    }
  }
  BLO_read_data_address(reader, &ob->fluidsimSettings); /* NT */

  BLO_read_data_address(reader, &ob->rigidbody_object);
  if (ob->rigidbody_object) {
    RigidBodyOb *rbo = ob->rigidbody_object;
    /* Allocate runtime-only struct */
    rbo->shared = MEM_callocN(sizeof(*rbo->shared), "RigidBodyObShared");
  }
  BLO_read_data_address(reader, &ob->rigidbody_constraint);
  if (ob->rigidbody_constraint) {
    ob->rigidbody_constraint->physics_constraint = NULL;
  }

  BLO_read_list(reader, &ob->particlesystem);
  direct_link_particlesystems(reader, &ob->particlesystem);

  direct_link_constraints(reader, &ob->constraints);

  BLO_read_list(reader, &ob->hooks);
  while (ob->hooks.first) {
    ObHook *hook = ob->hooks.first;
    HookModifierData *hmd = (HookModifierData *)BKE_modifier_new(eModifierType_Hook);

    BLO_read_int32_array(reader, hook->totindex, &hook->indexar);

    /* Do conversion here because if we have loaded
     * a hook we need to make sure it gets converted
     * and freed, regardless of version.
     */
    copy_v3_v3(hmd->cent, hook->cent);
    hmd->falloff = hook->falloff;
    hmd->force = hook->force;
    hmd->indexar = hook->indexar;
    hmd->object = hook->parent;
    memcpy(hmd->parentinv, hook->parentinv, sizeof(hmd->parentinv));
    hmd->totindex = hook->totindex;

    BLI_addhead(&ob->modifiers, hmd);
    BLI_remlink(&ob->hooks, hook);

    BKE_modifier_unique_name(&ob->modifiers, (ModifierData *)hmd);

    MEM_freeN(hook);
  }

  BLO_read_data_address(reader, &ob->iuser);
  if (ob->type == OB_EMPTY && ob->empty_drawtype == OB_EMPTY_IMAGE && !ob->iuser) {
    BKE_object_empty_draw_type_set(ob, ob->empty_drawtype);
  }

  BKE_object_runtime_reset(ob);
  BLO_read_list(reader, &ob->pc_ids);

  /* in case this value changes in future, clamp else we get undefined behavior */
  CLAMP(ob->rotmode, ROT_MODE_MIN, ROT_MODE_MAX);

  if (ob->sculpt) {
    ob->sculpt = NULL;
    /* Only create data on undo, otherwise rely on editor mode switching. */
    if (reader->fd->memfile && (ob->mode & OB_MODE_ALL_SCULPT)) {
      BKE_object_sculpt_data_create(ob);
    }
  }

  BLO_read_list(reader, &ob->lodlevels);
  ob->currentlod = ob->lodlevels.first;

  ob->preview = direct_link_preview_image(reader, ob->preview);
}

static void direct_link_view_settings(BlendDataReader *reader,
                                      ColorManagedViewSettings *view_settings)
{
  BLO_read_data_address(reader, &view_settings->curve_mapping);

  if (view_settings->curve_mapping) {
    BKE_curvemapping_blend_read(reader, view_settings->curve_mapping);
  }
}

/** \} */

/* -------------------------------------------------------------------- */
/** \name Read View Layer (Collection Data)
 * \{ */

static void direct_link_layer_collections(BlendDataReader *reader, ListBase *lb, bool master)
{
  BLO_read_list(reader, lb);
  LISTBASE_FOREACH (LayerCollection *, lc, lb) {
#ifdef USE_COLLECTION_COMPAT_28
    BLO_read_data_address(reader, &lc->scene_collection);
#endif

    /* Master collection is not a real data-lock. */
    if (master) {
      BLO_read_data_address(reader, &lc->collection);
    }

    direct_link_layer_collections(reader, &lc->layer_collections, false);
  }
}

static void direct_link_view_layer(BlendDataReader *reader, ViewLayer *view_layer)
{
  view_layer->stats = NULL;
  BLO_read_list(reader, &view_layer->object_bases);
  BLO_read_data_address(reader, &view_layer->basact);

  direct_link_layer_collections(reader, &view_layer->layer_collections, true);
  BLO_read_data_address(reader, &view_layer->active_collection);

  BLO_read_data_address(reader, &view_layer->id_properties);
  IDP_DirectLinkGroup_OrFree(&view_layer->id_properties, reader);

  BLO_read_list(reader, &(view_layer->freestyle_config.modules));
  BLO_read_list(reader, &(view_layer->freestyle_config.linesets));

  BLI_listbase_clear(&view_layer->drawdata);
  view_layer->object_bases_array = NULL;
  view_layer->object_bases_hash = NULL;
}

static void lib_link_layer_collection(FileData *fd,
                                      Library *lib,
                                      LayerCollection *layer_collection,
                                      bool master)
{
  /* Master collection is not a real data-lock. */
  if (!master) {
    layer_collection->collection = newlibadr(fd, lib, layer_collection->collection);
  }

  for (LayerCollection *layer_collection_nested = layer_collection->layer_collections.first;
       layer_collection_nested != NULL;
       layer_collection_nested = layer_collection_nested->next) {
    lib_link_layer_collection(fd, lib, layer_collection_nested, false);
  }
}

static void lib_link_view_layer(FileData *fd, Library *lib, ViewLayer *view_layer)
{
  LISTBASE_FOREACH (FreestyleModuleConfig *, fmc, &view_layer->freestyle_config.modules) {
    fmc->script = newlibadr(fd, lib, fmc->script);
  }

  LISTBASE_FOREACH (FreestyleLineSet *, fls, &view_layer->freestyle_config.linesets) {
    fls->linestyle = newlibadr(fd, lib, fls->linestyle);
    fls->group = newlibadr(fd, lib, fls->group);
  }

  for (Base *base = view_layer->object_bases.first, *base_next = NULL; base; base = base_next) {
    base_next = base->next;

    /* we only bump the use count for the collection objects */
    base->object = newlibadr(fd, lib, base->object);

    if (base->object == NULL) {
      /* Free in case linked object got lost. */
      BLI_freelinkN(&view_layer->object_bases, base);
      if (view_layer->basact == base) {
        view_layer->basact = NULL;
      }
    }
  }

  for (LayerCollection *layer_collection = view_layer->layer_collections.first;
       layer_collection != NULL;
       layer_collection = layer_collection->next) {
    lib_link_layer_collection(fd, lib, layer_collection, true);
  }

  view_layer->mat_override = newlibadr(fd, lib, view_layer->mat_override);

  IDP_LibLinkProperty(view_layer->id_properties, fd);
}

/** \} */

/* -------------------------------------------------------------------- */
/** \name Read ID: Collection
 * \{ */

#ifdef USE_COLLECTION_COMPAT_28
static void direct_link_scene_collection(BlendDataReader *reader, SceneCollection *sc)
{
  BLO_read_list(reader, &sc->objects);
  BLO_read_list(reader, &sc->scene_collections);

  LISTBASE_FOREACH (SceneCollection *, nsc, &sc->scene_collections) {
    direct_link_scene_collection(reader, nsc);
  }
}

static void lib_link_scene_collection(FileData *fd, Library *lib, SceneCollection *sc)
{
  LISTBASE_FOREACH (LinkData *, link, &sc->objects) {
    link->data = newlibadr(fd, lib, link->data);
    BLI_assert(link->data);
  }

  LISTBASE_FOREACH (SceneCollection *, nsc, &sc->scene_collections) {
    lib_link_scene_collection(fd, lib, nsc);
  }
}
#endif

static void direct_link_collection(BlendDataReader *reader, Collection *collection)
{
  BLO_read_list(reader, &collection->gobject);
  BLO_read_list(reader, &collection->children);

  collection->preview = direct_link_preview_image(reader, collection->preview);

  collection->flag &= ~COLLECTION_HAS_OBJECT_CACHE;
  collection->tag = 0;
  BLI_listbase_clear(&collection->object_cache);
  BLI_listbase_clear(&collection->parents);

#ifdef USE_COLLECTION_COMPAT_28
  /* This runs before the very first doversion. */
  BLO_read_data_address(reader, &collection->collection);
  if (collection->collection != NULL) {
    direct_link_scene_collection(reader, collection->collection);
  }

  BLO_read_data_address(reader, &collection->view_layer);
  if (collection->view_layer != NULL) {
    direct_link_view_layer(reader, collection->view_layer);
  }
#endif

  BLO_read_data_address(reader, &collection->lanpr);
}

static void lib_link_collection_data(FileData *fd, Library *lib, Collection *collection)
{
  for (CollectionObject *cob = collection->gobject.first, *cob_next = NULL; cob; cob = cob_next) {
    cob_next = cob->next;
    cob->ob = newlibadr(fd, lib, cob->ob);

    if (cob->ob == NULL) {
      BLI_freelinkN(&collection->gobject, cob);
    }
  }

  for (CollectionChild *child = collection->children.first; child != NULL; child = child->next) {
    child->collection = newlibadr(fd, lib, child->collection);
  }
<<<<<<< HEAD

  if (collection->lanpr) {
    collection->lanpr->target = newlibadr(fd, lib, collection->lanpr->target);
  }

  BKE_collection_parent_relations_rebuild(collection);
=======
>>>>>>> 91117cad
}

static void lib_link_collection(FileData *fd, Main *UNUSED(bmain), Collection *collection)
{
#ifdef USE_COLLECTION_COMPAT_28
  if (collection->collection) {
    lib_link_scene_collection(fd, collection->id.lib, collection->collection);
  }

  if (collection->view_layer) {
    lib_link_view_layer(fd, collection->id.lib, collection->view_layer);
  }
#endif

  lib_link_collection_data(fd, collection->id.lib, collection);
}

/** \} */

/* -------------------------------------------------------------------- */
/** \name Read ID: Scene
 * \{ */

/* patch for missing scene IDs, can't be in do-versions */
static void composite_patch(bNodeTree *ntree, Scene *scene)
{
  bNode *node;

  for (node = ntree->nodes.first; node; node = node->next) {
    if (node->id == NULL && node->type == CMP_NODE_R_LAYERS) {
      node->id = &scene->id;
    }
  }
}

static void link_paint(FileData *fd, Scene *sce, Paint *p)
{
  if (p) {
    p->brush = newlibadr(fd, sce->id.lib, p->brush);
    for (int i = 0; i < p->tool_slots_len; i++) {
      if (p->tool_slots[i].brush != NULL) {
        p->tool_slots[i].brush = newlibadr(fd, sce->id.lib, p->tool_slots[i].brush);
      }
    }
    p->palette = newlibadr(fd, sce->id.lib, p->palette);
    p->paint_cursor = NULL;

    BKE_paint_runtime_init(sce->toolsettings, p);
  }
}

static void lib_link_sequence_modifiers(FileData *fd, Scene *scene, ListBase *lb)
{
  SequenceModifierData *smd;

  for (smd = lb->first; smd; smd = smd->next) {
    if (smd->mask_id) {
      smd->mask_id = newlibadr(fd, scene->id.lib, smd->mask_id);
    }
  }
}

static void direct_link_lightcache_texture(BlendDataReader *reader, LightCacheTexture *lctex)
{
  lctex->tex = NULL;

  if (lctex->data) {
    BLO_read_data_address(reader, &lctex->data);
    if (BLO_read_requires_endian_switch(reader)) {
      int data_size = lctex->components * lctex->tex_size[0] * lctex->tex_size[1] *
                      lctex->tex_size[2];

      if (lctex->data_type == LIGHTCACHETEX_FLOAT) {
        BLI_endian_switch_float_array((float *)lctex->data, data_size * sizeof(float));
      }
      else if (lctex->data_type == LIGHTCACHETEX_UINT) {
        BLI_endian_switch_uint32_array((uint *)lctex->data, data_size * sizeof(uint));
      }
    }
  }
}

static void direct_link_lightcache(BlendDataReader *reader, LightCache *cache)
{
  direct_link_lightcache_texture(reader, &cache->cube_tx);
  direct_link_lightcache_texture(reader, &cache->grid_tx);

  if (cache->cube_mips) {
    BLO_read_data_address(reader, &cache->cube_mips);
    for (int i = 0; i < cache->mips_len; i++) {
      direct_link_lightcache_texture(reader, &cache->cube_mips[i]);
    }
  }

  BLO_read_data_address(reader, &cache->cube_data);
  BLO_read_data_address(reader, &cache->grid_data);
}

static void direct_link_view3dshading(BlendDataReader *reader, View3DShading *shading)
{
  if (shading->prop) {
    BLO_read_data_address(reader, &shading->prop);
    IDP_DirectLinkGroup_OrFree(&shading->prop, reader);
  }
}

/* check for cyclic set-scene,
 * libs can cause this case which is normally prevented, see (T#####) */
#define USE_SETSCENE_CHECK

#ifdef USE_SETSCENE_CHECK
/**
 * A version of #BKE_scene_validate_setscene with special checks for linked libs.
 */
static bool scene_validate_setscene__liblink(Scene *sce, const int totscene)
{
  Scene *sce_iter;
  int a;

  if (sce->set == NULL) {
    return true;
  }

  for (a = 0, sce_iter = sce; sce_iter->set; sce_iter = sce_iter->set, a++) {
    if (sce_iter->flag & SCE_READFILE_LIBLINK_NEED_SETSCENE_CHECK) {
      return true;
    }

    if (a > totscene) {
      sce->set = NULL;
      return false;
    }
  }

  return true;
}
#endif

static void lib_link_scene(FileData *fd, Main *UNUSED(bmain), Scene *sce)
{
  lib_link_keyingsets(fd, &sce->id, &sce->keyingsets);

  sce->camera = newlibadr(fd, sce->id.lib, sce->camera);
  sce->world = newlibadr(fd, sce->id.lib, sce->world);
  sce->set = newlibadr(fd, sce->id.lib, sce->set);
  sce->gpd = newlibadr(fd, sce->id.lib, sce->gpd);

  link_paint(fd, sce, &sce->toolsettings->imapaint.paint);
  if (sce->toolsettings->sculpt) {
    link_paint(fd, sce, &sce->toolsettings->sculpt->paint);
  }
  if (sce->toolsettings->vpaint) {
    link_paint(fd, sce, &sce->toolsettings->vpaint->paint);
  }
  if (sce->toolsettings->wpaint) {
    link_paint(fd, sce, &sce->toolsettings->wpaint->paint);
  }
  if (sce->toolsettings->uvsculpt) {
    link_paint(fd, sce, &sce->toolsettings->uvsculpt->paint);
  }
  if (sce->toolsettings->gp_paint) {
    link_paint(fd, sce, &sce->toolsettings->gp_paint->paint);
  }
  if (sce->toolsettings->gp_vertexpaint) {
    link_paint(fd, sce, &sce->toolsettings->gp_vertexpaint->paint);
  }
  if (sce->toolsettings->gp_sculptpaint) {
    link_paint(fd, sce, &sce->toolsettings->gp_sculptpaint->paint);
  }
  if (sce->toolsettings->gp_weightpaint) {
    link_paint(fd, sce, &sce->toolsettings->gp_weightpaint->paint);
  }

  if (sce->toolsettings->sculpt) {
    sce->toolsettings->sculpt->gravity_object = newlibadr(
        fd, sce->id.lib, sce->toolsettings->sculpt->gravity_object);
  }

  if (sce->toolsettings->imapaint.stencil) {
    sce->toolsettings->imapaint.stencil = newlibadr(
        fd, sce->id.lib, sce->toolsettings->imapaint.stencil);
  }

  if (sce->toolsettings->imapaint.clone) {
    sce->toolsettings->imapaint.clone = newlibadr(
        fd, sce->id.lib, sce->toolsettings->imapaint.clone);
  }

  if (sce->toolsettings->imapaint.canvas) {
    sce->toolsettings->imapaint.canvas = newlibadr(
        fd, sce->id.lib, sce->toolsettings->imapaint.canvas);
  }

  sce->toolsettings->particle.shape_object = newlibadr(
      fd, sce->id.lib, sce->toolsettings->particle.shape_object);

  sce->toolsettings->gp_sculpt.guide.reference_object = newlibadr(
      fd, sce->id.lib, sce->toolsettings->gp_sculpt.guide.reference_object);

  for (Base *base_legacy_next, *base_legacy = sce->base.first; base_legacy;
       base_legacy = base_legacy_next) {
    base_legacy_next = base_legacy->next;

    base_legacy->object = newlibadr(fd, sce->id.lib, base_legacy->object);

    if (base_legacy->object == NULL) {
      blo_reportf_wrap(
          fd->reports, RPT_WARNING, TIP_("LIB: object lost from scene: '%s'"), sce->id.name + 2);
      BLI_remlink(&sce->base, base_legacy);
      if (base_legacy == sce->basact) {
        sce->basact = NULL;
      }
      MEM_freeN(base_legacy);
    }
  }

  Sequence *seq;
  SEQ_BEGIN (sce->ed, seq) {
    IDP_LibLinkProperty(seq->prop, fd);

    if (seq->ipo) {
      seq->ipo = newlibadr(fd, sce->id.lib, seq->ipo);  // XXX deprecated - old animation system
    }
    seq->scene_sound = NULL;
    if (seq->scene) {
      seq->scene = newlibadr(fd, sce->id.lib, seq->scene);
      seq->scene_sound = NULL;
    }
    if (seq->clip) {
      seq->clip = newlibadr(fd, sce->id.lib, seq->clip);
    }
    if (seq->mask) {
      seq->mask = newlibadr(fd, sce->id.lib, seq->mask);
    }
    if (seq->scene_camera) {
      seq->scene_camera = newlibadr(fd, sce->id.lib, seq->scene_camera);
    }
    if (seq->sound) {
      seq->scene_sound = NULL;
      if (seq->type == SEQ_TYPE_SOUND_HD) {
        seq->type = SEQ_TYPE_SOUND_RAM;
      }
      else {
        seq->sound = newlibadr(fd, sce->id.lib, seq->sound);
      }
      if (seq->sound) {
        id_us_plus_no_lib((ID *)seq->sound);
        seq->scene_sound = NULL;
      }
    }
    if (seq->type == SEQ_TYPE_TEXT) {
      TextVars *t = seq->effectdata;
      t->text_font = newlibadr(fd, sce->id.lib, t->text_font);
    }
    BLI_listbase_clear(&seq->anims);

    lib_link_sequence_modifiers(fd, sce, &seq->modifiers);
  }
  SEQ_END;

  LISTBASE_FOREACH (TimeMarker *, marker, &sce->markers) {
    if (marker->camera) {
      marker->camera = newlibadr(fd, sce->id.lib, marker->camera);
    }
  }

  /* rigidbody world relies on it's linked collections */
  if (sce->rigidbody_world) {
    RigidBodyWorld *rbw = sce->rigidbody_world;
    if (rbw->group) {
      rbw->group = newlibadr(fd, sce->id.lib, rbw->group);
    }
    if (rbw->constraints) {
      rbw->constraints = newlibadr(fd, sce->id.lib, rbw->constraints);
    }
    if (rbw->effector_weights) {
      rbw->effector_weights->group = newlibadr(fd, sce->id.lib, rbw->effector_weights->group);
    }
  }

  if (sce->rigidbody_world) {
    RigidBodyWorld *rbw = sce->rigidbody_world;
    if (rbw->group) {
      rbw->group = newlibadr(fd, sce->id.lib, rbw->group);
    }
    if (rbw->constraints) {
      rbw->constraints = newlibadr(fd, sce->id.lib, rbw->constraints);
    }
    if (rbw->effector_weights) {
      rbw->effector_weights->group = newlibadr(fd, sce->id.lib, rbw->effector_weights->group);
    }
  }

  if (sce->nodetree) {
    composite_patch(sce->nodetree, sce);
  }

  for (SceneRenderLayer *srl = sce->r.layers.first; srl; srl = srl->next) {
    srl->mat_override = newlibadr(fd, sce->id.lib, srl->mat_override);
    for (FreestyleModuleConfig *fmc = srl->freestyleConfig.modules.first; fmc; fmc = fmc->next) {
      fmc->script = newlibadr(fd, sce->id.lib, fmc->script);
    }
    for (FreestyleLineSet *fls = srl->freestyleConfig.linesets.first; fls; fls = fls->next) {
      fls->linestyle = newlibadr(fd, sce->id.lib, fls->linestyle);
      fls->group = newlibadr(fd, sce->id.lib, fls->group);
    }
  }

  for (LANPR_LineLayer *ll = sce->lanpr.line_layers.first; ll; ll = ll->next) {
    ll->normal_control_object = newlibadr(fd, sce->id.lib, ll->normal_control_object);
  }

  /* Motion Tracking */
  sce->clip = newlibadr(fd, sce->id.lib, sce->clip);
  if (sce->nodetree) {
    composite_patch(sce->nodetree, sce);
  }

  LISTBASE_FOREACH (SceneRenderLayer *, srl, &sce->r.layers) {
    srl->mat_override = newlibadr(fd, sce->id.lib, srl->mat_override);
    LISTBASE_FOREACH (FreestyleModuleConfig *, fmc, &srl->freestyleConfig.modules) {
      fmc->script = newlibadr(fd, sce->id.lib, fmc->script);
    }
    LISTBASE_FOREACH (FreestyleLineSet *, fls, &srl->freestyleConfig.linesets) {
      fls->linestyle = newlibadr(fd, sce->id.lib, fls->linestyle);
      fls->group = newlibadr(fd, sce->id.lib, fls->group);
    }
  }
  /* Motion Tracking */
  sce->clip = newlibadr(fd, sce->id.lib, sce->clip);

#ifdef USE_COLLECTION_COMPAT_28
  if (sce->collection) {
    lib_link_scene_collection(fd, sce->id.lib, sce->collection);
  }
#endif

  LISTBASE_FOREACH (ViewLayer *, view_layer, &sce->view_layers) {
    lib_link_view_layer(fd, sce->id.lib, view_layer);
  }

  if (sce->r.bake.cage_object) {
    sce->r.bake.cage_object = newlibadr(fd, sce->id.lib, sce->r.bake.cage_object);
  }

#ifdef USE_SETSCENE_CHECK
  if (sce->set != NULL) {
    sce->flag |= SCE_READFILE_LIBLINK_NEED_SETSCENE_CHECK;
  }
#endif
}

static void lib_link_scenes_check_set(Main *bmain)
{
#ifdef USE_SETSCENE_CHECK
  const int totscene = BLI_listbase_count(&bmain->scenes);
  for (Scene *sce = bmain->scenes.first; sce; sce = sce->id.next) {
    if (sce->flag & SCE_READFILE_LIBLINK_NEED_SETSCENE_CHECK) {
      sce->flag &= ~SCE_READFILE_LIBLINK_NEED_SETSCENE_CHECK;
      if (!scene_validate_setscene__liblink(sce, totscene)) {
        printf("Found cyclic background scene when linking %s\n", sce->id.name + 2);
      }
    }
  }
#else
  UNUSED_VARS(bmain, totscene);
#endif
}

#undef USE_SETSCENE_CHECK

static void link_recurs_seq(BlendDataReader *reader, ListBase *lb)
{
  Sequence *seq;

  BLO_read_list(reader, lb);

  for (seq = lb->first; seq; seq = seq->next) {
    if (seq->seqbase.first) {
      link_recurs_seq(reader, &seq->seqbase);
    }
  }
}

static void direct_link_paint(BlendDataReader *reader, const Scene *scene, Paint *p)
{
  if (p->num_input_samples < 1) {
    p->num_input_samples = 1;
  }

  BLO_read_data_address(reader, &p->cavity_curve);
  if (p->cavity_curve) {
    BKE_curvemapping_blend_read(reader, p->cavity_curve);
  }
  else {
    BKE_paint_cavity_curve_preset(p, CURVE_PRESET_LINE);
  }

  BLO_read_data_address(reader, &p->tool_slots);

  /* Workaround for invalid data written in older versions. */
  const size_t expected_size = sizeof(PaintToolSlot) * p->tool_slots_len;
  if (p->tool_slots && MEM_allocN_len(p->tool_slots) < expected_size) {
    MEM_freeN(p->tool_slots);
    p->tool_slots = MEM_callocN(expected_size, "PaintToolSlot");
  }

  BKE_paint_runtime_init(scene->toolsettings, p);
}

static void direct_link_paint_helper(BlendDataReader *reader, const Scene *scene, Paint **paint)
{
  /* TODO. is this needed */
  BLO_read_data_address(reader, paint);

  if (*paint) {
    direct_link_paint(reader, scene, *paint);
  }
}

static void direct_link_sequence_modifiers(BlendDataReader *reader, ListBase *lb)
{
  SequenceModifierData *smd;

  BLO_read_list(reader, lb);

  for (smd = lb->first; smd; smd = smd->next) {
    if (smd->mask_sequence) {
      BLO_read_data_address(reader, &smd->mask_sequence);
    }

    if (smd->type == seqModifierType_Curves) {
      CurvesModifierData *cmd = (CurvesModifierData *)smd;

      BKE_curvemapping_blend_read(reader, &cmd->curve_mapping);
    }
    else if (smd->type == seqModifierType_HueCorrect) {
      HueCorrectModifierData *hcmd = (HueCorrectModifierData *)smd;

      BKE_curvemapping_blend_read(reader, &hcmd->curve_mapping);
    }
  }
}

static void direct_link_scene(BlendDataReader *reader, Scene *sce)
{
  Editing *ed;
  Sequence *seq;
  MetaStack *ms;
  RigidBodyWorld *rbw;
  ViewLayer *view_layer;
  SceneRenderLayer *srl;

  sce->depsgraph_hash = NULL;
  sce->fps_info = NULL;

  memset(&sce->customdata_mask, 0, sizeof(sce->customdata_mask));
  memset(&sce->customdata_mask_modal, 0, sizeof(sce->customdata_mask_modal));

  BKE_sound_reset_scene_runtime(sce);

  /* set users to one by default, not in lib-link, this will increase it for compo nodes */
  id_us_ensure_real(&sce->id);

  BLO_read_list(reader, &(sce->base));

  BLO_read_data_address(reader, &sce->adt);
  direct_link_animdata(reader, sce->adt);

  BLO_read_list(reader, &sce->keyingsets);
  direct_link_keyingsets(reader, &sce->keyingsets);

  BLO_read_data_address(reader, &sce->basact);

  BLO_read_data_address(reader, &sce->toolsettings);
  if (sce->toolsettings) {

    /* Reset last_location and last_hit, so they are not remembered across sessions. In some files
     * these are also NaN, which could lead to crashes in painting. */
    struct UnifiedPaintSettings *ups = &sce->toolsettings->unified_paint_settings;
    zero_v3(ups->last_location);
    ups->last_hit = 0;

    direct_link_paint_helper(reader, sce, (Paint **)&sce->toolsettings->sculpt);
    direct_link_paint_helper(reader, sce, (Paint **)&sce->toolsettings->vpaint);
    direct_link_paint_helper(reader, sce, (Paint **)&sce->toolsettings->wpaint);
    direct_link_paint_helper(reader, sce, (Paint **)&sce->toolsettings->uvsculpt);
    direct_link_paint_helper(reader, sce, (Paint **)&sce->toolsettings->gp_paint);
    direct_link_paint_helper(reader, sce, (Paint **)&sce->toolsettings->gp_vertexpaint);
    direct_link_paint_helper(reader, sce, (Paint **)&sce->toolsettings->gp_sculptpaint);
    direct_link_paint_helper(reader, sce, (Paint **)&sce->toolsettings->gp_weightpaint);

    direct_link_paint(reader, sce, &sce->toolsettings->imapaint.paint);

    sce->toolsettings->particle.paintcursor = NULL;
    sce->toolsettings->particle.scene = NULL;
    sce->toolsettings->particle.object = NULL;
    sce->toolsettings->gp_sculpt.paintcursor = NULL;

    /* relink grease pencil interpolation curves */
    BLO_read_data_address(reader, &sce->toolsettings->gp_interpolate.custom_ipo);
    if (sce->toolsettings->gp_interpolate.custom_ipo) {
      BKE_curvemapping_blend_read(reader, sce->toolsettings->gp_interpolate.custom_ipo);
    }
    /* relink grease pencil multiframe falloff curve */
    BLO_read_data_address(reader, &sce->toolsettings->gp_sculpt.cur_falloff);
    if (sce->toolsettings->gp_sculpt.cur_falloff) {
      BKE_curvemapping_blend_read(reader, sce->toolsettings->gp_sculpt.cur_falloff);
    }
    /* relink grease pencil primitive curve */
    BLO_read_data_address(reader, &sce->toolsettings->gp_sculpt.cur_primitive);
    if (sce->toolsettings->gp_sculpt.cur_primitive) {
      BKE_curvemapping_blend_read(reader, sce->toolsettings->gp_sculpt.cur_primitive);
    }

    /* Relink toolsettings curve profile */
    BLO_read_data_address(reader, &sce->toolsettings->custom_bevel_profile_preset);
    if (sce->toolsettings->custom_bevel_profile_preset) {
      direct_link_curveprofile(reader, sce->toolsettings->custom_bevel_profile_preset);
    }
  }

  if (sce->ed) {
    ListBase *old_seqbasep = &sce->ed->seqbase;

    BLO_read_data_address(reader, &sce->ed);
    ed = sce->ed;

    BLO_read_data_address(reader, &ed->act_seq);
    ed->cache = NULL;
    ed->prefetch_job = NULL;

    /* recursive link sequences, lb will be correctly initialized */
    link_recurs_seq(reader, &ed->seqbase);

    SEQ_BEGIN (ed, seq) {
      BLO_read_data_address(reader, &seq->seq1);
      BLO_read_data_address(reader, &seq->seq2);
      BLO_read_data_address(reader, &seq->seq3);

      /* a patch: after introduction of effects with 3 input strips */
      if (seq->seq3 == NULL) {
        seq->seq3 = seq->seq2;
      }

      BLO_read_data_address(reader, &seq->effectdata);
      BLO_read_data_address(reader, &seq->stereo3d_format);

      if (seq->type & SEQ_TYPE_EFFECT) {
        seq->flag |= SEQ_EFFECT_NOT_LOADED;
      }

      if (seq->type == SEQ_TYPE_SPEED) {
        SpeedControlVars *s = seq->effectdata;
        s->frameMap = NULL;
      }

      if (seq->type == SEQ_TYPE_TEXT) {
        TextVars *t = seq->effectdata;
        t->text_blf_id = SEQ_FONT_NOT_LOADED;
      }

      BLO_read_data_address(reader, &seq->prop);
      IDP_DirectLinkGroup_OrFree(&seq->prop, reader);

      BLO_read_data_address(reader, &seq->strip);
      if (seq->strip && seq->strip->done == 0) {
        seq->strip->done = true;

        if (ELEM(seq->type,
                 SEQ_TYPE_IMAGE,
                 SEQ_TYPE_MOVIE,
                 SEQ_TYPE_SOUND_RAM,
                 SEQ_TYPE_SOUND_HD)) {
          BLO_read_data_address(reader, &seq->strip->stripdata);
        }
        else {
          seq->strip->stripdata = NULL;
        }
        BLO_read_data_address(reader, &seq->strip->crop);
        BLO_read_data_address(reader, &seq->strip->transform);
        BLO_read_data_address(reader, &seq->strip->proxy);
        if (seq->strip->proxy) {
          seq->strip->proxy->anim = NULL;
        }
        else if (seq->flag & SEQ_USE_PROXY) {
          BKE_sequencer_proxy_set(seq, true);
        }

        /* need to load color balance to it could be converted to modifier */
        BLO_read_data_address(reader, &seq->strip->color_balance);
      }

      direct_link_sequence_modifiers(reader, &seq->modifiers);
    }
    SEQ_END;

    /* link metastack, slight abuse of structs here,
     * have to restore pointer to internal part in struct */
    {
      Sequence temp;
      void *poin;
      intptr_t offset;

      offset = ((intptr_t) & (temp.seqbase)) - ((intptr_t)&temp);

      /* root pointer */
      if (ed->seqbasep == old_seqbasep) {
        ed->seqbasep = &ed->seqbase;
      }
      else {
        poin = POINTER_OFFSET(ed->seqbasep, -offset);

        poin = BLO_read_get_new_data_address(reader, poin);

        if (poin) {
          ed->seqbasep = (ListBase *)POINTER_OFFSET(poin, offset);
        }
        else {
          ed->seqbasep = &ed->seqbase;
        }
      }
      /* stack */
      BLO_read_list(reader, &(ed->metastack));

      for (ms = ed->metastack.first; ms; ms = ms->next) {
        BLO_read_data_address(reader, &ms->parseq);

        if (ms->oldbasep == old_seqbasep) {
          ms->oldbasep = &ed->seqbase;
        }
        else {
          poin = POINTER_OFFSET(ms->oldbasep, -offset);
          poin = BLO_read_get_new_data_address(reader, poin);
          if (poin) {
            ms->oldbasep = (ListBase *)POINTER_OFFSET(poin, offset);
          }
          else {
            ms->oldbasep = &ed->seqbase;
          }
        }
      }
    }
  }

#ifdef DURIAN_CAMERA_SWITCH
  /* Runtime */
  sce->r.mode &= ~R_NO_CAMERA_SWITCH;
#endif

  BLO_read_data_address(reader, &sce->r.avicodecdata);
  if (sce->r.avicodecdata) {
    BLO_read_data_address(reader, &sce->r.avicodecdata->lpFormat);
    BLO_read_data_address(reader, &sce->r.avicodecdata->lpParms);
  }
  if (sce->r.ffcodecdata.properties) {
    BLO_read_data_address(reader, &sce->r.ffcodecdata.properties);
    IDP_DirectLinkGroup_OrFree(&sce->r.ffcodecdata.properties, reader);
  }

  BLO_read_list(reader, &(sce->markers));
  BLO_read_list(reader, &(sce->transform_spaces));
  BLO_read_list(reader, &(sce->r.layers));
  BLO_read_list(reader, &(sce->r.views));

  for (srl = sce->r.layers.first; srl; srl = srl->next) {
    BLO_read_data_address(reader, &srl->prop);
    IDP_DirectLinkGroup_OrFree(&srl->prop, reader);
    BLO_read_list(reader, &(srl->freestyleConfig.modules));
    BLO_read_list(reader, &(srl->freestyleConfig.linesets));
  }

  direct_link_view_settings(reader, &sce->view_settings);

  BLO_read_data_address(reader, &sce->rigidbody_world);
  rbw = sce->rigidbody_world;
  if (rbw) {
    BLO_read_data_address(reader, &rbw->shared);

    if (rbw->shared == NULL) {
      /* Link deprecated caches if they exist, so we can use them for versioning.
       * We should only do this when rbw->shared == NULL, because those pointers
       * are always set (for compatibility with older Blenders). We mustn't link
       * the same pointcache twice. */
      direct_link_pointcache_list(reader, &rbw->ptcaches, &rbw->pointcache, false);

      /* make sure simulation starts from the beginning after loading file */
      if (rbw->pointcache) {
        rbw->ltime = (float)rbw->pointcache->startframe;
      }
    }
    else {
      /* must nullify the reference to physics sim object, since it no-longer exist
       * (and will need to be recalculated)
       */
      rbw->shared->physics_world = NULL;

      /* link caches */
      direct_link_pointcache_list(reader, &rbw->shared->ptcaches, &rbw->shared->pointcache, false);

      /* make sure simulation starts from the beginning after loading file */
      if (rbw->shared->pointcache) {
        rbw->ltime = (float)rbw->shared->pointcache->startframe;
      }
    }
    rbw->objects = NULL;
    rbw->numbodies = 0;

    /* set effector weights */
    BLO_read_data_address(reader, &rbw->effector_weights);
    if (!rbw->effector_weights) {
      rbw->effector_weights = BKE_effector_add_weights(NULL);
    }
  }

  sce->preview = direct_link_preview_image(reader, sce->preview);

  BKE_curvemapping_blend_read(reader, &sce->r.mblur_shutter_curve);

#ifdef USE_COLLECTION_COMPAT_28
  /* this runs before the very first doversion */
  if (sce->collection) {
    BLO_read_data_address(reader, &sce->collection);
    direct_link_scene_collection(reader, sce->collection);
  }
#endif

  /* insert into global old-new map for reading without UI (link_global accesses it again) */
  link_glob_list(reader->fd, &sce->view_layers);
  for (view_layer = sce->view_layers.first; view_layer; view_layer = view_layer->next) {
    direct_link_view_layer(reader, view_layer);
  }

  if (reader->fd->memfile) {
    /* If it's undo try to recover the cache. */
    if (reader->fd->scenemap) {
      sce->eevee.light_cache_data = newsceadr(reader->fd, sce->eevee.light_cache_data);
    }
    else {
      sce->eevee.light_cache_data = NULL;
    }
  }
  else {
    /* else try to read the cache from file. */
    BLO_read_data_address(reader, &sce->eevee.light_cache_data);
    if (sce->eevee.light_cache_data) {
      direct_link_lightcache(reader, sce->eevee.light_cache_data);
    }
  }
  EEVEE_lightcache_info_update(&sce->eevee);

  BLO_read_data_address(reader, &sce->lanpr.active_layer);
  BLO_read_list(reader, &(sce->lanpr.line_layers));
  for (LANPR_LineLayer *ll = sce->lanpr.line_layers.first; ll; ll = ll->next) {
    ll->batch = NULL;
    ll->shgrp = NULL;
  }

  direct_link_view3dshading(reader, &sce->display.shading);

  BLO_read_data_address(reader, &sce->layer_properties);
  IDP_DirectLinkGroup_OrFree(&sce->layer_properties, reader);
}

/** \} */

/* -------------------------------------------------------------------- */
/** \name Read ID: Grease Pencil
 * \{ */

/* relink's grease pencil data's refs */
static void lib_link_gpencil(FileData *fd, Main *UNUSED(bmain), bGPdata *gpd)
{
  /* Relink all data-lock linked by GP data-lock */
  /* Layers */
  LISTBASE_FOREACH (bGPDlayer *, gpl, &gpd->layers) {
    /* Layer -> Parent References */
    gpl->parent = newlibadr(fd, gpd->id.lib, gpl->parent);
  }

  /* materials */
  for (int a = 0; a < gpd->totcol; a++) {
    gpd->mat[a] = newlibadr(fd, gpd->id.lib, gpd->mat[a]);
  }
}

/* relinks grease-pencil data - used for direct_link and old file linkage */
static void direct_link_gpencil(BlendDataReader *reader, bGPdata *gpd)
{
  bGPDpalette *palette;

  /* we must firstly have some grease-pencil data to link! */
  if (gpd == NULL) {
    return;
  }

  /* relink animdata */
  BLO_read_data_address(reader, &gpd->adt);
  direct_link_animdata(reader, gpd->adt);

  /* Ensure full objectmode for linked grease pencil. */
  if (gpd->id.lib != NULL) {
    gpd->flag &= ~GP_DATA_STROKE_PAINTMODE;
    gpd->flag &= ~GP_DATA_STROKE_EDITMODE;
    gpd->flag &= ~GP_DATA_STROKE_SCULPTMODE;
    gpd->flag &= ~GP_DATA_STROKE_WEIGHTMODE;
    gpd->flag &= ~GP_DATA_STROKE_VERTEXMODE;
  }

  /* init stroke buffer */
  gpd->runtime.sbuffer = NULL;
  gpd->runtime.sbuffer_used = 0;
  gpd->runtime.sbuffer_size = 0;
  gpd->runtime.tot_cp_points = 0;

  /* relink palettes (old palettes deprecated, only to convert old files) */
  BLO_read_list(reader, &gpd->palettes);
  if (gpd->palettes.first != NULL) {
    for (palette = gpd->palettes.first; palette; palette = palette->next) {
      BLO_read_list(reader, &palette->colors);
    }
  }

  /* materials */
  BLO_read_pointer_array(reader, (void **)&gpd->mat);

  /* relink layers */
  BLO_read_list(reader, &gpd->layers);

  LISTBASE_FOREACH (bGPDlayer *, gpl, &gpd->layers) {
    /* relink frames */
    BLO_read_list(reader, &gpl->frames);

    BLO_read_data_address(reader, &gpl->actframe);

    gpl->runtime.icon_id = 0;

    /* Relink masks. */
    BLO_read_list(reader, &gpl->mask_layers);

    LISTBASE_FOREACH (bGPDframe *, gpf, &gpl->frames) {
      /* relink strokes (and their points) */
      BLO_read_list(reader, &gpf->strokes);

      LISTBASE_FOREACH (bGPDstroke *, gps, &gpf->strokes) {
        /* relink stroke points array */
        BLO_read_data_address(reader, &gps->points);
        /* Relink geometry*/
        BLO_read_data_address(reader, &gps->triangles);

        /* relink weight data */
        if (gps->dvert) {
          BLO_read_data_address(reader, &gps->dvert);
          direct_link_dverts(reader, gps->totpoints, gps->dvert);
        }
      }
    }
  }
}

/** \} */

/* -------------------------------------------------------------------- */
/** \name Read Screen Area/Region (Screen Data)
 * \{ */

static void direct_link_panel_list(BlendDataReader *reader, ListBase *lb)
{
  BLO_read_list(reader, lb);

  LISTBASE_FOREACH (Panel *, panel, lb) {
    panel->runtime_flag = 0;
    panel->activedata = NULL;
    panel->type = NULL;
    direct_link_panel_list(reader, &panel->children);
  }
}

static void direct_link_region(BlendDataReader *reader, ARegion *region, int spacetype)
{
  uiList *ui_list;

  direct_link_panel_list(reader, &region->panels);

  BLO_read_list(reader, &region->panels_category_active);

  BLO_read_list(reader, &region->ui_lists);

  for (ui_list = region->ui_lists.first; ui_list; ui_list = ui_list->next) {
    ui_list->type = NULL;
    ui_list->dyn_data = NULL;
    BLO_read_data_address(reader, &ui_list->properties);
    IDP_DirectLinkGroup_OrFree(&ui_list->properties, reader);
  }

  BLO_read_list(reader, &region->ui_previews);

  if (spacetype == SPACE_EMPTY) {
    /* unknown space type, don't leak regiondata */
    region->regiondata = NULL;
  }
  else if (region->flag & RGN_FLAG_TEMP_REGIONDATA) {
    /* Runtime data, don't use. */
    region->regiondata = NULL;
  }
  else {
    BLO_read_data_address(reader, &region->regiondata);
    if (region->regiondata) {
      if (spacetype == SPACE_VIEW3D) {
        RegionView3D *rv3d = region->regiondata;

        BLO_read_data_address(reader, &rv3d->localvd);
        BLO_read_data_address(reader, &rv3d->clipbb);

        rv3d->depths = NULL;
        rv3d->render_engine = NULL;
        rv3d->sms = NULL;
        rv3d->smooth_timer = NULL;

        rv3d->rflag &= ~(RV3D_NAVIGATING | RV3D_PAINTING);
        rv3d->runtime_viewlock = 0;
      }
    }
  }

  region->v2d.tab_offset = NULL;
  region->v2d.tab_num = 0;
  region->v2d.tab_cur = 0;
  region->v2d.sms = NULL;
  region->v2d.alpha_hor = region->v2d.alpha_vert = 255; /* visible by default */
  BLI_listbase_clear(&region->panels_category);
  BLI_listbase_clear(&region->handlers);
  BLI_listbase_clear(&region->uiblocks);
  region->headerstr = NULL;
  region->visible = 0;
  region->type = NULL;
  region->do_draw = 0;
  region->gizmo_map = NULL;
  region->regiontimer = NULL;
  region->draw_buffer = NULL;
  memset(&region->drawrct, 0, sizeof(region->drawrct));
}

static void direct_link_area(BlendDataReader *reader, ScrArea *area)
{
  SpaceLink *sl;
  ARegion *region;

  BLO_read_list(reader, &(area->spacedata));
  BLO_read_list(reader, &(area->regionbase));

  BLI_listbase_clear(&area->handlers);
  area->type = NULL; /* spacetype callbacks */

  /* Should always be unset so that rna_Area_type_get works correctly. */
  area->butspacetype = SPACE_EMPTY;

  area->region_active_win = -1;

  area->flag &= ~AREA_FLAG_ACTIVE_TOOL_UPDATE;

  BLO_read_data_address(reader, &area->global);

  /* if we do not have the spacetype registered we cannot
   * free it, so don't allocate any new memory for such spacetypes. */
  if (!BKE_spacetype_exists(area->spacetype)) {
    /* Hint for versioning code to replace deprecated space types. */
    area->butspacetype = area->spacetype;

    area->spacetype = SPACE_EMPTY;
  }

  for (region = area->regionbase.first; region; region = region->next) {
    direct_link_region(reader, region, area->spacetype);
  }

  /* accident can happen when read/save new file with older version */
  /* 2.50: we now always add spacedata for info */
  if (area->spacedata.first == NULL) {
    SpaceInfo *sinfo = MEM_callocN(sizeof(SpaceInfo), "spaceinfo");
    area->spacetype = sinfo->spacetype = SPACE_INFO;
    BLI_addtail(&area->spacedata, sinfo);
  }
  /* add local view3d too */
  else if (area->spacetype == SPACE_VIEW3D) {
    blo_do_versions_view3d_split_250(area->spacedata.first, &area->regionbase);
  }

  for (sl = area->spacedata.first; sl; sl = sl->next) {
    BLO_read_list(reader, &(sl->regionbase));

    /* if we do not have the spacetype registered we cannot
     * free it, so don't allocate any new memory for such spacetypes. */
    if (!BKE_spacetype_exists(sl->spacetype)) {
      sl->spacetype = SPACE_EMPTY;
    }

    for (region = sl->regionbase.first; region; region = region->next) {
      direct_link_region(reader, region, sl->spacetype);
    }

    if (sl->spacetype == SPACE_VIEW3D) {
      View3D *v3d = (View3D *)sl;

      v3d->flag |= V3D_INVALID_BACKBUF;

      if (v3d->gpd) {
        BLO_read_data_address(reader, &v3d->gpd);
        direct_link_gpencil(reader, v3d->gpd);
      }
      BLO_read_data_address(reader, &v3d->localvd);

      /* Runtime data */
      v3d->runtime.properties_storage = NULL;
      v3d->runtime.flag = 0;

      /* render can be quite heavy, set to solid on load */
      if (v3d->shading.type == OB_RENDER) {
        v3d->shading.type = OB_SOLID;
      }
      v3d->shading.prev_type = OB_SOLID;

      direct_link_view3dshading(reader, &v3d->shading);

      blo_do_versions_view3d_split_250(v3d, &sl->regionbase);
    }
    else if (sl->spacetype == SPACE_GRAPH) {
      SpaceGraph *sipo = (SpaceGraph *)sl;

      BLO_read_data_address(reader, &sipo->ads);
      BLI_listbase_clear(&sipo->runtime.ghost_curves);
    }
    else if (sl->spacetype == SPACE_NLA) {
      SpaceNla *snla = (SpaceNla *)sl;

      BLO_read_data_address(reader, &snla->ads);
    }
    else if (sl->spacetype == SPACE_OUTLINER) {
      SpaceOutliner *soops = (SpaceOutliner *)sl;

      /* use newdataadr_no_us and do not free old memory avoiding double
       * frees and use of freed memory. this could happen because of a
       * bug fixed in revision 58959 where the treestore memory address
       * was not unique */
      TreeStore *ts = newdataadr_no_us(reader->fd, soops->treestore);
      soops->treestore = NULL;
      if (ts) {
        TreeStoreElem *elems = newdataadr_no_us(reader->fd, ts->data);

        soops->treestore = BLI_mempool_create(
            sizeof(TreeStoreElem), ts->usedelem, 512, BLI_MEMPOOL_ALLOW_ITER);
        if (ts->usedelem && elems) {
          int i;
          for (i = 0; i < ts->usedelem; i++) {
            TreeStoreElem *new_elem = BLI_mempool_alloc(soops->treestore);
            *new_elem = elems[i];
          }
        }
        /* we only saved what was used */
        soops->storeflag |= SO_TREESTORE_CLEANUP;  // at first draw
      }
      soops->treehash = NULL;
      soops->tree.first = soops->tree.last = NULL;
    }
    else if (sl->spacetype == SPACE_IMAGE) {
      SpaceImage *sima = (SpaceImage *)sl;

      sima->iuser.scene = NULL;
      sima->iuser.ok = 1;
      sima->scopes.waveform_1 = NULL;
      sima->scopes.waveform_2 = NULL;
      sima->scopes.waveform_3 = NULL;
      sima->scopes.vecscope = NULL;
      sima->scopes.ok = 0;

      /* WARNING: gpencil data is no longer stored directly in sima after 2.5
       * so sacrifice a few old files for now to avoid crashes with new files!
       * committed: r28002 */
#if 0
      sima->gpd = newdataadr(fd, sima->gpd);
      if (sima->gpd) {
        direct_link_gpencil(fd, sima->gpd);
      }
#endif
    }
    else if (sl->spacetype == SPACE_NODE) {
      SpaceNode *snode = (SpaceNode *)sl;

      if (snode->gpd) {
        BLO_read_data_address(reader, &snode->gpd);
        direct_link_gpencil(reader, snode->gpd);
      }

      BLO_read_list(reader, &snode->treepath);
      snode->edittree = NULL;
      snode->iofsd = NULL;
      BLI_listbase_clear(&snode->linkdrag);
    }
    else if (sl->spacetype == SPACE_TEXT) {
      SpaceText *st = (SpaceText *)sl;
      memset(&st->runtime, 0, sizeof(st->runtime));
    }
    else if (sl->spacetype == SPACE_SEQ) {
      SpaceSeq *sseq = (SpaceSeq *)sl;

      /* grease pencil data is not a direct data and can't be linked from direct_link*
       * functions, it should be linked from lib_link* functions instead
       *
       * otherwise it'll lead to lost grease data on open because it'll likely be
       * read from file after all other users of grease pencil and newdataadr would
       * simple return NULL here (sergey)
       */
#if 0
      if (sseq->gpd) {
        sseq->gpd = newdataadr(fd, sseq->gpd);
        direct_link_gpencil(fd, sseq->gpd);
      }
#endif
      sseq->scopes.reference_ibuf = NULL;
      sseq->scopes.zebra_ibuf = NULL;
      sseq->scopes.waveform_ibuf = NULL;
      sseq->scopes.sep_waveform_ibuf = NULL;
      sseq->scopes.vector_ibuf = NULL;
      sseq->scopes.histogram_ibuf = NULL;
    }
    else if (sl->spacetype == SPACE_PROPERTIES) {
      SpaceProperties *sbuts = (SpaceProperties *)sl;

      sbuts->path = NULL;
      sbuts->texuser = NULL;
      sbuts->mainbo = sbuts->mainb;
      sbuts->mainbuser = sbuts->mainb;
    }
    else if (sl->spacetype == SPACE_CONSOLE) {
      SpaceConsole *sconsole = (SpaceConsole *)sl;
      ConsoleLine *cl, *cl_next;

      BLO_read_list(reader, &sconsole->scrollback);
      BLO_read_list(reader, &sconsole->history);

      // for (cl= sconsole->scrollback.first; cl; cl= cl->next)
      //  cl->line= newdataadr(fd, cl->line);

      /* comma expressions, (e.g. expr1, expr2, expr3) evaluate each expression,
       * from left to right.  the right-most expression sets the result of the comma
       * expression as a whole*/
      for (cl = sconsole->history.first; cl; cl = cl_next) {
        cl_next = cl->next;
        BLO_read_data_address(reader, &cl->line);
        if (cl->line) {
          /* the allocted length is not written, so reset here */
          cl->len_alloc = cl->len + 1;
        }
        else {
          BLI_remlink(&sconsole->history, cl);
          MEM_freeN(cl);
        }
      }
    }
    else if (sl->spacetype == SPACE_FILE) {
      SpaceFile *sfile = (SpaceFile *)sl;

      /* this sort of info is probably irrelevant for reloading...
       * plus, it isn't saved to files yet!
       */
      sfile->folders_prev = sfile->folders_next = NULL;
      sfile->files = NULL;
      sfile->layout = NULL;
      sfile->op = NULL;
      sfile->previews_timer = NULL;
      BLO_read_data_address(reader, &sfile->params);
    }
    else if (sl->spacetype == SPACE_CLIP) {
      SpaceClip *sclip = (SpaceClip *)sl;

      sclip->scopes.track_search = NULL;
      sclip->scopes.track_preview = NULL;
      sclip->scopes.ok = 0;
    }
  }

  BLI_listbase_clear(&area->actionzones);

  BLO_read_data_address(reader, &area->v1);
  BLO_read_data_address(reader, &area->v2);
  BLO_read_data_address(reader, &area->v3);
  BLO_read_data_address(reader, &area->v4);
}

static void lib_link_area(FileData *fd, ID *parent_id, ScrArea *area)
{
  area->full = newlibadr(fd, parent_id->lib, area->full);

  memset(&area->runtime, 0x0, sizeof(area->runtime));

  LISTBASE_FOREACH (SpaceLink *, sl, &area->spacedata) {
    switch (sl->spacetype) {
      case SPACE_VIEW3D: {
        View3D *v3d = (View3D *)sl;

        v3d->camera = newlibadr(fd, parent_id->lib, v3d->camera);
        v3d->ob_center = newlibadr(fd, parent_id->lib, v3d->ob_center);

        if (v3d->localvd) {
          v3d->localvd->camera = newlibadr(fd, parent_id->lib, v3d->localvd->camera);
        }
        break;
      }
      case SPACE_GRAPH: {
        SpaceGraph *sipo = (SpaceGraph *)sl;
        bDopeSheet *ads = sipo->ads;

        if (ads) {
          ads->source = newlibadr(fd, parent_id->lib, ads->source);
          ads->filter_grp = newlibadr(fd, parent_id->lib, ads->filter_grp);
        }
        break;
      }
      case SPACE_PROPERTIES: {
        SpaceProperties *sbuts = (SpaceProperties *)sl;
        sbuts->pinid = newlibadr(fd, parent_id->lib, sbuts->pinid);
        if (sbuts->pinid == NULL) {
          sbuts->flag &= ~SB_PIN_CONTEXT;
        }
        break;
      }
      case SPACE_FILE:
        break;
      case SPACE_ACTION: {
        SpaceAction *saction = (SpaceAction *)sl;
        bDopeSheet *ads = &saction->ads;

        if (ads) {
          ads->source = newlibadr(fd, parent_id->lib, ads->source);
          ads->filter_grp = newlibadr(fd, parent_id->lib, ads->filter_grp);
        }

        saction->action = newlibadr(fd, parent_id->lib, saction->action);
        break;
      }
      case SPACE_IMAGE: {
        SpaceImage *sima = (SpaceImage *)sl;

        sima->image = newlibadr(fd, parent_id->lib, sima->image);
        sima->mask_info.mask = newlibadr(fd, parent_id->lib, sima->mask_info.mask);

        /* NOTE: pre-2.5, this was local data not lib data, but now we need this as lib data
         * so fingers crossed this works fine!
         */
        sima->gpd = newlibadr(fd, parent_id->lib, sima->gpd);
        break;
      }
      case SPACE_SEQ: {
        SpaceSeq *sseq = (SpaceSeq *)sl;

        /* NOTE: pre-2.5, this was local data not lib data, but now we need this as lib data
         * so fingers crossed this works fine!
         */
        sseq->gpd = newlibadr(fd, parent_id->lib, sseq->gpd);
        break;
      }
      case SPACE_NLA: {
        SpaceNla *snla = (SpaceNla *)sl;
        bDopeSheet *ads = snla->ads;

        if (ads) {
          ads->source = newlibadr(fd, parent_id->lib, ads->source);
          ads->filter_grp = newlibadr(fd, parent_id->lib, ads->filter_grp);
        }
        break;
      }
      case SPACE_TEXT: {
        SpaceText *st = (SpaceText *)sl;

        st->text = newlibadr(fd, parent_id->lib, st->text);
        break;
      }
      case SPACE_SCRIPT: {
        SpaceScript *scpt = (SpaceScript *)sl;
        /*scpt->script = NULL; - 2.45 set to null, better re-run the script */
        if (scpt->script) {
          scpt->script = newlibadr(fd, parent_id->lib, scpt->script);
          if (scpt->script) {
            SCRIPT_SET_NULL(scpt->script);
          }
        }
        break;
      }
      case SPACE_OUTLINER: {
        SpaceOutliner *so = (SpaceOutliner *)sl;
        so->search_tse.id = newlibadr(fd, NULL, so->search_tse.id);

        if (so->treestore) {
          TreeStoreElem *tselem;
          BLI_mempool_iter iter;

          BLI_mempool_iternew(so->treestore, &iter);
          while ((tselem = BLI_mempool_iterstep(&iter))) {
            tselem->id = newlibadr(fd, NULL, tselem->id);
          }
          if (so->treehash) {
            /* rebuild hash table, because it depends on ids too */
            so->storeflag |= SO_TREESTORE_REBUILD;
          }
        }
        break;
      }
      case SPACE_NODE: {
        SpaceNode *snode = (SpaceNode *)sl;
        bNodeTreePath *path, *path_next;
        bNodeTree *ntree;

        /* node tree can be stored locally in id too, link this first */
        snode->id = newlibadr(fd, parent_id->lib, snode->id);
        snode->from = newlibadr(fd, parent_id->lib, snode->from);

        ntree = snode->id ? ntreeFromID(snode->id) : NULL;
        snode->nodetree = ntree ? ntree : newlibadr(fd, parent_id->lib, snode->nodetree);

        for (path = snode->treepath.first; path; path = path->next) {
          if (path == snode->treepath.first) {
            /* first nodetree in path is same as snode->nodetree */
            path->nodetree = snode->nodetree;
          }
          else {
            path->nodetree = newlibadr(fd, parent_id->lib, path->nodetree);
          }

          if (!path->nodetree) {
            break;
          }
        }

        /* remaining path entries are invalid, remove */
        for (; path; path = path_next) {
          path_next = path->next;

          BLI_remlink(&snode->treepath, path);
          MEM_freeN(path);
        }

        /* edittree is just the last in the path,
         * set this directly since the path may have been shortened above */
        if (snode->treepath.last) {
          path = snode->treepath.last;
          snode->edittree = path->nodetree;
        }
        else {
          snode->edittree = NULL;
        }
        break;
      }
      case SPACE_CLIP: {
        SpaceClip *sclip = (SpaceClip *)sl;
        sclip->clip = newlibadr(fd, parent_id->lib, sclip->clip);
        sclip->mask_info.mask = newlibadr(fd, parent_id->lib, sclip->mask_info.mask);
        break;
      }
      default:
        break;
    }
  }
}

/**
 * \return false on error.
 */
static bool direct_link_area_map(BlendDataReader *reader, ScrAreaMap *area_map)
{
  BLO_read_list(reader, &area_map->vertbase);
  BLO_read_list(reader, &area_map->edgebase);
  BLO_read_list(reader, &area_map->areabase);
  LISTBASE_FOREACH (ScrArea *, area, &area_map->areabase) {
    direct_link_area(reader, area);
  }

  /* edges */
  LISTBASE_FOREACH (ScrEdge *, se, &area_map->edgebase) {
    BLO_read_data_address(reader, &se->v1);
    BLO_read_data_address(reader, &se->v2);
    BKE_screen_sort_scrvert(&se->v1, &se->v2);

    if (se->v1 == NULL) {
      BLI_remlink(&area_map->edgebase, se);

      return false;
    }
  }

  return true;
}

/** \} */

/* -------------------------------------------------------------------- */
/** \name XR-data
 * \{ */

static void direct_link_wm_xr_data(BlendDataReader *reader, wmXrData *xr_data)
{
  direct_link_view3dshading(reader, &xr_data->session_settings.shading);
}

static void lib_link_wm_xr_data(FileData *fd, ID *parent_id, wmXrData *xr_data)
{
  xr_data->session_settings.base_pose_object = newlibadr(
      fd, parent_id->lib, xr_data->session_settings.base_pose_object);
}

/** \} */

/* -------------------------------------------------------------------- */
/** \name Read ID: Window Manager
 * \{ */

static void direct_link_windowmanager(BlendDataReader *reader, wmWindowManager *wm)
{
  wmWindow *win;

  id_us_ensure_real(&wm->id);
  BLO_read_list(reader, &wm->windows);

  for (win = wm->windows.first; win; win = win->next) {
    BLO_read_data_address(reader, &win->parent);

    WorkSpaceInstanceHook *hook = win->workspace_hook;
    BLO_read_data_address(reader, &win->workspace_hook);

    /* we need to restore a pointer to this later when reading workspaces,
     * so store in global oldnew-map. */
    oldnewmap_insert(reader->fd->globmap, hook, win->workspace_hook, 0);

    direct_link_area_map(reader, &win->global_areas);

    win->ghostwin = NULL;
    win->gpuctx = NULL;
    win->eventstate = NULL;
    win->cursor_keymap_status = NULL;
    win->tweak = NULL;
#ifdef WIN32
    win->ime_data = NULL;
#endif

    BLI_listbase_clear(&win->queue);
    BLI_listbase_clear(&win->handlers);
    BLI_listbase_clear(&win->modalhandlers);
    BLI_listbase_clear(&win->gesture);

    win->active = 0;

    win->cursor = 0;
    win->lastcursor = 0;
    win->modalcursor = 0;
    win->grabcursor = 0;
    win->addmousemove = true;
    BLO_read_data_address(reader, &win->stereo3d_format);

    /* Multi-view always fallback to anaglyph at file opening
     * otherwise quad-buffer saved files can break Blender. */
    if (win->stereo3d_format) {
      win->stereo3d_format->display_mode = S3D_DISPLAY_ANAGLYPH;
    }
  }

  direct_link_wm_xr_data(reader, &wm->xr);

  BLI_listbase_clear(&wm->timers);
  BLI_listbase_clear(&wm->operators);
  BLI_listbase_clear(&wm->paintcursors);
  BLI_listbase_clear(&wm->queue);
  BKE_reports_init(&wm->reports, RPT_STORE);

  BLI_listbase_clear(&wm->keyconfigs);
  wm->defaultconf = NULL;
  wm->addonconf = NULL;
  wm->userconf = NULL;
  wm->undo_stack = NULL;

  wm->message_bus = NULL;

  wm->xr.runtime = NULL;

  BLI_listbase_clear(&wm->jobs);
  BLI_listbase_clear(&wm->drags);

  wm->windrawable = NULL;
  wm->winactive = NULL;
  wm->initialized = 0;
  wm->op_undo_depth = 0;
  wm->is_interface_locked = 0;
}

static void lib_link_windowmanager(FileData *fd, Main *UNUSED(bmain), wmWindowManager *wm)
{
  LISTBASE_FOREACH (wmWindow *, win, &wm->windows) {
    if (win->workspace_hook) { /* NULL for old files */
      lib_link_workspace_instance_hook(fd, win->workspace_hook, &wm->id);
    }
    win->scene = newlibadr(fd, wm->id.lib, win->scene);
    /* deprecated, but needed for versioning (will be NULL'ed then) */
    win->screen = newlibadr(fd, NULL, win->screen);

    LISTBASE_FOREACH (ScrArea *, area, &win->global_areas.areabase) {
      lib_link_area(fd, &wm->id, area);
    }

    lib_link_wm_xr_data(fd, &wm->id, &wm->xr);
  }
}

/** \} */

/* -------------------------------------------------------------------- */
/** \name Read ID: Screen
 * \{ */

/* note: file read without screens option G_FILE_NO_UI;
 * check lib pointers in call below */
static void lib_link_screen(FileData *fd, Main *UNUSED(bmain), bScreen *screen)
{
  /* deprecated, but needed for versioning (will be NULL'ed then) */
  screen->scene = newlibadr(fd, screen->id.lib, screen->scene);

  screen->animtimer = NULL; /* saved in rare cases */
  screen->tool_tip = NULL;
  screen->scrubbing = false;

  LISTBASE_FOREACH (ScrArea *, area, &screen->areabase) {
    lib_link_area(fd, &screen->id, area);
  }
}

/* how to handle user count on pointer restore */
typedef enum ePointerUserMode {
  USER_IGNORE = 0, /* ignore user count */
  USER_REAL = 1,   /* ensure at least one real user (fake user ignored) */
} ePointerUserMode;

static void restore_pointer_user(ID *id, ID *newid, ePointerUserMode user)
{
  BLI_assert(STREQ(newid->name + 2, id->name + 2));
  BLI_assert(newid->lib == id->lib);
  UNUSED_VARS_NDEBUG(id);

  if (user == USER_REAL) {
    id_us_ensure_real(newid);
  }
}

#ifndef USE_GHASH_RESTORE_POINTER
/**
 * A version of #restore_pointer_by_name that performs a full search (slow!).
 * Use only for limited lookups, when the overhead of
 * creating a #IDNameLib_Map for a single lookup isn't worthwhile.
 */
static void *restore_pointer_by_name_main(Main *mainp, ID *id, ePointerUserMode user)
{
  if (id) {
    ListBase *lb = which_libbase(mainp, GS(id->name));
    if (lb) { /* there's still risk of checking corrupt mem (freed Ids in oops) */
      ID *idn = lb->first;
      for (; idn; idn = idn->next) {
        if (STREQ(idn->name + 2, id->name + 2)) {
          if (idn->lib == id->lib) {
            restore_pointer_user(id, idn, user);
            break;
          }
        }
      }
      return idn;
    }
  }
  return NULL;
}
#endif

/**
 * Only for undo files, or to restore a screen after reading without UI...
 *
 * \param user:
 * - USER_IGNORE: no user-count change.
 * - USER_REAL: ensure a real user (even if a fake one is set).
 * \param id_map: lookup table, use when performing many lookups.
 * this could be made an optional argument (falling back to a full lookup),
 * however at the moment it's always available.
 */
static void *restore_pointer_by_name(struct IDNameLib_Map *id_map, ID *id, ePointerUserMode user)
{
#ifdef USE_GHASH_RESTORE_POINTER
  if (id) {
    /* use fast lookup when available */
    ID *idn = BKE_main_idmap_lookup_id(id_map, id);
    if (idn) {
      restore_pointer_user(id, idn, user);
    }
    return idn;
  }
  return NULL;
#else
  Main *mainp = BKE_main_idmap_main_get(id_map);
  return restore_pointer_by_name_main(mainp, id, user);
#endif
}

static void lib_link_seq_clipboard_pt_restore(ID *id, struct IDNameLib_Map *id_map)
{
  if (id) {
    /* clipboard must ensure this */
    BLI_assert(id->newid != NULL);
    id->newid = restore_pointer_by_name(id_map, id->newid, USER_REAL);
  }
}
static int lib_link_seq_clipboard_cb(Sequence *seq, void *arg_pt)
{
  struct IDNameLib_Map *id_map = arg_pt;

  lib_link_seq_clipboard_pt_restore((ID *)seq->scene, id_map);
  lib_link_seq_clipboard_pt_restore((ID *)seq->scene_camera, id_map);
  lib_link_seq_clipboard_pt_restore((ID *)seq->clip, id_map);
  lib_link_seq_clipboard_pt_restore((ID *)seq->mask, id_map);
  lib_link_seq_clipboard_pt_restore((ID *)seq->sound, id_map);
  return 1;
}

static void lib_link_clipboard_restore(struct IDNameLib_Map *id_map)
{
  /* update IDs stored in sequencer clipboard */
  BKE_sequencer_base_recursive_apply(&seqbase_clipboard, lib_link_seq_clipboard_cb, id_map);
}

static int lib_link_main_data_restore_cb(LibraryIDLinkCallbackData *cb_data)
{
  const int cb_flag = cb_data->cb_flag;
  ID **id_pointer = cb_data->id_pointer;
  if (cb_flag & IDWALK_CB_EMBEDDED || *id_pointer == NULL) {
    return IDWALK_RET_NOP;
  }

  /* Special ugly case here, thanks again for those non-IDs IDs... */
  /* We probably need to add more cases here (hint: nodetrees),
   * but will wait for changes from D5559 to get in first. */
  if (GS((*id_pointer)->name) == ID_GR) {
    Collection *collection = (Collection *)*id_pointer;
    if (collection->flag & COLLECTION_IS_MASTER) {
      /* We should never reach that point anymore, since master collection private ID should be
       * properly tagged with IDWALK_CB_EMBEDDED. */
      BLI_assert(0);
      return IDWALK_RET_NOP;
    }
  }

  struct IDNameLib_Map *id_map = cb_data->user_data;

  /* Note: Handling of usercount here is really bad, defining its own system...
   * Will have to be refactored at some point, but that is not top priority task for now.
   * And all user-counts are properly recomputed at the end of the undo management code anyway. */
  *id_pointer = restore_pointer_by_name(
      id_map, *id_pointer, (cb_flag & IDWALK_CB_USER_ONE) ? USER_REAL : USER_IGNORE);

  return IDWALK_RET_NOP;
}

static void lib_link_main_data_restore(struct IDNameLib_Map *id_map, Main *newmain)
{
  ID *id;
  FOREACH_MAIN_ID_BEGIN (newmain, id) {
    BKE_library_foreach_ID_link(newmain, id, lib_link_main_data_restore_cb, id_map, IDWALK_NOP);
  }
  FOREACH_MAIN_ID_END;
}

static void lib_link_wm_xr_data_restore(struct IDNameLib_Map *id_map, wmXrData *xr_data)
{
  xr_data->session_settings.base_pose_object = restore_pointer_by_name(
      id_map, (ID *)xr_data->session_settings.base_pose_object, USER_REAL);
}

static void lib_link_window_scene_data_restore(wmWindow *win, Scene *scene, ViewLayer *view_layer)
{
  bScreen *screen = BKE_workspace_active_screen_get(win->workspace_hook);

  LISTBASE_FOREACH (ScrArea *, area, &screen->areabase) {
    LISTBASE_FOREACH (SpaceLink *, sl, &area->spacedata) {
      if (sl->spacetype == SPACE_VIEW3D) {
        View3D *v3d = (View3D *)sl;

        if (v3d->camera == NULL || v3d->scenelock) {
          v3d->camera = scene->camera;
        }

        if (v3d->localvd) {
          Base *base = NULL;

          v3d->localvd->camera = scene->camera;

          /* Localview can become invalid during undo/redo steps,
           * so we exit it when no could be found. */
          for (base = view_layer->object_bases.first; base; base = base->next) {
            if (base->local_view_bits & v3d->local_view_uuid) {
              break;
            }
          }
          if (base == NULL) {
            MEM_freeN(v3d->localvd);
            v3d->localvd = NULL;
            v3d->local_view_uuid = 0;

            /* Regionbase storage is different depending if the space is active. */
            ListBase *regionbase = (sl == area->spacedata.first) ? &area->regionbase :
                                                                   &sl->regionbase;
            LISTBASE_FOREACH (ARegion *, region, regionbase) {
              if (region->regiontype == RGN_TYPE_WINDOW) {
                RegionView3D *rv3d = region->regiondata;
                if (rv3d->localvd) {
                  MEM_freeN(rv3d->localvd);
                  rv3d->localvd = NULL;
                }
              }
            }
          }
        }
      }
    }
  }
}

static void lib_link_workspace_layout_restore(struct IDNameLib_Map *id_map,
                                              Main *newmain,
                                              WorkSpaceLayout *layout)
{
  bScreen *screen = BKE_workspace_layout_screen_get(layout);

  /* avoid conflicts with 2.8x branch */
  {
    LISTBASE_FOREACH (ScrArea *, area, &screen->areabase) {
      LISTBASE_FOREACH (SpaceLink *, sl, &area->spacedata) {
        if (sl->spacetype == SPACE_VIEW3D) {
          View3D *v3d = (View3D *)sl;

          v3d->camera = restore_pointer_by_name(id_map, (ID *)v3d->camera, USER_REAL);
          v3d->ob_center = restore_pointer_by_name(id_map, (ID *)v3d->ob_center, USER_REAL);
        }
        else if (sl->spacetype == SPACE_GRAPH) {
          SpaceGraph *sipo = (SpaceGraph *)sl;
          bDopeSheet *ads = sipo->ads;

          if (ads) {
            ads->source = restore_pointer_by_name(id_map, (ID *)ads->source, USER_REAL);

            if (ads->filter_grp) {
              ads->filter_grp = restore_pointer_by_name(
                  id_map, (ID *)ads->filter_grp, USER_IGNORE);
            }
          }

          /* force recalc of list of channels (i.e. includes calculating F-Curve colors)
           * thus preventing the "black curves" problem post-undo
           */
          sipo->runtime.flag |= SIPO_RUNTIME_FLAG_NEED_CHAN_SYNC_COLOR;
        }
        else if (sl->spacetype == SPACE_PROPERTIES) {
          SpaceProperties *sbuts = (SpaceProperties *)sl;
          sbuts->pinid = restore_pointer_by_name(id_map, sbuts->pinid, USER_IGNORE);
          if (sbuts->pinid == NULL) {
            sbuts->flag &= ~SB_PIN_CONTEXT;
          }

          /* TODO: restore path pointers: T40046
           * (complicated because this contains data pointers too, not just ID)*/
          MEM_SAFE_FREE(sbuts->path);
        }
        else if (sl->spacetype == SPACE_FILE) {
          SpaceFile *sfile = (SpaceFile *)sl;
          sfile->op = NULL;
          sfile->previews_timer = NULL;
        }
        else if (sl->spacetype == SPACE_ACTION) {
          SpaceAction *saction = (SpaceAction *)sl;

          saction->action = restore_pointer_by_name(id_map, (ID *)saction->action, USER_REAL);
          saction->ads.source = restore_pointer_by_name(
              id_map, (ID *)saction->ads.source, USER_REAL);

          if (saction->ads.filter_grp) {
            saction->ads.filter_grp = restore_pointer_by_name(
                id_map, (ID *)saction->ads.filter_grp, USER_IGNORE);
          }

          /* force recalc of list of channels, potentially updating the active action
           * while we're at it (as it can only be updated that way) [#28962]
           */
          saction->runtime.flag |= SACTION_RUNTIME_FLAG_NEED_CHAN_SYNC;
        }
        else if (sl->spacetype == SPACE_IMAGE) {
          SpaceImage *sima = (SpaceImage *)sl;

          sima->image = restore_pointer_by_name(id_map, (ID *)sima->image, USER_REAL);

          /* this will be freed, not worth attempting to find same scene,
           * since it gets initialized later */
          sima->iuser.scene = NULL;

#if 0
          /* Those are allocated and freed by space code, no need to handle them here. */
          MEM_SAFE_FREE(sima->scopes.waveform_1);
          MEM_SAFE_FREE(sima->scopes.waveform_2);
          MEM_SAFE_FREE(sima->scopes.waveform_3);
          MEM_SAFE_FREE(sima->scopes.vecscope);
#endif
          sima->scopes.ok = 0;

          /* NOTE: pre-2.5, this was local data not lib data, but now we need this as lib data
           * so assume that here we're doing for undo only...
           */
          sima->gpd = restore_pointer_by_name(id_map, (ID *)sima->gpd, USER_REAL);
          sima->mask_info.mask = restore_pointer_by_name(
              id_map, (ID *)sima->mask_info.mask, USER_REAL);
        }
        else if (sl->spacetype == SPACE_SEQ) {
          SpaceSeq *sseq = (SpaceSeq *)sl;

          /* NOTE: pre-2.5, this was local data not lib data, but now we need this as lib data
           * so assume that here we're doing for undo only...
           */
          sseq->gpd = restore_pointer_by_name(id_map, (ID *)sseq->gpd, USER_REAL);
        }
        else if (sl->spacetype == SPACE_NLA) {
          SpaceNla *snla = (SpaceNla *)sl;
          bDopeSheet *ads = snla->ads;

          if (ads) {
            ads->source = restore_pointer_by_name(id_map, (ID *)ads->source, USER_REAL);

            if (ads->filter_grp) {
              ads->filter_grp = restore_pointer_by_name(
                  id_map, (ID *)ads->filter_grp, USER_IGNORE);
            }
          }
        }
        else if (sl->spacetype == SPACE_TEXT) {
          SpaceText *st = (SpaceText *)sl;

          st->text = restore_pointer_by_name(id_map, (ID *)st->text, USER_REAL);
          if (st->text == NULL) {
            st->text = newmain->texts.first;
          }
        }
        else if (sl->spacetype == SPACE_SCRIPT) {
          SpaceScript *scpt = (SpaceScript *)sl;

          scpt->script = restore_pointer_by_name(id_map, (ID *)scpt->script, USER_REAL);

          /*screen->script = NULL; - 2.45 set to null, better re-run the script */
          if (scpt->script) {
            SCRIPT_SET_NULL(scpt->script);
          }
        }
        else if (sl->spacetype == SPACE_OUTLINER) {
          SpaceOutliner *so = (SpaceOutliner *)sl;

          so->search_tse.id = restore_pointer_by_name(id_map, so->search_tse.id, USER_IGNORE);

          if (so->treestore) {
            TreeStoreElem *tselem;
            BLI_mempool_iter iter;

            BLI_mempool_iternew(so->treestore, &iter);
            while ((tselem = BLI_mempool_iterstep(&iter))) {
              /* Do not try to restore pointers to drivers/sequence/etc.,
               * can crash in undo case! */
              if (TSE_IS_REAL_ID(tselem)) {
                tselem->id = restore_pointer_by_name(id_map, tselem->id, USER_IGNORE);
              }
              else {
                tselem->id = NULL;
              }
            }
            if (so->treehash) {
              /* rebuild hash table, because it depends on ids too */
              so->storeflag |= SO_TREESTORE_REBUILD;
            }
          }
        }
        else if (sl->spacetype == SPACE_NODE) {
          SpaceNode *snode = (SpaceNode *)sl;
          bNodeTreePath *path, *path_next;
          bNodeTree *ntree;

          /* node tree can be stored locally in id too, link this first */
          snode->id = restore_pointer_by_name(id_map, snode->id, USER_REAL);
          snode->from = restore_pointer_by_name(id_map, snode->from, USER_IGNORE);

          ntree = snode->id ? ntreeFromID(snode->id) : NULL;
          snode->nodetree = ntree ?
                                ntree :
                                restore_pointer_by_name(id_map, (ID *)snode->nodetree, USER_REAL);

          for (path = snode->treepath.first; path; path = path->next) {
            if (path == snode->treepath.first) {
              /* first nodetree in path is same as snode->nodetree */
              path->nodetree = snode->nodetree;
            }
            else {
              path->nodetree = restore_pointer_by_name(id_map, (ID *)path->nodetree, USER_REAL);
            }

            if (!path->nodetree) {
              break;
            }
          }

          /* remaining path entries are invalid, remove */
          for (; path; path = path_next) {
            path_next = path->next;

            BLI_remlink(&snode->treepath, path);
            MEM_freeN(path);
          }

          /* edittree is just the last in the path,
           * set this directly since the path may have been shortened above */
          if (snode->treepath.last) {
            path = snode->treepath.last;
            snode->edittree = path->nodetree;
          }
          else {
            snode->edittree = NULL;
          }
        }
        else if (sl->spacetype == SPACE_CLIP) {
          SpaceClip *sclip = (SpaceClip *)sl;

          sclip->clip = restore_pointer_by_name(id_map, (ID *)sclip->clip, USER_REAL);
          sclip->mask_info.mask = restore_pointer_by_name(
              id_map, (ID *)sclip->mask_info.mask, USER_REAL);

          sclip->scopes.ok = 0;
        }
      }
    }
  }
}

/**
 * Used to link a file (without UI) to the current UI.
 * Note that it assumes the old pointers in UI are still valid, so old Main is not freed.
 */
void blo_lib_link_restore(Main *oldmain,
                          Main *newmain,
                          wmWindowManager *curwm,
                          Scene *curscene,
                          ViewLayer *cur_view_layer)
{
  struct IDNameLib_Map *id_map = BKE_main_idmap_create(
      newmain, true, oldmain, MAIN_IDMAP_TYPE_NAME);

  for (WorkSpace *workspace = newmain->workspaces.first; workspace;
       workspace = workspace->id.next) {
    LISTBASE_FOREACH (WorkSpaceLayout *, layout, &workspace->layouts) {
      lib_link_workspace_layout_restore(id_map, newmain, layout);
    }
  }

  LISTBASE_FOREACH (wmWindow *, win, &curwm->windows) {
    WorkSpace *workspace = BKE_workspace_active_get(win->workspace_hook);
    ID *workspace_id = (ID *)workspace;
    Scene *oldscene = win->scene;

    workspace = restore_pointer_by_name(id_map, workspace_id, USER_REAL);
    BKE_workspace_active_set(win->workspace_hook, workspace);
    win->scene = restore_pointer_by_name(id_map, (ID *)win->scene, USER_REAL);
    if (win->scene == NULL) {
      win->scene = curscene;
    }
    if (BKE_view_layer_find(win->scene, win->view_layer_name) == NULL) {
      STRNCPY(win->view_layer_name, cur_view_layer->name);
    }
    BKE_workspace_active_set(win->workspace_hook, workspace);

    /* keep cursor location through undo */
    memcpy(&win->scene->cursor, &oldscene->cursor, sizeof(win->scene->cursor));

    /* Note: even though that function seems to redo part of what is done by
     * `lib_link_workspace_layout_restore()` above, it seems to have a slightly different scope:
     * while the former updates the whole UI pointers from Main db (going over all layouts of
     * all workspaces), that one only focuses one current active screen, takes care of
     * potential local view, and needs window's scene pointer to be final... */
    lib_link_window_scene_data_restore(win, win->scene, cur_view_layer);

    BLI_assert(win->screen == NULL);
  }

  lib_link_wm_xr_data_restore(id_map, &curwm->xr);

  /* Restore all ID pointers in Main database itself
   * (especially IDProperties might point to some word-space of other 'weirdly unchanged' ID
   * pointers, see T69146).
   * Note that this will re-apply again a few pointers in workspaces or so,
   * but since we are remapping final ones already set above,
   * that is just some minor harmless double-processing. */
  lib_link_main_data_restore(id_map, newmain);

  /* update IDs stored in all possible clipboards */
  lib_link_clipboard_restore(id_map);

  BKE_main_idmap_destroy(id_map);
}

/* for the saved 2.50 files without regiondata */
/* and as patch for 2.48 and older */
void blo_do_versions_view3d_split_250(View3D *v3d, ListBase *regions)
{
  ARegion *region;

  for (region = regions->first; region; region = region->next) {
    if (region->regiontype == RGN_TYPE_WINDOW && region->regiondata == NULL) {
      RegionView3D *rv3d;

      rv3d = region->regiondata = MEM_callocN(sizeof(RegionView3D), "region v3d patch");
      rv3d->persp = (char)v3d->persp;
      rv3d->view = (char)v3d->view;
      rv3d->dist = v3d->dist;
      copy_v3_v3(rv3d->ofs, v3d->ofs);
      copy_qt_qt(rv3d->viewquat, v3d->viewquat);
    }
  }

  /* this was not initialized correct always */
  if (v3d->gridsubdiv == 0) {
    v3d->gridsubdiv = 10;
  }
}

static bool direct_link_screen(BlendDataReader *reader, bScreen *screen)
{
  bool success = true;

  screen->regionbase.first = screen->regionbase.last = NULL;
  screen->context = NULL;
  screen->active_region = NULL;

  screen->preview = direct_link_preview_image(reader, screen->preview);

  if (!direct_link_area_map(reader, AREAMAP_FROM_SCREEN(screen))) {
    printf("Error reading Screen %s... removing it.\n", screen->id.name + 2);
    success = false;
  }

  return success;
}

/** \} */

/* -------------------------------------------------------------------- */
/** \name Read ID: Library
 * \{ */

static void direct_link_library(FileData *fd, Library *lib, Main *main)
{
  Main *newmain;

  /* check if the library was already read */
  for (newmain = fd->mainlist->first; newmain; newmain = newmain->next) {
    if (newmain->curlib) {
      if (BLI_path_cmp(newmain->curlib->filepath, lib->filepath) == 0) {
        blo_reportf_wrap(fd->reports,
                         RPT_WARNING,
                         TIP_("Library '%s', '%s' had multiple instances, save and reload!"),
                         lib->name,
                         lib->filepath);

        change_link_placeholder_to_real_ID_pointer(fd->mainlist, fd, lib, newmain->curlib);
        /*              change_link_placeholder_to_real_ID_pointer_fd(fd, lib, newmain->curlib); */

        BLI_remlink(&main->libraries, lib);
        MEM_freeN(lib);

        /* Now, since Blender always expect **latest** Main pointer from fd->mainlist
         * to be the active library Main pointer,
         * where to add all non-library data-blocks found in file next, we have to switch that
         * 'dupli' found Main to latest position in the list!
         * Otherwise, you get weird disappearing linked data on a rather inconsistent basis.
         * See also T53977 for reproducible case. */
        BLI_remlink(fd->mainlist, newmain);
        BLI_addtail(fd->mainlist, newmain);

        return;
      }
    }
  }

  /* make sure we have full path in lib->filepath */
  BLI_strncpy(lib->filepath, lib->name, sizeof(lib->name));
  BLI_path_normalize(fd->relabase, lib->filepath);

  //  printf("direct_link_library: name %s\n", lib->name);
  //  printf("direct_link_library: filepath %s\n", lib->filepath);

  BlendDataReader reader = {fd};
  lib->packedfile = direct_link_packedfile(&reader, lib->packedfile);

  /* new main */
  newmain = BKE_main_new();
  BLI_addtail(fd->mainlist, newmain);
  newmain->curlib = lib;

  lib->parent = NULL;

  id_us_ensure_real(&lib->id);
}

static void lib_link_library(FileData *UNUSED(fd), Main *UNUSED(bmain), Library *UNUSED(lib))
{
}

/* Always call this once you have loaded new library data to set the relative paths correctly
 * in relation to the blend file. */
static void fix_relpaths_library(const char *basepath, Main *main)
{
  Library *lib;
  /* BLO_read_from_memory uses a blank filename */
  if (basepath == NULL || basepath[0] == '\0') {
    for (lib = main->libraries.first; lib; lib = lib->id.next) {
      /* when loading a linked lib into a file which has not been saved,
       * there is nothing we can be relative to, so instead we need to make
       * it absolute. This can happen when appending an object with a relative
       * link into an unsaved blend file. See [#27405].
       * The remap relative option will make it relative again on save - campbell */
      if (BLI_path_is_rel(lib->name)) {
        BLI_strncpy(lib->name, lib->filepath, sizeof(lib->name));
      }
    }
  }
  else {
    for (lib = main->libraries.first; lib; lib = lib->id.next) {
      /* Libraries store both relative and abs paths, recreate relative paths,
       * relative to the blend file since indirectly linked libs will be
       * relative to their direct linked library. */
      if (BLI_path_is_rel(lib->name)) { /* if this is relative to begin with? */
        BLI_strncpy(lib->name, lib->filepath, sizeof(lib->name));
        BLI_path_rel(lib->name, basepath);
      }
    }
  }
}

/** \} */

/* -------------------------------------------------------------------- */
/** \name Read ID: Light Probe
 * \{ */

static void lib_link_lightprobe(FileData *fd, Main *UNUSED(bmain), LightProbe *prb)
{
  prb->visibility_grp = newlibadr(fd, prb->id.lib, prb->visibility_grp);
}

static void direct_link_lightprobe(BlendDataReader *reader, LightProbe *prb)
{
  BLO_read_data_address(reader, &prb->adt);
  direct_link_animdata(reader, prb->adt);
}

/** \} */

/* -------------------------------------------------------------------- */
/** \name Read ID: Speaker
 * \{ */

static void lib_link_speaker(FileData *fd, Main *UNUSED(bmain), Speaker *spk)
{
  spk->sound = newlibadr(fd, spk->id.lib, spk->sound);
}

static void direct_link_speaker(BlendDataReader *reader, Speaker *spk)
{
  BLO_read_data_address(reader, &spk->adt);
  direct_link_animdata(reader, spk->adt);

#if 0
  spk->sound = newdataadr(fd, spk->sound);
  direct_link_sound(fd, spk->sound);
#endif
}

/** \} */

/* -------------------------------------------------------------------- */
/** \name Read ID: Sound
 * \{ */

static void direct_link_sound(BlendDataReader *reader, bSound *sound)
{
  sound->tags = 0;
  sound->handle = NULL;
  sound->playback_handle = NULL;

  /* versioning stuff, if there was a cache, then we enable caching: */
  if (sound->cache) {
    sound->flags |= SOUND_FLAGS_CACHING;
    sound->cache = NULL;
  }

  if (reader->fd->soundmap) {
    sound->waveform = newsoundadr(reader->fd, sound->waveform);
    sound->tags |= SOUND_TAGS_WAVEFORM_NO_RELOAD;
  }
  else {
    sound->waveform = NULL;
  }

  sound->spinlock = MEM_mallocN(sizeof(SpinLock), "sound_spinlock");
  BLI_spin_init(sound->spinlock);

  /* clear waveform loading flag */
  sound->tags &= ~SOUND_TAGS_WAVEFORM_LOADING;

  sound->packedfile = direct_link_packedfile(reader, sound->packedfile);
  sound->newpackedfile = direct_link_packedfile(reader, sound->newpackedfile);
}

static void lib_link_sound(FileData *fd, Main *UNUSED(bmain), bSound *sound)
{
  sound->ipo = newlibadr(fd, sound->id.lib, sound->ipo);  // XXX deprecated - old animation system
}

/** \} */

/* -------------------------------------------------------------------- */
/** \name Read ID: Movie Clip
 * \{ */

static void direct_link_movieReconstruction(BlendDataReader *reader,
                                            MovieTrackingReconstruction *reconstruction)
{
  BLO_read_data_address(reader, &reconstruction->cameras);
}

static void direct_link_movieTracks(BlendDataReader *reader, ListBase *tracksbase)
{
  MovieTrackingTrack *track;

  BLO_read_list(reader, tracksbase);

  for (track = tracksbase->first; track; track = track->next) {
    BLO_read_data_address(reader, &track->markers);
  }
}

static void direct_link_moviePlaneTracks(BlendDataReader *reader, ListBase *plane_tracks_base)
{
  MovieTrackingPlaneTrack *plane_track;

  BLO_read_list(reader, plane_tracks_base);

  for (plane_track = plane_tracks_base->first; plane_track; plane_track = plane_track->next) {
    int i;

    BLO_read_pointer_array(reader, (void **)&plane_track->point_tracks);
    for (i = 0; i < plane_track->point_tracksnr; i++) {
      BLO_read_data_address(reader, &plane_track->point_tracks[i]);
    }

    BLO_read_data_address(reader, &plane_track->markers);
  }
}

static void direct_link_movieclip(BlendDataReader *reader, MovieClip *clip)
{
  MovieTracking *tracking = &clip->tracking;
  MovieTrackingObject *object;

  BLO_read_data_address(reader, &clip->adt);

  if (reader->fd->movieclipmap) {
    clip->cache = newmclipadr(reader->fd, clip->cache);
  }
  else {
    clip->cache = NULL;
  }

  if (reader->fd->movieclipmap) {
    clip->tracking.camera.intrinsics = newmclipadr(reader->fd, clip->tracking.camera.intrinsics);
  }
  else {
    clip->tracking.camera.intrinsics = NULL;
  }

  direct_link_movieTracks(reader, &tracking->tracks);
  direct_link_moviePlaneTracks(reader, &tracking->plane_tracks);
  direct_link_movieReconstruction(reader, &tracking->reconstruction);

  BLO_read_data_address(reader, &clip->tracking.act_track);
  BLO_read_data_address(reader, &clip->tracking.act_plane_track);

  clip->anim = NULL;
  clip->tracking_context = NULL;
  clip->tracking.stats = NULL;

  /* Needed for proper versioning, will be NULL for all newer files anyway. */
  BLO_read_data_address(reader, &clip->tracking.stabilization.rot_track);

  clip->tracking.dopesheet.ok = 0;
  BLI_listbase_clear(&clip->tracking.dopesheet.channels);
  BLI_listbase_clear(&clip->tracking.dopesheet.coverage_segments);

  BLO_read_list(reader, &tracking->objects);

  for (object = tracking->objects.first; object; object = object->next) {
    direct_link_movieTracks(reader, &object->tracks);
    direct_link_moviePlaneTracks(reader, &object->plane_tracks);
    direct_link_movieReconstruction(reader, &object->reconstruction);
  }
}

static void lib_link_movieTracks(FileData *fd, MovieClip *clip, ListBase *tracksbase)
{
  MovieTrackingTrack *track;

  for (track = tracksbase->first; track; track = track->next) {
    track->gpd = newlibadr(fd, clip->id.lib, track->gpd);
  }
}

static void lib_link_moviePlaneTracks(FileData *fd, MovieClip *clip, ListBase *tracksbase)
{
  MovieTrackingPlaneTrack *plane_track;

  for (plane_track = tracksbase->first; plane_track; plane_track = plane_track->next) {
    plane_track->image = newlibadr(fd, clip->id.lib, plane_track->image);
  }
}

static void lib_link_movieclip(FileData *fd, Main *UNUSED(bmain), MovieClip *clip)
{
  MovieTracking *tracking = &clip->tracking;

  clip->gpd = newlibadr(fd, clip->id.lib, clip->gpd);

  lib_link_movieTracks(fd, clip, &tracking->tracks);
  lib_link_moviePlaneTracks(fd, clip, &tracking->plane_tracks);

  LISTBASE_FOREACH (MovieTrackingObject *, object, &tracking->objects) {
    lib_link_movieTracks(fd, clip, &object->tracks);
    lib_link_moviePlaneTracks(fd, clip, &object->plane_tracks);
  }
}

/** \} */

/* -------------------------------------------------------------------- */
/** \name Read ID: Masks
 * \{ */

static void direct_link_mask(BlendDataReader *reader, Mask *mask)
{
  MaskLayer *masklay;

  BLO_read_data_address(reader, &mask->adt);

  BLO_read_list(reader, &mask->masklayers);

  for (masklay = mask->masklayers.first; masklay; masklay = masklay->next) {
    MaskSpline *spline;
    MaskLayerShape *masklay_shape;

    /* can't use newdataadr since it's a pointer within an array */
    MaskSplinePoint *act_point_search = NULL;

    BLO_read_list(reader, &masklay->splines);

    for (spline = masklay->splines.first; spline; spline = spline->next) {
      MaskSplinePoint *points_old = spline->points;
      int i;

      BLO_read_data_address(reader, &spline->points);

      for (i = 0; i < spline->tot_point; i++) {
        MaskSplinePoint *point = &spline->points[i];

        if (point->tot_uw) {
          BLO_read_data_address(reader, &point->uw);
        }
      }

      /* detect active point */
      if ((act_point_search == NULL) && (masklay->act_point >= points_old) &&
          (masklay->act_point < points_old + spline->tot_point)) {
        act_point_search = &spline->points[masklay->act_point - points_old];
      }
    }

    BLO_read_list(reader, &masklay->splines_shapes);

    for (masklay_shape = masklay->splines_shapes.first; masklay_shape;
         masklay_shape = masklay_shape->next) {
      BLO_read_data_address(reader, &masklay_shape->data);

      if (masklay_shape->tot_vert) {
        if (BLO_read_requires_endian_switch(reader)) {
          BLI_endian_switch_float_array(masklay_shape->data,
                                        masklay_shape->tot_vert * sizeof(float) *
                                            MASK_OBJECT_SHAPE_ELEM_SIZE);
        }
      }
    }

    BLO_read_data_address(reader, &masklay->act_spline);
    masklay->act_point = act_point_search;
  }
}

static void lib_link_mask_parent(FileData *fd, Mask *mask, MaskParent *parent)
{
  parent->id = newlibadr(fd, mask->id.lib, parent->id);
}

static void lib_link_mask(FileData *fd, Main *UNUSED(bmain), Mask *mask)
{
  LISTBASE_FOREACH (MaskLayer *, masklay, &mask->masklayers) {
    MaskSpline *spline;

    spline = masklay->splines.first;
    while (spline) {
      int i;

      for (i = 0; i < spline->tot_point; i++) {
        MaskSplinePoint *point = &spline->points[i];

        lib_link_mask_parent(fd, mask, &point->parent);
      }

      lib_link_mask_parent(fd, mask, &spline->parent);

      spline = spline->next;
    }
  }
}

/** \} */

/* -------------------------------------------------------------------- */
/** \name Read ID: Line Style
 * \{ */

static void lib_link_linestyle(FileData *fd, Main *UNUSED(bmain), FreestyleLineStyle *linestyle)
{
  LineStyleModifier *m;

  for (m = linestyle->color_modifiers.first; m; m = m->next) {
    switch (m->type) {
      case LS_MODIFIER_DISTANCE_FROM_OBJECT: {
        LineStyleColorModifier_DistanceFromObject *cm =
            (LineStyleColorModifier_DistanceFromObject *)m;
        cm->target = newlibadr(fd, linestyle->id.lib, cm->target);
        break;
      }
    }
  }
  for (m = linestyle->alpha_modifiers.first; m; m = m->next) {
    switch (m->type) {
      case LS_MODIFIER_DISTANCE_FROM_OBJECT: {
        LineStyleAlphaModifier_DistanceFromObject *am =
            (LineStyleAlphaModifier_DistanceFromObject *)m;
        am->target = newlibadr(fd, linestyle->id.lib, am->target);
        break;
      }
    }
  }
  for (m = linestyle->thickness_modifiers.first; m; m = m->next) {
    switch (m->type) {
      case LS_MODIFIER_DISTANCE_FROM_OBJECT: {
        LineStyleThicknessModifier_DistanceFromObject *tm =
            (LineStyleThicknessModifier_DistanceFromObject *)m;
        tm->target = newlibadr(fd, linestyle->id.lib, tm->target);
        break;
      }
    }
  }
  for (int a = 0; a < MAX_MTEX; a++) {
    MTex *mtex = linestyle->mtex[a];
    if (mtex) {
      mtex->tex = newlibadr(fd, linestyle->id.lib, mtex->tex);
      mtex->object = newlibadr(fd, linestyle->id.lib, mtex->object);
    }
  }
}

static void direct_link_linestyle_color_modifier(BlendDataReader *reader,
                                                 LineStyleModifier *modifier)
{
  switch (modifier->type) {
    case LS_MODIFIER_ALONG_STROKE: {
      LineStyleColorModifier_AlongStroke *m = (LineStyleColorModifier_AlongStroke *)modifier;
      BLO_read_data_address(reader, &m->color_ramp);
      break;
    }
    case LS_MODIFIER_DISTANCE_FROM_CAMERA: {
      LineStyleColorModifier_DistanceFromCamera *m = (LineStyleColorModifier_DistanceFromCamera *)
          modifier;
      BLO_read_data_address(reader, &m->color_ramp);
      break;
    }
    case LS_MODIFIER_DISTANCE_FROM_OBJECT: {
      LineStyleColorModifier_DistanceFromObject *m = (LineStyleColorModifier_DistanceFromObject *)
          modifier;
      BLO_read_data_address(reader, &m->color_ramp);
      break;
    }
    case LS_MODIFIER_MATERIAL: {
      LineStyleColorModifier_Material *m = (LineStyleColorModifier_Material *)modifier;
      BLO_read_data_address(reader, &m->color_ramp);
      break;
    }
    case LS_MODIFIER_TANGENT: {
      LineStyleColorModifier_Tangent *m = (LineStyleColorModifier_Tangent *)modifier;
      BLO_read_data_address(reader, &m->color_ramp);
      break;
    }
    case LS_MODIFIER_NOISE: {
      LineStyleColorModifier_Noise *m = (LineStyleColorModifier_Noise *)modifier;
      BLO_read_data_address(reader, &m->color_ramp);
      break;
    }
    case LS_MODIFIER_CREASE_ANGLE: {
      LineStyleColorModifier_CreaseAngle *m = (LineStyleColorModifier_CreaseAngle *)modifier;
      BLO_read_data_address(reader, &m->color_ramp);
      break;
    }
    case LS_MODIFIER_CURVATURE_3D: {
      LineStyleColorModifier_Curvature_3D *m = (LineStyleColorModifier_Curvature_3D *)modifier;
      BLO_read_data_address(reader, &m->color_ramp);
      break;
    }
  }
}

static void direct_link_linestyle_alpha_modifier(BlendDataReader *reader,
                                                 LineStyleModifier *modifier)
{
  switch (modifier->type) {
    case LS_MODIFIER_ALONG_STROKE: {
      LineStyleAlphaModifier_AlongStroke *m = (LineStyleAlphaModifier_AlongStroke *)modifier;
      BLO_read_data_address(reader, &m->curve);
      BKE_curvemapping_blend_read(reader, m->curve);
      break;
    }
    case LS_MODIFIER_DISTANCE_FROM_CAMERA: {
      LineStyleAlphaModifier_DistanceFromCamera *m = (LineStyleAlphaModifier_DistanceFromCamera *)
          modifier;
      BLO_read_data_address(reader, &m->curve);
      BKE_curvemapping_blend_read(reader, m->curve);
      break;
    }
    case LS_MODIFIER_DISTANCE_FROM_OBJECT: {
      LineStyleAlphaModifier_DistanceFromObject *m = (LineStyleAlphaModifier_DistanceFromObject *)
          modifier;
      BLO_read_data_address(reader, &m->curve);
      BKE_curvemapping_blend_read(reader, m->curve);
      break;
    }
    case LS_MODIFIER_MATERIAL: {
      LineStyleAlphaModifier_Material *m = (LineStyleAlphaModifier_Material *)modifier;
      BLO_read_data_address(reader, &m->curve);
      BKE_curvemapping_blend_read(reader, m->curve);
      break;
    }
    case LS_MODIFIER_TANGENT: {
      LineStyleAlphaModifier_Tangent *m = (LineStyleAlphaModifier_Tangent *)modifier;
      BLO_read_data_address(reader, &m->curve);
      BKE_curvemapping_blend_read(reader, m->curve);
      break;
    }
    case LS_MODIFIER_NOISE: {
      LineStyleAlphaModifier_Noise *m = (LineStyleAlphaModifier_Noise *)modifier;
      BLO_read_data_address(reader, &m->curve);
      BKE_curvemapping_blend_read(reader, m->curve);
      break;
    }
    case LS_MODIFIER_CREASE_ANGLE: {
      LineStyleAlphaModifier_CreaseAngle *m = (LineStyleAlphaModifier_CreaseAngle *)modifier;
      BLO_read_data_address(reader, &m->curve);
      BKE_curvemapping_blend_read(reader, m->curve);
      break;
    }
    case LS_MODIFIER_CURVATURE_3D: {
      LineStyleAlphaModifier_Curvature_3D *m = (LineStyleAlphaModifier_Curvature_3D *)modifier;
      BLO_read_data_address(reader, &m->curve);
      BKE_curvemapping_blend_read(reader, m->curve);
      break;
    }
  }
}

static void direct_link_linestyle_thickness_modifier(BlendDataReader *reader,
                                                     LineStyleModifier *modifier)
{
  switch (modifier->type) {
    case LS_MODIFIER_ALONG_STROKE: {
      LineStyleThicknessModifier_AlongStroke *m = (LineStyleThicknessModifier_AlongStroke *)
          modifier;
      BLO_read_data_address(reader, &m->curve);
      BKE_curvemapping_blend_read(reader, m->curve);
      break;
    }
    case LS_MODIFIER_DISTANCE_FROM_CAMERA: {
      LineStyleThicknessModifier_DistanceFromCamera *m =
          (LineStyleThicknessModifier_DistanceFromCamera *)modifier;
      BLO_read_data_address(reader, &m->curve);
      BKE_curvemapping_blend_read(reader, m->curve);
      break;
    }
    case LS_MODIFIER_DISTANCE_FROM_OBJECT: {
      LineStyleThicknessModifier_DistanceFromObject *m =
          (LineStyleThicknessModifier_DistanceFromObject *)modifier;
      BLO_read_data_address(reader, &m->curve);
      BKE_curvemapping_blend_read(reader, m->curve);
      break;
    }
    case LS_MODIFIER_MATERIAL: {
      LineStyleThicknessModifier_Material *m = (LineStyleThicknessModifier_Material *)modifier;
      BLO_read_data_address(reader, &m->curve);
      BKE_curvemapping_blend_read(reader, m->curve);
      break;
    }
    case LS_MODIFIER_TANGENT: {
      LineStyleThicknessModifier_Tangent *m = (LineStyleThicknessModifier_Tangent *)modifier;
      BLO_read_data_address(reader, &m->curve);
      BKE_curvemapping_blend_read(reader, m->curve);
      break;
    }
    case LS_MODIFIER_CREASE_ANGLE: {
      LineStyleThicknessModifier_CreaseAngle *m = (LineStyleThicknessModifier_CreaseAngle *)
          modifier;
      BLO_read_data_address(reader, &m->curve);
      BKE_curvemapping_blend_read(reader, m->curve);
      break;
    }
    case LS_MODIFIER_CURVATURE_3D: {
      LineStyleThicknessModifier_Curvature_3D *m = (LineStyleThicknessModifier_Curvature_3D *)
          modifier;
      BLO_read_data_address(reader, &m->curve);
      BKE_curvemapping_blend_read(reader, m->curve);
      break;
    }
  }
}

static void direct_link_linestyle_geometry_modifier(BlendDataReader *UNUSED(reader),
                                                    LineStyleModifier *UNUSED(modifier))
{
}

static void direct_link_linestyle(BlendDataReader *reader, FreestyleLineStyle *linestyle)
{
  int a;
  LineStyleModifier *modifier;

  BLO_read_data_address(reader, &linestyle->adt);
  direct_link_animdata(reader, linestyle->adt);
  BLO_read_list(reader, &linestyle->color_modifiers);
  for (modifier = linestyle->color_modifiers.first; modifier; modifier = modifier->next) {
    direct_link_linestyle_color_modifier(reader, modifier);
  }
  BLO_read_list(reader, &linestyle->alpha_modifiers);
  for (modifier = linestyle->alpha_modifiers.first; modifier; modifier = modifier->next) {
    direct_link_linestyle_alpha_modifier(reader, modifier);
  }
  BLO_read_list(reader, &linestyle->thickness_modifiers);
  for (modifier = linestyle->thickness_modifiers.first; modifier; modifier = modifier->next) {
    direct_link_linestyle_thickness_modifier(reader, modifier);
  }
  BLO_read_list(reader, &linestyle->geometry_modifiers);
  for (modifier = linestyle->geometry_modifiers.first; modifier; modifier = modifier->next) {
    direct_link_linestyle_geometry_modifier(reader, modifier);
  }
  for (a = 0; a < MAX_MTEX; a++) {
    BLO_read_data_address(reader, &linestyle->mtex[a]);
  }
}

/** \} */

/* -------------------------------------------------------------------- */
/** \name Read ID: Hair
 * \{ */

static void lib_link_hair(FileData *fd, Main *UNUSED(main), Hair *hair)
{
  for (int a = 0; a < hair->totcol; a++) {
    hair->mat[a] = newlibadr(fd, hair->id.lib, hair->mat[a]);
  }
}

static void direct_link_hair(BlendDataReader *reader, Hair *hair)
{
  BLO_read_data_address(reader, &hair->adt);
  direct_link_animdata(reader, hair->adt);

  /* Geometry */
  direct_link_customdata(reader, &hair->pdata, hair->totpoint);
  direct_link_customdata(reader, &hair->cdata, hair->totcurve);
  BKE_hair_update_customdata_pointers(hair);

  /* Materials */
  BLO_read_pointer_array(reader, (void **)hair->mat);
}

/** \} */

/* -------------------------------------------------------------------- */
/** \name Read ID: Point Cloud
 * \{ */

static void lib_link_pointcloud(FileData *fd, Main *UNUSED(main), PointCloud *pointcloud)
{
  for (int a = 0; a < pointcloud->totcol; a++) {
    pointcloud->mat[a] = newlibadr(fd, pointcloud->id.lib, pointcloud->mat[a]);
  }
}

static void direct_link_pointcloud(BlendDataReader *reader, PointCloud *pointcloud)
{
  BLO_read_data_address(reader, &pointcloud->adt);
  direct_link_animdata(reader, pointcloud->adt);

  /* Geometry */
  direct_link_customdata(reader, &pointcloud->pdata, pointcloud->totpoint);
  BKE_pointcloud_update_customdata_pointers(pointcloud);

  /* Materials */
  BLO_read_pointer_array(reader, (void **)&pointcloud->mat);
}

/** \} */

/* -------------------------------------------------------------------- */
/** \name Read ID: Volume
 * \{ */

static void lib_link_volume(FileData *fd, Main *UNUSED(main), Volume *volume)
{
  for (int a = 0; a < volume->totcol; a++) {
    volume->mat[a] = newlibadr(fd, volume->id.lib, volume->mat[a]);
  }
}

static void direct_link_volume(BlendDataReader *reader, Volume *volume)
{
  BLO_read_data_address(reader, &volume->adt);
  direct_link_animdata(reader, volume->adt);

  volume->packedfile = direct_link_packedfile(reader, volume->packedfile);
  volume->runtime.grids = (reader->fd->volumemap) ?
                              newvolumeadr(reader->fd, volume->runtime.grids) :
                              NULL;
  volume->runtime.frame = 0;
  BKE_volume_init_grids(volume);

  /* materials */
  BLO_read_pointer_array(reader, (void **)&volume->mat);
}

/** \} */

/* -------------------------------------------------------------------- */
/** \name Read ID: Simulation
 * \{ */

static void lib_link_simulation(FileData *UNUSED(fd),
                                Main *UNUSED(main),
                                Simulation *UNUSED(simulation))
{
}

static void direct_link_simulation(BlendDataReader *reader, Simulation *simulation)
{
  BLO_read_data_address(reader, &simulation->adt);
  direct_link_animdata(reader, simulation->adt);

  BLO_read_list(reader, &simulation->states);
  LISTBASE_FOREACH (SimulationState *, state, &simulation->states) {
    switch ((eSimulationStateType)state->type) {
      case SIM_STATE_TYPE_PARTICLES: {
        ParticleSimulationState *particle_state = (ParticleSimulationState *)state;
        direct_link_customdata(reader, &particle_state->attributes, particle_state->tot_particles);
        direct_link_pointcache_list(
            reader, &particle_state->ptcaches, &particle_state->point_cache, 0);
        break;
      };
    }
  }
}

/** \} */

/* -------------------------------------------------------------------- */
/** \name Read Library Data Block
 * \{ */

static ID *create_placeholder(Main *mainvar, const short idcode, const char *idname, const int tag)
{
  ListBase *lb = which_libbase(mainvar, idcode);
  ID *ph_id = BKE_libblock_alloc_notest(idcode);

  *((short *)ph_id->name) = idcode;
  BLI_strncpy(ph_id->name + 2, idname, sizeof(ph_id->name) - 2);
  BKE_libblock_init_empty(ph_id);
  ph_id->lib = mainvar->curlib;
  ph_id->tag = tag | LIB_TAG_MISSING;
  ph_id->us = ID_FAKE_USERS(ph_id);
  ph_id->icon_id = 0;

  BLI_addtail(lb, ph_id);
  id_sort_by_name(lb, ph_id, NULL);

  BKE_lib_libblock_session_uuid_ensure(ph_id);

  return ph_id;
}

static void placeholders_ensure_valid(Main *bmain)
{
  /* Placeholder ObData IDs won't have any material, we have to update their objects for that,
   * otherwise the inconsistency between both will lead to crashes (especially in Eevee?). */
  for (Object *ob = bmain->objects.first; ob != NULL; ob = ob->id.next) {
    ID *obdata = ob->data;
    if (obdata != NULL && obdata->tag & LIB_TAG_MISSING) {
      BKE_object_materials_test(bmain, ob, obdata);
    }
  }
}

static const char *dataname(short id_code)
{
  switch (id_code) {
    case ID_OB:
      return "Data from OB";
    case ID_ME:
      return "Data from ME";
    case ID_IP:
      return "Data from IP";
    case ID_SCE:
      return "Data from SCE";
    case ID_MA:
      return "Data from MA";
    case ID_TE:
      return "Data from TE";
    case ID_CU:
      return "Data from CU";
    case ID_GR:
      return "Data from GR";
    case ID_AR:
      return "Data from AR";
    case ID_AC:
      return "Data from AC";
    case ID_LI:
      return "Data from LI";
    case ID_MB:
      return "Data from MB";
    case ID_IM:
      return "Data from IM";
    case ID_LT:
      return "Data from LT";
    case ID_LA:
      return "Data from LA";
    case ID_CA:
      return "Data from CA";
    case ID_KE:
      return "Data from KE";
    case ID_WO:
      return "Data from WO";
    case ID_SCR:
      return "Data from SCR";
    case ID_VF:
      return "Data from VF";
    case ID_TXT:
      return "Data from TXT";
    case ID_SPK:
      return "Data from SPK";
    case ID_LP:
      return "Data from LP";
    case ID_SO:
      return "Data from SO";
    case ID_NT:
      return "Data from NT";
    case ID_BR:
      return "Data from BR";
    case ID_PA:
      return "Data from PA";
    case ID_PAL:
      return "Data from PAL";
    case ID_PC:
      return "Data from PCRV";
    case ID_GD:
      return "Data from GD";
    case ID_WM:
      return "Data from WM";
    case ID_MC:
      return "Data from MC";
    case ID_MSK:
      return "Data from MSK";
    case ID_LS:
      return "Data from LS";
    case ID_CF:
      return "Data from CF";
    case ID_WS:
      return "Data from WS";
    case ID_HA:
      return "Data from HA";
    case ID_PT:
      return "Data from PT";
    case ID_VO:
      return "Data from VO";
    case ID_SIM:
      return "Data from SIM";
  }
  return "Data from Lib Block";
}

static bool direct_link_id(FileData *fd, Main *main, const int tag, ID *id, ID *id_old)
{
  BlendDataReader reader = {fd};

  /* Read part of datablock that is common between real and embedded datablocks. */
  direct_link_id_common(&reader, main->curlib, id, id_old, tag);

  if (tag & LIB_TAG_ID_LINK_PLACEHOLDER) {
    /* For placeholder we only need to set the tag, no further data to read. */
    id->tag = tag;
    return true;
  }

  /* XXX Very weakly handled currently, see comment in read_libblock() before trying to
   * use it for anything new. */
  bool success = true;

  switch (GS(id->name)) {
    case ID_WM:
      direct_link_windowmanager(&reader, (wmWindowManager *)id);
      break;
    case ID_SCR:
      success = direct_link_screen(&reader, (bScreen *)id);
      break;
    case ID_SCE:
      direct_link_scene(&reader, (Scene *)id);
      break;
    case ID_OB:
      direct_link_object(&reader, (Object *)id);
      break;
    case ID_ME:
      direct_link_mesh(&reader, (Mesh *)id);
      break;
    case ID_CU:
      direct_link_curve(&reader, (Curve *)id);
      break;
    case ID_MB:
      direct_link_mball(&reader, (MetaBall *)id);
      break;
    case ID_MA:
      direct_link_material(&reader, (Material *)id);
      break;
    case ID_TE:
      direct_link_texture(&reader, (Tex *)id);
      break;
    case ID_IM:
      direct_link_image(&reader, (Image *)id);
      break;
    case ID_LA:
      direct_link_light(&reader, (Light *)id);
      break;
    case ID_VF:
      direct_link_vfont(&reader, (VFont *)id);
      break;
    case ID_TXT:
      direct_link_text(&reader, (Text *)id);
      break;
    case ID_IP:
      direct_link_ipo(&reader, (Ipo *)id);
      break;
    case ID_KE:
      direct_link_key(&reader, (Key *)id);
      break;
    case ID_LT:
      direct_link_latt(&reader, (Lattice *)id);
      break;
    case ID_WO:
      direct_link_world(&reader, (World *)id);
      break;
    case ID_LI:
      direct_link_library(fd, (Library *)id, main);
      break;
    case ID_CA:
      direct_link_camera(&reader, (Camera *)id);
      break;
    case ID_SPK:
      direct_link_speaker(&reader, (Speaker *)id);
      break;
    case ID_SO:
      direct_link_sound(&reader, (bSound *)id);
      break;
    case ID_LP:
      direct_link_lightprobe(&reader, (LightProbe *)id);
      break;
    case ID_GR:
      direct_link_collection(&reader, (Collection *)id);
      break;
    case ID_AR:
      direct_link_armature(&reader, (bArmature *)id);
      break;
    case ID_AC:
      direct_link_action(&reader, (bAction *)id);
      break;
    case ID_NT:
      direct_link_nodetree(&reader, (bNodeTree *)id);
      break;
    case ID_BR:
      direct_link_brush(&reader, (Brush *)id);
      break;
    case ID_PA:
      direct_link_particlesettings(&reader, (ParticleSettings *)id);
      break;
    case ID_GD:
      direct_link_gpencil(&reader, (bGPdata *)id);
      break;
    case ID_MC:
      direct_link_movieclip(&reader, (MovieClip *)id);
      break;
    case ID_MSK:
      direct_link_mask(&reader, (Mask *)id);
      break;
    case ID_LS:
      direct_link_linestyle(&reader, (FreestyleLineStyle *)id);
      break;
    case ID_PAL:
      direct_link_palette(&reader, (Palette *)id);
      break;
    case ID_PC:
      direct_link_paint_curve(&reader, (PaintCurve *)id);
      break;
    case ID_CF:
      direct_link_cachefile(&reader, (CacheFile *)id);
      break;
    case ID_WS:
      direct_link_workspace(&reader, (WorkSpace *)id, main);
      break;
    case ID_HA:
      direct_link_hair(&reader, (Hair *)id);
      break;
    case ID_PT:
      direct_link_pointcloud(&reader, (PointCloud *)id);
      break;
    case ID_VO:
      direct_link_volume(&reader, (Volume *)id);
      break;
    case ID_SIM:
      direct_link_simulation(&reader, (Simulation *)id);
      break;
  }

  return success;
}

/* Read all data associated with a datablock into datamap. */
static BHead *read_data_into_datamap(FileData *fd, BHead *bhead, const char *allocname)
{
  bhead = blo_bhead_next(fd, bhead);

  while (bhead && bhead->code == DATA) {
    void *data;
#if 0
    /* XXX DUMB DEBUGGING OPTION TO GIVE NAMES for guarded malloc errors */
    short* sp = fd->filesdna->structs[bhead->SDNAnr];
    char* tmp = malloc(100);
    allocname = fd->filesdna->types[sp[0]];
    strcpy(tmp, allocname);
    data = read_struct(fd, bhead, tmp);
#else
    data = read_struct(fd, bhead, allocname);
#endif

    if (data) {
      oldnewmap_insert(fd->datamap, bhead->old, data, 0);
    }

    bhead = blo_bhead_next(fd, bhead);
  }

  return bhead;
}

/* Verify if the datablock and all associated data is identical. */
static bool read_libblock_is_identical(FileData *fd, BHead *bhead)
{
  /* Test ID itself. */
  if (bhead->len && !BHEADN_FROM_BHEAD(bhead)->is_memchunk_identical) {
    return false;
  }

  /* Test any other data that is part of ID (logic must match read_data_into_datamap). */
  bhead = blo_bhead_next(fd, bhead);

  while (bhead && bhead->code == DATA) {
    if (bhead->len && !BHEADN_FROM_BHEAD(bhead)->is_memchunk_identical) {
      return false;
    }

    bhead = blo_bhead_next(fd, bhead);
  }

  return true;
}

/* For undo, restore matching library datablock from the old main. */
static bool read_libblock_undo_restore_library(FileData *fd, Main *main, const ID *id)
{
  /* In undo case, most libs and linked data should be kept as is from previous state
   * (see BLO_read_from_memfile).
   * However, some needed by the snapshot being read may have been removed in previous one,
   * and would go missing.
   * This leads e.g. to disappearing objects in some undo/redo case, see T34446.
   * That means we have to carefully check whether current lib or
   * libdata already exits in old main, if it does we merely copy it over into new main area,
   * otherwise we have to do a full read of that bhead... */
  DEBUG_PRINTF("UNDO: restore library %s\n", id->name);

  Main *libmain = fd->old_mainlist->first;
  /* Skip oldmain itself... */
  for (libmain = libmain->next; libmain; libmain = libmain->next) {
    DEBUG_PRINTF("  compare with %s -> ", libmain->curlib ? libmain->curlib->id.name : "<NULL>");
    if (libmain->curlib && STREQ(id->name, libmain->curlib->id.name)) {
      Main *oldmain = fd->old_mainlist->first;
      DEBUG_PRINTF("match!\n");
      /* In case of a library, we need to re-add its main to fd->mainlist,
       * because if we have later a missing ID_LINK_PLACEHOLDER,
       * we need to get the correct lib it is linked to!
       * Order is crucial, we cannot bulk-add it in BLO_read_from_memfile()
       * like it used to be. */
      BLI_remlink(fd->old_mainlist, libmain);
      BLI_remlink_safe(&oldmain->libraries, libmain->curlib);
      BLI_addtail(fd->mainlist, libmain);
      BLI_addtail(&main->libraries, libmain->curlib);
      return true;
    }
    DEBUG_PRINTF("no match\n");
  }

  return false;
}

/* For undo, restore existing linked datablock from the old main. */
static bool read_libblock_undo_restore_linked(FileData *fd, Main *main, const ID *id, BHead *bhead)
{
  DEBUG_PRINTF("UNDO: restore linked datablock %s\n", id->name);
  DEBUG_PRINTF("  from %s (%s): ",
               main->curlib ? main->curlib->id.name : "<NULL>",
               main->curlib ? main->curlib->name : "<NULL>");

  ID *id_old = BKE_libblock_find_name(main, GS(id->name), id->name + 2);
  if (id_old != NULL) {
    DEBUG_PRINTF("  found!\n");
    /* Even though we found our linked ID, there is no guarantee its address
     * is still the same. */
    if (id_old != bhead->old) {
      oldnewmap_insert(fd->libmap, bhead->old, id_old, GS(id_old->name));
    }

    /* No need to do anything else for ID_LINK_PLACEHOLDER, it's assumed
     * already present in its lib's main. */
    return true;
  }

  DEBUG_PRINTF("  not found\n");
  return false;
}

/* For undo, restore unchanged datablock from old main. */
static void read_libblock_undo_restore_identical(
    FileData *fd, Main *main, const ID *UNUSED(id), ID *id_old, const int tag)
{
  BLI_assert((fd->skip_flags & BLO_READ_SKIP_UNDO_OLD_MAIN) == 0);
  BLI_assert(id_old != NULL);

  /* Some tags need to be preserved here. */
  id_old->tag = tag | (id_old->tag & LIB_TAG_EXTRAUSER);
  id_old->lib = main->curlib;
  id_old->us = ID_FAKE_USERS(id_old);
  /* Do not reset id->icon_id here, memory allocated for it remains valid. */
  /* Needed because .blend may have been saved with crap value here... */
  id_old->newid = NULL;
  id_old->orig_id = NULL;

  const short idcode = GS(id_old->name);
  Main *old_bmain = fd->old_mainlist->first;
  ListBase *old_lb = which_libbase(old_bmain, idcode);
  ListBase *new_lb = which_libbase(main, idcode);
  BLI_remlink(old_lb, id_old);
  BLI_addtail(new_lb, id_old);

  /* Recalc flags, mostly these just remain as they are. */
  id_old->recalc |= direct_link_id_restore_recalc_exceptions(id_old);
  id_old->recalc_after_undo_push = 0;

  /* As usual, proxies require some special love...
   * In `blo_clear_proxy_pointers_from_lib()` we clear all `proxy_from` pointers to local IDs, for
   * undo. This is required since we do not re-read linked data in that case, so we also do not
   * re-'lib_link' their pointers.
   * Those `proxy_from` pointers are then re-defined properly when lib_linking the newly read local
   * object. However, in case of re-used data 'as-is', we never lib_link it again, so we have to
   * fix those backward pointers here. */
  if (GS(id_old->name) == ID_OB) {
    Object *ob = (Object *)id_old;
    if (ob->proxy != NULL) {
      ob->proxy->proxy_from = ob;
    }
  }
}

/* For undo, store changed datablock at old address. */
static void read_libblock_undo_restore_at_old_address(FileData *fd, Main *main, ID *id, ID *id_old)
{
  /* During memfile undo, if an ID changed and we cannot directly re-use existing one from old
   * bmain, we do a full read of the new id from the memfile, and then fully swap its content
   * with the old id. This allows us to keep the same pointer even for modified data, which
   * helps reducing further detected changes by the depsgraph (since unchanged IDs remain fully
   * unchanged, even if they are using/pointing to a changed one). */
  BLI_assert((fd->skip_flags & BLO_READ_SKIP_UNDO_OLD_MAIN) == 0);
  BLI_assert(id_old != NULL);

  const short idcode = GS(id->name);

  /* XXX 3DCursor (witch is UI data and as such should not be affected by undo) is stored in
   * Scene... So this requires some special handling, previously done in `blo_lib_link_restore()`,
   * but this cannot work anymore when we overwrite existing memory... */
  if (idcode == ID_SCE) {
    Scene *scene_old = (Scene *)id_old;
    Scene *scene = (Scene *)id;
    SWAP(View3DCursor, scene_old->cursor, scene->cursor);
  }

  Main *old_bmain = fd->old_mainlist->first;
  ListBase *old_lb = which_libbase(old_bmain, idcode);
  ListBase *new_lb = which_libbase(main, idcode);
  BLI_remlink(old_lb, id_old);
  BLI_remlink(new_lb, id);

  /* We do not need any remapping from this call here, since no ID pointer is valid in the data
   * currently (they are all pointing to old addresses, and need to go through `lib_link`
   * process). So we can pass NULL for the Main pointer parameter. */
  BKE_lib_id_swap_full(NULL, id, id_old);

  BLI_addtail(new_lb, id_old);
  BLI_addtail(old_lb, id);
}

static bool read_libblock_undo_restore(
    FileData *fd, Main *main, BHead *bhead, const int tag, ID **r_id_old)
{
  /* Get pointer to memory of new ID that we will be reading. */
  const ID *id = peek_struct_undo(fd, bhead);
  const short idcode = GS(id->name);

  if (bhead->code == ID_LI) {
    /* Restore library datablock. */
    if (read_libblock_undo_restore_library(fd, main, id)) {
      return true;
    }
  }
  else if (bhead->code == ID_LINK_PLACEHOLDER) {
    /* Restore linked datablock. */
    if (read_libblock_undo_restore_linked(fd, main, id, bhead)) {
      return true;
    }
  }
  else if (ELEM(idcode, ID_WM, ID_SCR, ID_WS)) {
    /* Skip reading any UI datablocks, existing ones are kept. We don't
     * support pointers from other datablocks to UI datablocks so those
     * we also don't put UI datablocks in fd->libmap. */
    return true;
  }

  /* Restore local datablocks. */
  DEBUG_PRINTF("UNDO: read %s (uuid %u) -> ", id->name, id->session_uuid);

  ID *id_old = NULL;
  const bool do_partial_undo = (fd->skip_flags & BLO_READ_SKIP_UNDO_OLD_MAIN) == 0;
  if (do_partial_undo && (bhead->code != ID_LINK_PLACEHOLDER)) {
    /* This code should only ever be reached for local data-blocks. */
    BLI_assert(main->curlib == NULL);

    /* Find the 'current' existing ID we want to reuse instead of the one we
     * would read from the undo memfile. */
    BLI_assert(fd->old_idmap != NULL);
    id_old = BKE_main_idmap_lookup_uuid(fd->old_idmap, id->session_uuid);
  }

  if (id_old != NULL && read_libblock_is_identical(fd, bhead)) {
    /* Local datablock was unchanged, restore from the old main. */
    DEBUG_PRINTF("keep identical datablock\n");

    /* Do not add LIB_TAG_NEW here, this should not be needed/used in undo case anyway (as
     * this is only for do_version-like code), but for sake of consistency, and also because
     * it will tell us which ID is re-used from old Main, and which one is actually new. */
    /* Also do not add LIB_TAG_NEED_LINK, those IDs will never be re-liblinked, hence that tag will
     * never be cleared, leading to critical issue in link/append code. */
    const int id_tag = tag | LIB_TAG_UNDO_OLD_ID_REUSED;
    read_libblock_undo_restore_identical(fd, main, id, id_old, id_tag);

    /* Insert into library map for lookup by newly read datablocks (with pointer value bhead->old).
     * Note that existing datablocks in memory (which pointer value would be id_old) are not
     * remapped anymore, so no need to store this info here. */
    oldnewmap_insert(fd->libmap, bhead->old, id_old, bhead->code);

    *r_id_old = id_old;
    return true;
  }
  else if (id_old != NULL) {
    /* Local datablock was changed. Restore at the address of the old datablock. */
    DEBUG_PRINTF("read to old existing address\n");
    *r_id_old = id_old;
    return false;
  }
  else {
    /* Local datablock does not exist in the undo step, so read from scratch. */
    DEBUG_PRINTF("read at new address\n");
    return false;
  }
}

/* This routine reads a datablock and its direct data, and advances bhead to
 * the next datablock. For library linked datablocks, only a placeholder will
 * be generated, to be replaced in read_library_linked_ids.
 *
 * When reading for undo, libraries, linked datablocks and unchanged datablocks
 * will be restored from the old database. Only new or changed datablocks will
 * actually be read. */
static BHead *read_libblock(FileData *fd,
                            Main *main,
                            BHead *bhead,
                            const int tag,
                            const bool placeholder_set_indirect_extern,
                            ID **r_id)
{
  /* First attempt to restore existing datablocks for undo.
   * When datablocks are changed but still exist, we restore them at the old
   * address and inherit recalc flags for the dependency graph. */
  ID *id_old = NULL;
  if (fd->memfile != NULL) {
    if (read_libblock_undo_restore(fd, main, bhead, tag, &id_old)) {
      if (r_id) {
        *r_id = id_old;
      }
      return blo_bhead_next(fd, bhead);
    }
  }

  /* Read libblock struct. */
  ID *id = read_struct(fd, bhead, "lib block");
  if (id == NULL) {
    if (r_id) {
      *r_id = NULL;
    }
    return blo_bhead_next(fd, bhead);
  }

  /* Determine ID type and add to main database list. */
  const short idcode = GS(id->name);
  ListBase *lb = which_libbase(main, idcode);
  if (lb == NULL) {
    /* Unknown ID type. */
    printf("%s: unknown id code '%c%c'\n", __func__, (idcode & 0xff), (idcode >> 8));
    MEM_freeN(id);
    if (r_id) {
      *r_id = NULL;
    }
    return blo_bhead_next(fd, bhead);
  }

  /* NOTE: id must be added to the list before direct_link_id(), since
   * direct_link_library() may remove it from there in case of duplicates. */
  BLI_addtail(lb, id);

  /* Insert into library map for lookup by newly read datablocks (with pointer value bhead->old).
   * Note that existing datablocks in memory (which pointer value would be id_old) are not remapped
   * remapped anymore, so no need to store this info here. */
  ID *id_target = id_old ? id_old : id;
  oldnewmap_insert(fd->libmap, bhead->old, id_target, bhead->code);

  if (r_id) {
    *r_id = id_target;
  }

  /* Set tag for new datablock to indicate lib linking and versioning needs
   * to be done still. */
  int id_tag = tag | LIB_TAG_NEED_LINK | LIB_TAG_NEW;

  if (bhead->code == ID_LINK_PLACEHOLDER) {
    /* Read placeholder for linked datablock. */
    id_tag |= LIB_TAG_ID_LINK_PLACEHOLDER;

    if (placeholder_set_indirect_extern) {
      if (id->flag & LIB_INDIRECT_WEAK_LINK) {
        id_tag |= LIB_TAG_INDIRECT;
      }
      else {
        id_tag |= LIB_TAG_EXTERN;
      }
    }

    direct_link_id(fd, main, id_tag, id, id_old);
    return blo_bhead_next(fd, bhead);
  }

  /* Read datablock contents.
   * Use convenient malloc name for debugging and better memory link prints. */
  const char *allocname = dataname(idcode);
  bhead = read_data_into_datamap(fd, bhead, allocname);
  const bool success = direct_link_id(fd, main, id_tag, id, id_old);
  oldnewmap_clear(fd->datamap);

  if (!success) {
    /* XXX This is probably working OK currently given the very limited scope of that flag.
     * However, it is absolutely **not** handled correctly: it is freeing an ID pointer that has
     * been added to the fd->libmap mapping, which in theory could lead to nice crashes...
     * This should be properly solved at some point. */
    BKE_id_free(main, id);
    if (r_id != NULL) {
      *r_id = NULL;
    }
  }
  else if (id_old) {
    /* For undo, store contents read into id at id_old. */
    read_libblock_undo_restore_at_old_address(fd, main, id, id_old);
  }

  return bhead;
}

/** \} */

/* -------------------------------------------------------------------- */
/** \name Read Global Data
 * \{ */

/* note, this has to be kept for reading older files... */
/* also version info is written here */
static BHead *read_global(BlendFileData *bfd, FileData *fd, BHead *bhead)
{
  FileGlobal *fg = read_struct(fd, bhead, "Global");

  /* copy to bfd handle */
  bfd->main->subversionfile = fg->subversion;
  bfd->main->minversionfile = fg->minversion;
  bfd->main->minsubversionfile = fg->minsubversion;
  bfd->main->build_commit_timestamp = fg->build_commit_timestamp;
  BLI_strncpy(bfd->main->build_hash, fg->build_hash, sizeof(bfd->main->build_hash));

  bfd->fileflags = fg->fileflags;
  bfd->globalf = fg->globalf;
  BLI_strncpy(bfd->filename, fg->filename, sizeof(bfd->filename));

  /* Error in 2.65 and older: main->name was not set if you save from startup
   * (not after loading file). */
  if (bfd->filename[0] == 0) {
    if (fd->fileversion < 265 || (fd->fileversion == 265 && fg->subversion < 1)) {
      if ((G.fileflags & G_FILE_RECOVER) == 0) {
        BLI_strncpy(bfd->filename, BKE_main_blendfile_path(bfd->main), sizeof(bfd->filename));
      }
    }

    /* early 2.50 version patch - filename not in FileGlobal struct at all */
    if (fd->fileversion <= 250) {
      BLI_strncpy(bfd->filename, BKE_main_blendfile_path(bfd->main), sizeof(bfd->filename));
    }
  }

  if (G.fileflags & G_FILE_RECOVER) {
    BLI_strncpy(fd->relabase, fg->filename, sizeof(fd->relabase));
  }

  bfd->curscreen = fg->curscreen;
  bfd->curscene = fg->curscene;
  bfd->cur_view_layer = fg->cur_view_layer;

  MEM_freeN(fg);

  fd->globalf = bfd->globalf;
  fd->fileflags = bfd->fileflags;

  return blo_bhead_next(fd, bhead);
}

/* note, this has to be kept for reading older files... */
static void link_global(FileData *fd, BlendFileData *bfd)
{
  bfd->cur_view_layer = newglobadr(fd, bfd->cur_view_layer);
  bfd->curscreen = newlibadr(fd, NULL, bfd->curscreen);
  bfd->curscene = newlibadr(fd, NULL, bfd->curscene);
  // this happens in files older than 2.35
  if (bfd->curscene == NULL) {
    if (bfd->curscreen) {
      bfd->curscene = bfd->curscreen->scene;
    }
  }
}

/** \} */

/* -------------------------------------------------------------------- */
/** \name Versioning
 * \{ */

/* initialize userdef with non-UI dependency stuff */
/* other initializers (such as theme color defaults) go to resources.c */
static void do_versions_userdef(FileData *fd, BlendFileData *bfd)
{
  Main *bmain = bfd->main;
  UserDef *user = bfd->user;

  if (user == NULL) {
    return;
  }

  if (MAIN_VERSION_OLDER(bmain, 266, 4)) {
    bTheme *btheme;

    /* Themes for Node and Sequence editor were not using grid color,
     * but back. we copy this over then. */
    for (btheme = user->themes.first; btheme; btheme = btheme->next) {
      copy_v4_v4_uchar(btheme->space_node.grid, btheme->space_node.back);
      copy_v4_v4_uchar(btheme->space_sequencer.grid, btheme->space_sequencer.back);
    }
  }

  if (!DNA_struct_elem_find(fd->filesdna, "UserDef", "WalkNavigation", "walk_navigation")) {
    user->walk_navigation.mouse_speed = 1.0f;
    user->walk_navigation.walk_speed = 2.5f; /* m/s */
    user->walk_navigation.walk_speed_factor = 5.0f;
    user->walk_navigation.view_height = 1.6f;   /* m */
    user->walk_navigation.jump_height = 0.4f;   /* m */
    user->walk_navigation.teleport_time = 0.2f; /* s */
  }

  /* tablet pressure threshold */
  if (!DNA_struct_elem_find(fd->filesdna, "UserDef", "float", "pressure_threshold_max")) {
    user->pressure_threshold_max = 1.0f;
  }
}

static void do_versions(FileData *fd, Library *lib, Main *main)
{
  /* WATCH IT!!!: pointers from libdata have not been converted */

  /* Don't allow versioning to create new data-blocks. */
  main->is_locked_for_linking = true;

  if (G.debug & G_DEBUG) {
    char build_commit_datetime[32];
    time_t temp_time = main->build_commit_timestamp;
    struct tm *tm = (temp_time) ? gmtime(&temp_time) : NULL;
    if (LIKELY(tm)) {
      strftime(build_commit_datetime, sizeof(build_commit_datetime), "%Y-%m-%d %H:%M", tm);
    }
    else {
      BLI_strncpy(build_commit_datetime, "unknown", sizeof(build_commit_datetime));
    }

    printf("read file %s\n  Version %d sub %d date %s hash %s\n",
           fd->relabase,
           main->versionfile,
           main->subversionfile,
           build_commit_datetime,
           main->build_hash);
  }

  blo_do_versions_pre250(fd, lib, main);
  blo_do_versions_250(fd, lib, main);
  blo_do_versions_260(fd, lib, main);
  blo_do_versions_270(fd, lib, main);
  blo_do_versions_280(fd, lib, main);
  blo_do_versions_290(fd, lib, main);
  blo_do_versions_cycles(fd, lib, main);

  /* WATCH IT!!!: pointers from libdata have not been converted yet here! */
  /* WATCH IT 2!: Userdef struct init see do_versions_userdef() above! */

  /* don't forget to set version number in BKE_blender_version.h! */

  main->is_locked_for_linking = false;
}

static void do_versions_after_linking(Main *main, ReportList *reports)
{
  //  printf("%s for %s (%s), %d.%d\n", __func__, main->curlib ? main->curlib->name : main->name,
  //         main->curlib ? "LIB" : "MAIN", main->versionfile, main->subversionfile);

  /* Don't allow versioning to create new data-blocks. */
  main->is_locked_for_linking = true;

  do_versions_after_linking_250(main);
  do_versions_after_linking_260(main);
  do_versions_after_linking_270(main);
  do_versions_after_linking_280(main, reports);
  do_versions_after_linking_290(main, reports);
  do_versions_after_linking_cycles(main);

  main->is_locked_for_linking = false;
}

/** \} */

/* -------------------------------------------------------------------- */
/** \name Read Library Data Block (all)
 * \{ */

static void lib_link_all(FileData *fd, Main *bmain)
{
  const bool do_partial_undo = (fd->skip_flags & BLO_READ_SKIP_UNDO_OLD_MAIN) == 0;

  ID *id;
  FOREACH_MAIN_ID_BEGIN (bmain, id) {
    if ((id->tag & LIB_TAG_NEED_LINK) == 0) {
      /* This ID does not need liblink, just skip to next one. */
      continue;
    }

    if (fd->memfile != NULL && GS(id->name) == ID_WM) {
      /* No load UI for undo memfiles.
       * Only WM currently, SCR needs it still (see below), and so does WS? */
      continue;
    }

    if (fd->memfile != NULL && do_partial_undo && (id->tag & LIB_TAG_UNDO_OLD_ID_REUSED) != 0) {
      /* This ID has been re-used from 'old' bmain. Since it was therefore unchanged across
       * current undo step, and old IDs re-use their old memory address, we do not need to liblink
       * it at all. */
      continue;
    }

    lib_link_id(fd, bmain, id);

    /* Note: ID types are processed in reverse order as defined by INDEX_ID_XXX enums in DNA_ID.h.
     * This ensures handling of most dependencies in proper order, as elsewhere in code.
     * Please keep order of entries in that switch matching that order, it's easier to quickly see
     * whether something is wrong then. */
    switch (GS(id->name)) {
      case ID_MSK:
        lib_link_mask(fd, bmain, (Mask *)id);
        break;
      case ID_WM:
        lib_link_windowmanager(fd, bmain, (wmWindowManager *)id);
        break;
      case ID_WS:
        /* Could we skip WS in undo case? */
        lib_link_workspaces(fd, bmain, (WorkSpace *)id);
        break;
      case ID_SCE:
        lib_link_scene(fd, bmain, (Scene *)id);
        break;
      case ID_LS:
        lib_link_linestyle(fd, bmain, (FreestyleLineStyle *)id);
        break;
      case ID_OB:
        lib_link_object(fd, bmain, (Object *)id);
        break;
      case ID_SCR:
        /* DO NOT skip screens here,
         * 3D viewport may contains pointers to other ID data (like bgpic)! See T41411. */
        lib_link_screen(fd, bmain, (bScreen *)id);
        break;
      case ID_MC:
        lib_link_movieclip(fd, bmain, (MovieClip *)id);
        break;
      case ID_WO:
        lib_link_world(fd, bmain, (World *)id);
        break;
      case ID_LP:
        lib_link_lightprobe(fd, bmain, (LightProbe *)id);
        break;
      case ID_SPK:
        lib_link_speaker(fd, bmain, (Speaker *)id);
        break;
      case ID_PA:
        lib_link_particlesettings(fd, bmain, (ParticleSettings *)id);
        break;
      case ID_PC:
        lib_link_paint_curve(fd, bmain, (PaintCurve *)id);
        break;
      case ID_BR:
        lib_link_brush(fd, bmain, (Brush *)id);
        break;
      case ID_GR:
        lib_link_collection(fd, bmain, (Collection *)id);
        break;
      case ID_SO:
        lib_link_sound(fd, bmain, (bSound *)id);
        break;
      case ID_TXT:
        lib_link_text(fd, bmain, (Text *)id);
        break;
      case ID_CA:
        lib_link_camera(fd, bmain, (Camera *)id);
        break;
      case ID_LA:
        lib_link_light(fd, bmain, (Light *)id);
        break;
      case ID_LT:
        lib_link_latt(fd, bmain, (Lattice *)id);
        break;
      case ID_MB:
        lib_link_mball(fd, bmain, (MetaBall *)id);
        break;
      case ID_CU:
        lib_link_curve(fd, bmain, (Curve *)id);
        break;
      case ID_ME:
        lib_link_mesh(fd, bmain, (Mesh *)id);
        break;
      case ID_CF:
        lib_link_cachefiles(fd, bmain, (CacheFile *)id);
        break;
      case ID_AR:
        lib_link_armature(fd, bmain, (bArmature *)id);
        break;
      case ID_VF:
        lib_link_vfont(fd, bmain, (VFont *)id);
        break;
      case ID_HA:
        lib_link_hair(fd, bmain, (Hair *)id);
        break;
      case ID_PT:
        lib_link_pointcloud(fd, bmain, (PointCloud *)id);
        break;
      case ID_VO:
        lib_link_volume(fd, bmain, (Volume *)id);
        break;
      case ID_MA:
        lib_link_material(fd, bmain, (Material *)id);
        break;
      case ID_TE:
        lib_link_texture(fd, bmain, (Tex *)id);
        break;
      case ID_IM:
        lib_link_image(fd, bmain, (Image *)id);
        break;
      case ID_NT:
        /* Has to be done after node users (scene/materials/...), this will verify group nodes. */
        lib_link_nodetree(fd, bmain, (bNodeTree *)id);
        break;
      case ID_GD:
        lib_link_gpencil(fd, bmain, (bGPdata *)id);
        break;
      case ID_PAL:
        lib_link_palette(fd, bmain, (Palette *)id);
        break;
      case ID_KE:
        lib_link_key(fd, bmain, (Key *)id);
        break;
      case ID_AC:
        lib_link_action(fd, bmain, (bAction *)id);
        break;
      case ID_SIM:
        lib_link_simulation(fd, bmain, (Simulation *)id);
        break;
      case ID_IP:
        /* XXX deprecated... still needs to be maintained for version patches still. */
        lib_link_ipo(fd, bmain, (Ipo *)id);
        break;
      case ID_LI:
        lib_link_library(fd, bmain, (Library *)id); /* Only init users. */
        break;
    }

    id->tag &= ~LIB_TAG_NEED_LINK;
  }
  FOREACH_MAIN_ID_END;

  /* Check for possible cycles in scenes' 'set' background property. */
  lib_link_scenes_check_set(bmain);

  /* We could integrate that to mesh/curve/lattice lib_link, but this is really cheap process,
   * so simpler to just use it directly in this single call. */
  BLO_main_validate_shapekeys(bmain, NULL);

  /* We have to rebuild that runtime information *after* all data-blocks have been properly linked.
   */
  BKE_main_collections_parent_relations_rebuild(bmain);

#ifndef NDEBUG
  /* Double check we do not have any 'need link' tag remaining, this should never be the case once
   * this function has run. */
  FOREACH_MAIN_ID_BEGIN (bmain, id) {
    BLI_assert((id->tag & LIB_TAG_NEED_LINK) == 0);
  }
  FOREACH_MAIN_ID_END;
#endif
}

/** \} */

/* -------------------------------------------------------------------- */
/** \name Read User Preferences
 * \{ */

static void direct_link_keymapitem(BlendDataReader *reader, wmKeyMapItem *kmi)
{
  BLO_read_data_address(reader, &kmi->properties);
  IDP_DirectLinkGroup_OrFree(&kmi->properties, reader);
  kmi->ptr = NULL;
  kmi->flag &= ~KMI_UPDATE;
}

static BHead *read_userdef(BlendFileData *bfd, FileData *fd, BHead *bhead)
{
  UserDef *user;
  wmKeyMap *keymap;
  wmKeyMapItem *kmi;
  wmKeyMapDiffItem *kmdi;
  bAddon *addon;

  bfd->user = user = read_struct(fd, bhead, "user def");

  /* User struct has separate do-version handling */
  user->versionfile = bfd->main->versionfile;
  user->subversionfile = bfd->main->subversionfile;

  /* read all data into fd->datamap */
  bhead = read_data_into_datamap(fd, bhead, "user def");

  BlendDataReader reader_ = {fd};
  BlendDataReader *reader = &reader_;

  BLO_read_list(reader, &user->themes);
  BLO_read_list(reader, &user->user_keymaps);
  BLO_read_list(reader, &user->user_keyconfig_prefs);
  BLO_read_list(reader, &user->user_menus);
  BLO_read_list(reader, &user->addons);
  BLO_read_list(reader, &user->autoexec_paths);

  for (keymap = user->user_keymaps.first; keymap; keymap = keymap->next) {
    keymap->modal_items = NULL;
    keymap->poll = NULL;
    keymap->flag &= ~KEYMAP_UPDATE;

    BLO_read_list(reader, &keymap->diff_items);
    BLO_read_list(reader, &keymap->items);

    for (kmdi = keymap->diff_items.first; kmdi; kmdi = kmdi->next) {
      BLO_read_data_address(reader, &kmdi->remove_item);
      BLO_read_data_address(reader, &kmdi->add_item);

      if (kmdi->remove_item) {
        direct_link_keymapitem(reader, kmdi->remove_item);
      }
      if (kmdi->add_item) {
        direct_link_keymapitem(reader, kmdi->add_item);
      }
    }

    for (kmi = keymap->items.first; kmi; kmi = kmi->next) {
      direct_link_keymapitem(reader, kmi);
    }
  }

  LISTBASE_FOREACH (wmKeyConfigPref *, kpt, &user->user_keyconfig_prefs) {
    BLO_read_data_address(reader, &kpt->prop);
    IDP_DirectLinkGroup_OrFree(&kpt->prop, reader);
  }

  LISTBASE_FOREACH (bUserMenu *, um, &user->user_menus) {
    BLO_read_list(reader, &um->items);
    LISTBASE_FOREACH (bUserMenuItem *, umi, &um->items) {
      if (umi->type == USER_MENU_TYPE_OPERATOR) {
        bUserMenuItem_Op *umi_op = (bUserMenuItem_Op *)umi;
        BLO_read_data_address(reader, &umi_op->prop);
        IDP_DirectLinkGroup_OrFree(&umi_op->prop, reader);
      }
    }
  }

  for (addon = user->addons.first; addon; addon = addon->next) {
    BLO_read_data_address(reader, &addon->prop);
    IDP_DirectLinkGroup_OrFree(&addon->prop, reader);
  }

  // XXX
  user->uifonts.first = user->uifonts.last = NULL;

  BLO_read_list(reader, &user->uistyles);

  /* Don't read the active app template, use the default one. */
  user->app_template[0] = '\0';

  /* Clear runtime data. */
  user->runtime.is_dirty = false;
  user->edit_studio_light = 0;

  /* free fd->datamap again */
  oldnewmap_clear(fd->datamap);

  return bhead;
}

/** \} */

/* -------------------------------------------------------------------- */
/** \name Read File (Internal)
 * \{ */

BlendFileData *blo_read_file_internal(FileData *fd, const char *filepath)
{
  BHead *bhead = blo_bhead_first(fd);
  BlendFileData *bfd;
  ListBase mainlist = {NULL, NULL};

  if (fd->memfile != NULL) {
    DEBUG_PRINTF("\nUNDO: read step\n");
  }

  bfd = MEM_callocN(sizeof(BlendFileData), "blendfiledata");

  bfd->main = BKE_main_new();
  bfd->main->versionfile = fd->fileversion;

  bfd->type = BLENFILETYPE_BLEND;

  if ((fd->skip_flags & BLO_READ_SKIP_DATA) == 0) {
    BLI_addtail(&mainlist, bfd->main);
    fd->mainlist = &mainlist;
    BLI_strncpy(bfd->main->name, filepath, sizeof(bfd->main->name));
  }

  if (G.background) {
    /* We only read & store .blend thumbnail in background mode
     * (because we cannot re-generate it, no OpenGL available).
     */
    const int *data = read_file_thumbnail(fd);

    if (data) {
      const int width = data[0];
      const int height = data[1];
      if (BLEN_THUMB_MEMSIZE_IS_VALID(width, height)) {
        const size_t sz = BLEN_THUMB_MEMSIZE(width, height);
        bfd->main->blen_thumb = MEM_mallocN(sz, __func__);

        BLI_assert((sz - sizeof(*bfd->main->blen_thumb)) ==
                   (BLEN_THUMB_MEMSIZE_FILE(width, height) - (sizeof(*data) * 2)));
        bfd->main->blen_thumb->width = width;
        bfd->main->blen_thumb->height = height;
        memcpy(bfd->main->blen_thumb->rect, &data[2], sz - sizeof(*bfd->main->blen_thumb));
      }
    }
  }

  while (bhead) {
    switch (bhead->code) {
      case DATA:
      case DNA1:
      case TEST: /* used as preview since 2.5x */
      case REND:
        bhead = blo_bhead_next(fd, bhead);
        break;
      case GLOB:
        bhead = read_global(bfd, fd, bhead);
        break;
      case USER:
        if (fd->skip_flags & BLO_READ_SKIP_USERDEF) {
          bhead = blo_bhead_next(fd, bhead);
        }
        else {
          bhead = read_userdef(bfd, fd, bhead);
        }
        break;
      case ENDB:
        bhead = NULL;
        break;

      case ID_LINK_PLACEHOLDER:
        if (fd->skip_flags & BLO_READ_SKIP_DATA) {
          bhead = blo_bhead_next(fd, bhead);
        }
        else {
          /* Add link placeholder to the main of the library it belongs to.
           * The library is the most recently loaded ID_LI block, according
           * to the file format definition. So we can use the entry at the
           * end of mainlist, added in direct_link_library. */
          Main *libmain = mainlist.last;
          bhead = read_libblock(fd, libmain, bhead, 0, true, NULL);
        }
        break;
        /* in 2.50+ files, the file identifier for screens is patched, forward compatibility */
      case ID_SCRN:
        bhead->code = ID_SCR;
        /* pass on to default */
        ATTR_FALLTHROUGH;
      default:
        if (fd->skip_flags & BLO_READ_SKIP_DATA) {
          bhead = blo_bhead_next(fd, bhead);
        }
        else {
          bhead = read_libblock(fd, bfd->main, bhead, LIB_TAG_LOCAL, false, NULL);
        }
    }
  }

  /* do before read_libraries, but skip undo case */
  if (fd->memfile == NULL) {
    if ((fd->skip_flags & BLO_READ_SKIP_DATA) == 0) {
      do_versions(fd, NULL, bfd->main);
    }

    if ((fd->skip_flags & BLO_READ_SKIP_USERDEF) == 0) {
      do_versions_userdef(fd, bfd);
    }
  }

  if ((fd->skip_flags & BLO_READ_SKIP_DATA) == 0) {
    read_libraries(fd, &mainlist);

    blo_join_main(&mainlist);

    lib_link_all(fd, bfd->main);

    /* Skip in undo case. */
    if (fd->memfile == NULL) {
      /* Note that we can't recompute user-counts at this point in undo case, we play too much with
       * IDs from different memory realms, and Main database is not in a fully valid state yet.
       */
      /* Some versioning code does expect some proper user-reference-counting, e.g. in conversion
       * from groups to collections... We could optimize out that first call when we are reading a
       * current version file, but again this is really not a bottle neck currently.
       * So not worth it. */
      BKE_main_id_refcount_recompute(bfd->main, false);

      /* Yep, second splitting... but this is a very cheap operation, so no big deal. */
      blo_split_main(&mainlist, bfd->main);
      LISTBASE_FOREACH (Main *, mainvar, &mainlist) {
        BLI_assert(mainvar->versionfile != 0);
        do_versions_after_linking(mainvar, fd->reports);
      }
      blo_join_main(&mainlist);

      /* And we have to compute those user-reference-counts again, as `do_versions_after_linking()`
       * does not always properly handle user counts, and/or that function does not take into
       * account old, deprecated data. */
      BKE_main_id_refcount_recompute(bfd->main, false);

      /* After all data has been read and versioned, uses LIB_TAG_NEW. */
      ntreeUpdateAllNew(bfd->main);
    }

    placeholders_ensure_valid(bfd->main);

    BKE_main_id_tag_all(bfd->main, LIB_TAG_NEW, false);

    /* Now that all our data-blocks are loaded,
     * we can re-generate overrides from their references. */
    if (fd->memfile == NULL) {
      /* Do not apply in undo case! */
      BKE_lib_override_library_main_update(bfd->main);
    }

    BKE_collections_after_lib_link(bfd->main);

    /* Make all relative paths, relative to the open blend file. */
    fix_relpaths_library(fd->relabase, bfd->main);

    link_global(fd, bfd); /* as last */
  }

  fd->mainlist = NULL; /* Safety, this is local variable, shall not be used afterward. */

  return bfd;
}

/** \} */

/* -------------------------------------------------------------------- */
/** \name Library Linking
 *
 * Also used for append.
 * \{ */

struct BHeadSort {
  BHead *bhead;
  const void *old;
};

static int verg_bheadsort(const void *v1, const void *v2)
{
  const struct BHeadSort *x1 = v1, *x2 = v2;

  if (x1->old > x2->old) {
    return 1;
  }
  else if (x1->old < x2->old) {
    return -1;
  }
  return 0;
}

static void sort_bhead_old_map(FileData *fd)
{
  BHead *bhead;
  struct BHeadSort *bhs;
  int tot = 0;

  for (bhead = blo_bhead_first(fd); bhead; bhead = blo_bhead_next(fd, bhead)) {
    tot++;
  }

  fd->tot_bheadmap = tot;
  if (tot == 0) {
    return;
  }

  bhs = fd->bheadmap = MEM_malloc_arrayN(tot, sizeof(struct BHeadSort), "BHeadSort");

  for (bhead = blo_bhead_first(fd); bhead; bhead = blo_bhead_next(fd, bhead), bhs++) {
    bhs->bhead = bhead;
    bhs->old = bhead->old;
  }

  qsort(fd->bheadmap, tot, sizeof(struct BHeadSort), verg_bheadsort);
}

static BHead *find_previous_lib(FileData *fd, BHead *bhead)
{
  /* Skip library data-blocks in undo, see comment in read_libblock. */
  if (fd->memfile) {
    return NULL;
  }

  for (; bhead; bhead = blo_bhead_prev(fd, bhead)) {
    if (bhead->code == ID_LI) {
      break;
    }
  }

  return bhead;
}

static BHead *find_bhead(FileData *fd, void *old)
{
#if 0
  BHead* bhead;
#endif
  struct BHeadSort *bhs, bhs_s;

  if (!old) {
    return NULL;
  }

  if (fd->bheadmap == NULL) {
    sort_bhead_old_map(fd);
  }

  bhs_s.old = old;
  bhs = bsearch(&bhs_s, fd->bheadmap, fd->tot_bheadmap, sizeof(struct BHeadSort), verg_bheadsort);

  if (bhs) {
    return bhs->bhead;
  }

#if 0
  for (bhead = blo_bhead_first(fd); bhead; bhead = blo_bhead_next(fd, bhead)) {
    if (bhead->old == old) {
      return bhead;
    }
  }
#endif

  return NULL;
}

static BHead *find_bhead_from_code_name(FileData *fd, const short idcode, const char *name)
{
#ifdef USE_GHASH_BHEAD

  char idname_full[MAX_ID_NAME];

  *((short *)idname_full) = idcode;
  BLI_strncpy(idname_full + 2, name, sizeof(idname_full) - 2);

  return BLI_ghash_lookup(fd->bhead_idname_hash, idname_full);

#else
  BHead *bhead;

  for (bhead = blo_bhead_first(fd); bhead; bhead = blo_bhead_next(fd, bhead)) {
    if (bhead->code == idcode) {
      const char *idname_test = blo_bhead_id_name(fd, bhead);
      if (STREQ(idname_test + 2, name)) {
        return bhead;
      }
    }
    else if (bhead->code == ENDB) {
      break;
    }
  }

  return NULL;
#endif
}

static BHead *find_bhead_from_idname(FileData *fd, const char *idname)
{
#ifdef USE_GHASH_BHEAD
  return BLI_ghash_lookup(fd->bhead_idname_hash, idname);
#else
  return find_bhead_from_code_name(fd, GS(idname), idname + 2);
#endif
}

static ID *is_yet_read(FileData *fd, Main *mainvar, BHead *bhead)
{
  const char *idname = blo_bhead_id_name(fd, bhead);
  /* which_libbase can be NULL, intentionally not using idname+2 */
  return BLI_findstring(which_libbase(mainvar, GS(idname)), idname, offsetof(ID, name));
}

/** \} */

/* -------------------------------------------------------------------- */
/** \name Library Linking (expand pointers)
 * \{ */

static void expand_doit_library(void *fdhandle, Main *mainvar, void *old)
{
  FileData *fd = fdhandle;

  BHead *bhead = find_bhead(fd, old);
  if (bhead == NULL) {
    return;
  }

  if (bhead->code == ID_LINK_PLACEHOLDER) {
    /* Placeholder link to data-lock in another library. */
    BHead *bheadlib = find_previous_lib(fd, bhead);
    if (bheadlib == NULL) {
      return;
    }

    Library *lib = read_struct(fd, bheadlib, "Library");
    Main *libmain = blo_find_main(fd, lib->name, fd->relabase);

    if (libmain->curlib == NULL) {
      const char *idname = blo_bhead_id_name(fd, bhead);

      blo_reportf_wrap(fd->reports,
                       RPT_WARNING,
                       TIP_("LIB: Data refers to main .blend file: '%s' from %s"),
                       idname,
                       mainvar->curlib->filepath);
      return;
    }

    ID *id = is_yet_read(fd, libmain, bhead);

    if (id == NULL) {
      /* ID has not been read yet, add placeholder to the main of the
       * library it belongs to, so that it will be read later. */
      read_libblock(fd, libmain, bhead, LIB_TAG_INDIRECT, false, NULL);
      // commented because this can print way too much
      // if (G.debug & G_DEBUG) printf("expand_doit: other lib %s\n", lib->name);

      /* for outliner dependency only */
      libmain->curlib->parent = mainvar->curlib;
    }
    else {
      /* Convert any previously read weak link to regular link
       * to signal that we want to read this data-block. */
      if (id->tag & LIB_TAG_ID_LINK_PLACEHOLDER) {
        id->flag &= ~LIB_INDIRECT_WEAK_LINK;
      }

      /* "id" is either a placeholder or real ID that is already in the
       * main of the library (A) it belongs to. However it might have been
       * put there by another library (C) which only updated its own
       * fd->libmap. In that case we also need to update the fd->libmap
       * of the current library (B) so we can find it for lookups.
       *
       * An example of such a setup is:
       * (A) tree.blend: contains Tree object.
       * (B) forest.blend: contains Forest collection linking in Tree from tree.blend.
       * (C) shot.blend: links in both Tree from tree.blend and Forest from forest.blend.
       */
      oldnewmap_insert(fd->libmap, bhead->old, id, bhead->code);

      /* If "id" is a real data-lock and not a placeholder, we need to
       * update fd->libmap to replace ID_LINK_PLACEHOLDER with the real
       * ID_* code.
       *
       * When the real ID is read this replacement happens for all
       * libraries read so far, but not for libraries that have not been
       * read yet at that point. */
      change_link_placeholder_to_real_ID_pointer_fd(fd, bhead->old, id);

      /* Commented because this can print way too much. */
#if 0
      if (G.debug & G_DEBUG) {
        printf("expand_doit: already linked: %s lib: %s\n", id->name, lib->name);
      }
#endif
    }

    MEM_freeN(lib);
  }
  else {
    /* Data-block in same library. */
    /* In 2.50+ file identifier for screens is patched, forward compatibility. */
    if (bhead->code == ID_SCRN) {
      bhead->code = ID_SCR;
    }

    ID *id = is_yet_read(fd, mainvar, bhead);
    if (id == NULL) {
      read_libblock(fd, mainvar, bhead, LIB_TAG_NEED_EXPAND | LIB_TAG_INDIRECT, false, NULL);
    }
    else {
      /* Convert any previously read weak link to regular link
       * to signal that we want to read this data-block. */
      if (id->tag & LIB_TAG_ID_LINK_PLACEHOLDER) {
        id->flag &= ~LIB_INDIRECT_WEAK_LINK;
      }

      /* this is actually only needed on UI call? when ID was already read before,
       * and another append happens which invokes same ID...
       * in that case the lookup table needs this entry */
      oldnewmap_insert(fd->libmap, bhead->old, id, bhead->code);
      // commented because this can print way too much
      // if (G.debug & G_DEBUG) printf("expand: already read %s\n", id->name);
    }
  }
}

static BLOExpandDoitCallback expand_doit;

// XXX deprecated - old animation system
static void expand_ipo(FileData *fd, Main *mainvar, Ipo *ipo)
{
  IpoCurve *icu;
  for (icu = ipo->curve.first; icu; icu = icu->next) {
    if (icu->driver) {
      expand_doit(fd, mainvar, icu->driver->ob);
    }
  }
}

// XXX deprecated - old animation system
static void expand_constraint_channels(FileData *fd, Main *mainvar, ListBase *chanbase)
{
  bConstraintChannel *chan;
  for (chan = chanbase->first; chan; chan = chan->next) {
    expand_doit(fd, mainvar, chan->ipo);
  }
}

static void expand_fmodifiers(FileData *fd, Main *mainvar, ListBase *list)
{
  FModifier *fcm;

  for (fcm = list->first; fcm; fcm = fcm->next) {
    /* library data for specific F-Modifier types */
    switch (fcm->type) {
      case FMODIFIER_TYPE_PYTHON: {
        FMod_Python *data = (FMod_Python *)fcm->data;

        expand_doit(fd, mainvar, data->script);

        break;
      }
    }
  }
}

static void expand_fcurves(FileData *fd, Main *mainvar, ListBase *list)
{
  FCurve *fcu;

  for (fcu = list->first; fcu; fcu = fcu->next) {
    /* Driver targets if there is a driver */
    if (fcu->driver) {
      ChannelDriver *driver = fcu->driver;
      DriverVar *dvar;

      for (dvar = driver->variables.first; dvar; dvar = dvar->next) {
        DRIVER_TARGETS_LOOPER_BEGIN (dvar) {
          // TODO: only expand those that are going to get used?
          expand_doit(fd, mainvar, dtar->id);
        }
        DRIVER_TARGETS_LOOPER_END;
      }
    }

    /* F-Curve Modifiers */
    expand_fmodifiers(fd, mainvar, &fcu->modifiers);
  }
}

static void expand_animdata_nlastrips(FileData *fd, Main *mainvar, ListBase *list)
{
  NlaStrip *strip;

  for (strip = list->first; strip; strip = strip->next) {
    /* check child strips */
    expand_animdata_nlastrips(fd, mainvar, &strip->strips);

    /* check F-Curves */
    expand_fcurves(fd, mainvar, &strip->fcurves);

    /* check F-Modifiers */
    expand_fmodifiers(fd, mainvar, &strip->modifiers);

    /* relink referenced action */
    expand_doit(fd, mainvar, strip->act);
  }
}

static void expand_animdata(FileData *fd, Main *mainvar, AnimData *adt)
{
  NlaTrack *nlt;

  /* own action */
  expand_doit(fd, mainvar, adt->action);
  expand_doit(fd, mainvar, adt->tmpact);

  /* drivers - assume that these F-Curves have driver data to be in this list... */
  expand_fcurves(fd, mainvar, &adt->drivers);

  /* nla-data - referenced actions */
  for (nlt = adt->nla_tracks.first; nlt; nlt = nlt->next) {
    expand_animdata_nlastrips(fd, mainvar, &nlt->strips);
  }
}

static void expand_idprops(FileData *fd, Main *mainvar, IDProperty *prop)
{
  if (!prop) {
    return;
  }

  switch (prop->type) {
    case IDP_ID:
      expand_doit(fd, mainvar, IDP_Id(prop));
      break;
    case IDP_IDPARRAY: {
      IDProperty *idp_array = IDP_IDPArray(prop);
      for (int i = 0; i < prop->len; i++) {
        expand_idprops(fd, mainvar, &idp_array[i]);
      }
      break;
    }
    case IDP_GROUP:
      LISTBASE_FOREACH (IDProperty *, loop, &prop->data.group) {
        expand_idprops(fd, mainvar, loop);
      }
      break;
  }
}

static void expand_id(FileData *fd, Main *mainvar, ID *id);
static void expand_nodetree(FileData *fd, Main *mainvar, bNodeTree *ntree);
static void expand_collection(FileData *fd, Main *mainvar, Collection *collection);

static void expand_id_embedded_id(FileData *fd, Main *mainvar, ID *id)
{
  /* Handle 'private IDs'. */
  bNodeTree *nodetree = ntreeFromID(id);
  if (nodetree != NULL) {
    expand_id(fd, mainvar, &nodetree->id);
    expand_nodetree(fd, mainvar, nodetree);
  }

  if (GS(id->name) == ID_SCE) {
    Scene *scene = (Scene *)id;
    if (scene->master_collection != NULL) {
      expand_id(fd, mainvar, &scene->master_collection->id);
      expand_collection(fd, mainvar, scene->master_collection);
    }
  }
}

static void expand_id(FileData *fd, Main *mainvar, ID *id)
{
  expand_idprops(fd, mainvar, id->properties);

  if (id->override_library) {
    expand_doit(fd, mainvar, id->override_library->reference);
    expand_doit(fd, mainvar, id->override_library->storage);
  }

  AnimData *adt = BKE_animdata_from_id(id);
  if (adt != NULL) {
    expand_animdata(fd, mainvar, adt);
  }

  expand_id_embedded_id(fd, mainvar, id);
}

static void expand_action(FileData *fd, Main *mainvar, bAction *act)
{
  bActionChannel *chan;

  // XXX deprecated - old animation system --------------
  for (chan = act->chanbase.first; chan; chan = chan->next) {
    expand_doit(fd, mainvar, chan->ipo);
    expand_constraint_channels(fd, mainvar, &chan->constraintChannels);
  }
  // ---------------------------------------------------

  /* F-Curves in Action */
  expand_fcurves(fd, mainvar, &act->curves);

  LISTBASE_FOREACH (TimeMarker *, marker, &act->markers) {
    if (marker->camera) {
      expand_doit(fd, mainvar, marker->camera);
    }
  }
}

static void expand_keyingsets(FileData *fd, Main *mainvar, ListBase *list)
{
  KeyingSet *ks;
  KS_Path *ksp;

  /* expand the ID-pointers in KeyingSets's paths */
  for (ks = list->first; ks; ks = ks->next) {
    for (ksp = ks->paths.first; ksp; ksp = ksp->next) {
      expand_doit(fd, mainvar, ksp->id);
    }
  }
}

static void expand_particlesettings(FileData *fd, Main *mainvar, ParticleSettings *part)
{
  int a;

  expand_doit(fd, mainvar, part->instance_object);
  expand_doit(fd, mainvar, part->instance_collection);
  expand_doit(fd, mainvar, part->force_group);
  expand_doit(fd, mainvar, part->bb_ob);
  expand_doit(fd, mainvar, part->collision_group);

  for (a = 0; a < MAX_MTEX; a++) {
    if (part->mtex[a]) {
      expand_doit(fd, mainvar, part->mtex[a]->tex);
      expand_doit(fd, mainvar, part->mtex[a]->object);
    }
  }

  if (part->effector_weights) {
    expand_doit(fd, mainvar, part->effector_weights->group);
  }

  if (part->pd) {
    expand_doit(fd, mainvar, part->pd->tex);
    expand_doit(fd, mainvar, part->pd->f_source);
  }
  if (part->pd2) {
    expand_doit(fd, mainvar, part->pd2->tex);
    expand_doit(fd, mainvar, part->pd2->f_source);
  }

  if (part->boids) {
    BoidState *state;
    BoidRule *rule;

    for (state = part->boids->states.first; state; state = state->next) {
      for (rule = state->rules.first; rule; rule = rule->next) {
        if (rule->type == eBoidRuleType_Avoid) {
          BoidRuleGoalAvoid *gabr = (BoidRuleGoalAvoid *)rule;
          expand_doit(fd, mainvar, gabr->ob);
        }
        else if (rule->type == eBoidRuleType_FollowLeader) {
          BoidRuleFollowLeader *flbr = (BoidRuleFollowLeader *)rule;
          expand_doit(fd, mainvar, flbr->ob);
        }
      }
    }
  }

  LISTBASE_FOREACH (ParticleDupliWeight *, dw, &part->instance_weights) {
    expand_doit(fd, mainvar, dw->ob);
  }
}

static void expand_collection(FileData *fd, Main *mainvar, Collection *collection)
{
  LISTBASE_FOREACH (CollectionObject *, cob, &collection->gobject) {
    expand_doit(fd, mainvar, cob->ob);
  }

  LISTBASE_FOREACH (CollectionChild *, child, &collection->children) {
    expand_doit(fd, mainvar, child->collection);
  }

  expand_doit(fd, mainvar, collection->lanpr->target);

#ifdef USE_COLLECTION_COMPAT_28
  if (collection->collection != NULL) {
    expand_scene_collection(fd, mainvar, collection->collection);
  }
#endif
}

static void expand_key(FileData *fd, Main *mainvar, Key *key)
{
  expand_doit(fd, mainvar, key->ipo);  // XXX deprecated - old animation system
}

static void expand_node_socket(FileData *fd, Main *mainvar, bNodeSocket *sock)
{
  expand_idprops(fd, mainvar, sock->prop);

  if (sock->default_value != NULL) {

    switch ((eNodeSocketDatatype)sock->type) {
      case SOCK_OBJECT: {
        bNodeSocketValueObject *default_value = sock->default_value;
        expand_doit(fd, mainvar, default_value->value);
        break;
      }
      case SOCK_IMAGE: {
        bNodeSocketValueImage *default_value = sock->default_value;
        expand_doit(fd, mainvar, default_value->value);
        break;
      }
      case SOCK_FLOAT:
      case SOCK_VECTOR:
      case SOCK_RGBA:
      case SOCK_BOOLEAN:
      case SOCK_INT:
      case SOCK_STRING:
      case __SOCK_MESH:
      case SOCK_CUSTOM:
      case SOCK_SHADER:
      case SOCK_EMITTERS:
      case SOCK_EVENTS:
      case SOCK_FORCES:
      case SOCK_CONTROL_FLOW:
        break;
    }
  }
}

static void expand_node_sockets(FileData *fd, Main *mainvar, ListBase *sockets)
{
  LISTBASE_FOREACH (bNodeSocket *, sock, sockets) {
    expand_node_socket(fd, mainvar, sock);
  }
}

static void expand_nodetree(FileData *fd, Main *mainvar, bNodeTree *ntree)
{
  bNode *node;

  if (ntree->gpd) {
    expand_doit(fd, mainvar, ntree->gpd);
  }

  for (node = ntree->nodes.first; node; node = node->next) {
    if (node->id && node->type != CMP_NODE_R_LAYERS) {
      expand_doit(fd, mainvar, node->id);
    }

    expand_idprops(fd, mainvar, node->prop);

    expand_node_sockets(fd, mainvar, &node->inputs);
    expand_node_sockets(fd, mainvar, &node->outputs);
  }

  expand_node_sockets(fd, mainvar, &ntree->inputs);
  expand_node_sockets(fd, mainvar, &ntree->outputs);
}

static void expand_texture(FileData *fd, Main *mainvar, Tex *tex)
{
  expand_doit(fd, mainvar, tex->ima);
  expand_doit(fd, mainvar, tex->ipo);  // XXX deprecated - old animation system
}

static void expand_brush(FileData *fd, Main *mainvar, Brush *brush)
{
  expand_doit(fd, mainvar, brush->mtex.tex);
  expand_doit(fd, mainvar, brush->mask_mtex.tex);
  expand_doit(fd, mainvar, brush->clone.image);
  expand_doit(fd, mainvar, brush->paint_curve);
  if (brush->gpencil_settings != NULL) {
    expand_doit(fd, mainvar, brush->gpencil_settings->material);
  }
}

static void expand_material(FileData *fd, Main *mainvar, Material *ma)
{
  expand_doit(fd, mainvar, ma->ipo);  // XXX deprecated - old animation system

  if (ma->gp_style) {
    MaterialGPencilStyle *gp_style = ma->gp_style;
    expand_doit(fd, mainvar, gp_style->sima);
    expand_doit(fd, mainvar, gp_style->ima);
  }
}

static void expand_light(FileData *fd, Main *mainvar, Light *la)
{
  expand_doit(fd, mainvar, la->ipo);  // XXX deprecated - old animation system
}

static void expand_lattice(FileData *fd, Main *mainvar, Lattice *lt)
{
  expand_doit(fd, mainvar, lt->ipo);  // XXX deprecated - old animation system
  expand_doit(fd, mainvar, lt->key);
}

static void expand_world(FileData *fd, Main *mainvar, World *wrld)
{
  expand_doit(fd, mainvar, wrld->ipo);  // XXX deprecated - old animation system
}

static void expand_mball(FileData *fd, Main *mainvar, MetaBall *mb)
{
  int a;

  for (a = 0; a < mb->totcol; a++) {
    expand_doit(fd, mainvar, mb->mat[a]);
  }
}

static void expand_curve(FileData *fd, Main *mainvar, Curve *cu)
{
  int a;

  for (a = 0; a < cu->totcol; a++) {
    expand_doit(fd, mainvar, cu->mat[a]);
  }

  expand_doit(fd, mainvar, cu->vfont);
  expand_doit(fd, mainvar, cu->vfontb);
  expand_doit(fd, mainvar, cu->vfonti);
  expand_doit(fd, mainvar, cu->vfontbi);
  expand_doit(fd, mainvar, cu->key);
  expand_doit(fd, mainvar, cu->ipo);  // XXX deprecated - old animation system
  expand_doit(fd, mainvar, cu->bevobj);
  expand_doit(fd, mainvar, cu->taperobj);
  expand_doit(fd, mainvar, cu->textoncurve);
}

static void expand_mesh(FileData *fd, Main *mainvar, Mesh *me)
{
  int a;

  for (a = 0; a < me->totcol; a++) {
    expand_doit(fd, mainvar, me->mat[a]);
  }

  expand_doit(fd, mainvar, me->key);
  expand_doit(fd, mainvar, me->texcomesh);
}

/* temp struct used to transport needed info to expand_constraint_cb() */
typedef struct tConstraintExpandData {
  FileData *fd;
  Main *mainvar;
} tConstraintExpandData;
/* callback function used to expand constraint ID-links */
static void expand_constraint_cb(bConstraint *UNUSED(con),
                                 ID **idpoin,
                                 bool UNUSED(is_reference),
                                 void *userdata)
{
  tConstraintExpandData *ced = (tConstraintExpandData *)userdata;
  expand_doit(ced->fd, ced->mainvar, *idpoin);
}

static void expand_constraints(FileData *fd, Main *mainvar, ListBase *lb)
{
  tConstraintExpandData ced;
  bConstraint *curcon;

  /* relink all ID-blocks used by the constraints */
  ced.fd = fd;
  ced.mainvar = mainvar;

  BKE_constraints_id_loop(lb, expand_constraint_cb, &ced);

  /* deprecated manual expansion stuff */
  for (curcon = lb->first; curcon; curcon = curcon->next) {
    if (curcon->ipo) {
      expand_doit(fd, mainvar, curcon->ipo);  // XXX deprecated - old animation system
    }
  }
}

static void expand_pose(FileData *fd, Main *mainvar, bPose *pose)
{
  bPoseChannel *chan;

  if (!pose) {
    return;
  }

  for (chan = pose->chanbase.first; chan; chan = chan->next) {
    expand_constraints(fd, mainvar, &chan->constraints);
    expand_idprops(fd, mainvar, chan->prop);
    expand_doit(fd, mainvar, chan->custom);
  }
}

static void expand_bones(FileData *fd, Main *mainvar, Bone *bone)
{
  expand_idprops(fd, mainvar, bone->prop);

  LISTBASE_FOREACH (Bone *, curBone, &bone->childbase) {
    expand_bones(fd, mainvar, curBone);
  }
}

static void expand_armature(FileData *fd, Main *mainvar, bArmature *arm)
{
  LISTBASE_FOREACH (Bone *, curBone, &arm->bonebase) {
    expand_bones(fd, mainvar, curBone);
  }
}

static void expand_object_expandModifiers(void *userData,
                                          Object *UNUSED(ob),
                                          ID **idpoin,
                                          int UNUSED(cb_flag))
{
  struct {
    FileData *fd;
    Main *mainvar;
  } *data = userData;

  FileData *fd = data->fd;
  Main *mainvar = data->mainvar;

  expand_doit(fd, mainvar, *idpoin);
}

static void expand_object(FileData *fd, Main *mainvar, Object *ob)
{
  ParticleSystem *psys;
  bActionStrip *strip;
  PartEff *paf;
  int a;

  expand_doit(fd, mainvar, ob->data);

  /* expand_object_expandModifier() */
  if (ob->modifiers.first) {
    struct {
      FileData *fd;
      Main *mainvar;
    } data;
    data.fd = fd;
    data.mainvar = mainvar;

    BKE_modifiers_foreach_ID_link(ob, expand_object_expandModifiers, (void *)&data);
  }

  /* expand_object_expandModifier() */
  if (ob->greasepencil_modifiers.first) {
    struct {
      FileData *fd;
      Main *mainvar;
    } data;
    data.fd = fd;
    data.mainvar = mainvar;

    BKE_gpencil_modifiers_foreach_ID_link(ob, expand_object_expandModifiers, (void *)&data);
  }

  /* expand_object_expandShaderFx() */
  if (ob->shader_fx.first) {
    struct {
      FileData *fd;
      Main *mainvar;
    } data;
    data.fd = fd;
    data.mainvar = mainvar;

    BKE_shaderfx_foreach_ID_link(ob, expand_object_expandModifiers, (void *)&data);
  }

  expand_pose(fd, mainvar, ob->pose);
  expand_doit(fd, mainvar, ob->poselib);
  expand_constraints(fd, mainvar, &ob->constraints);

  expand_doit(fd, mainvar, ob->gpd);

  // XXX deprecated - old animation system (for version patching only)
  expand_doit(fd, mainvar, ob->ipo);
  expand_doit(fd, mainvar, ob->action);

  expand_constraint_channels(fd, mainvar, &ob->constraintChannels);

  for (strip = ob->nlastrips.first; strip; strip = strip->next) {
    expand_doit(fd, mainvar, strip->object);
    expand_doit(fd, mainvar, strip->act);
    expand_doit(fd, mainvar, strip->ipo);
  }
  // XXX deprecated - old animation system (for version patching only)

  for (a = 0; a < ob->totcol; a++) {
    expand_doit(fd, mainvar, ob->mat[a]);
  }

  paf = blo_do_version_give_parteff_245(ob);
  if (paf && paf->group) {
    expand_doit(fd, mainvar, paf->group);
  }

  if (ob->instance_collection) {
    expand_doit(fd, mainvar, ob->instance_collection);
  }

  if (ob->proxy) {
    expand_doit(fd, mainvar, ob->proxy);
  }
  if (ob->proxy_group) {
    expand_doit(fd, mainvar, ob->proxy_group);
  }

  for (psys = ob->particlesystem.first; psys; psys = psys->next) {
    expand_doit(fd, mainvar, psys->part);
  }

  if (ob->pd) {
    expand_doit(fd, mainvar, ob->pd->tex);
    expand_doit(fd, mainvar, ob->pd->f_source);
  }

  if (ob->soft) {
    expand_doit(fd, mainvar, ob->soft->collision_group);

    if (ob->soft->effector_weights) {
      expand_doit(fd, mainvar, ob->soft->effector_weights->group);
    }
  }

  if (ob->rigidbody_constraint) {
    expand_doit(fd, mainvar, ob->rigidbody_constraint->ob1);
    expand_doit(fd, mainvar, ob->rigidbody_constraint->ob2);
  }

  if (ob->currentlod) {
    LodLevel *level;
    for (level = ob->lodlevels.first; level; level = level->next) {
      expand_doit(fd, mainvar, level->source);
    }
  }
}

#ifdef USE_COLLECTION_COMPAT_28
static void expand_scene_collection(FileData *fd, Main *mainvar, SceneCollection *sc)
{
  LISTBASE_FOREACH (LinkData *, link, &sc->objects) {
    expand_doit(fd, mainvar, link->data);
  }

  LISTBASE_FOREACH (SceneCollection *, nsc, &sc->scene_collections) {
    expand_scene_collection(fd, mainvar, nsc);
  }
}
#endif

static void expand_scene(FileData *fd, Main *mainvar, Scene *sce)
{
  SceneRenderLayer *srl;
  FreestyleModuleConfig *module;
  FreestyleLineSet *lineset;

  LISTBASE_FOREACH (Base *, base_legacy, &sce->base) {
    expand_doit(fd, mainvar, base_legacy->object);
  }
  expand_doit(fd, mainvar, sce->camera);
  expand_doit(fd, mainvar, sce->world);

  expand_keyingsets(fd, mainvar, &sce->keyingsets);

  if (sce->set) {
    expand_doit(fd, mainvar, sce->set);
  }

  for (srl = sce->r.layers.first; srl; srl = srl->next) {
    expand_doit(fd, mainvar, srl->mat_override);
    for (module = srl->freestyleConfig.modules.first; module; module = module->next) {
      if (module->script) {
        expand_doit(fd, mainvar, module->script);
      }
    }
    for (lineset = srl->freestyleConfig.linesets.first; lineset; lineset = lineset->next) {
      if (lineset->group) {
        expand_doit(fd, mainvar, lineset->group);
      }
      expand_doit(fd, mainvar, lineset->linestyle);
    }
  }

  LISTBASE_FOREACH (ViewLayer *, view_layer, &sce->view_layers) {
    expand_idprops(fd, mainvar, view_layer->id_properties);

    for (module = view_layer->freestyle_config.modules.first; module; module = module->next) {
      if (module->script) {
        expand_doit(fd, mainvar, module->script);
      }
    }

    for (lineset = view_layer->freestyle_config.linesets.first; lineset; lineset = lineset->next) {
      if (lineset->group) {
        expand_doit(fd, mainvar, lineset->group);
      }
      expand_doit(fd, mainvar, lineset->linestyle);
    }
  }

  for (LANPR_LineLayer *ll = sce->lanpr.line_layers.first; ll; ll = ll->next) {
    if (ll->normal_control_object) {
      expand_doit(fd, mainvar, ll->normal_control_object);
    }
  }

  if (sce->gpd) {
    expand_doit(fd, mainvar, sce->gpd);
  }

  if (sce->ed) {
    Sequence *seq;

    SEQ_BEGIN (sce->ed, seq) {
      expand_idprops(fd, mainvar, seq->prop);

      if (seq->scene) {
        expand_doit(fd, mainvar, seq->scene);
      }
      if (seq->scene_camera) {
        expand_doit(fd, mainvar, seq->scene_camera);
      }
      if (seq->clip) {
        expand_doit(fd, mainvar, seq->clip);
      }
      if (seq->mask) {
        expand_doit(fd, mainvar, seq->mask);
      }
      if (seq->sound) {
        expand_doit(fd, mainvar, seq->sound);
      }

      if (seq->type == SEQ_TYPE_TEXT && seq->effectdata) {
        TextVars *data = seq->effectdata;
        expand_doit(fd, mainvar, data->text_font);
      }
    }
    SEQ_END;
  }

  if (sce->rigidbody_world) {
    expand_doit(fd, mainvar, sce->rigidbody_world->group);
    expand_doit(fd, mainvar, sce->rigidbody_world->constraints);
  }

  LISTBASE_FOREACH (TimeMarker *, marker, &sce->markers) {
    if (marker->camera) {
      expand_doit(fd, mainvar, marker->camera);
    }
  }

  expand_doit(fd, mainvar, sce->clip);

#ifdef USE_COLLECTION_COMPAT_28
  if (sce->collection) {
    expand_scene_collection(fd, mainvar, sce->collection);
  }
#endif

  if (sce->r.bake.cage_object) {
    expand_doit(fd, mainvar, sce->r.bake.cage_object);
  }
}

static void expand_camera(FileData *fd, Main *mainvar, Camera *ca)
{
  expand_doit(fd, mainvar, ca->ipo);  // XXX deprecated - old animation system

  LISTBASE_FOREACH (CameraBGImage *, bgpic, &ca->bg_images) {
    if (bgpic->source == CAM_BGIMG_SOURCE_IMAGE) {
      expand_doit(fd, mainvar, bgpic->ima);
    }
    else if (bgpic->source == CAM_BGIMG_SOURCE_MOVIE) {
      expand_doit(fd, mainvar, bgpic->ima);
    }
  }
}

static void expand_cachefile(FileData *UNUSED(fd),
                             Main *UNUSED(mainvar),
                             CacheFile *UNUSED(cache_file))
{
}

static void expand_speaker(FileData *fd, Main *mainvar, Speaker *spk)
{
  expand_doit(fd, mainvar, spk->sound);
}

static void expand_sound(FileData *fd, Main *mainvar, bSound *snd)
{
  expand_doit(fd, mainvar, snd->ipo);  // XXX deprecated - old animation system
}

static void expand_lightprobe(FileData *UNUSED(fd), Main *UNUSED(mainvar), LightProbe *UNUSED(prb))
{
}

static void expand_movieclip(FileData *UNUSED(fd), Main *UNUSED(mainvar), MovieClip *UNUSED(clip))
{
}

static void expand_mask_parent(FileData *fd, Main *mainvar, MaskParent *parent)
{
  if (parent->id) {
    expand_doit(fd, mainvar, parent->id);
  }
}

static void expand_mask(FileData *fd, Main *mainvar, Mask *mask)
{
  MaskLayer *mask_layer;

  for (mask_layer = mask->masklayers.first; mask_layer; mask_layer = mask_layer->next) {
    MaskSpline *spline;

    for (spline = mask_layer->splines.first; spline; spline = spline->next) {
      int i;

      for (i = 0; i < spline->tot_point; i++) {
        MaskSplinePoint *point = &spline->points[i];

        expand_mask_parent(fd, mainvar, &point->parent);
      }

      expand_mask_parent(fd, mainvar, &spline->parent);
    }
  }
}

static void expand_linestyle(FileData *fd, Main *mainvar, FreestyleLineStyle *linestyle)
{
  int a;
  LineStyleModifier *m;

  for (a = 0; a < MAX_MTEX; a++) {
    if (linestyle->mtex[a]) {
      expand_doit(fd, mainvar, linestyle->mtex[a]->tex);
      expand_doit(fd, mainvar, linestyle->mtex[a]->object);
    }
  }

  for (m = linestyle->color_modifiers.first; m; m = m->next) {
    if (m->type == LS_MODIFIER_DISTANCE_FROM_OBJECT) {
      expand_doit(fd, mainvar, ((LineStyleColorModifier_DistanceFromObject *)m)->target);
    }
  }
  for (m = linestyle->alpha_modifiers.first; m; m = m->next) {
    if (m->type == LS_MODIFIER_DISTANCE_FROM_OBJECT) {
      expand_doit(fd, mainvar, ((LineStyleAlphaModifier_DistanceFromObject *)m)->target);
    }
  }
  for (m = linestyle->thickness_modifiers.first; m; m = m->next) {
    if (m->type == LS_MODIFIER_DISTANCE_FROM_OBJECT) {
      expand_doit(fd, mainvar, ((LineStyleThicknessModifier_DistanceFromObject *)m)->target);
    }
  }
}

static void expand_gpencil(FileData *fd, Main *mainvar, bGPdata *gpd)
{
  LISTBASE_FOREACH (bGPDlayer *, gpl, &gpd->layers) {
    expand_doit(fd, mainvar, gpl->parent);
  }

  for (int a = 0; a < gpd->totcol; a++) {
    expand_doit(fd, mainvar, gpd->mat[a]);
  }
}

static void expand_workspace(FileData *fd, Main *mainvar, WorkSpace *workspace)
{
  LISTBASE_FOREACH (WorkSpaceLayout *, layout, &workspace->layouts) {
    expand_doit(fd, mainvar, BKE_workspace_layout_screen_get(layout));
  }
}

static void expand_hair(FileData *fd, Main *mainvar, Hair *hair)
{
  for (int a = 0; a < hair->totcol; a++) {
    expand_doit(fd, mainvar, hair->mat[a]);
  }

  if (hair->adt) {
    expand_animdata(fd, mainvar, hair->adt);
  }
}

static void expand_pointcloud(FileData *fd, Main *mainvar, PointCloud *pointcloud)
{
  for (int a = 0; a < pointcloud->totcol; a++) {
    expand_doit(fd, mainvar, pointcloud->mat[a]);
  }

  if (pointcloud->adt) {
    expand_animdata(fd, mainvar, pointcloud->adt);
  }
}

static void expand_volume(FileData *fd, Main *mainvar, Volume *volume)
{
  for (int a = 0; a < volume->totcol; a++) {
    expand_doit(fd, mainvar, volume->mat[a]);
  }

  if (volume->adt) {
    expand_animdata(fd, mainvar, volume->adt);
  }
}

static void expand_simulation(FileData *fd, Main *mainvar, Simulation *simulation)
{
  if (simulation->adt) {
    expand_animdata(fd, mainvar, simulation->adt);
  }
}

/**
 * Set the callback func used over all ID data found by \a BLO_expand_main func.
 *
 * \param expand_doit_func: Called for each ID block it finds.
 */
void BLO_main_expander(BLOExpandDoitCallback expand_doit_func)
{
  expand_doit = expand_doit_func;
}

/**
 * Loop over all ID data in Main to mark relations.
 * Set (id->tag & LIB_TAG_NEED_EXPAND) to mark expanding. Flags get cleared after expanding.
 *
 * \param fdhandle: usually filedata, or own handle.
 * \param mainvar: the Main database to expand.
 */
void BLO_expand_main(void *fdhandle, Main *mainvar)
{
  ListBase *lbarray[MAX_LIBARRAY];
  FileData *fd = fdhandle;
  ID *id;
  int a;
  bool do_it = true;

  while (do_it) {
    do_it = false;

    a = set_listbasepointers(mainvar, lbarray);
    while (a--) {
      id = lbarray[a]->first;
      while (id) {
        if (id->tag & LIB_TAG_NEED_EXPAND) {
          expand_id(fd, mainvar, id);

          switch (GS(id->name)) {
            case ID_OB:
              expand_object(fd, mainvar, (Object *)id);
              break;
            case ID_ME:
              expand_mesh(fd, mainvar, (Mesh *)id);
              break;
            case ID_CU:
              expand_curve(fd, mainvar, (Curve *)id);
              break;
            case ID_MB:
              expand_mball(fd, mainvar, (MetaBall *)id);
              break;
            case ID_SCE:
              expand_scene(fd, mainvar, (Scene *)id);
              break;
            case ID_MA:
              expand_material(fd, mainvar, (Material *)id);
              break;
            case ID_TE:
              expand_texture(fd, mainvar, (Tex *)id);
              break;
            case ID_WO:
              expand_world(fd, mainvar, (World *)id);
              break;
            case ID_LT:
              expand_lattice(fd, mainvar, (Lattice *)id);
              break;
            case ID_LA:
              expand_light(fd, mainvar, (Light *)id);
              break;
            case ID_KE:
              expand_key(fd, mainvar, (Key *)id);
              break;
            case ID_CA:
              expand_camera(fd, mainvar, (Camera *)id);
              break;
            case ID_SPK:
              expand_speaker(fd, mainvar, (Speaker *)id);
              break;
            case ID_SO:
              expand_sound(fd, mainvar, (bSound *)id);
              break;
            case ID_LP:
              expand_lightprobe(fd, mainvar, (LightProbe *)id);
              break;
            case ID_AR:
              expand_armature(fd, mainvar, (bArmature *)id);
              break;
            case ID_AC:
              expand_action(fd, mainvar, (bAction *)id);  // XXX deprecated - old animation system
              break;
            case ID_GR:
              expand_collection(fd, mainvar, (Collection *)id);
              break;
            case ID_NT:
              expand_nodetree(fd, mainvar, (bNodeTree *)id);
              break;
            case ID_BR:
              expand_brush(fd, mainvar, (Brush *)id);
              break;
            case ID_IP:
              expand_ipo(fd, mainvar, (Ipo *)id);  // XXX deprecated - old animation system
              break;
            case ID_PA:
              expand_particlesettings(fd, mainvar, (ParticleSettings *)id);
              break;
            case ID_MC:
              expand_movieclip(fd, mainvar, (MovieClip *)id);
              break;
            case ID_MSK:
              expand_mask(fd, mainvar, (Mask *)id);
              break;
            case ID_LS:
              expand_linestyle(fd, mainvar, (FreestyleLineStyle *)id);
              break;
            case ID_GD:
              expand_gpencil(fd, mainvar, (bGPdata *)id);
              break;
            case ID_CF:
              expand_cachefile(fd, mainvar, (CacheFile *)id);
              break;
            case ID_WS:
              expand_workspace(fd, mainvar, (WorkSpace *)id);
              break;
            case ID_HA:
              expand_hair(fd, mainvar, (Hair *)id);
              break;
            case ID_PT:
              expand_pointcloud(fd, mainvar, (PointCloud *)id);
              break;
            case ID_VO:
              expand_volume(fd, mainvar, (Volume *)id);
              break;
            case ID_SIM:
              expand_simulation(fd, mainvar, (Simulation *)id);
              break;
            default:
              break;
          }

          do_it = true;
          id->tag &= ~LIB_TAG_NEED_EXPAND;
        }
        id = id->next;
      }
    }
  }
}

/** \} */

/* -------------------------------------------------------------------- */
/** \name Library Linking (helper functions)
 * \{ */

static bool object_in_any_scene(Main *bmain, Object *ob)
{
  Scene *sce;

  for (sce = bmain->scenes.first; sce; sce = sce->id.next) {
    if (BKE_scene_object_find(sce, ob)) {
      return true;
    }
  }

  return false;
}

static bool object_in_any_collection(Main *bmain, Object *ob)
{
  Collection *collection;

  for (collection = bmain->collections.first; collection; collection = collection->id.next) {
    if (BKE_collection_has_object(collection, ob)) {
      return true;
    }
  }

  return false;
}

static void add_loose_objects_to_scene(Main *mainvar,
                                       Main *bmain,
                                       Scene *scene,
                                       ViewLayer *view_layer,
                                       const View3D *v3d,
                                       Library *lib,
                                       const short flag)
{
  Collection *active_collection = NULL;
  const bool do_append = (flag & FILE_LINK) == 0;

  BLI_assert(scene);

  /* Give all objects which are LIB_TAG_INDIRECT a base,
   * or for a collection when *lib has been set. */
  for (Object *ob = mainvar->objects.first; ob; ob = ob->id.next) {
    bool do_it = (ob->id.tag & LIB_TAG_DOIT) != 0;
    if (do_it || ((ob->id.tag & LIB_TAG_INDIRECT) && (ob->id.tag & LIB_TAG_PRE_EXISTING) == 0)) {
      if (do_append) {
        if (ob->id.us == 0) {
          do_it = true;
        }
        else if ((ob->id.lib == lib) && (object_in_any_collection(bmain, ob) == 0)) {
          /* When appending, make sure any indirectly loaded object gets a base,
           * when they are not part of any collection yet. */
          do_it = true;
        }
      }

      if (do_it) {
        /* Find or add collection as needed. */
        if (active_collection == NULL) {
          if (flag & FILE_ACTIVE_COLLECTION) {
            LayerCollection *lc = BKE_layer_collection_get_active(view_layer);
            active_collection = lc->collection;
          }
          else {
            active_collection = BKE_collection_add(bmain, scene->master_collection, NULL);
          }
        }

        CLAMP_MIN(ob->id.us, 0);
        ob->mode = OB_MODE_OBJECT;

        BKE_collection_object_add(bmain, active_collection, ob);
        Base *base = BKE_view_layer_base_find(view_layer, ob);

        if (v3d != NULL) {
          base->local_view_bits |= v3d->local_view_uuid;
        }

        if (flag & FILE_AUTOSELECT) {
          base->flag |= BASE_SELECTED;
          /* Do NOT make base active here! screws up GUI stuff,
           * if you want it do it on src/ level. */
        }

        BKE_scene_object_base_flag_sync_from_base(base);

        ob->id.tag &= ~LIB_TAG_INDIRECT;
        ob->id.flag &= ~LIB_INDIRECT_WEAK_LINK;
        ob->id.tag |= LIB_TAG_EXTERN;
      }
    }
  }
}

static void add_collections_to_scene(Main *mainvar,
                                     Main *bmain,
                                     Scene *scene,
                                     ViewLayer *view_layer,
                                     const View3D *v3d,
                                     Library *lib,
                                     const short flag)
{
  Collection *active_collection = scene->master_collection;
  if (flag & FILE_ACTIVE_COLLECTION) {
    LayerCollection *lc = BKE_layer_collection_get_active(view_layer);
    active_collection = lc->collection;
  }

  /* Give all objects which are tagged a base. */
  for (Collection *collection = mainvar->collections.first; collection;
       collection = collection->id.next) {
    if ((flag & FILE_GROUP_INSTANCE) && (collection->id.tag & LIB_TAG_DOIT)) {
      /* Any indirect collection should not have been tagged. */
      BLI_assert((collection->id.tag & LIB_TAG_INDIRECT) == 0);

      /* BKE_object_add(...) messes with the selection. */
      Object *ob = BKE_object_add_only_object(bmain, OB_EMPTY, collection->id.name + 2);
      ob->type = OB_EMPTY;
      ob->empty_drawsize = U.collection_instance_empty_size;

      BKE_collection_object_add(bmain, active_collection, ob);
      Base *base = BKE_view_layer_base_find(view_layer, ob);

      if (v3d != NULL) {
        base->local_view_bits |= v3d->local_view_uuid;
      }

      if (base->flag & BASE_SELECTABLE) {
        base->flag |= BASE_SELECTED;
      }

      BKE_scene_object_base_flag_sync_from_base(base);
      DEG_id_tag_update(&ob->id, ID_RECALC_TRANSFORM | ID_RECALC_GEOMETRY | ID_RECALC_ANIMATION);
      view_layer->basact = base;

      /* Assign the collection. */
      ob->instance_collection = collection;
      id_us_plus(&collection->id);
      ob->transflag |= OB_DUPLICOLLECTION;
      copy_v3_v3(ob->loc, scene->cursor.location);
    }
    /* We do not want to force instantiation of indirectly linked collections,
     * not even when appending. Users can now easily instantiate collections (and their objects)
     * as needed by themselves. See T67032. */
    else if ((collection->id.tag & LIB_TAG_INDIRECT) == 0) {
      bool do_add_collection = (collection->id.tag & LIB_TAG_DOIT) != 0;
      if (!do_add_collection) {
        /* We need to check that objects in that collections are already instantiated in a scene.
         * Otherwise, it's better to add the collection to the scene's active collection, than to
         * instantiate its objects in active scene's collection directly. See T61141.
         * Note that we only check object directly into that collection,
         * not recursively into its children.
         */
        for (CollectionObject *coll_ob = collection->gobject.first; coll_ob != NULL;
             coll_ob = coll_ob->next) {
          Object *ob = coll_ob->ob;
          if ((ob->id.tag & (LIB_TAG_PRE_EXISTING | LIB_TAG_DOIT | LIB_TAG_INDIRECT)) == 0 &&
              (ob->id.lib == lib) && (object_in_any_scene(bmain, ob) == 0)) {
            do_add_collection = true;
            break;
          }
        }
      }
      if (do_add_collection) {
        /* Add collection as child of active collection. */
        BKE_collection_child_add(bmain, active_collection, collection);

        if (flag & FILE_AUTOSELECT) {
          for (CollectionObject *coll_ob = collection->gobject.first; coll_ob != NULL;
               coll_ob = coll_ob->next) {
            Object *ob = coll_ob->ob;
            Base *base = BKE_view_layer_base_find(view_layer, ob);
            if (base) {
              base->flag |= BASE_SELECTED;
              BKE_scene_object_base_flag_sync_from_base(base);
            }
          }
        }

        /* Those are kept for safety and consistency, but should not be needed anymore? */
        collection->id.tag &= ~LIB_TAG_INDIRECT;
        collection->id.flag &= ~LIB_INDIRECT_WEAK_LINK;
        collection->id.tag |= LIB_TAG_EXTERN;
      }
    }
  }
}

/* returns true if the item was found
 * but it may already have already been appended/linked */
static ID *link_named_part(
    Main *mainl, FileData *fd, const short idcode, const char *name, const int flag)
{
  BHead *bhead = find_bhead_from_code_name(fd, idcode, name);
  ID *id;

  const bool use_placeholders = (flag & BLO_LIBLINK_USE_PLACEHOLDERS) != 0;
  const bool force_indirect = (flag & BLO_LIBLINK_FORCE_INDIRECT) != 0;

  BLI_assert(BKE_idtype_idcode_is_linkable(idcode) && BKE_idtype_idcode_is_valid(idcode));

  if (bhead) {
    id = is_yet_read(fd, mainl, bhead);
    if (id == NULL) {
      /* not read yet */
      const int tag = force_indirect ? LIB_TAG_INDIRECT : LIB_TAG_EXTERN;
      read_libblock(fd, mainl, bhead, tag | LIB_TAG_NEED_EXPAND, false, &id);

      if (id) {
        /* sort by name in list */
        ListBase *lb = which_libbase(mainl, idcode);
        id_sort_by_name(lb, id, NULL);
      }
    }
    else {
      /* already linked */
      if (G.debug) {
        printf("append: already linked\n");
      }
      oldnewmap_insert(fd->libmap, bhead->old, id, bhead->code);
      if (!force_indirect && (id->tag & LIB_TAG_INDIRECT)) {
        id->tag &= ~LIB_TAG_INDIRECT;
        id->flag &= ~LIB_INDIRECT_WEAK_LINK;
        id->tag |= LIB_TAG_EXTERN;
      }
    }
  }
  else if (use_placeholders) {
    /* XXX flag part is weak! */
    id = create_placeholder(
        mainl, idcode, name, force_indirect ? LIB_TAG_INDIRECT : LIB_TAG_EXTERN);
  }
  else {
    id = NULL;
  }

  /* if we found the id but the id is NULL, this is really bad */
  BLI_assert(!((bhead != NULL) && (id == NULL)));

  return id;
}

/**
 * Simple reader for copy/paste buffers.
 */
int BLO_library_link_copypaste(Main *mainl, BlendHandle *bh, const uint64_t id_types_mask)
{
  FileData *fd = (FileData *)(bh);
  BHead *bhead;
  int num_directly_linked = 0;

  for (bhead = blo_bhead_first(fd); bhead; bhead = blo_bhead_next(fd, bhead)) {
    ID *id = NULL;

    if (bhead->code == ENDB) {
      break;
    }

    if (BKE_idtype_idcode_is_valid(bhead->code) && BKE_idtype_idcode_is_linkable(bhead->code) &&
        (id_types_mask == 0 ||
         (BKE_idtype_idcode_to_idfilter((short)bhead->code) & id_types_mask) != 0)) {
      read_libblock(fd, mainl, bhead, LIB_TAG_NEED_EXPAND | LIB_TAG_INDIRECT, false, &id);
      num_directly_linked++;
    }

    if (id) {
      /* sort by name in list */
      ListBase *lb = which_libbase(mainl, GS(id->name));
      id_sort_by_name(lb, id, NULL);

      if (bhead->code == ID_OB) {
        /* Instead of instancing Base's directly, postpone until after collections are loaded
         * otherwise the base's flag is set incorrectly when collections are used */
        Object *ob = (Object *)id;
        ob->mode = OB_MODE_OBJECT;
        /* ensure add_loose_objects_to_scene runs on this object */
        BLI_assert(id->us == 0);
      }
    }
  }

  return num_directly_linked;
}

static ID *link_named_part_ex(
    Main *mainl, FileData *fd, const short idcode, const char *name, const int flag)
{
  ID *id = link_named_part(mainl, fd, idcode, name, flag);

  if (id && (GS(id->name) == ID_OB)) {
    /* Tag as loose object needing to be instantiated somewhere... */
    id->tag |= LIB_TAG_DOIT;
  }
  else if (id && (GS(id->name) == ID_GR)) {
    /* tag as needing to be instantiated or linked */
    id->tag |= LIB_TAG_DOIT;
  }

  return id;
}

/**
 * Link a named data-block from an external blend file.
 *
 * \param mainl: The main database to link from (not the active one).
 * \param bh: The blender file handle.
 * \param idcode: The kind of data-block to link.
 * \param name: The name of the data-block (without the 2 char ID prefix).
 * \return the linked ID when found.
 */
ID *BLO_library_link_named_part(Main *mainl,
                                BlendHandle **bh,
                                const short idcode,
                                const char *name)
{
  FileData *fd = (FileData *)(*bh);
  return link_named_part(mainl, fd, idcode, name, 0);
}

/**
 * Link a named data-block from an external blend file.
 * Optionally instantiate the object/collection in the scene when the flags are set.
 *
 * \param mainl: The main database to link from (not the active one).
 * \param bh: The blender file handle.
 * \param idcode: The kind of data-block to link.
 * \param name: The name of the data-block (without the 2 char ID prefix).
 * \param flag: Options for linking, used for instantiating.
 * \param scene: The scene in which to instantiate objects/collections
 * (if NULL, no instantiation is done).
 * \param v3d: The active 3D viewport.
 * (only to define active layers for instantiated objects & collections, can be NULL).
 * \return the linked ID when found.
 */
ID *BLO_library_link_named_part_ex(
    Main *mainl, BlendHandle **bh, const short idcode, const char *name, const int flag)
{
  FileData *fd = (FileData *)(*bh);
  return link_named_part_ex(mainl, fd, idcode, name, flag);
}

/* common routine to append/link something from a library */

static Main *library_link_begin(Main *mainvar, FileData **fd, const char *filepath)
{
  Main *mainl;

  (*fd)->mainlist = MEM_callocN(sizeof(ListBase), "FileData.mainlist");

  /* clear for objects and collections instantiating tag */
  BKE_main_id_tag_listbase(&(mainvar->objects), LIB_TAG_DOIT, false);
  BKE_main_id_tag_listbase(&(mainvar->collections), LIB_TAG_DOIT, false);

  /* make mains */
  blo_split_main((*fd)->mainlist, mainvar);

  /* which one do we need? */
  mainl = blo_find_main(*fd, filepath, BKE_main_blendfile_path(mainvar));

  /* needed for do_version */
  mainl->versionfile = (*fd)->fileversion;
  read_file_version(*fd, mainl);
#ifdef USE_GHASH_BHEAD
  read_file_bhead_idname_map_create(*fd);
#endif

  return mainl;
}

/**
 * Initialize the BlendHandle for linking library data.
 *
 * \param mainvar: The current main database, e.g. #G_MAIN or #CTX_data_main(C).
 * \param bh: A blender file handle as returned by
 * #BLO_blendhandle_from_file or #BLO_blendhandle_from_memory.
 * \param filepath: Used for relative linking, copied to the \a lib->name.
 * \return the library Main, to be passed to #BLO_library_append_named_part as \a mainl.
 */
Main *BLO_library_link_begin(Main *mainvar, BlendHandle **bh, const char *filepath)
{
  FileData *fd = (FileData *)(*bh);
  return library_link_begin(mainvar, &fd, filepath);
}

static void split_main_newid(Main *mainptr, Main *main_newid)
{
  /* We only copy the necessary subset of data in this temp main. */
  main_newid->versionfile = mainptr->versionfile;
  main_newid->subversionfile = mainptr->subversionfile;
  BLI_strncpy(main_newid->name, mainptr->name, sizeof(main_newid->name));
  main_newid->curlib = mainptr->curlib;

  ListBase *lbarray[MAX_LIBARRAY];
  ListBase *lbarray_newid[MAX_LIBARRAY];
  int i = set_listbasepointers(mainptr, lbarray);
  set_listbasepointers(main_newid, lbarray_newid);
  while (i--) {
    BLI_listbase_clear(lbarray_newid[i]);

    for (ID *id = lbarray[i]->first, *idnext; id; id = idnext) {
      idnext = id->next;

      if (id->tag & LIB_TAG_NEW) {
        BLI_remlink(lbarray[i], id);
        BLI_addtail(lbarray_newid[i], id);
      }
    }
  }
}

/* scene and v3d may be NULL. */
static void library_link_end(Main *mainl,
                             FileData **fd,
                             const short flag,
                             Main *bmain,
                             Scene *scene,
                             ViewLayer *view_layer,
                             const View3D *v3d)
{
  Main *mainvar;
  Library *curlib;

  /* expander now is callback function */
  BLO_main_expander(expand_doit_library);

  /* make main consistent */
  BLO_expand_main(*fd, mainl);

  /* do this when expand found other libs */
  read_libraries(*fd, (*fd)->mainlist);

  curlib = mainl->curlib;

  /* make the lib path relative if required */
  if (flag & FILE_RELPATH) {
    /* use the full path, this could have been read by other library even */
    BLI_strncpy(curlib->name, curlib->filepath, sizeof(curlib->name));

    /* uses current .blend file as reference */
    BLI_path_rel(curlib->name, BKE_main_blendfile_path_from_global());
  }

  blo_join_main((*fd)->mainlist);
  mainvar = (*fd)->mainlist->first;
  mainl = NULL; /* blo_join_main free's mainl, cant use anymore */

  lib_link_all(*fd, mainvar);

  /* Some versioning code does expect some proper userrefcounting, e.g. in conversion from
   * groups to collections... We could optimize out that first call when we are reading a
   * current version file, but again this is really not a bottle neck currently. so not worth
   * it. */
  BKE_main_id_refcount_recompute(mainvar, false);

  BKE_collections_after_lib_link(mainvar);

  /* Yep, second splitting... but this is a very cheap operation, so no big deal. */
  blo_split_main((*fd)->mainlist, mainvar);
  Main *main_newid = BKE_main_new();
  for (mainvar = ((Main *)(*fd)->mainlist->first)->next; mainvar; mainvar = mainvar->next) {
    BLI_assert(mainvar->versionfile != 0);
    /* We need to split out IDs already existing,
     * or they will go again through do_versions - bad, very bad! */
    split_main_newid(mainvar, main_newid);

    do_versions_after_linking(main_newid, (*fd)->reports);

    add_main_to_main(mainvar, main_newid);
  }

  BKE_main_free(main_newid);
  blo_join_main((*fd)->mainlist);
  mainvar = (*fd)->mainlist->first;
  MEM_freeN((*fd)->mainlist);

  /* This does not take into account old, deprecated data, so we also have to do it after
   * `do_versions_after_linking()`. */
  BKE_main_id_refcount_recompute(mainvar, false);

  /* After all data has been read and versioned, uses LIB_TAG_NEW. */
  ntreeUpdateAllNew(mainvar);

  placeholders_ensure_valid(mainvar);

  BKE_main_id_tag_all(mainvar, LIB_TAG_NEW, false);

  /* Make all relative paths, relative to the open blend file. */
  fix_relpaths_library(BKE_main_blendfile_path(mainvar), mainvar);

  /* Give a base to loose objects and collections.
   * Only directly linked objects & collections are instantiated by
   * `BLO_library_link_named_part_ex()` & co,
   * here we handle indirect ones and other possible edge-cases. */
  if (scene) {
    add_collections_to_scene(mainvar, bmain, scene, view_layer, v3d, curlib, flag);
    add_loose_objects_to_scene(mainvar, bmain, scene, view_layer, v3d, curlib, flag);
  }
  else {
    /* printf("library_append_end, scene is NULL (objects wont get bases)\n"); */
  }

  /* Clear objects and collections instantiating tag. */
  BKE_main_id_tag_listbase(&(mainvar->objects), LIB_TAG_DOIT, false);
  BKE_main_id_tag_listbase(&(mainvar->collections), LIB_TAG_DOIT, false);

  /* patch to prevent switch_endian happens twice */
  if ((*fd)->flags & FD_FLAGS_SWITCH_ENDIAN) {
    blo_filedata_free(*fd);
    *fd = NULL;
  }
}

/**
 * Finalize linking from a given .blend file (library).
 * Optionally instance the indirect object/collection in the scene when the flags are set.
 * \note Do not use \a bh after calling this function, it may frees it.
 *
 * \param mainl: The main database to link from (not the active one).
 * \param bh: The blender file handle (WARNING! may be freed by this function!).
 * \param flag: Options for linking, used for instantiating.
 * \param bmain: The main database in which to instantiate objects/collections
 * \param scene: The scene in which to instantiate objects/collections
 * (if NULL, no instantiation is done).
 * \param view_layer: The scene layer in which to instantiate objects/collections
 * (if NULL, no instantiation is done).
 * \param v3d: The active 3D viewport
 * (only to define local-view for instantiated objects & groups, can be NULL).
 */
void BLO_library_link_end(Main *mainl,
                          BlendHandle **bh,
                          int flag,
                          Main *bmain,
                          Scene *scene,
                          ViewLayer *view_layer,
                          const View3D *v3d)
{
  FileData *fd = (FileData *)(*bh);
  library_link_end(mainl, &fd, flag, bmain, scene, view_layer, v3d);
  *bh = (BlendHandle *)fd;
}

void *BLO_library_read_struct(FileData *fd, BHead *bh, const char *blockname)
{
  return read_struct(fd, bh, blockname);
}

/** \} */

/* -------------------------------------------------------------------- */
/** \name Library Reading
 * \{ */

static int has_linked_ids_to_read(Main *mainvar)
{
  ListBase *lbarray[MAX_LIBARRAY];
  int a = set_listbasepointers(mainvar, lbarray);

  while (a--) {
    LISTBASE_FOREACH (ID *, id, lbarray[a]) {
      if ((id->tag & LIB_TAG_ID_LINK_PLACEHOLDER) && !(id->flag & LIB_INDIRECT_WEAK_LINK)) {
        return true;
      }
    }
  }

  return false;
}

static void read_library_linked_id(
    ReportList *reports, FileData *fd, Main *mainvar, ID *id, ID **r_id)
{
  BHead *bhead = NULL;
  const bool is_valid = BKE_idtype_idcode_is_linkable(GS(id->name)) ||
                        ((id->tag & LIB_TAG_EXTERN) == 0);

  if (fd) {
    bhead = find_bhead_from_idname(fd, id->name);
  }

  if (!is_valid) {
    blo_reportf_wrap(reports,
                     RPT_ERROR,
                     TIP_("LIB: %s: '%s' is directly linked from '%s' (parent '%s'), but is a "
                          "non-linkable data type"),
                     BKE_idtype_idcode_to_name(GS(id->name)),
                     id->name + 2,
                     mainvar->curlib->filepath,
                     library_parent_filepath(mainvar->curlib));
  }

  id->tag &= ~LIB_TAG_ID_LINK_PLACEHOLDER;
  id->flag &= ~LIB_INDIRECT_WEAK_LINK;

  if (bhead) {
    id->tag |= LIB_TAG_NEED_EXPAND;
    // printf("read lib block %s\n", id->name);
    read_libblock(fd, mainvar, bhead, id->tag, false, r_id);
  }
  else {
    blo_reportf_wrap(reports,
                     RPT_WARNING,
                     TIP_("LIB: %s: '%s' missing from '%s', parent '%s'"),
                     BKE_idtype_idcode_to_name(GS(id->name)),
                     id->name + 2,
                     mainvar->curlib->filepath,
                     library_parent_filepath(mainvar->curlib));

    /* Generate a placeholder for this ID (simplified version of read_libblock actually...). */
    if (r_id) {
      *r_id = is_valid ? create_placeholder(mainvar, GS(id->name), id->name + 2, id->tag) : NULL;
    }
  }
}

static void read_library_linked_ids(FileData *basefd,
                                    FileData *fd,
                                    ListBase *mainlist,
                                    Main *mainvar)
{
  GHash *loaded_ids = BLI_ghash_str_new(__func__);

  ListBase *lbarray[MAX_LIBARRAY];
  int a = set_listbasepointers(mainvar, lbarray);

  while (a--) {
    ID *id = lbarray[a]->first;
    ListBase pending_free_ids = {NULL};

    while (id) {
      ID *id_next = id->next;
      if ((id->tag & LIB_TAG_ID_LINK_PLACEHOLDER) && !(id->flag & LIB_INDIRECT_WEAK_LINK)) {
        BLI_remlink(lbarray[a], id);

        /* When playing with lib renaming and such, you may end with cases where
         * you have more than one linked ID of the same data-block from same
         * library. This is absolutely horrible, hence we use a ghash to ensure
         * we go back to a single linked data when loading the file. */
        ID **realid = NULL;
        if (!BLI_ghash_ensure_p(loaded_ids, id->name, (void ***)&realid)) {
          read_library_linked_id(basefd->reports, fd, mainvar, id, realid);
        }

        /* realid shall never be NULL - unless some source file/lib is broken
         * (known case: some directly linked shapekey from a missing lib...). */
        /* BLI_assert(*realid != NULL); */

        /* Now that we have a real ID, replace all pointers to placeholders in
         * fd->libmap with pointers to the real data-blocks. We do this for all
         * libraries since multiple might be referencing this ID. */
        change_link_placeholder_to_real_ID_pointer(mainlist, basefd, id, *realid);

        /* We cannot free old lib-ref placeholder ID here anymore, since we use
         * its name as key in loaded_ids hash. */
        BLI_addtail(&pending_free_ids, id);
      }
      id = id_next;
    }

    /* Clear GHash and free link placeholder IDs of the current type. */
    BLI_ghash_clear(loaded_ids, NULL, NULL);
    BLI_freelistN(&pending_free_ids);
  }

  BLI_ghash_free(loaded_ids, NULL, NULL);
}

static void read_library_clear_weak_links(FileData *basefd, ListBase *mainlist, Main *mainvar)
{
  /* Any remaining weak links at this point have been lost, silently drop
   * those by setting them to NULL pointers. */
  ListBase *lbarray[MAX_LIBARRAY];
  int a = set_listbasepointers(mainvar, lbarray);

  while (a--) {
    ID *id = lbarray[a]->first;

    while (id) {
      ID *id_next = id->next;
      if ((id->tag & LIB_TAG_ID_LINK_PLACEHOLDER) && (id->flag & LIB_INDIRECT_WEAK_LINK)) {
        /* printf("Dropping weak link to %s\n", id->name); */
        change_link_placeholder_to_real_ID_pointer(mainlist, basefd, id, NULL);
        BLI_freelinkN(lbarray[a], id);
      }
      id = id_next;
    }
  }
}

static FileData *read_library_file_data(FileData *basefd,
                                        ListBase *mainlist,
                                        Main *mainl,
                                        Main *mainptr)
{
  FileData *fd = mainptr->curlib->filedata;

  if (fd != NULL) {
    /* File already open. */
    return fd;
  }

  if (mainptr->curlib->packedfile) {
    /* Read packed file. */
    PackedFile *pf = mainptr->curlib->packedfile;

    blo_reportf_wrap(basefd->reports,
                     RPT_INFO,
                     TIP_("Read packed library:  '%s', parent '%s'"),
                     mainptr->curlib->name,
                     library_parent_filepath(mainptr->curlib));
    fd = blo_filedata_from_memory(pf->data, pf->size, basefd->reports);

    /* Needed for library_append and read_libraries. */
    BLI_strncpy(fd->relabase, mainptr->curlib->filepath, sizeof(fd->relabase));
  }
  else {
    /* Read file on disk. */
    blo_reportf_wrap(basefd->reports,
                     RPT_INFO,
                     TIP_("Read library:  '%s', '%s', parent '%s'"),
                     mainptr->curlib->filepath,
                     mainptr->curlib->name,
                     library_parent_filepath(mainptr->curlib));
    fd = blo_filedata_from_file(mainptr->curlib->filepath, basefd->reports);
  }

  if (fd) {
    /* Share the mainlist, so all libraries are added immediately in a
     * single list. It used to be that all FileData's had their own list,
     * but with indirectly linking this meant we didn't catch duplicate
     * libraries properly. */
    fd->mainlist = mainlist;

    fd->reports = basefd->reports;

    if (fd->libmap) {
      oldnewmap_free(fd->libmap);
    }

    fd->libmap = oldnewmap_new();

    mainptr->curlib->filedata = fd;
    mainptr->versionfile = fd->fileversion;

    /* subversion */
    read_file_version(fd, mainptr);
#ifdef USE_GHASH_BHEAD
    read_file_bhead_idname_map_create(fd);
#endif
  }
  else {
    mainptr->curlib->filedata = NULL;
    mainptr->curlib->id.tag |= LIB_TAG_MISSING;
    /* Set lib version to current main one... Makes assert later happy. */
    mainptr->versionfile = mainptr->curlib->versionfile = mainl->versionfile;
    mainptr->subversionfile = mainptr->curlib->subversionfile = mainl->subversionfile;
  }

  if (fd == NULL) {
    blo_reportf_wrap(
        basefd->reports, RPT_WARNING, TIP_("Cannot find lib '%s'"), mainptr->curlib->filepath);
  }

  return fd;
}

static void read_libraries(FileData *basefd, ListBase *mainlist)
{
  Main *mainl = mainlist->first;
  bool do_it = true;

  /* Expander is now callback function. */
  BLO_main_expander(expand_doit_library);

  /* At this point the base blend file has been read, and each library blend
   * encountered so far has a main with placeholders for linked data-blocks.
   *
   * Now we will read the library blend files and replace the placeholders
   * with actual data-blocks. We loop over library mains multiple times in
   * case a library needs to link additional data-blocks from another library
   * that had been read previously. */
  while (do_it) {
    do_it = false;

    /* Loop over mains of all library blend files encountered so far. Note
     * this list gets longer as more indirectly library blends are found. */
    for (Main *mainptr = mainl->next; mainptr; mainptr = mainptr->next) {
      /* Does this library have any more linked data-blocks we need to read? */
      if (has_linked_ids_to_read(mainptr)) {
#if 0
        printf("Reading linked data-blocks from %s (%s)\n",
          mainptr->curlib->id.name,
          mainptr->curlib->name);
#endif

        /* Open file if it has not been done yet. */
        FileData *fd = read_library_file_data(basefd, mainlist, mainl, mainptr);

        if (fd) {
          do_it = true;
        }

        /* Read linked data-locks for each link placeholder, and replace
         * the placeholder with the real data-lock. */
        read_library_linked_ids(basefd, fd, mainlist, mainptr);

        /* Test if linked data-locks need to read further linked data-locks
         * and create link placeholders for them. */
        BLO_expand_main(fd, mainptr);
      }
    }
  }

  Main *main_newid = BKE_main_new();
  for (Main *mainptr = mainl->next; mainptr; mainptr = mainptr->next) {
    /* Drop weak links for which no data-block was found. */
    read_library_clear_weak_links(basefd, mainlist, mainptr);

    /* Do versioning for newly added linked data-locks. If no data-locks
     * were read from a library versionfile will still be zero and we can
     * skip it. */
    if (mainptr->versionfile) {
      /* Split out already existing IDs to avoid them going through
       * do_versions multiple times, which would have bad consequences. */
      split_main_newid(mainptr, main_newid);

      /* File data can be zero with link/append. */
      if (mainptr->curlib->filedata) {
        do_versions(mainptr->curlib->filedata, mainptr->curlib, main_newid);
      }
      else {
        do_versions(basefd, NULL, main_newid);
      }

      add_main_to_main(mainptr, main_newid);
    }

    /* Lib linking. */
    if (mainptr->curlib->filedata) {
      lib_link_all(mainptr->curlib->filedata, mainptr);
    }

    /* Note: No need to call `do_versions_after_linking()` or `BKE_main_id_refcount_recompute()`
     * here, as this function is only called for library 'subset' data handling, as part of either
     * full blendfile reading (`blo_read_file_internal()`), or libdata linking
     * (`library_link_end()`). */

    /* Free file data we no longer need. */
    if (mainptr->curlib->filedata) {
      blo_filedata_free(mainptr->curlib->filedata);
    }
    mainptr->curlib->filedata = NULL;
  }
  BKE_main_free(main_newid);
}

void *BLO_read_get_new_data_address(BlendDataReader *reader, const void *old_address)
{
  return newdataadr(reader->fd, old_address);
}

ID *BLO_read_get_new_id_address(BlendLibReader *reader, Library *lib, ID *id)
{
  return newlibadr(reader->fd, lib, id);
}

bool BLO_read_requires_endian_switch(BlendDataReader *reader)
{
  return (reader->fd->flags & FD_FLAGS_SWITCH_ENDIAN) != 0;
}

/**
 * Updates all ->prev and ->next pointers of the list elements.
 * Updates the list->first and list->last pointers.
 * When not NULL, calls the callback on every element.
 */
void BLO_read_list_cb(BlendDataReader *reader, ListBase *list, BlendReadListFn callback)
{
  if (BLI_listbase_is_empty(list)) {
    return;
  }

  BLO_read_data_address(reader, &list->first);
  if (callback != NULL) {
    callback(reader, list->first);
  }
  Link *ln = list->first;
  Link *prev = NULL;
  while (ln) {
    BLO_read_data_address(reader, &ln->next);
    if (ln->next != NULL && callback != NULL) {
      callback(reader, ln->next);
    }
    ln->prev = prev;
    prev = ln;
    ln = ln->next;
  }
  list->last = prev;
}

void BLO_read_list(BlendDataReader *reader, struct ListBase *list)
{
  BLO_read_list_cb(reader, list, NULL);
}

void BLO_read_int32_array(BlendDataReader *reader, int array_size, int32_t **ptr_p)
{
  BLO_read_data_address(reader, ptr_p);
  if (BLO_read_requires_endian_switch(reader)) {
    BLI_endian_switch_int32_array(*ptr_p, array_size);
  }
}

void BLO_read_uint32_array(BlendDataReader *reader, int array_size, uint32_t **ptr_p)
{
  BLO_read_data_address(reader, ptr_p);
  if (BLO_read_requires_endian_switch(reader)) {
    BLI_endian_switch_uint32_array(*ptr_p, array_size);
  }
}

void BLO_read_float_array(BlendDataReader *reader, int array_size, float **ptr_p)
{
  BLO_read_data_address(reader, ptr_p);
  if (BLO_read_requires_endian_switch(reader)) {
    BLI_endian_switch_float_array(*ptr_p, array_size);
  }
}

void BLO_read_float3_array(BlendDataReader *reader, int array_size, float **ptr_p)
{
  BLO_read_float_array(reader, array_size * 3, ptr_p);
}

void BLO_read_double_array(BlendDataReader *reader, int array_size, double **ptr_p)
{
  BLO_read_data_address(reader, ptr_p);
  if (BLO_read_requires_endian_switch(reader)) {
    BLI_endian_switch_double_array(*ptr_p, array_size);
  }
}

static void convert_pointer_array_64_to_32(BlendDataReader *reader,
                                           uint array_size,
                                           const uint64_t *src,
                                           uint32_t *dst)
{
  /* Match pointer conversion rules from bh4_from_bh8 and cast_pointer. */
  if (BLO_read_requires_endian_switch(reader)) {
    for (int i = 0; i < array_size; i++) {
      uint64_t ptr = src[i];
      BLI_endian_switch_uint64(&ptr);
      dst[i] = (uint32_t)(ptr >> 3);
    }
  }
  else {
    for (int i = 0; i < array_size; i++) {
      dst[i] = (uint32_t)(src[i] >> 3);
    }
  }
}

static void convert_pointer_array_32_to_64(BlendDataReader *UNUSED(reader),
                                           uint array_size,
                                           const uint32_t *src,
                                           uint64_t *dst)
{
  /* Match pointer conversion rules from bh8_from_bh4 and cast_pointer. */
  for (int i = 0; i < array_size; i++) {
    dst[i] = src[i];
  }
}

void BLO_read_pointer_array(BlendDataReader *reader, void **ptr_p)
{
  FileData *fd = reader->fd;

  void *orig_array = newdataadr(fd, *ptr_p);
  if (orig_array == NULL) {
    *ptr_p = NULL;
    return;
  }

  int file_pointer_size = fd->filesdna->pointer_size;
  int current_pointer_size = fd->memsdna->pointer_size;

  /* Overallocation is fine, but might be better to pass the length as parameter. */
  int array_size = MEM_allocN_len(orig_array) / file_pointer_size;

  void *final_array = NULL;

  if (file_pointer_size == current_pointer_size) {
    /* No pointer conversion necessary. */
    final_array = orig_array;
  }
  else if (file_pointer_size == 8 && current_pointer_size == 4) {
    /* Convert pointers from 64 to 32 bit. */
    final_array = MEM_malloc_arrayN(array_size, 4, "new pointer array");
    convert_pointer_array_64_to_32(
        reader, array_size, (uint64_t *)orig_array, (uint32_t *)final_array);
    MEM_freeN(orig_array);
  }
  else if (file_pointer_size == 4 && current_pointer_size == 8) {
    /* Convert pointers from 32 to 64 bit. */
    final_array = MEM_malloc_arrayN(array_size, 8, "new pointer array");
    convert_pointer_array_32_to_64(
        reader, array_size, (uint32_t *)orig_array, (uint64_t *)final_array);
    MEM_freeN(orig_array);
  }
  else {
    BLI_assert(false);
  }

  *ptr_p = final_array;
}

void BLO_expand_id(BlendExpander *expander, ID *id)
{
  expand_doit(expander->fd, expander->main, id);
}

/** \} */<|MERGE_RESOLUTION|>--- conflicted
+++ resolved
@@ -6336,15 +6336,11 @@
   for (CollectionChild *child = collection->children.first; child != NULL; child = child->next) {
     child->collection = newlibadr(fd, lib, child->collection);
   }
-<<<<<<< HEAD
 
   if (collection->lanpr) {
     collection->lanpr->target = newlibadr(fd, lib, collection->lanpr->target);
   }
 
-  BKE_collection_parent_relations_rebuild(collection);
-=======
->>>>>>> 91117cad
 }
 
 static void lib_link_collection(FileData *fd, Main *UNUSED(bmain), Collection *collection)
