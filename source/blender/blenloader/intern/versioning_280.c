/*
 * This program is free software; you can redistribute it and/or
 * modify it under the terms of the GNU General Public License
 * as published by the Free Software Foundation; either version 2
 * of the License, or (at your option) any later version.
 *
 * This program is distributed in the hope that it will be useful,
 * but WITHOUT ANY WARRANTY; without even the implied warranty of
 * MERCHANTABILITY or FITNESS FOR A PARTICULAR PURPOSE.  See the
 * GNU General Public License for more details.
 *
 * You should have received a copy of the GNU General Public License
 * along with this program; if not, write to the Free Software Foundation,
 * Inc., 51 Franklin Street, Fifth Floor, Boston, MA 02110-1301, USA.
 */

/** \file
 * \ingroup blenloader
 */

/* allow readfile to use deprecated functionality */
#define DNA_DEPRECATED_ALLOW

#include <string.h>
#include <float.h>

#include "BLI_listbase.h"
#include "BLI_math.h"
#include "BLI_mempool.h"
#include "BLI_string.h"
#include "BLI_utildefines.h"

#include "DNA_object_types.h"
#include "DNA_camera_types.h"
#include "DNA_cloth_types.h"
#include "DNA_collection_types.h"
#include "DNA_constraint_types.h"
#include "DNA_gpu_types.h"
#include "DNA_light_types.h"
#include "DNA_layer_types.h"
#include "DNA_lightprobe_types.h"
#include "DNA_material_types.h"
#include "DNA_mesh_types.h"
#include "DNA_modifier_types.h"
#include "DNA_particle_types.h"
#include "DNA_rigidbody_types.h"
#include "DNA_scene_types.h"
#include "DNA_screen_types.h"
#include "DNA_view3d_types.h"
#include "DNA_genfile.h"
#include "DNA_gpencil_types.h"
#include "DNA_workspace_types.h"
#include "DNA_key_types.h"
#include "DNA_curve_types.h"
#include "DNA_armature_types.h"
#include "DNA_text_types.h"

#include "BKE_action.h"
#include "BKE_cloth.h"
#include "BKE_collection.h"
#include "BKE_constraint.h"
#include "BKE_colortools.h"
#include "BKE_customdata.h"
#include "BKE_freestyle.h"
#include "BKE_gpencil.h"
#include "BKE_idprop.h"
#include "BKE_image.h"
#include "BKE_key.h"
#include "BKE_library.h"
#include "BKE_layer.h"
#include "BKE_main.h"
#include "BKE_material.h"
#include "BKE_mesh.h"
#include "BKE_node.h"
#include "BKE_object.h"
#include "BKE_paint.h"
#include "BKE_pointcache.h"
#include "BKE_report.h"
#include "BKE_rigidbody.h"
#include "BKE_scene.h"
#include "BKE_screen.h"
#include "BKE_sequencer.h"
#include "BKE_studiolight.h"
#include "BKE_unit.h"
#include "BKE_workspace.h"

/* Only for IMB_BlendMode */
#include "IMB_imbuf.h"

#include "DEG_depsgraph.h"

#include "BLT_translation.h"

#include "BLO_readfile.h"
#include "readfile.h"

#include "MEM_guardedalloc.h"

static bScreen *screen_parent_find(const bScreen *screen)
{
  /* can avoid lookup if screen state isn't maximized/full (parent and child store the same state) */
  if (ELEM(screen->state, SCREENMAXIMIZED, SCREENFULL)) {
    for (const ScrArea *sa = screen->areabase.first; sa; sa = sa->next) {
      if (sa->full && sa->full != screen) {
        BLI_assert(sa->full->state == screen->state);
        return sa->full;
      }
    }
  }

  return NULL;
}

static void do_version_workspaces_create_from_screens(Main *bmain)
{
  for (bScreen *screen = bmain->screens.first; screen; screen = screen->id.next) {
    const bScreen *screen_parent = screen_parent_find(screen);
    WorkSpace *workspace;
    if (screen->temp) {
      continue;
    }

    if (screen_parent) {
      /* fullscreen with "Back to Previous" option, don't create
       * a new workspace, add layout workspace containing parent */
      workspace = BLI_findstring(
          &bmain->workspaces, screen_parent->id.name + 2, offsetof(ID, name) + 2);
    }
    else {
      workspace = BKE_workspace_add(bmain, screen->id.name + 2);
    }
    if (workspace == NULL) {
      continue; /* Not much we can do.. */
    }
    BKE_workspace_layout_add(bmain, workspace, screen, screen->id.name + 2);
  }
}

static void do_version_area_change_space_to_space_action(ScrArea *area, const Scene *scene)
{
  SpaceType *stype = BKE_spacetype_from_id(SPACE_ACTION);
  SpaceAction *saction = (SpaceAction *)stype->new (area, scene);
  ARegion *region_channels;

  /* Properly free current regions */
  for (ARegion *region = area->regionbase.first; region; region = region->next) {
    BKE_area_region_free(area->type, region);
  }
  BLI_freelistN(&area->regionbase);

  area->type = stype;
  area->spacetype = stype->spaceid;

  BLI_addhead(&area->spacedata, saction);
  area->regionbase = saction->regionbase;
  BLI_listbase_clear(&saction->regionbase);

  /* Different defaults for timeline */
  region_channels = BKE_area_find_region_type(area, RGN_TYPE_CHANNELS);
  region_channels->flag |= RGN_FLAG_HIDDEN;

  saction->mode = SACTCONT_TIMELINE;
  saction->ads.flag |= ADS_FLAG_SUMMARY_COLLAPSED;
  saction->ads.filterflag |= ADS_FILTER_SUMMARY;
}

/**
 * \brief After lib-link versioning for new workspace design.
 *
 * - Adds a workspace for (almost) each screen of the old file
 *   and adds the needed workspace-layout to wrap the screen.
 * - Active screen isn't stored directly in window anymore, but in the active workspace.
 * - Active scene isn't stored in screen anymore, but in window.
 * - Create workspace instance hook for each window.
 *
 * \note Some of the created workspaces might be deleted again in case of reading the default startup.blend.
 */
static void do_version_workspaces_after_lib_link(Main *bmain)
{
  BLI_assert(BLI_listbase_is_empty(&bmain->workspaces));

  do_version_workspaces_create_from_screens(bmain);

  for (wmWindowManager *wm = bmain->wm.first; wm; wm = wm->id.next) {
    for (wmWindow *win = wm->windows.first; win; win = win->next) {
      bScreen *screen_parent = screen_parent_find(win->screen);
      bScreen *screen = screen_parent ? screen_parent : win->screen;

      if (screen->temp) {
        /* We do not generate a new workspace for those screens... still need to set some data in win. */
        win->workspace_hook = BKE_workspace_instance_hook_create(bmain);
        win->scene = screen->scene;
        /* Deprecated from now on! */
        win->screen = NULL;
        continue;
      }

      WorkSpace *workspace = BLI_findstring(
          &bmain->workspaces, screen->id.name + 2, offsetof(ID, name) + 2);
      BLI_assert(workspace != NULL);
      WorkSpaceLayout *layout = BKE_workspace_layout_find(workspace, win->screen);
      BLI_assert(layout != NULL);

      win->workspace_hook = BKE_workspace_instance_hook_create(bmain);

      BKE_workspace_active_set(win->workspace_hook, workspace);
      BKE_workspace_active_layout_set(win->workspace_hook, layout);

      /* Move scene and view layer to window. */
      Scene *scene = screen->scene;
      ViewLayer *layer = BLI_findlink(&scene->view_layers, scene->r.actlay);
      if (!layer) {
        layer = BKE_view_layer_default_view(scene);
      }

      win->scene = scene;
      STRNCPY(win->view_layer_name, layer->name);

      /* Deprecated from now on! */
      win->screen = NULL;
    }
  }

  for (bScreen *screen = bmain->screens.first; screen; screen = screen->id.next) {
    /* Deprecated from now on! */
    BLI_freelistN(&screen->scene->transform_spaces);
    screen->scene = NULL;
  }
}

#ifdef USE_COLLECTION_COMPAT_28
enum {
  COLLECTION_DEPRECATED_VISIBLE = (1 << 0),
  COLLECTION_DEPRECATED_VIEWPORT = (1 << 0),
  COLLECTION_DEPRECATED_SELECTABLE = (1 << 1),
  COLLECTION_DEPRECATED_DISABLED = (1 << 2),
  COLLECTION_DEPRECATED_RENDER = (1 << 3),
};

static void do_version_view_layer_visibility(ViewLayer *view_layer)
{
  /* Convert from deprecated VISIBLE flag to DISABLED */
  LayerCollection *lc;
  for (lc = view_layer->layer_collections.first; lc; lc = lc->next) {
    if (lc->flag & COLLECTION_DEPRECATED_DISABLED) {
      lc->flag &= ~COLLECTION_DEPRECATED_DISABLED;
    }

    if ((lc->flag & COLLECTION_DEPRECATED_VISIBLE) == 0) {
      lc->flag |= COLLECTION_DEPRECATED_DISABLED;
    }

    lc->flag |= COLLECTION_DEPRECATED_VIEWPORT | COLLECTION_DEPRECATED_RENDER;
  }
}

static void do_version_layer_collection_pre(ViewLayer *view_layer,
                                            ListBase *lb,
                                            GSet *enabled_set,
                                            GSet *selectable_set)
{
  /* Convert from deprecated DISABLED to new layer collection and collection flags */
  for (LayerCollection *lc = lb->first; lc; lc = lc->next) {
    if (lc->scene_collection) {
      if (!(lc->flag & COLLECTION_DEPRECATED_DISABLED)) {
        BLI_gset_insert(enabled_set, lc->scene_collection);
      }
      if (lc->flag & COLLECTION_DEPRECATED_SELECTABLE) {
        BLI_gset_insert(selectable_set, lc->scene_collection);
      }
    }

    do_version_layer_collection_pre(
        view_layer, &lc->layer_collections, enabled_set, selectable_set);
  }
}

static void do_version_layer_collection_post(ViewLayer *view_layer,
                                             ListBase *lb,
                                             GSet *enabled_set,
                                             GSet *selectable_set,
                                             GHash *collection_map)
{
  /* Apply layer collection exclude flags. */
  for (LayerCollection *lc = lb->first; lc; lc = lc->next) {
    if (!(lc->collection->flag & COLLECTION_IS_MASTER)) {
      SceneCollection *sc = BLI_ghash_lookup(collection_map, lc->collection);
      const bool enabled = (sc && BLI_gset_haskey(enabled_set, sc));
      const bool selectable = (sc && BLI_gset_haskey(selectable_set, sc));

      if (!enabled) {
        lc->flag |= LAYER_COLLECTION_EXCLUDE;
      }
      if (enabled && !selectable) {
        lc->collection->flag |= COLLECTION_RESTRICT_SELECT;
      }
    }

    do_version_layer_collection_post(
        view_layer, &lc->layer_collections, enabled_set, selectable_set, collection_map);
  }
}

static void do_version_scene_collection_convert(
    Main *bmain, ID *id, SceneCollection *sc, Collection *collection, GHash *collection_map)
{
  if (collection_map) {
    BLI_ghash_insert(collection_map, collection, sc);
  }

  for (SceneCollection *nsc = sc->scene_collections.first; nsc;) {
    SceneCollection *nsc_next = nsc->next;
    Collection *ncollection = BKE_collection_add(bmain, collection, nsc->name);
    ncollection->id.lib = id->lib;
    do_version_scene_collection_convert(bmain, id, nsc, ncollection, collection_map);
    nsc = nsc_next;
  }

  for (LinkData *link = sc->objects.first; link; link = link->next) {
    Object *ob = link->data;
    if (ob) {
      BKE_collection_object_add(bmain, collection, ob);
      id_us_min(&ob->id);
    }
  }

  BLI_freelistN(&sc->objects);
  MEM_freeN(sc);
}

static void do_version_group_collection_to_collection(Main *bmain, Collection *group)
{
  /* Convert old 2.8 group collections to new unified collections. */
  if (group->collection) {
    do_version_scene_collection_convert(bmain, &group->id, group->collection, group, NULL);
  }

  group->collection = NULL;
  group->view_layer = NULL;
  id_fake_user_set(&group->id);
}

static void do_version_scene_collection_to_collection(Main *bmain, Scene *scene)
{
  /* Convert old 2.8 scene collections to new unified collections. */

  /* Temporarily clear view layers so we don't do any layer collection syncing
   * and destroy old flags that we want to restore. */
  ListBase view_layers = scene->view_layers;
  BLI_listbase_clear(&scene->view_layers);

  if (!scene->master_collection) {
    scene->master_collection = BKE_collection_master_add();
  }

  /* Convert scene collections. */
  GHash *collection_map = BLI_ghash_new(BLI_ghashutil_ptrhash, BLI_ghashutil_ptrcmp, __func__);
  if (scene->collection) {
    do_version_scene_collection_convert(
        bmain, &scene->id, scene->collection, scene->master_collection, collection_map);
    scene->collection = NULL;
  }

  scene->view_layers = view_layers;

  /* Convert layer collections. */
  ViewLayer *view_layer;
  for (view_layer = scene->view_layers.first; view_layer; view_layer = view_layer->next) {
    GSet *enabled_set = BLI_gset_new(BLI_ghashutil_ptrhash, BLI_ghashutil_ptrcmp, __func__);
    GSet *selectable_set = BLI_gset_new(BLI_ghashutil_ptrhash, BLI_ghashutil_ptrcmp, __func__);

    do_version_layer_collection_pre(
        view_layer, &view_layer->layer_collections, enabled_set, selectable_set);

    BKE_layer_collection_sync(scene, view_layer);

    do_version_layer_collection_post(
        view_layer, &view_layer->layer_collections, enabled_set, selectable_set, collection_map);

    BLI_gset_free(enabled_set, NULL);
    BLI_gset_free(selectable_set, NULL);

    BKE_layer_collection_sync(scene, view_layer);
  }

  BLI_ghash_free(collection_map, NULL, NULL);
}
#endif

static void do_version_layers_to_collections(Main *bmain, Scene *scene)
{
  /* Since we don't have access to FileData we check the (always valid) first
   * render layer instead. */
  if (!scene->master_collection) {
    scene->master_collection = BKE_collection_master_add();
  }

  if (scene->view_layers.first) {
    return;
  }

  /* Create collections from layers. */
  Collection *collection_master = BKE_collection_master(scene);
  Collection *collections[20] = {NULL};

  for (int layer = 0; layer < 20; layer++) {
    for (Base *base = scene->base.first; base; base = base->next) {
      if (base->lay & (1 << layer)) {
        /* Create collections when needed only. */
        if (collections[layer] == NULL) {
          char name[MAX_NAME];

          BLI_snprintf(
              name, sizeof(collection_master->id.name), DATA_("Collection %d"), layer + 1);

          Collection *collection = BKE_collection_add(bmain, collection_master, name);
          collection->id.lib = scene->id.lib;
          collections[layer] = collection;

          if (!(scene->lay & (1 << layer))) {
            collection->flag |= COLLECTION_RESTRICT_VIEW | COLLECTION_RESTRICT_RENDER;
          }
        }

        /* Note usually this would do slow collection syncing for view layers,
         * but since no view layers exists yet at this point it's fast. */
        BKE_collection_object_add(bmain, collections[layer], base->object);
      }

      if (base->flag & SELECT) {
        base->object->flag |= SELECT;
      }
      else {
        base->object->flag &= ~SELECT;
      }
    }
  }

  /* Handle legacy render layers. */
  bool have_override = false;
  const bool need_default_renderlayer = scene->r.layers.first == NULL;

  for (SceneRenderLayer *srl = scene->r.layers.first; srl; srl = srl->next) {
    ViewLayer *view_layer = BKE_view_layer_add(scene, srl->name);

    if (srl->layflag & SCE_LAY_DISABLE) {
      view_layer->flag &= ~VIEW_LAYER_RENDER;
    }

    if ((srl->layflag & SCE_LAY_FRS) == 0) {
      view_layer->flag &= ~VIEW_LAYER_FREESTYLE;
    }

    view_layer->layflag = srl->layflag;
    view_layer->passflag = srl->passflag;
    view_layer->pass_alpha_threshold = srl->pass_alpha_threshold;
    view_layer->samples = srl->samples;
    view_layer->mat_override = srl->mat_override;

    BKE_freestyle_config_free(&view_layer->freestyle_config, true);
    view_layer->freestyle_config = srl->freestyleConfig;
    view_layer->id_properties = srl->prop;

    /* Set exclusion and overrides. */
    for (int layer = 0; layer < 20; layer++) {
      Collection *collection = collections[layer];
      if (collection) {
        LayerCollection *lc = BKE_layer_collection_first_from_scene_collection(view_layer,
                                                                               collection);

        if (srl->lay_exclude & (1 << layer)) {
          /* Disable excluded layer. */
          have_override = true;
          lc->flag |= LAYER_COLLECTION_EXCLUDE;
          for (LayerCollection *nlc = lc->layer_collections.first; nlc; nlc = nlc->next) {
            nlc->flag |= LAYER_COLLECTION_EXCLUDE;
          }
        }
        else {
          if (srl->lay_zmask & (1 << layer)) {
            have_override = true;
            lc->flag |= LAYER_COLLECTION_HOLDOUT;
          }

          if ((srl->lay & (1 << layer)) == 0) {
            have_override = true;
            lc->flag |= LAYER_COLLECTION_INDIRECT_ONLY;
          }
        }
      }
    }

    /* for convenience set the same active object in all the layers */
    if (scene->basact) {
      view_layer->basact = BKE_view_layer_base_find(view_layer, scene->basact->object);
    }

    for (Base *base = view_layer->object_bases.first; base; base = base->next) {
      if ((base->flag & BASE_SELECTABLE) && (base->object->flag & SELECT)) {
        base->flag |= BASE_SELECTED;
      }
    }
  }

  BLI_freelistN(&scene->r.layers);

  /* If render layers included overrides, or there are no render layers,
   * we also create a vanilla viewport layer. */
  if (have_override || need_default_renderlayer) {
    ViewLayer *view_layer = BKE_view_layer_add(scene, "Viewport");

    /* If we ported all the original render layers, we don't need to make the viewport layer renderable. */
    if (!BLI_listbase_is_single(&scene->view_layers)) {
      view_layer->flag &= ~VIEW_LAYER_RENDER;
    }

    /* convert active base */
    if (scene->basact) {
      view_layer->basact = BKE_view_layer_base_find(view_layer, scene->basact->object);
    }

    /* convert selected bases */
    for (Base *base = view_layer->object_bases.first; base; base = base->next) {
      if ((base->flag & BASE_SELECTABLE) && (base->object->flag & SELECT)) {
        base->flag |= BASE_SELECTED;
      }

      /* keep lay around for forward compatibility (open those files in 2.79) */
      base->lay = base->object->lay;
    }
  }

  /* remove bases once and for all */
  for (Base *base = scene->base.first; base; base = base->next) {
    id_us_min(&base->object->id);
  }

  BLI_freelistN(&scene->base);
  scene->basact = NULL;
}

static void do_version_collection_propagate_lib_to_children(Collection *collection)
{
  if (collection->id.lib != NULL) {
    for (CollectionChild *collection_child = collection->children.first; collection_child != NULL;
         collection_child = collection_child->next) {
      if (collection_child->collection->id.lib == NULL) {
        collection_child->collection->id.lib = collection->id.lib;
      }
      do_version_collection_propagate_lib_to_children(collection_child->collection);
    }
  }
}

/** convert old annotations colors */
static void do_versions_fix_annotations(bGPdata *gpd)
{
  for (const bGPDpalette *palette = gpd->palettes.first; palette; palette = palette->next) {
    for (bGPDpalettecolor *palcolor = palette->colors.first; palcolor; palcolor = palcolor->next) {
      /* fix layers */
      for (bGPDlayer *gpl = gpd->layers.first; gpl; gpl = gpl->next) {
        /* unlock/unhide layer */
        gpl->flag &= ~GP_LAYER_LOCKED;
        gpl->flag &= ~GP_LAYER_HIDE;
        /* set opacity to 1 */
        gpl->opacity = 1.0f;
        /* disable tint */
        gpl->tintcolor[3] = 0.0f;

        for (bGPDframe *gpf = gpl->frames.first; gpf; gpf = gpf->next) {
          for (bGPDstroke *gps = gpf->strokes.first; gps; gps = gps->next) {
            if ((gps->colorname[0] != '\0') && (STREQ(gps->colorname, palcolor->info))) {
              /* copy color settings */
              copy_v4_v4(gpl->color, palcolor->color);
            }
          }
        }
      }
    }
  }
}

void do_versions_after_linking_280(Main *bmain)
{
  bool use_collection_compat_28 = true;

  if (!MAIN_VERSION_ATLEAST(bmain, 280, 0)) {
    use_collection_compat_28 = false;

    /* Convert group layer visibility flags to hidden nested collection. */
    for (Collection *collection = bmain->collections.first; collection;
         collection = collection->id.next) {
      /* Add fake user for all existing groups. */
      id_fake_user_set(&collection->id);

      if (collection->flag & (COLLECTION_RESTRICT_VIEW | COLLECTION_RESTRICT_RENDER)) {
        continue;
      }

      Collection *hidden_collection_array[20] = {NULL};
      for (CollectionObject *cob = collection->gobject.first, *cob_next = NULL; cob;
           cob = cob_next) {
        cob_next = cob->next;
        Object *ob = cob->ob;

        if (!(ob->lay & collection->layer)) {
          /* Find or create hidden collection matching object's first layer. */
          Collection **collection_hidden = NULL;
          int coll_idx = 0;
          for (; coll_idx < 20; coll_idx++) {
            if (ob->lay & (1 << coll_idx)) {
              collection_hidden = &hidden_collection_array[coll_idx];
              break;
            }
          }
          BLI_assert(collection_hidden != NULL);

          if (*collection_hidden == NULL) {
            char name[MAX_ID_NAME];
            BLI_snprintf(name, sizeof(name), DATA_("Hidden %d"), coll_idx + 1);
            *collection_hidden = BKE_collection_add(bmain, collection, name);
            (*collection_hidden)->flag |= COLLECTION_RESTRICT_VIEW | COLLECTION_RESTRICT_RENDER;
          }

          BKE_collection_object_add(bmain, *collection_hidden, ob);
          BKE_collection_object_remove(bmain, collection, ob, true);
        }
      }
    }

    /* We need to assign lib pointer to generated hidden collections *after* all have been created, otherwise we'll
     * end up with several datablocks sharing same name/library, which is FORBIDDEN!
     * Note: we need this to be recursive, since a child collection may be sorted before its parent in bmain... */
    for (Collection *collection = bmain->collections.first; collection != NULL;
         collection = collection->id.next) {
      do_version_collection_propagate_lib_to_children(collection);
    }

    /* Convert layers to collections. */
    for (Scene *scene = bmain->scenes.first; scene; scene = scene->id.next) {
      do_version_layers_to_collections(bmain, scene);
    }
  }

  if (!MAIN_VERSION_ATLEAST(bmain, 280, 0)) {
    for (bScreen *screen = bmain->screens.first; screen; screen = screen->id.next) {
      /* same render-layer as do_version_workspaces_after_lib_link will activate,
       * so same layer as BKE_view_layer_default_view would return */
      ViewLayer *layer = screen->scene->view_layers.first;

      for (ScrArea *sa = screen->areabase.first; sa; sa = sa->next) {
        for (SpaceLink *space = sa->spacedata.first; space; space = space->next) {
          if (space->spacetype == SPACE_OUTLINER) {
            SpaceOutliner *soutliner = (SpaceOutliner *)space;

            soutliner->outlinevis = SO_VIEW_LAYER;

            if (BLI_listbase_count_at_most(&layer->layer_collections, 2) == 1) {
              if (soutliner->treestore == NULL) {
                soutliner->treestore = BLI_mempool_create(
                    sizeof(TreeStoreElem), 1, 512, BLI_MEMPOOL_ALLOW_ITER);
              }

              /* Create a tree store element for the collection. This is normally
               * done in check_persistent (outliner_tree.c), but we need to access
               * it here :/ (expand element if it's the only one) */
              TreeStoreElem *tselem = BLI_mempool_calloc(soutliner->treestore);
              tselem->type = TSE_LAYER_COLLECTION;
              tselem->id = layer->layer_collections.first;
              tselem->nr = tselem->used = 0;
              tselem->flag &= ~TSE_CLOSED;
            }
          }
        }
      }
    }
  }

  if (!MAIN_VERSION_ATLEAST(bmain, 280, 0)) {
    for (bScreen *screen = bmain->screens.first; screen; screen = screen->id.next) {
      for (ScrArea *sa = screen->areabase.first; sa; sa = sa->next) {
        for (SpaceLink *space = sa->spacedata.first; space; space = space->next) {
          if (space->spacetype == SPACE_IMAGE) {
            SpaceImage *sima = (SpaceImage *)space;
            if ((sima) && (sima->gpd)) {
              sima->gpd->flag |= GP_DATA_ANNOTATIONS;
              do_versions_fix_annotations(sima->gpd);
            }
          }
          if (space->spacetype == SPACE_CLIP) {
            SpaceClip *spclip = (SpaceClip *)space;
            MovieClip *clip = spclip->clip;
            if ((clip) && (clip->gpd)) {
              clip->gpd->flag |= GP_DATA_ANNOTATIONS;
              do_versions_fix_annotations(clip->gpd);
            }
          }
        }
      }
    }
  }

  /* New workspace design */
  if (!MAIN_VERSION_ATLEAST(bmain, 280, 1)) {
    do_version_workspaces_after_lib_link(bmain);
  }

  if (!MAIN_VERSION_ATLEAST(bmain, 280, 2)) {
    /* Cleanup any remaining SceneRenderLayer data for files that were created
     * with Blender 2.8 before the SceneRenderLayer > RenderLayer refactor. */
    for (Scene *scene = bmain->scenes.first; scene; scene = scene->id.next) {
      for (SceneRenderLayer *srl = scene->r.layers.first; srl; srl = srl->next) {
        if (srl->prop) {
          IDP_FreeProperty(srl->prop);
          MEM_freeN(srl->prop);
        }
        BKE_freestyle_config_free(&srl->freestyleConfig, true);
      }
      BLI_freelistN(&scene->r.layers);
    }
  }

  if (!MAIN_VERSION_ATLEAST(bmain, 280, 3)) {
    /* Due to several changes to particle RNA and draw code particles from older files may no longer
     * be visible. Here we correct this by setting a default draw size for those files. */
    for (Object *object = bmain->objects.first; object; object = object->id.next) {
      for (ParticleSystem *psys = object->particlesystem.first; psys; psys = psys->next) {
        if (psys->part->draw_size == 0.0f) {
          psys->part->draw_size = 0.1f;
        }
      }
    }
  }

  if (!MAIN_VERSION_ATLEAST(bmain, 280, 4)) {
    for (Object *object = bmain->objects.first; object; object = object->id.next) {
      if (object->particlesystem.first) {
        object->duplicator_visibility_flag = OB_DUPLI_FLAG_VIEWPORT;
        for (ParticleSystem *psys = object->particlesystem.first; psys; psys = psys->next) {
          if (psys->part->draw & PART_DRAW_EMITTER) {
            object->duplicator_visibility_flag |= OB_DUPLI_FLAG_RENDER;
            break;
          }
        }
      }
      else if (object->transflag & OB_DUPLI) {
        object->duplicator_visibility_flag = OB_DUPLI_FLAG_VIEWPORT;
      }
      else {
        object->duplicator_visibility_flag = OB_DUPLI_FLAG_VIEWPORT | OB_DUPLI_FLAG_RENDER;
      }
    }

    /* Cleanup deprecated flag from particlesettings data-blocks. */
    for (ParticleSettings *part = bmain->particles.first; part; part = part->id.next) {
      part->draw &= ~PART_DRAW_EMITTER;
    }
  }

  /* SpaceTime & SpaceLogic removal/replacing */
  if (!MAIN_VERSION_ATLEAST(bmain, 280, 9)) {
    const wmWindowManager *wm = bmain->wm.first;
    const Scene *scene = bmain->scenes.first;

    if (wm != NULL) {
      /* Action editors need a scene for creation. First, update active
       * screens using the active scene of the window they're displayed in.
       * Next, update remaining screens using first scene in main listbase. */

      for (wmWindow *win = wm->windows.first; win; win = win->next) {
        const bScreen *screen = BKE_workspace_active_screen_get(win->workspace_hook);
        for (ScrArea *area = screen->areabase.first; area; area = area->next) {
          if (ELEM(area->butspacetype, SPACE_TIME, SPACE_LOGIC)) {
            do_version_area_change_space_to_space_action(area, win->scene);

            /* Don't forget to unset! */
            area->butspacetype = SPACE_EMPTY;
          }
        }
      }
    }
    if (scene != NULL) {
      for (bScreen *screen = bmain->screens.first; screen; screen = screen->id.next) {
        for (ScrArea *area = screen->areabase.first; area; area = area->next) {
          if (ELEM(area->butspacetype, SPACE_TIME, SPACE_LOGIC)) {
            /* Areas that were already handled won't be handled again */
            do_version_area_change_space_to_space_action(area, scene);

            /* Don't forget to unset! */
            area->butspacetype = SPACE_EMPTY;
          }
        }
      }
    }
  }

#ifdef USE_COLLECTION_COMPAT_28
  if (use_collection_compat_28 && !MAIN_VERSION_ATLEAST(bmain, 280, 14)) {
    for (Collection *group = bmain->collections.first; group; group = group->id.next) {
      do_version_group_collection_to_collection(bmain, group);
    }

    for (Scene *scene = bmain->scenes.first; scene; scene = scene->id.next) {
      do_version_scene_collection_to_collection(bmain, scene);
    }
  }
#endif

  /* Update Curve object Shape Key data layout to include the Radius property */
  if (!MAIN_VERSION_ATLEAST(bmain, 280, 23)) {
    for (Curve *cu = bmain->curves.first; cu; cu = cu->id.next) {
      if (!cu->key || cu->key->elemsize != sizeof(float[4]))
        continue;

      cu->key->elemstr[0] = 3; /*KEYELEM_ELEM_SIZE_CURVE*/
      cu->key->elemsize = sizeof(float[3]);

      int new_count = BKE_keyblock_curve_element_count(&cu->nurb);

      for (KeyBlock *block = cu->key->block.first; block; block = block->next) {
        int old_count = block->totelem;
        void *old_data = block->data;

        if (!old_data || old_count <= 0)
          continue;

        block->totelem = new_count;
        block->data = MEM_callocN(sizeof(float[3]) * new_count, __func__);

        float *oldptr = old_data;
        float(*newptr)[3] = block->data;

        for (Nurb *nu = cu->nurb.first; nu; nu = nu->next) {
          if (nu->bezt) {
            BezTriple *bezt = nu->bezt;

            for (int a = 0; a < nu->pntsu; a++, bezt++) {
              if ((old_count -= 3) < 0) {
                memcpy(newptr, bezt->vec, sizeof(float[3][3]));
                newptr[3][0] = bezt->tilt;
              }
              else {
                memcpy(newptr, oldptr, sizeof(float[3][4]));
              }

              newptr[3][1] = bezt->radius;

              oldptr += 3 * 4;
              newptr += 4; /*KEYELEM_ELEM_LEN_BEZTRIPLE*/
            }
          }
          else if (nu->bp) {
            BPoint *bp = nu->bp;

            for (int a = 0; a < nu->pntsu * nu->pntsv; a++, bp++) {
              if (--old_count < 0) {
                copy_v3_v3(newptr[0], bp->vec);
                newptr[1][0] = bp->tilt;
              }
              else {
                memcpy(newptr, oldptr, sizeof(float[4]));
              }

              newptr[1][1] = bp->radius;

              oldptr += 4;
              newptr += 2; /*KEYELEM_ELEM_LEN_BPOINT*/
            }
          }
        }

        MEM_freeN(old_data);
      }
    }
  }

  /* Move B-Bone custom handle settings from bPoseChannel to Bone. */
  if (!MAIN_VERSION_ATLEAST(bmain, 280, 25)) {
    for (Object *ob = bmain->objects.first; ob; ob = ob->id.next) {
      bArmature *arm = ob->data;

      /* If it is an armature from the same file. */
      if (ob->pose && arm && arm->id.lib == ob->id.lib) {
        bool rebuild = false;

        for (bPoseChannel *pchan = ob->pose->chanbase.first; pchan; pchan = pchan->next) {
          /* If the 2.7 flag is enabled, processing is needed. */
          if (pchan->bone && (pchan->bboneflag & PCHAN_BBONE_CUSTOM_HANDLES)) {
            /* If the settings in the Bone are not set, copy. */
            if (pchan->bone->bbone_prev_type == BBONE_HANDLE_AUTO &&
                pchan->bone->bbone_next_type == BBONE_HANDLE_AUTO &&
                pchan->bone->bbone_prev == NULL && pchan->bone->bbone_next == NULL) {
              pchan->bone->bbone_prev_type = (pchan->bboneflag & PCHAN_BBONE_CUSTOM_START_REL) ?
                                                 BBONE_HANDLE_RELATIVE :
                                                 BBONE_HANDLE_ABSOLUTE;
              pchan->bone->bbone_next_type = (pchan->bboneflag & PCHAN_BBONE_CUSTOM_END_REL) ?
                                                 BBONE_HANDLE_RELATIVE :
                                                 BBONE_HANDLE_ABSOLUTE;

              if (pchan->bbone_prev) {
                pchan->bone->bbone_prev = pchan->bbone_prev->bone;
              }
              if (pchan->bbone_next) {
                pchan->bone->bbone_next = pchan->bbone_next->bone;
              }
            }

            rebuild = true;
            pchan->bboneflag = 0;
          }
        }

        /* Tag pose rebuild for all objects that use this armature. */
        if (rebuild) {
          for (Object *ob2 = bmain->objects.first; ob2; ob2 = ob2->id.next) {
            if (ob2->pose && ob2->data == arm) {
              ob2->pose->flag |= POSE_RECALC;
            }
          }
        }
      }
    }
  }

  if (!MAIN_VERSION_ATLEAST(bmain, 280, 30)) {
    for (Brush *brush = bmain->brushes.first; brush; brush = brush->id.next) {
      if (brush->gpencil_settings != NULL) {
        brush->gpencil_tool = brush->gpencil_settings->brush_type;
      }
    }
    BKE_paint_toolslots_init_from_main(bmain);
  }

  if (!MAIN_VERSION_ATLEAST(bmain, 280, 38)) {
    /* Ensure we get valid rigidbody object/constraint data in relevant collections' objects. */
    for (Scene *scene = bmain->scenes.first; scene; scene = scene->id.next) {
      RigidBodyWorld *rbw = scene->rigidbody_world;

      if (rbw == NULL) {
        continue;
      }

      BKE_rigidbody_objects_collection_validate(scene, rbw);
      BKE_rigidbody_constraints_collection_validate(scene, rbw);
    }
  }
}

/* NOTE: this version patch is intended for versions < 2.52.2, but was initially introduced in 2.27 already.
 *       But in 2.79 another case generating non-unique names was discovered (see T55668, involving Meta strips)... */
static void do_versions_seq_unique_name_all_strips(Scene *sce, ListBase *seqbasep)
{
  for (Sequence *seq = seqbasep->first; seq != NULL; seq = seq->next) {
    BKE_sequence_base_unique_name_recursive(&sce->ed->seqbase, seq);
    if (seq->seqbase.first != NULL) {
      do_versions_seq_unique_name_all_strips(sce, &seq->seqbase);
    }
  }
}

void blo_do_versions_280(FileData *fd, Library *UNUSED(lib), Main *bmain)
{
  bool use_collection_compat_28 = true;

  if (!MAIN_VERSION_ATLEAST(bmain, 280, 0)) {
    use_collection_compat_28 = false;

    for (Scene *scene = bmain->scenes.first; scene; scene = scene->id.next) {
      scene->r.gauss = 1.5f;
    }
  }

  if (!MAIN_VERSION_ATLEAST(bmain, 280, 1)) {
    if (!DNA_struct_elem_find(fd->filesdna, "Light", "float", "bleedexp")) {
      for (Light *la = bmain->lights.first; la; la = la->id.next) {
        la->bleedexp = 2.5f;
      }
    }

    if (!DNA_struct_elem_find(fd->filesdna, "GPUDOFSettings", "float", "ratio")) {
      for (Camera *ca = bmain->cameras.first; ca; ca = ca->id.next) {
        ca->gpu_dof.ratio = 1.0f;
      }
    }

    /* MTexPoly now removed. */
    if (DNA_struct_find(fd->filesdna, "MTexPoly")) {
      const int cd_mtexpoly = 15; /* CD_MTEXPOLY, deprecated */
      for (Mesh *me = bmain->meshes.first; me; me = me->id.next) {
        /* If we have UV's, so this file will have MTexPoly layers too! */
        if (me->mloopuv != NULL) {
          CustomData_update_typemap(&me->pdata);
          CustomData_free_layers(&me->pdata, cd_mtexpoly, me->totpoly);
          BKE_mesh_update_customdata_pointers(me, false);
        }
      }
    }
  }

  if (!MAIN_VERSION_ATLEAST(bmain, 280, 2)) {
    if (!DNA_struct_elem_find(fd->filesdna, "Light", "float", "cascade_max_dist")) {
      for (Light *la = bmain->lights.first; la; la = la->id.next) {
        la->cascade_max_dist = 1000.0f;
        la->cascade_count = 4;
        la->cascade_exponent = 0.8f;
        la->cascade_fade = 0.1f;
      }
    }

    if (!DNA_struct_elem_find(fd->filesdna, "Light", "float", "contact_dist")) {
      for (Light *la = bmain->lights.first; la; la = la->id.next) {
        la->contact_dist = 0.2f;
        la->contact_bias = 0.03f;
        la->contact_spread = 0.2f;
        la->contact_thickness = 0.2f;
      }
    }

    if (!DNA_struct_elem_find(fd->filesdna, "LightProbe", "float", "vis_bias")) {
      for (LightProbe *probe = bmain->lightprobes.first; probe; probe = probe->id.next) {
        probe->vis_bias = 1.0f;
        probe->vis_blur = 0.2f;
      }
    }

    typedef enum eNTreeDoVersionErrors {
      NTREE_DOVERSION_NO_ERROR = 0,
      NTREE_DOVERSION_NEED_OUTPUT = (1 << 0),
      NTREE_DOVERSION_TRANSPARENCY_EMISSION = (1 << 1),
    } eNTreeDoVersionErrors;

    /* Eevee shader nodes renamed because of the output node system.
     * Note that a new output node is not being added here, because it would be overkill
     * to handle this case in lib_verify_nodetree.
     *
     * Also, metallic node is now unified into the principled node. */
    eNTreeDoVersionErrors error = NTREE_DOVERSION_NO_ERROR;

    FOREACH_NODETREE_BEGIN (bmain, ntree, id) {
      if (ntree->type == NTREE_SHADER) {
        for (bNode *node = ntree->nodes.first; node; node = node->next) {
          if (node->type == 194 /* SH_NODE_EEVEE_METALLIC */ &&
              STREQ(node->idname, "ShaderNodeOutputMetallic")) {
            BLI_strncpy(node->idname, "ShaderNodeEeveeMetallic", sizeof(node->idname));
            error |= NTREE_DOVERSION_NEED_OUTPUT;
          }

          else if (node->type == SH_NODE_EEVEE_SPECULAR &&
                   STREQ(node->idname, "ShaderNodeOutputSpecular")) {
            BLI_strncpy(node->idname, "ShaderNodeEeveeSpecular", sizeof(node->idname));
            error |= NTREE_DOVERSION_NEED_OUTPUT;
          }

          else if (node->type == 196 /* SH_NODE_OUTPUT_EEVEE_MATERIAL */ &&
                   STREQ(node->idname, "ShaderNodeOutputEeveeMaterial")) {
            node->type = SH_NODE_OUTPUT_MATERIAL;
            BLI_strncpy(node->idname, "ShaderNodeOutputMaterial", sizeof(node->idname));
          }

          else if (node->type == 194 /* SH_NODE_EEVEE_METALLIC */ &&
                   STREQ(node->idname, "ShaderNodeEeveeMetallic")) {
            node->type = SH_NODE_BSDF_PRINCIPLED;
            BLI_strncpy(node->idname, "ShaderNodeBsdfPrincipled", sizeof(node->idname));
            node->custom1 = SHD_GLOSSY_MULTI_GGX;
            error |= NTREE_DOVERSION_TRANSPARENCY_EMISSION;
          }
        }
      }
    }
    FOREACH_NODETREE_END;

    if (error & NTREE_DOVERSION_NEED_OUTPUT) {
      BKE_report(fd->reports, RPT_ERROR, "Eevee material conversion problem. Error in console");
      printf(
          "You need to connect Principled and Eevee Specular shader nodes to new material output "
          "nodes.\n");
    }

    if (error & NTREE_DOVERSION_TRANSPARENCY_EMISSION) {
      BKE_report(fd->reports, RPT_ERROR, "Eevee material conversion problem. Error in console");
      printf(
          "You need to combine transparency and emission shaders to the converted Principled "
          "shader nodes.\n");
    }

#ifdef USE_COLLECTION_COMPAT_28
    if (use_collection_compat_28 &&
        (DNA_struct_elem_find(fd->filesdna, "ViewLayer", "FreestyleConfig", "freestyle_config") ==
         false) &&
        DNA_struct_elem_find(fd->filesdna, "Scene", "ListBase", "view_layers")) {
      for (Scene *scene = bmain->scenes.first; scene; scene = scene->id.next) {
        ViewLayer *view_layer;
        for (view_layer = scene->view_layers.first; view_layer; view_layer = view_layer->next) {
          view_layer->flag |= VIEW_LAYER_FREESTYLE;
          view_layer->layflag = 0x7FFF; /* solid ztra halo edge strand */
          view_layer->passflag = SCE_PASS_COMBINED | SCE_PASS_Z;
          view_layer->pass_alpha_threshold = 0.5f;
          BKE_freestyle_config_init(&view_layer->freestyle_config);
        }
      }
    }
#endif

    {
      /* Grease pencil sculpt and paint cursors */
      if (!DNA_struct_elem_find(fd->filesdna, "GP_Sculpt_Settings", "int", "weighttype")) {
        for (Scene *scene = bmain->scenes.first; scene; scene = scene->id.next) {
          /* sculpt brushes */
          GP_Sculpt_Settings *gset = &scene->toolsettings->gp_sculpt;
          if (gset) {
            gset->weighttype = GP_SCULPT_TYPE_WEIGHT;
          }
        }
      }

      {
        float curcolor_add[3], curcolor_sub[3];
        ARRAY_SET_ITEMS(curcolor_add, 1.0f, 0.6f, 0.6f);
        ARRAY_SET_ITEMS(curcolor_sub, 0.6f, 0.6f, 1.0f);
        GP_Sculpt_Data *gp_brush;

        for (Scene *scene = bmain->scenes.first; scene; scene = scene->id.next) {
          ToolSettings *ts = scene->toolsettings;
          /* sculpt brushes */
          GP_Sculpt_Settings *gset = &ts->gp_sculpt;
          for (int i = 0; i < GP_SCULPT_TYPE_MAX; ++i) {
            gp_brush = &gset->brush[i];
            gp_brush->flag |= GP_SCULPT_FLAG_ENABLE_CURSOR;
            copy_v3_v3(gp_brush->curcolor_add, curcolor_add);
            copy_v3_v3(gp_brush->curcolor_sub, curcolor_sub);
          }
        }
      }

      /* Init grease pencil edit line color */
      if (!DNA_struct_elem_find(fd->filesdna, "bGPdata", "float", "line_color[4]")) {
        for (bGPdata *gpd = bmain->gpencils.first; gpd; gpd = gpd->id.next) {
          ARRAY_SET_ITEMS(gpd->line_color, 0.6f, 0.6f, 0.6f, 0.5f);
        }
      }

      /* Init grease pencil pixel size factor */
      if (!DNA_struct_elem_find(fd->filesdna, "bGPdata", "float", "pixfactor")) {
        for (bGPdata *gpd = bmain->gpencils.first; gpd; gpd = gpd->id.next) {
          gpd->pixfactor = GP_DEFAULT_PIX_FACTOR;
        }
      }

      /* Grease pencil multiframe falloff curve */
      if (!DNA_struct_elem_find(
              fd->filesdna, "GP_Sculpt_Settings", "CurveMapping", "cur_falloff")) {
        for (Scene *scene = bmain->scenes.first; scene; scene = scene->id.next) {
          /* sculpt brushes */
          GP_Sculpt_Settings *gset = &scene->toolsettings->gp_sculpt;
          if ((gset) && (gset->cur_falloff == NULL)) {
            gset->cur_falloff = curvemapping_add(1, 0.0f, 0.0f, 1.0f, 1.0f);
            curvemapping_initialize(gset->cur_falloff);
            curvemap_reset(gset->cur_falloff->cm,
                           &gset->cur_falloff->clipr,
                           CURVE_PRESET_GAUSS,
                           CURVEMAP_SLOPE_POSITIVE);
          }
        }
      }
    }
  }

#ifdef USE_COLLECTION_COMPAT_28
  if (use_collection_compat_28 && !MAIN_VERSION_ATLEAST(bmain, 280, 3)) {
    for (Scene *scene = bmain->scenes.first; scene; scene = scene->id.next) {
      ViewLayer *view_layer;
      for (view_layer = scene->view_layers.first; view_layer; view_layer = view_layer->next) {
        do_version_view_layer_visibility(view_layer);
      }
    }

    for (Collection *group = bmain->collections.first; group; group = group->id.next) {
      if (group->view_layer != NULL) {
        do_version_view_layer_visibility(group->view_layer);
      }
    }
  }
#endif

  if (!MAIN_VERSION_ATLEAST(bmain, 280, 3)) {
    /* init grease pencil grids and paper */
    if (!DNA_struct_elem_find(
            fd->filesdna, "gp_paper_opacity", "float", "gpencil_paper_color[3]")) {
      for (bScreen *screen = bmain->screens.first; screen; screen = screen->id.next) {
        for (ScrArea *area = screen->areabase.first; area; area = area->next) {
          for (SpaceLink *sl = area->spacedata.first; sl; sl = sl->next) {
            if (sl->spacetype == SPACE_VIEW3D) {
              View3D *v3d = (View3D *)sl;
              v3d->overlay.gpencil_paper_opacity = 0.5f;
              v3d->overlay.gpencil_grid_opacity = 0.9f;
            }
          }
        }
      }
    }
  }

  if (!MAIN_VERSION_ATLEAST(bmain, 280, 6)) {
    if (DNA_struct_elem_find(fd->filesdna, "SpaceOutliner", "int", "filter") == false) {
      bScreen *sc;
      ScrArea *sa;
      SpaceLink *sl;

      /* Update files using invalid (outdated) outlinevis Outliner values. */
      for (sc = bmain->screens.first; sc; sc = sc->id.next) {
        for (sa = sc->areabase.first; sa; sa = sa->next) {
          for (sl = sa->spacedata.first; sl; sl = sl->next) {
            if (sl->spacetype == SPACE_OUTLINER) {
              SpaceOutliner *so = (SpaceOutliner *)sl;

              if (!ELEM(so->outlinevis,
                        SO_SCENES,
                        SO_LIBRARIES,
                        SO_SEQUENCE,
                        SO_DATA_API,
                        SO_ID_ORPHANS)) {
                so->outlinevis = SO_VIEW_LAYER;
              }
            }
          }
        }
      }
    }

    if (!DNA_struct_elem_find(fd->filesdna, "LightProbe", "float", "intensity")) {
      for (LightProbe *probe = bmain->lightprobes.first; probe; probe = probe->id.next) {
        probe->intensity = 1.0f;
      }
    }

    for (Object *ob = bmain->objects.first; ob; ob = ob->id.next) {
      bConstraint *con, *con_next;
      con = ob->constraints.first;
      while (con) {
        con_next = con->next;
        if (con->type == 17) { /* CONSTRAINT_TYPE_RIGIDBODYJOINT */
          BLI_remlink(&ob->constraints, con);
          BKE_constraint_free_data(con);
          MEM_freeN(con);
        }
        con = con_next;
      }
    }

    for (bScreen *sc = bmain->screens.first; sc; sc = sc->id.next) {
      for (ScrArea *sa = sc->areabase.first; sa; sa = sa->next) {
        for (SpaceLink *sl = sa->spacedata.first; sl; sl = sl->next) {
          if (sl->spacetype == SPACE_VIEW3D) {
            View3D *v3d = (View3D *)sl;
            v3d->shading.light = V3D_LIGHTING_STUDIO;
            v3d->shading.flag |= V3D_SHADING_OBJECT_OUTLINE;

            /* Assume (demo) files written with 2.8 want to show
             * Eevee renders in the viewport. */
            if (MAIN_VERSION_ATLEAST(bmain, 280, 0)) {
              v3d->drawtype = OB_MATERIAL;
            }
          }
        }
      }
    }
  }

  if (!MAIN_VERSION_ATLEAST(bmain, 280, 7)) {
    /* Render engine storage moved elsewhere and back during 2.8
     * development, we assume any files saved in 2.8 had Eevee set
     * as scene render engine. */
    if (MAIN_VERSION_ATLEAST(bmain, 280, 0)) {
      for (Scene *scene = bmain->scenes.first; scene; scene = scene->id.next) {
        BLI_strncpy(scene->r.engine, RE_engine_id_BLENDER_EEVEE, sizeof(scene->r.engine));
      }
    }
  }

  if (!MAIN_VERSION_ATLEAST(bmain, 280, 8)) {
    /* Blender Internal removal */
    for (Scene *scene = bmain->scenes.first; scene; scene = scene->id.next) {
      if (STREQ(scene->r.engine, "BLENDER_RENDER") || STREQ(scene->r.engine, "BLENDER_GAME")) {
        BLI_strncpy(scene->r.engine, RE_engine_id_BLENDER_EEVEE, sizeof(scene->r.engine));
      }

      scene->r.bake_mode = 0;
    }

    for (Tex *tex = bmain->textures.first; tex; tex = tex->id.next) {
      /* Removed envmap, pointdensity, voxeldata, ocean textures. */
      if (ELEM(tex->type, 10, 14, 15, 16)) {
        tex->type = 0;
      }
    }
  }

  if (!MAIN_VERSION_ATLEAST(bmain, 280, 11)) {

    /* Remove info editor, but only if at the top of the window. */
    for (bScreen *screen = bmain->screens.first; screen; screen = screen->id.next) {
      /* Calculate window width/height from screen vertices */
      int win_width = 0, win_height = 0;
      for (ScrVert *vert = screen->vertbase.first; vert; vert = vert->next) {
        win_width = MAX2(win_width, vert->vec.x);
        win_height = MAX2(win_height, vert->vec.y);
      }

      for (ScrArea *area = screen->areabase.first, *area_next; area; area = area_next) {
        area_next = area->next;

        if (area->spacetype == SPACE_INFO) {
          if ((area->v2->vec.y == win_height) && (area->v1->vec.x == 0) &&
              (area->v4->vec.x == win_width)) {
            BKE_screen_area_free(area);

            BLI_remlink(&screen->areabase, area);

            BKE_screen_remove_double_scredges(screen);
            BKE_screen_remove_unused_scredges(screen);
            BKE_screen_remove_unused_scrverts(screen);

            MEM_freeN(area);
          }
        }
        /* AREA_TEMP_INFO is deprecated from now on, it should only be set for info areas
         * which are deleted above, so don't need to unset it. Its slot/bit can be reused */
      }
    }
  }

  if (!MAIN_VERSION_ATLEAST(bmain, 280, 11)) {
    for (Light *la = bmain->lights.first; la; la = la->id.next) {
      if (la->mode & (1 << 13)) { /* LA_SHAD_RAY */
        la->mode |= LA_SHADOW;
        la->mode &= ~(1 << 13);
      }
    }
  }

  if (!MAIN_VERSION_ATLEAST(bmain, 280, 12)) {
    /* Remove tool property regions. */
    for (bScreen *screen = bmain->screens.first; screen; screen = screen->id.next) {
      for (ScrArea *sa = screen->areabase.first; sa; sa = sa->next) {
        for (SpaceLink *sl = sa->spacedata.first; sl; sl = sl->next) {
          if (ELEM(sl->spacetype, SPACE_VIEW3D, SPACE_CLIP)) {
            ListBase *regionbase = (sl == sa->spacedata.first) ? &sa->regionbase : &sl->regionbase;

            for (ARegion *region = regionbase->first, *region_next; region; region = region_next) {
              region_next = region->next;

              if (region->regiontype == RGN_TYPE_TOOL_PROPS) {
                BKE_area_region_free(NULL, region);
                BLI_freelinkN(regionbase, region);
              }
            }
          }
        }
      }
    }
  }

  if (!MAIN_VERSION_ATLEAST(bmain, 280, 13)) {
    /* Initialize specular factor. */
    if (!DNA_struct_elem_find(fd->filesdna, "Light", "float", "spec_fac")) {
      for (Light *la = bmain->lights.first; la; la = la->id.next) {
        la->spec_fac = 1.0f;
      }
    }

    /* Initialize new view3D options. */
    for (bScreen *screen = bmain->screens.first; screen; screen = screen->id.next) {
      for (ScrArea *sa = screen->areabase.first; sa; sa = sa->next) {
        for (SpaceLink *sl = sa->spacedata.first; sl; sl = sl->next) {
          if (sl->spacetype == SPACE_VIEW3D) {
            View3D *v3d = (View3D *)sl;
            v3d->shading.light = V3D_LIGHTING_STUDIO;
            v3d->shading.color_type = V3D_SHADING_MATERIAL_COLOR;
            copy_v3_fl(v3d->shading.single_color, 0.8f);
            v3d->shading.shadow_intensity = 0.5;

            v3d->overlay.backwire_opacity = 0.5f;
            v3d->overlay.normals_length = 0.1f;
            v3d->overlay.flag = 0;
          }
        }
      }
    }
  }

  if (!MAIN_VERSION_ATLEAST(bmain, 280, 14)) {
    if (!DNA_struct_elem_find(fd->filesdna, "Scene", "SceneDisplay", "display")) {
      /* Initialize new scene.SceneDisplay */
      for (Scene *scene = bmain->scenes.first; scene; scene = scene->id.next) {
        copy_v3_v3(scene->display.light_direction, (float[3]){-M_SQRT1_3, -M_SQRT1_3, M_SQRT1_3});
      }
    }
    if (!DNA_struct_elem_find(fd->filesdna, "SceneDisplay", "float", "shadow_shift")) {
      for (Scene *scene = bmain->scenes.first; scene; scene = scene->id.next) {
        scene->display.shadow_shift = 0.1;
      }
    }

    if (!DNA_struct_elem_find(fd->filesdna, "ToolSettings", "char", "transform_pivot_point")) {
      for (Scene *scene = bmain->scenes.first; scene; scene = scene->id.next) {
        scene->toolsettings->transform_pivot_point = V3D_AROUND_CENTER_MEDIAN;
      }
    }

    if (!DNA_struct_find(fd->filesdna, "SceneEEVEE")) {
      for (Scene *scene = bmain->scenes.first; scene; scene = scene->id.next) {
        /* First set the default for all the properties. */

        scene->eevee.gi_diffuse_bounces = 3;
        scene->eevee.gi_cubemap_resolution = 512;
        scene->eevee.gi_visibility_resolution = 32;

        scene->eevee.taa_samples = 16;
        scene->eevee.taa_render_samples = 64;

        scene->eevee.sss_samples = 7;
        scene->eevee.sss_jitter_threshold = 0.3f;

        scene->eevee.ssr_quality = 0.25f;
        scene->eevee.ssr_max_roughness = 0.5f;
        scene->eevee.ssr_thickness = 0.2f;
        scene->eevee.ssr_border_fade = 0.075f;
        scene->eevee.ssr_firefly_fac = 10.0f;

        scene->eevee.volumetric_start = 0.1f;
        scene->eevee.volumetric_end = 100.0f;
        scene->eevee.volumetric_tile_size = 8;
        scene->eevee.volumetric_samples = 64;
        scene->eevee.volumetric_sample_distribution = 0.8f;
        scene->eevee.volumetric_light_clamp = 0.0f;
        scene->eevee.volumetric_shadow_samples = 16;

        scene->eevee.gtao_distance = 0.2f;
        scene->eevee.gtao_factor = 1.0f;
        scene->eevee.gtao_quality = 0.25f;

        scene->eevee.bokeh_max_size = 100.0f;
        scene->eevee.bokeh_threshold = 1.0f;

        copy_v3_fl(scene->eevee.bloom_color, 1.0f);
        scene->eevee.bloom_threshold = 0.8f;
        scene->eevee.bloom_knee = 0.5f;
        scene->eevee.bloom_intensity = 0.05f;
        scene->eevee.bloom_radius = 6.5f;
        scene->eevee.bloom_clamp = 0.0f;

        scene->eevee.motion_blur_samples = 8;
        scene->eevee.motion_blur_shutter = 0.5f;

        scene->eevee.shadow_method = SHADOW_ESM;
        scene->eevee.shadow_cube_size = 512;
        scene->eevee.shadow_cascade_size = 1024;

        scene->eevee.flag = SCE_EEVEE_VOLUMETRIC_LIGHTS | SCE_EEVEE_GTAO_BENT_NORMALS |
                            SCE_EEVEE_GTAO_BOUNCE | SCE_EEVEE_TAA_REPROJECTION |
                            SCE_EEVEE_SSR_HALF_RESOLUTION;

        /* If the file is pre-2.80 move on. */
        if (scene->layer_properties == NULL) {
          continue;
        }

        /* Now we handle eventual properties that may be set in the file. */
#define EEVEE_GET_BOOL(_props, _name, _flag) \
  { \
    IDProperty *_idprop = IDP_GetPropertyFromGroup(_props, #_name); \
    if (_idprop != NULL) { \
      const int _value = IDP_Int(_idprop); \
      if (_value) { \
        scene->eevee.flag |= _flag; \
      } \
      else { \
        scene->eevee.flag &= ~_flag; \
      } \
    } \
  } \
  ((void)0)

#define EEVEE_GET_INT(_props, _name) \
  { \
    IDProperty *_idprop = IDP_GetPropertyFromGroup(_props, #_name); \
    if (_idprop != NULL) { \
      scene->eevee._name = IDP_Int(_idprop); \
    } \
  } \
  ((void)0)

#define EEVEE_GET_FLOAT(_props, _name) \
  { \
    IDProperty *_idprop = IDP_GetPropertyFromGroup(_props, #_name); \
    if (_idprop != NULL) { \
      scene->eevee._name = IDP_Float(_idprop); \
    } \
  } \
  ((void)0)

#define EEVEE_GET_FLOAT_ARRAY(_props, _name, _length) \
  { \
    IDProperty *_idprop = IDP_GetPropertyFromGroup(_props, #_name); \
    if (_idprop != NULL) { \
      const float *_values = IDP_Array(_idprop); \
      for (int _i = 0; _i < _length; _i++) { \
        scene->eevee._name[_i] = _values[_i]; \
      } \
    } \
  } \
  ((void)0)

        IDProperty *props = IDP_GetPropertyFromGroup(scene->layer_properties,
                                                     RE_engine_id_BLENDER_EEVEE);
        EEVEE_GET_BOOL(props, volumetric_enable, SCE_EEVEE_VOLUMETRIC_ENABLED);
        EEVEE_GET_BOOL(props, volumetric_lights, SCE_EEVEE_VOLUMETRIC_LIGHTS);
        EEVEE_GET_BOOL(props, volumetric_shadows, SCE_EEVEE_VOLUMETRIC_SHADOWS);
        EEVEE_GET_BOOL(props, gtao_enable, SCE_EEVEE_GTAO_ENABLED);
        EEVEE_GET_BOOL(props, gtao_use_bent_normals, SCE_EEVEE_GTAO_BENT_NORMALS);
        EEVEE_GET_BOOL(props, gtao_bounce, SCE_EEVEE_GTAO_BOUNCE);
        EEVEE_GET_BOOL(props, dof_enable, SCE_EEVEE_DOF_ENABLED);
        EEVEE_GET_BOOL(props, bloom_enable, SCE_EEVEE_BLOOM_ENABLED);
        EEVEE_GET_BOOL(props, motion_blur_enable, SCE_EEVEE_MOTION_BLUR_ENABLED);
        EEVEE_GET_BOOL(props, shadow_high_bitdepth, SCE_EEVEE_SHADOW_HIGH_BITDEPTH);
        EEVEE_GET_BOOL(props, taa_reprojection, SCE_EEVEE_TAA_REPROJECTION);
        EEVEE_GET_BOOL(props, sss_enable, SCE_EEVEE_SSS_ENABLED);
        EEVEE_GET_BOOL(props, sss_separate_albedo, SCE_EEVEE_SSS_SEPARATE_ALBEDO);
        EEVEE_GET_BOOL(props, ssr_enable, SCE_EEVEE_SSR_ENABLED);
        EEVEE_GET_BOOL(props, ssr_refraction, SCE_EEVEE_SSR_REFRACTION);
        EEVEE_GET_BOOL(props, ssr_halfres, SCE_EEVEE_SSR_HALF_RESOLUTION);

        EEVEE_GET_INT(props, gi_diffuse_bounces);
        EEVEE_GET_INT(props, gi_diffuse_bounces);
        EEVEE_GET_INT(props, gi_cubemap_resolution);
        EEVEE_GET_INT(props, gi_visibility_resolution);

        EEVEE_GET_INT(props, taa_samples);
        EEVEE_GET_INT(props, taa_render_samples);

        EEVEE_GET_INT(props, sss_samples);
        EEVEE_GET_FLOAT(props, sss_jitter_threshold);

        EEVEE_GET_FLOAT(props, ssr_quality);
        EEVEE_GET_FLOAT(props, ssr_max_roughness);
        EEVEE_GET_FLOAT(props, ssr_thickness);
        EEVEE_GET_FLOAT(props, ssr_border_fade);
        EEVEE_GET_FLOAT(props, ssr_firefly_fac);

        EEVEE_GET_FLOAT(props, volumetric_start);
        EEVEE_GET_FLOAT(props, volumetric_end);
        EEVEE_GET_INT(props, volumetric_tile_size);
        EEVEE_GET_INT(props, volumetric_samples);
        EEVEE_GET_FLOAT(props, volumetric_sample_distribution);
        EEVEE_GET_FLOAT(props, volumetric_light_clamp);
        EEVEE_GET_INT(props, volumetric_shadow_samples);

        EEVEE_GET_FLOAT(props, gtao_distance);
        EEVEE_GET_FLOAT(props, gtao_factor);
        EEVEE_GET_FLOAT(props, gtao_quality);

        EEVEE_GET_FLOAT(props, bokeh_max_size);
        EEVEE_GET_FLOAT(props, bokeh_threshold);

        EEVEE_GET_FLOAT_ARRAY(props, bloom_color, 3);
        EEVEE_GET_FLOAT(props, bloom_threshold);
        EEVEE_GET_FLOAT(props, bloom_knee);
        EEVEE_GET_FLOAT(props, bloom_intensity);
        EEVEE_GET_FLOAT(props, bloom_radius);
        EEVEE_GET_FLOAT(props, bloom_clamp);

        EEVEE_GET_INT(props, motion_blur_samples);
        EEVEE_GET_FLOAT(props, motion_blur_shutter);

        EEVEE_GET_INT(props, shadow_method);
        EEVEE_GET_INT(props, shadow_cube_size);
        EEVEE_GET_INT(props, shadow_cascade_size);

        /* Cleanup. */
        IDP_FreeProperty(scene->layer_properties);
        MEM_freeN(scene->layer_properties);
        scene->layer_properties = NULL;

#undef EEVEE_GET_FLOAT_ARRAY
#undef EEVEE_GET_FLOAT
#undef EEVEE_GET_INT
#undef EEVEE_GET_BOOL
      }
    }

    if (!MAIN_VERSION_ATLEAST(bmain, 280, 15)) {
      for (Scene *scene = bmain->scenes.first; scene; scene = scene->id.next) {
        scene->display.matcap_ssao_distance = 0.2f;
        scene->display.matcap_ssao_attenuation = 1.0f;
        scene->display.matcap_ssao_samples = 16;
      }

      for (bScreen *screen = bmain->screens.first; screen; screen = screen->id.next) {
        for (ScrArea *sa = screen->areabase.first; sa; sa = sa->next) {
          for (SpaceLink *sl = sa->spacedata.first; sl; sl = sl->next) {
            if (sl->spacetype == SPACE_OUTLINER) {
              SpaceOutliner *soops = (SpaceOutliner *)sl;
              soops->filter_id_type = ID_GR;
              soops->outlinevis = SO_VIEW_LAYER;
            }
          }
        }
      }

      for (Scene *scene = bmain->scenes.first; scene; scene = scene->id.next) {
        switch (scene->toolsettings->snap_mode) {
          case 0:
            scene->toolsettings->snap_mode = SCE_SNAP_MODE_INCREMENT;
            break;
          case 1:
            scene->toolsettings->snap_mode = SCE_SNAP_MODE_VERTEX;
            break;
          case 2:
            scene->toolsettings->snap_mode = SCE_SNAP_MODE_EDGE;
            break;
          case 3:
            scene->toolsettings->snap_mode = SCE_SNAP_MODE_FACE;
            break;
          case 4:
            scene->toolsettings->snap_mode = SCE_SNAP_MODE_VOLUME;
            break;
        }
        switch (scene->toolsettings->snap_node_mode) {
          case 5:
            scene->toolsettings->snap_node_mode = SCE_SNAP_MODE_NODE_X;
            break;
          case 6:
            scene->toolsettings->snap_node_mode = SCE_SNAP_MODE_NODE_Y;
            break;
          case 7:
            scene->toolsettings->snap_node_mode = SCE_SNAP_MODE_NODE_X | SCE_SNAP_MODE_NODE_Y;
            break;
          case 8:
            scene->toolsettings->snap_node_mode = SCE_SNAP_MODE_GRID;
            break;
        }
        switch (scene->toolsettings->snap_uv_mode) {
          case 0:
            scene->toolsettings->snap_uv_mode = SCE_SNAP_MODE_INCREMENT;
            break;
          case 1:
            scene->toolsettings->snap_uv_mode = SCE_SNAP_MODE_VERTEX;
            break;
        }
      }

      ParticleSettings *part;
      for (part = bmain->particles.first; part; part = part->id.next) {
        part->shape_flag = PART_SHAPE_CLOSE_TIP;
        part->shape = 0.0f;
        part->rad_root = 1.0f;
        part->rad_tip = 0.0f;
        part->rad_scale = 0.01f;
      }
    }
  }

  if (!MAIN_VERSION_ATLEAST(bmain, 280, 18)) {
    if (!DNA_struct_elem_find(fd->filesdna, "Material", "float", "roughness")) {
      for (Material *mat = bmain->materials.first; mat; mat = mat->id.next) {
        if (mat->use_nodes) {
          if (MAIN_VERSION_ATLEAST(bmain, 280, 0)) {
            mat->roughness = mat->gloss_mir;
          }
          else {
            mat->roughness = 0.25f;
          }
        }
        else {
          mat->roughness = 1.0f - mat->gloss_mir;
        }
        mat->metallic = mat->ray_mirror;
      }

      for (bScreen *screen = bmain->screens.first; screen; screen = screen->id.next) {
        for (ScrArea *sa = screen->areabase.first; sa; sa = sa->next) {
          for (SpaceLink *sl = sa->spacedata.first; sl; sl = sl->next) {
            if (sl->spacetype == SPACE_VIEW3D) {
              View3D *v3d = (View3D *)sl;
              v3d->shading.flag |= V3D_SHADING_SPECULAR_HIGHLIGHT;
            }
          }
        }
      }
    }

    if (!DNA_struct_elem_find(fd->filesdna, "View3DShading", "float", "xray_alpha")) {
      for (bScreen *screen = bmain->screens.first; screen; screen = screen->id.next) {
        for (ScrArea *sa = screen->areabase.first; sa; sa = sa->next) {
          for (SpaceLink *sl = sa->spacedata.first; sl; sl = sl->next) {
            if (sl->spacetype == SPACE_VIEW3D) {
              View3D *v3d = (View3D *)sl;
              v3d->shading.xray_alpha = 0.5f;
            }
          }
        }
      }
    }
    if (!DNA_struct_elem_find(fd->filesdna, "View3DShading", "char", "matcap[256]")) {
      StudioLight *default_matcap = BKE_studiolight_find_default(STUDIOLIGHT_TYPE_MATCAP);
      /* when loading the internal file is loaded before the matcaps */
      if (default_matcap) {
        for (bScreen *screen = bmain->screens.first; screen; screen = screen->id.next) {
          for (ScrArea *sa = screen->areabase.first; sa; sa = sa->next) {
            for (SpaceLink *sl = sa->spacedata.first; sl; sl = sl->next) {
              if (sl->spacetype == SPACE_VIEW3D) {
                View3D *v3d = (View3D *)sl;
                BLI_strncpy(v3d->shading.matcap, default_matcap->name, FILE_MAXFILE);
              }
            }
          }
        }
      }
    }
    if (!DNA_struct_elem_find(fd->filesdna, "View3DOverlay", "float", "wireframe_threshold")) {
      for (bScreen *screen = bmain->screens.first; screen; screen = screen->id.next) {
        for (ScrArea *sa = screen->areabase.first; sa; sa = sa->next) {
          for (SpaceLink *sl = sa->spacedata.first; sl; sl = sl->next) {
            if (sl->spacetype == SPACE_VIEW3D) {
              View3D *v3d = (View3D *)sl;
              v3d->overlay.wireframe_threshold = 0.5f;
            }
          }
        }
      }
    }
    if (!DNA_struct_elem_find(fd->filesdna, "View3DShading", "float", "cavity_valley_factor")) {
      for (bScreen *screen = bmain->screens.first; screen; screen = screen->id.next) {
        for (ScrArea *sa = screen->areabase.first; sa; sa = sa->next) {
          for (SpaceLink *sl = sa->spacedata.first; sl; sl = sl->next) {
            if (sl->spacetype == SPACE_VIEW3D) {
              View3D *v3d = (View3D *)sl;
              v3d->shading.cavity_valley_factor = 1.0f;
              v3d->shading.cavity_ridge_factor = 1.0f;
            }
          }
        }
      }
    }
    if (!DNA_struct_elem_find(fd->filesdna, "View3DOverlay", "float", "xray_alpha_bone")) {
      for (bScreen *screen = bmain->screens.first; screen; screen = screen->id.next) {
        for (ScrArea *sa = screen->areabase.first; sa; sa = sa->next) {
          for (SpaceLink *sl = sa->spacedata.first; sl; sl = sl->next) {
            if (sl->spacetype == SPACE_VIEW3D) {
              View3D *v3d = (View3D *)sl;
              v3d->overlay.xray_alpha_bone = 0.5f;
            }
          }
        }
      }
    }
  }

  if (!MAIN_VERSION_ATLEAST(bmain, 280, 19)) {
    if (!DNA_struct_elem_find(fd->filesdna, "Image", "ListBase", "renderslot")) {
      for (Image *ima = bmain->images.first; ima; ima = ima->id.next) {
        if (ima->type == IMA_TYPE_R_RESULT) {
          for (int i = 0; i < 8; i++) {
            RenderSlot *slot = MEM_callocN(sizeof(RenderSlot), "Image Render Slot Init");
            BLI_snprintf(slot->name, sizeof(slot->name), "Slot %d", i + 1);
            BLI_addtail(&ima->renderslots, slot);
          }
        }
      }
    }
    if (!DNA_struct_elem_find(fd->filesdna, "SpaceAction", "char", "mode_prev")) {
      for (bScreen *screen = bmain->screens.first; screen; screen = screen->id.next) {
        for (ScrArea *sa = screen->areabase.first; sa; sa = sa->next) {
          for (SpaceLink *sl = sa->spacedata.first; sl; sl = sl->next) {
            if (sl->spacetype == SPACE_ACTION) {
              SpaceAction *saction = (SpaceAction *)sl;
              /* "Dopesheet" should be default here, unless it looks like the Action Editor was active instead */
              if ((saction->mode_prev == 0) && (saction->action == NULL)) {
                saction->mode_prev = SACTCONT_DOPESHEET;
              }
            }
          }
        }
      }
    }

    for (bScreen *screen = bmain->screens.first; screen; screen = screen->id.next) {
      for (ScrArea *sa = screen->areabase.first; sa; sa = sa->next) {
        for (SpaceLink *sl = sa->spacedata.first; sl; sl = sl->next) {
          if (sl->spacetype == SPACE_VIEW3D) {
            View3D *v3d = (View3D *)sl;
            if (v3d->drawtype == OB_TEXTURE) {
              v3d->drawtype = OB_SOLID;
              v3d->shading.light = V3D_LIGHTING_STUDIO;
              v3d->shading.color_type = V3D_SHADING_TEXTURE_COLOR;
            }
          }
        }
      }
    }
  }

  if (!MAIN_VERSION_ATLEAST(bmain, 280, 21)) {
    for (Scene *sce = bmain->scenes.first; sce != NULL; sce = sce->id.next) {
      if (sce->ed != NULL && sce->ed->seqbase.first != NULL) {
        do_versions_seq_unique_name_all_strips(sce, &sce->ed->seqbase);
      }
    }

    if (!DNA_struct_elem_find(
            fd->filesdna, "View3DOverlay", "float", "texture_paint_mode_opacity")) {
      for (bScreen *screen = bmain->screens.first; screen; screen = screen->id.next) {
        for (ScrArea *sa = screen->areabase.first; sa; sa = sa->next) {
          for (SpaceLink *sl = sa->spacedata.first; sl; sl = sl->next) {
            if (sl->spacetype == SPACE_VIEW3D) {
              enum {
                V3D_SHOW_MODE_SHADE_OVERRIDE = (1 << 15),
              };
              View3D *v3d = (View3D *)sl;
              float alpha = v3d->flag2 & V3D_SHOW_MODE_SHADE_OVERRIDE ? 0.0f : 1.0f;
              v3d->overlay.texture_paint_mode_opacity = alpha;
              v3d->overlay.vertex_paint_mode_opacity = alpha;
              v3d->overlay.weight_paint_mode_opacity = alpha;
            }
          }
        }
      }
    }

    if (!DNA_struct_elem_find(fd->filesdna, "View3DShading", "char", "background_type")) {
      for (bScreen *screen = bmain->screens.first; screen; screen = screen->id.next) {
        for (ScrArea *sa = screen->areabase.first; sa; sa = sa->next) {
          for (SpaceLink *sl = sa->spacedata.first; sl; sl = sl->next) {
            if (sl->spacetype == SPACE_VIEW3D) {
              View3D *v3d = (View3D *)sl;
              copy_v3_fl(v3d->shading.background_color, 0.05f);
            }
          }
        }
      }
    }

    if (!DNA_struct_elem_find(fd->filesdna, "SceneEEVEE", "float", "gi_cubemap_draw_size")) {
      for (Scene *scene = bmain->scenes.first; scene; scene = scene->id.next) {
        scene->eevee.gi_irradiance_draw_size = 0.1f;
        scene->eevee.gi_cubemap_draw_size = 0.3f;
      }
    }

    if (!DNA_struct_elem_find(
            fd->filesdna, "RigidBodyWorld", "RigidBodyWorld_Shared", "*shared")) {
      for (Scene *scene = bmain->scenes.first; scene; scene = scene->id.next) {
        RigidBodyWorld *rbw = scene->rigidbody_world;

        if (rbw == NULL) {
          continue;
        }

        if (rbw->shared == NULL) {
          rbw->shared = MEM_callocN(sizeof(*rbw->shared), "RigidBodyWorld_Shared");
        }

        /* Move shared pointers from deprecated location to current location */
        rbw->shared->pointcache = rbw->pointcache;
        rbw->shared->ptcaches = rbw->ptcaches;

        rbw->pointcache = NULL;
        BLI_listbase_clear(&rbw->ptcaches);

        if (rbw->shared->pointcache == NULL) {
          rbw->shared->pointcache = BKE_ptcache_add(&(rbw->shared->ptcaches));
        }
      }
    }

    if (!DNA_struct_elem_find(fd->filesdna, "SoftBody", "SoftBody_Shared", "*shared")) {
      for (Object *ob = bmain->objects.first; ob; ob = ob->id.next) {
        SoftBody *sb = ob->soft;
        if (sb == NULL) {
          continue;
        }
        if (sb->shared == NULL) {
          sb->shared = MEM_callocN(sizeof(*sb->shared), "SoftBody_Shared");
        }

        /* Move shared pointers from deprecated location to current location */
        sb->shared->pointcache = sb->pointcache;
        sb->shared->ptcaches = sb->ptcaches;

        sb->pointcache = NULL;
        BLI_listbase_clear(&sb->ptcaches);
      }
    }

    if (!DNA_struct_elem_find(fd->filesdna, "View3DShading", "short", "type")) {
      for (bScreen *screen = bmain->screens.first; screen; screen = screen->id.next) {
        for (ScrArea *sa = screen->areabase.first; sa; sa = sa->next) {
          for (SpaceLink *sl = sa->spacedata.first; sl; sl = sl->next) {
            if (sl->spacetype == SPACE_VIEW3D) {
              View3D *v3d = (View3D *)sl;
              if (v3d->drawtype == OB_RENDER) {
                v3d->drawtype = OB_SOLID;
              }
              v3d->shading.type = v3d->drawtype;
              v3d->shading.prev_type = OB_SOLID;
            }
          }
        }
      }
    }

    if (!DNA_struct_elem_find(fd->filesdna, "SceneDisplay", "View3DShading", "shading")) {
      for (Scene *scene = bmain->scenes.first; scene; scene = scene->id.next) {
        BKE_screen_view3d_shading_init(&scene->display.shading);
      }
    }
    /* initialize grease pencil view data */
    if (!DNA_struct_elem_find(fd->filesdna, "SpaceView3D", "float", "vertex_opacity")) {
      for (bScreen *sc = bmain->screens.first; sc; sc = sc->id.next) {
        for (ScrArea *sa = sc->areabase.first; sa; sa = sa->next) {
          for (SpaceLink *sl = sa->spacedata.first; sl; sl = sl->next) {
            if (sl->spacetype == SPACE_VIEW3D) {
              View3D *v3d = (View3D *)sl;
              v3d->vertex_opacity = 1.0f;
              v3d->gp_flag |= V3D_GP_SHOW_EDIT_LINES;
            }
          }
        }
      }
    }
  }

  if (!MAIN_VERSION_ATLEAST(bmain, 280, 22)) {
    if (!DNA_struct_elem_find(fd->filesdna, "ToolSettings", "char", "annotate_v3d_align")) {
      for (Scene *scene = bmain->scenes.first; scene; scene = scene->id.next) {
        scene->toolsettings->annotate_v3d_align = GP_PROJECT_VIEWSPACE | GP_PROJECT_CURSOR;
        scene->toolsettings->annotate_thickness = 3;
      }
    }
    if (!DNA_struct_elem_find(fd->filesdna, "bGPDlayer", "short", "line_change")) {
      for (bGPdata *gpd = bmain->gpencils.first; gpd; gpd = gpd->id.next) {
        for (bGPDlayer *gpl = gpd->layers.first; gpl; gpl = gpl->next) {
          gpl->line_change = gpl->thickness;
          if ((gpl->thickness < 1) || (gpl->thickness > 10)) {
            gpl->thickness = 3;
          }
        }
      }
    }
    if (!DNA_struct_elem_find(fd->filesdna, "View3DOverlay", "float", "gpencil_paper_opacity")) {
      for (bScreen *screen = bmain->screens.first; screen; screen = screen->id.next) {
        for (ScrArea *sa = screen->areabase.first; sa; sa = sa->next) {
          for (SpaceLink *sl = sa->spacedata.first; sl; sl = sl->next) {
            if (sl->spacetype == SPACE_VIEW3D) {
              View3D *v3d = (View3D *)sl;
              v3d->overlay.gpencil_paper_opacity = 0.5f;
            }
          }
        }
      }
    }
    if (!DNA_struct_elem_find(fd->filesdna, "View3DOverlay", "float", "gpencil_grid_opacity")) {
      for (bScreen *screen = bmain->screens.first; screen; screen = screen->id.next) {
        for (ScrArea *sa = screen->areabase.first; sa; sa = sa->next) {
          for (SpaceLink *sl = sa->spacedata.first; sl; sl = sl->next) {
            if (sl->spacetype == SPACE_VIEW3D) {
              View3D *v3d = (View3D *)sl;
              v3d->overlay.gpencil_grid_opacity = 0.5f;
            }
          }
        }
      }
    }

    /* default loc axis */
    if (!DNA_struct_elem_find(fd->filesdna, "GP_Sculpt_Settings", "int", "lock_axis")) {
      for (Scene *scene = bmain->scenes.first; scene; scene = scene->id.next) {
        /* lock axis */
        GP_Sculpt_Settings *gset = &scene->toolsettings->gp_sculpt;
        if (gset) {
          gset->lock_axis = GP_LOCKAXIS_Y;
        }
      }
    }

    /* Versioning code for Subsurf modifier. */
    if (!DNA_struct_elem_find(fd->filesdna, "SubsurfModifier", "short", "uv_smooth")) {
      for (Object *object = bmain->objects.first; object != NULL; object = object->id.next) {
        for (ModifierData *md = object->modifiers.first; md; md = md->next) {
          if (md->type == eModifierType_Subsurf) {
            SubsurfModifierData *smd = (SubsurfModifierData *)md;
            if (smd->flags & eSubsurfModifierFlag_SubsurfUv_DEPRECATED) {
              smd->uv_smooth = SUBSURF_UV_SMOOTH_PRESERVE_CORNERS;
            }
            else {
              smd->uv_smooth = SUBSURF_UV_SMOOTH_NONE;
            }
          }
        }
      }
    }

    if (!DNA_struct_elem_find(fd->filesdna, "SubsurfModifier", "short", "quality")) {
      for (Object *object = bmain->objects.first; object != NULL; object = object->id.next) {
        for (ModifierData *md = object->modifiers.first; md; md = md->next) {
          if (md->type == eModifierType_Subsurf) {
            SubsurfModifierData *smd = (SubsurfModifierData *)md;
            smd->quality = min_ii(smd->renderLevels, 3);
          }
        }
      }
    }
    /* Versioning code for Multires modifier. */
    if (!DNA_struct_elem_find(fd->filesdna, "MultiresModifier", "short", "quality")) {
      for (Object *object = bmain->objects.first; object != NULL; object = object->id.next) {
        for (ModifierData *md = object->modifiers.first; md; md = md->next) {
          if (md->type == eModifierType_Multires) {
            MultiresModifierData *mmd = (MultiresModifierData *)md;
            mmd->quality = 3;
            if (mmd->flags & eMultiresModifierFlag_PlainUv_DEPRECATED) {
              mmd->uv_smooth = SUBSURF_UV_SMOOTH_NONE;
            }
            else {
              mmd->uv_smooth = SUBSURF_UV_SMOOTH_PRESERVE_CORNERS;
            }
          }
        }
      }
    }

    if (!DNA_struct_elem_find(fd->filesdna, "ClothSimSettings", "short", "bending_model")) {
      for (Object *ob = bmain->objects.first; ob; ob = ob->id.next) {
        for (ModifierData *md = ob->modifiers.first; md; md = md->next) {
          ClothModifierData *clmd = NULL;
          if (md->type == eModifierType_Cloth) {
            clmd = (ClothModifierData *)md;
          }
          else if (md->type == eModifierType_ParticleSystem) {
            ParticleSystemModifierData *psmd = (ParticleSystemModifierData *)md;
            ParticleSystem *psys = psmd->psys;
            clmd = psys->clmd;
          }
          if (clmd != NULL) {
            clmd->sim_parms->bending_model = CLOTH_BENDING_LINEAR;
            clmd->sim_parms->tension = clmd->sim_parms->structural;
            clmd->sim_parms->compression = clmd->sim_parms->structural;
            clmd->sim_parms->shear = clmd->sim_parms->structural;
            clmd->sim_parms->max_tension = clmd->sim_parms->max_struct;
            clmd->sim_parms->max_compression = clmd->sim_parms->max_struct;
            clmd->sim_parms->max_shear = clmd->sim_parms->max_struct;
            clmd->sim_parms->vgroup_shear = clmd->sim_parms->vgroup_struct;
            clmd->sim_parms->tension_damp = clmd->sim_parms->Cdis;
            clmd->sim_parms->compression_damp = clmd->sim_parms->Cdis;
            clmd->sim_parms->shear_damp = clmd->sim_parms->Cdis;
          }
        }
      }
    }

    if (!DNA_struct_elem_find(fd->filesdna, "BrushGpencilSettings", "float", "era_strength_f")) {
      for (Brush *brush = bmain->brushes.first; brush; brush = brush->id.next) {
        if (brush->gpencil_settings != NULL) {
          BrushGpencilSettings *gp = brush->gpencil_settings;
          if (gp->brush_type == GPAINT_TOOL_ERASE) {
            gp->era_strength_f = 100.0f;
            gp->era_thickness_f = 10.0f;
          }
        }
      }
    }

    for (Object *ob = bmain->objects.first; ob; ob = ob->id.next) {
      for (ModifierData *md = ob->modifiers.first; md; md = md->next) {
        if (md->type == eModifierType_Cloth) {
          ClothModifierData *clmd = (ClothModifierData *)md;

          if (!(clmd->sim_parms->flags & CLOTH_SIMSETTINGS_FLAG_GOAL)) {
            clmd->sim_parms->vgroup_mass = 0;
          }

          if (!(clmd->sim_parms->flags & CLOTH_SIMSETTINGS_FLAG_SCALING)) {
            clmd->sim_parms->vgroup_struct = 0;
            clmd->sim_parms->vgroup_shear = 0;
            clmd->sim_parms->vgroup_bend = 0;
          }

          if (!(clmd->sim_parms->flags & CLOTH_SIMSETTINGS_FLAG_SEW)) {
            clmd->sim_parms->shrink_min = 0.0f;
            clmd->sim_parms->vgroup_shrink = 0;
          }

          if (!(clmd->coll_parms->flags & CLOTH_COLLSETTINGS_FLAG_ENABLED)) {
            clmd->coll_parms->flags &= ~CLOTH_COLLSETTINGS_FLAG_SELF;
          }
        }
      }
    }
  }

  if (!MAIN_VERSION_ATLEAST(bmain, 280, 24)) {
    for (bScreen *screen = bmain->screens.first; screen; screen = screen->id.next) {
      for (ScrArea *sa = screen->areabase.first; sa; sa = sa->next) {
        for (SpaceLink *sl = sa->spacedata.first; sl; sl = sl->next) {
          if (sl->spacetype == SPACE_VIEW3D) {
            View3D *v3d = (View3D *)sl;
            v3d->overlay.edit_flag |= V3D_OVERLAY_EDIT_FACES | V3D_OVERLAY_EDIT_SEAMS |
                                      V3D_OVERLAY_EDIT_SHARP | V3D_OVERLAY_EDIT_FREESTYLE_EDGE |
                                      V3D_OVERLAY_EDIT_FREESTYLE_FACE | V3D_OVERLAY_EDIT_EDGES |
                                      V3D_OVERLAY_EDIT_CREASES | V3D_OVERLAY_EDIT_BWEIGHTS |
                                      V3D_OVERLAY_EDIT_CU_HANDLES | V3D_OVERLAY_EDIT_CU_NORMALS;
          }
        }
      }
    }

    if (!DNA_struct_elem_find(fd->filesdna, "ShrinkwrapModifierData", "char", "shrinkMode")) {
      for (Object *ob = bmain->objects.first; ob; ob = ob->id.next) {
        for (ModifierData *md = ob->modifiers.first; md; md = md->next) {
          if (md->type == eModifierType_Shrinkwrap) {
            ShrinkwrapModifierData *smd = (ShrinkwrapModifierData *)md;
            if (smd->shrinkOpts & MOD_SHRINKWRAP_KEEP_ABOVE_SURFACE) {
              smd->shrinkMode = MOD_SHRINKWRAP_ABOVE_SURFACE;
              smd->shrinkOpts &= ~MOD_SHRINKWRAP_KEEP_ABOVE_SURFACE;
            }
          }
        }
      }
    }

    if (!DNA_struct_elem_find(fd->filesdna, "PartDeflect", "float", "pdef_cfrict")) {
      for (Object *ob = bmain->objects.first; ob; ob = ob->id.next) {
        if (ob->pd) {
          ob->pd->pdef_cfrict = 5.0f;
        }

        for (ModifierData *md = ob->modifiers.first; md; md = md->next) {
          if (md->type == eModifierType_Cloth) {
            ClothModifierData *clmd = (ClothModifierData *)md;

            clmd->coll_parms->selfepsilon = 0.015f;
          }
        }
      }
    }

    if (!DNA_struct_elem_find(fd->filesdna, "View3DShading", "float", "xray_alpha_wire")) {
      for (bScreen *screen = bmain->screens.first; screen; screen = screen->id.next) {
        for (ScrArea *sa = screen->areabase.first; sa; sa = sa->next) {
          for (SpaceLink *sl = sa->spacedata.first; sl; sl = sl->next) {
            if (sl->spacetype == SPACE_VIEW3D) {
              View3D *v3d = (View3D *)sl;
              v3d->shading.xray_alpha_wire = 0.5f;
            }
          }
        }
      }

      for (bScreen *screen = bmain->screens.first; screen; screen = screen->id.next) {
        for (ScrArea *sa = screen->areabase.first; sa; sa = sa->next) {
          for (SpaceLink *sl = sa->spacedata.first; sl; sl = sl->next) {
            if (sl->spacetype == SPACE_VIEW3D) {
              View3D *v3d = (View3D *)sl;
              v3d->shading.flag |= V3D_SHADING_XRAY_BONE;
            }
          }
        }
      }
    }
  }

  if (!MAIN_VERSION_ATLEAST(bmain, 280, 25)) {
    for (Scene *scene = bmain->scenes.first; scene; scene = scene->id.next) {
      UnitSettings *unit = &scene->unit;
      if (unit->system != USER_UNIT_NONE) {
        unit->length_unit = bUnit_GetBaseUnitOfType(scene->unit.system, B_UNIT_LENGTH);
        unit->mass_unit = bUnit_GetBaseUnitOfType(scene->unit.system, B_UNIT_MASS);
      }
      unit->time_unit = bUnit_GetBaseUnitOfType(USER_UNIT_NONE, B_UNIT_TIME);
    }

    /* gpencil grid settings */
    for (bGPdata *gpd = bmain->gpencils.first; gpd; gpd = gpd->id.next) {
      ARRAY_SET_ITEMS(gpd->grid.color, 0.5f, 0.5f, 0.5f);  // Color
      ARRAY_SET_ITEMS(gpd->grid.scale, 1.0f, 1.0f);        // Scale
      gpd->grid.lines = GP_DEFAULT_GRID_LINES;             // Number of lines
    }
  }

  if (!MAIN_VERSION_ATLEAST(bmain, 280, 28)) {
    for (Mesh *mesh = bmain->meshes.first; mesh; mesh = mesh->id.next) {
      BKE_mesh_calc_edges_loose(mesh);
    }
  }

  if (!MAIN_VERSION_ATLEAST(bmain, 280, 29)) {
    for (bScreen *screen = bmain->screens.first; screen; screen = screen->id.next) {
      for (ScrArea *sa = screen->areabase.first; sa; sa = sa->next) {
        for (SpaceLink *sl = sa->spacedata.first; sl; sl = sl->next) {
          if (sl->spacetype == SPACE_VIEW3D) {
            enum { V3D_OCCLUDE_WIRE = (1 << 14) };
            View3D *v3d = (View3D *)sl;
            if (v3d->flag2 & V3D_OCCLUDE_WIRE) {
              v3d->overlay.edit_flag |= V3D_OVERLAY_EDIT_OCCLUDE_WIRE;
              v3d->flag2 &= ~V3D_OCCLUDE_WIRE;
            }
          }
        }
      }
    }

    for (bScreen *screen = bmain->screens.first; screen; screen = screen->id.next) {
      for (ScrArea *sa = screen->areabase.first; sa; sa = sa->next) {
        for (SpaceLink *sl = sa->spacedata.first; sl; sl = sl->next) {
          if (sl->spacetype == SPACE_PROPERTIES) {
            ListBase *regionbase = (sl == sa->spacedata.first) ? &sa->regionbase : &sl->regionbase;
            ARegion *ar = MEM_callocN(sizeof(ARegion), "navigation bar for properties");
            ARegion *ar_header = NULL;

            for (ar_header = regionbase->first; ar_header; ar_header = ar_header->next) {
              if (ar_header->regiontype == RGN_TYPE_HEADER) {
                break;
              }
            }
            BLI_assert(ar_header);

            BLI_insertlinkafter(regionbase, ar_header, ar);

            ar->regiontype = RGN_TYPE_NAV_BAR;
            ar->alignment = RGN_ALIGN_LEFT;
          }
        }
      }
    }

    /* grease pencil fade layer opacity */
    if (!DNA_struct_elem_find(fd->filesdna, "View3DOverlay", "float", "gpencil_fade_layer")) {
      for (bScreen *screen = bmain->screens.first; screen; screen = screen->id.next) {
        for (ScrArea *sa = screen->areabase.first; sa; sa = sa->next) {
          for (SpaceLink *sl = sa->spacedata.first; sl; sl = sl->next) {
            if (sl->spacetype == SPACE_VIEW3D) {
              View3D *v3d = (View3D *)sl;
              v3d->overlay.gpencil_fade_layer = 0.5f;
            }
          }
        }
      }
    }
  }

  if (!MAIN_VERSION_ATLEAST(bmain, 280, 30)) {
    /* grease pencil main material show switches */
    for (Material *mat = bmain->materials.first; mat; mat = mat->id.next) {
      if (mat->gp_style) {
        mat->gp_style->flag |= GP_STYLE_STROKE_SHOW;
        mat->gp_style->flag |= GP_STYLE_FILL_SHOW;
      }
    }
  }

  if (!MAIN_VERSION_ATLEAST(bmain, 280, 33)) {
    /* Grease pencil reset sculpt brushes after struct rename  */
    if (!DNA_struct_elem_find(fd->filesdna, "GP_Sculpt_Settings", "int", "weighttype")) {
      float curcolor_add[3], curcolor_sub[3];
      ARRAY_SET_ITEMS(curcolor_add, 1.0f, 0.6f, 0.6f);
      ARRAY_SET_ITEMS(curcolor_sub, 0.6f, 0.6f, 1.0f);

      for (Scene *scene = bmain->scenes.first; scene; scene = scene->id.next) {
        /* sculpt brushes */
        GP_Sculpt_Settings *gset = &scene->toolsettings->gp_sculpt;
        if (gset) {
          for (int i = 0; i < GP_SCULPT_TYPE_MAX; i++) {
            GP_Sculpt_Data *gp_brush = &gset->brush[i];
            gp_brush->size = 30;
            gp_brush->strength = 0.5f;
            gp_brush->flag = GP_SCULPT_FLAG_USE_FALLOFF | GP_SCULPT_FLAG_ENABLE_CURSOR;
            copy_v3_v3(gp_brush->curcolor_add, curcolor_add);
            copy_v3_v3(gp_brush->curcolor_sub, curcolor_sub);
          }
        }
      }
    }

    if (!DNA_struct_elem_find(fd->filesdna, "SceneEEVEE", "float", "overscan")) {
      for (Scene *scene = bmain->scenes.first; scene; scene = scene->id.next) {
        scene->eevee.overscan = 3.0f;
      }
    }

    for (Light *la = bmain->lights.first; la; la = la->id.next) {
      /* Removed Hemi lights. */
      if (!ELEM(la->type, LA_LOCAL, LA_SUN, LA_SPOT, LA_AREA)) {
        la->type = LA_SUN;
      }
    }

    if (!DNA_struct_elem_find(fd->filesdna, "SceneEEVEE", "float", "light_threshold")) {
      for (Scene *scene = bmain->scenes.first; scene; scene = scene->id.next) {
        scene->eevee.light_threshold = 0.01f;
      }
    }

    if (!DNA_struct_elem_find(fd->filesdna, "SceneEEVEE", "float", "gi_irradiance_smoothing")) {
      for (Scene *scene = bmain->scenes.first; scene; scene = scene->id.next) {
        scene->eevee.gi_irradiance_smoothing = 0.1f;
      }
    }

    if (!DNA_struct_elem_find(fd->filesdna, "SceneEEVEE", "float", "gi_filter_quality")) {
      for (Scene *scene = bmain->scenes.first; scene; scene = scene->id.next) {
        scene->eevee.gi_filter_quality = 1.0f;
      }
    }

    if (!DNA_struct_elem_find(fd->filesdna, "Light", "float", "att_dist")) {
      for (Light *la = bmain->lights.first; la; la = la->id.next) {
        la->att_dist = la->clipend;
      }
    }

    if (!DNA_struct_elem_find(fd->filesdna, "Brush", "char", "weightpaint_tool")) {
      /* Magic defines from old files (2.7x) */

#define PAINT_BLEND_MIX 0
#define PAINT_BLEND_ADD 1
#define PAINT_BLEND_SUB 2
#define PAINT_BLEND_MUL 3
#define PAINT_BLEND_BLUR 4
#define PAINT_BLEND_LIGHTEN 5
#define PAINT_BLEND_DARKEN 6
#define PAINT_BLEND_AVERAGE 7
#define PAINT_BLEND_SMEAR 8
#define PAINT_BLEND_COLORDODGE 9
#define PAINT_BLEND_DIFFERENCE 10
#define PAINT_BLEND_SCREEN 11
#define PAINT_BLEND_HARDLIGHT 12
#define PAINT_BLEND_OVERLAY 13
#define PAINT_BLEND_SOFTLIGHT 14
#define PAINT_BLEND_EXCLUSION 15
#define PAINT_BLEND_LUMINOSITY 16
#define PAINT_BLEND_SATURATION 17
#define PAINT_BLEND_HUE 18
#define PAINT_BLEND_ALPHA_SUB 19
#define PAINT_BLEND_ALPHA_ADD 20

      for (Brush *brush = bmain->brushes.first; brush; brush = brush->id.next) {
        if (brush->ob_mode & (OB_MODE_VERTEX_PAINT | OB_MODE_WEIGHT_PAINT)) {
          const char tool_init = brush->vertexpaint_tool;
          bool is_blend = false;

          {
            char tool = tool_init;
            switch (tool_init) {
              case PAINT_BLEND_MIX:
                tool = VPAINT_TOOL_DRAW;
                break;
              case PAINT_BLEND_BLUR:
                tool = VPAINT_TOOL_BLUR;
                break;
              case PAINT_BLEND_AVERAGE:
                tool = VPAINT_TOOL_AVERAGE;
                break;
              case PAINT_BLEND_SMEAR:
                tool = VPAINT_TOOL_SMEAR;
                break;
              default:
                tool = VPAINT_TOOL_DRAW;
                is_blend = true;
                break;
            }
            brush->vertexpaint_tool = tool;
          }

          if (is_blend == false) {
            brush->blend = IMB_BLEND_MIX;
          }
          else {
            short blend = IMB_BLEND_MIX;
            switch (tool_init) {
              case PAINT_BLEND_ADD:
                blend = IMB_BLEND_ADD;
                break;
              case PAINT_BLEND_SUB:
                blend = IMB_BLEND_SUB;
                break;
              case PAINT_BLEND_MUL:
                blend = IMB_BLEND_MUL;
                break;
              case PAINT_BLEND_LIGHTEN:
                blend = IMB_BLEND_LIGHTEN;
                break;
              case PAINT_BLEND_DARKEN:
                blend = IMB_BLEND_DARKEN;
                break;
              case PAINT_BLEND_COLORDODGE:
                blend = IMB_BLEND_COLORDODGE;
                break;
              case PAINT_BLEND_DIFFERENCE:
                blend = IMB_BLEND_DIFFERENCE;
                break;
              case PAINT_BLEND_SCREEN:
                blend = IMB_BLEND_SCREEN;
                break;
              case PAINT_BLEND_HARDLIGHT:
                blend = IMB_BLEND_HARDLIGHT;
                break;
              case PAINT_BLEND_OVERLAY:
                blend = IMB_BLEND_OVERLAY;
                break;
              case PAINT_BLEND_SOFTLIGHT:
                blend = IMB_BLEND_SOFTLIGHT;
                break;
              case PAINT_BLEND_EXCLUSION:
                blend = IMB_BLEND_EXCLUSION;
                break;
              case PAINT_BLEND_LUMINOSITY:
                blend = IMB_BLEND_LUMINOSITY;
                break;
              case PAINT_BLEND_SATURATION:
                blend = IMB_BLEND_SATURATION;
                break;
              case PAINT_BLEND_HUE:
                blend = IMB_BLEND_HUE;
                break;
              case PAINT_BLEND_ALPHA_SUB:
                blend = IMB_BLEND_ERASE_ALPHA;
                break;
              case PAINT_BLEND_ALPHA_ADD:
                blend = IMB_BLEND_ADD_ALPHA;
                break;
            }
            brush->blend = blend;
          }
        }
        /* For now these match, in the future new items may not. */
        brush->weightpaint_tool = brush->vertexpaint_tool;
      }

#undef PAINT_BLEND_MIX
#undef PAINT_BLEND_ADD
#undef PAINT_BLEND_SUB
#undef PAINT_BLEND_MUL
#undef PAINT_BLEND_BLUR
#undef PAINT_BLEND_LIGHTEN
#undef PAINT_BLEND_DARKEN
#undef PAINT_BLEND_AVERAGE
#undef PAINT_BLEND_SMEAR
#undef PAINT_BLEND_COLORDODGE
#undef PAINT_BLEND_DIFFERENCE
#undef PAINT_BLEND_SCREEN
#undef PAINT_BLEND_HARDLIGHT
#undef PAINT_BLEND_OVERLAY
#undef PAINT_BLEND_SOFTLIGHT
#undef PAINT_BLEND_EXCLUSION
#undef PAINT_BLEND_LUMINOSITY
#undef PAINT_BLEND_SATURATION
#undef PAINT_BLEND_HUE
#undef PAINT_BLEND_ALPHA_SUB
#undef PAINT_BLEND_ALPHA_ADD
<<<<<<< HEAD
		}
	}

	if (!MAIN_VERSION_ATLEAST(bmain, 280, 34)) {
		for (bScreen *screen = bmain->screens.first; screen; screen = screen->id.next) {
			for (ScrArea *area = screen->areabase.first; area; area = area->next) {
				for (SpaceLink *slink = area->spacedata.first; slink; slink = slink->next) {
					if (slink->spacetype == SPACE_USERPREF) {
						ARegion *navigation_region = BKE_spacedata_find_region_type(slink, area, RGN_TYPE_NAV_BAR);

						if (!navigation_region) {
							ARegion *main_region = BKE_spacedata_find_region_type(slink, area, RGN_TYPE_WINDOW);
							ListBase *regionbase = (slink == area->spacedata.first) ?
							                       &area->regionbase : &slink->regionbase;

							navigation_region = MEM_callocN(sizeof(ARegion), "userpref navigation-region do_versions");

							BLI_insertlinkbefore(regionbase, main_region, navigation_region); /* order matters, addhead not addtail! */
							navigation_region->regiontype = RGN_TYPE_NAV_BAR;
							navigation_region->alignment = RGN_ALIGN_LEFT;
						}
					}
				}
			}
		}
	}

	if (!MAIN_VERSION_ATLEAST(bmain, 280, 36)) {
		if (!DNA_struct_elem_find(fd->filesdna, "View3DShading", "float", "curvature_ridge_factor")) {
			for (bScreen *screen = bmain->screens.first; screen; screen = screen->id.next) {
				for (ScrArea *sa = screen->areabase.first; sa; sa = sa->next) {
					for (SpaceLink *sl = sa->spacedata.first; sl; sl = sl->next) {
						if (sl->spacetype == SPACE_VIEW3D) {
							View3D *v3d = (View3D *)sl;
							v3d->shading.curvature_ridge_factor = 1.0f;
							v3d->shading.curvature_valley_factor = 1.0f;
						}
					}
				}
			}
		}

		/* Rename OpenGL to Workbench. */
		for (Scene *scene = bmain->scenes.first; scene; scene = scene->id.next) {
			if (STREQ(scene->r.engine, "BLENDER_OPENGL")) {
				STRNCPY(scene->r.engine, RE_engine_id_BLENDER_WORKBENCH);
			}
		}

		/* init Annotations onion skin */
		if (!DNA_struct_elem_find(fd->filesdna, "bGPDlayer", "int", "gstep")) {
			for (bGPdata *gpd = bmain->gpencils.first; gpd; gpd = gpd->id.next) {
				for (bGPDlayer *gpl = gpd->layers.first; gpl; gpl = gpl->next) {
					ARRAY_SET_ITEMS(gpl->gcolor_prev, 0.302f, 0.851f, 0.302f);
					ARRAY_SET_ITEMS(gpl->gcolor_next, 0.250f, 0.1f, 1.0f);
				}
			}
		}

		/* Move studio_light selection to lookdev_light. */
		if (!DNA_struct_elem_find(fd->filesdna, "View3DShading", "char", "lookdev_light[256]")) {
			for (bScreen *screen = bmain->screens.first; screen; screen = screen->id.next) {
				for (ScrArea *sa = screen->areabase.first; sa; sa = sa->next) {
					for (SpaceLink *sl = sa->spacedata.first; sl; sl = sl->next) {
						if (sl->spacetype == SPACE_VIEW3D) {
							View3D *v3d = (View3D *)sl;
							memcpy(v3d->shading.lookdev_light, v3d->shading.studio_light, sizeof(char) * 256);
						}
					}
				}
			}
		}

		/* Change Solid mode shadow orientation. */
		if (!DNA_struct_elem_find(fd->filesdna, "SceneDisplay", "float", "shadow_focus")) {
			for (Scene *scene = bmain->scenes.first; scene; scene = scene->id.next) {
				float *dir = scene->display.light_direction;
				SWAP(float, dir[2], dir[1]);
				dir[2] = -dir[2];
				dir[0] = -dir[0];
			}
		}
	}

	if (!MAIN_VERSION_ATLEAST(bmain, 280, 37)) {
		for (Camera *ca = bmain->cameras.first; ca; ca = ca->id.next) {
			ca->drawsize *= 2.0f;
		}
		for (Object *ob = bmain->objects.first; ob; ob = ob->id.next) {
			if (ob->type != OB_EMPTY) {
				if (UNLIKELY(ob->transflag & OB_DUPLICOLLECTION)) {
					BKE_object_type_set_empty_for_versioning(ob);
				}
			}
		}

		/* Grease pencil primitive curve */
		if (!DNA_struct_elem_find(fd->filesdna, "GP_Sculpt_Settings", "CurveMapping", "cur_primitive")) {
			for (Scene *scene = bmain->scenes.first; scene; scene = scene->id.next) {
				GP_Sculpt_Settings *gset = &scene->toolsettings->gp_sculpt;
				if ((gset) && (gset->cur_primitive == NULL)) {
					gset->cur_primitive = curvemapping_add(1, 0.0f, 0.0f, 1.0f, 1.0f);
					curvemapping_initialize(gset->cur_primitive);
					curvemap_reset(
					        gset->cur_primitive->cm,
					        &gset->cur_primitive->clipr,
					        CURVE_PRESET_BELL,
					        CURVEMAP_SLOPE_POSITIVE);
				}
			}
		}
	}


	if (!MAIN_VERSION_ATLEAST(bmain, 280, 38)) {
		if (DNA_struct_elem_find(fd->filesdna, "Object", "char", "empty_image_visibility_flag")) {
			for (Object *ob = bmain->objects.first; ob; ob = ob->id.next) {
				ob->empty_image_visibility_flag ^= (
				        OB_EMPTY_IMAGE_HIDE_PERSPECTIVE |
				        OB_EMPTY_IMAGE_HIDE_ORTHOGRAPHIC |
				        OB_EMPTY_IMAGE_HIDE_BACK);
			}
		}

		for (bScreen *screen = bmain->screens.first; screen; screen = screen->id.next) {
			for (ScrArea *area = screen->areabase.first; area; area = area->next) {
				for (SpaceLink *sl = area->spacedata.first; sl; sl = sl->next) {
					switch (sl->spacetype) {
						case SPACE_IMAGE:
						{
							SpaceImage *sima = (SpaceImage *)sl;
							sima->flag &= ~(
							        SI_FLAG_UNUSED_0 |
							        SI_FLAG_UNUSED_1 |
							        SI_FLAG_UNUSED_3 |
							        SI_FLAG_UNUSED_6 |
							        SI_FLAG_UNUSED_7 |
							        SI_FLAG_UNUSED_8 |
							        SI_FLAG_UNUSED_17 |
							        SI_FLAG_UNUSED_18 |
							        SI_FLAG_UNUSED_23 |
							        SI_FLAG_UNUSED_24);
							break;
						}
						case SPACE_VIEW3D:
						{
							View3D *v3d = (View3D *)sl;
							v3d->flag &= ~(
							        V3D_FLAG_UNUSED_0 |
							        V3D_FLAG_UNUSED_1 |
							        V3D_FLAG_UNUSED_10 |
							        V3D_FLAG_UNUSED_12);
							v3d->flag2 &= ~(
							        V3D_FLAG2_UNUSED_3 |
							        V3D_FLAG2_UNUSED_6 |
							        V3D_FLAG2_UNUSED_12 |
							        V3D_FLAG2_UNUSED_13 |
							        V3D_FLAG2_UNUSED_14 |
							        V3D_FLAG2_UNUSED_15);
							break;
						}
						case SPACE_OUTLINER:
						{
							SpaceOutliner *so = (SpaceOutliner *)sl;
							so->filter &= ~(
							        SO_FILTER_UNUSED_1 |
							        SO_FILTER_UNUSED_5 |
							        SO_FILTER_UNUSED_12);
							so->storeflag &= ~(
							        SO_TREESTORE_UNUSED_1);
							break;
						}
						case SPACE_FILE:
						{
							SpaceFile *sfile = (SpaceFile *)sl;
							if (sfile->params) {
								sfile->params->flag &= ~(
								        FILE_PARAMS_FLAG_UNUSED_1 |
								        FILE_PARAMS_FLAG_UNUSED_6 |
								        FILE_PARAMS_FLAG_UNUSED_9);
							}
							break;
						}
						case SPACE_NODE:
						{
							SpaceNode *snode = (SpaceNode *)sl;
							snode->flag &= ~(
							        SNODE_FLAG_UNUSED_6 |
							        SNODE_FLAG_UNUSED_10 |
							        SNODE_FLAG_UNUSED_11);
							break;
						}
						case SPACE_PROPERTIES:
						{
							SpaceProperties *sbuts = (SpaceProperties *)sl;
							sbuts->flag &= ~(
							        SB_FLAG_UNUSED_2 |
							        SB_FLAG_UNUSED_3);
							break;
						}
						case SPACE_NLA:
						{
							SpaceNla *snla = (SpaceNla *)sl;
							snla->flag &= ~(
							        SNLA_FLAG_UNUSED_0 |
							        SNLA_FLAG_UNUSED_1 |
							        SNLA_FLAG_UNUSED_3);
							break;
						}
					}
				}
			}
		}

		for (Scene *scene = bmain->scenes.first; scene; scene = scene->id.next) {
			scene->r.mode &= ~(
			        R_MODE_UNUSED_1 |
			        R_MODE_UNUSED_2 |
			        R_MODE_UNUSED_3 |
			        R_MODE_UNUSED_4 |
			        R_MODE_UNUSED_5 |
			        R_MODE_UNUSED_6 |
			        R_MODE_UNUSED_7 |
			        R_MODE_UNUSED_8 |
			        R_MODE_UNUSED_10 |
			        R_MODE_UNUSED_13 |
			        R_MODE_UNUSED_16 |
			        R_MODE_UNUSED_17 |
			        R_MODE_UNUSED_18 |
			        R_MODE_UNUSED_19 |
			        R_MODE_UNUSED_20 |
			        R_MODE_UNUSED_21 |
			        R_MODE_UNUSED_27);

			scene->r.scemode &= ~(
			        R_SCEMODE_UNUSED_8 |
			        R_SCEMODE_UNUSED_11 |
			        R_SCEMODE_UNUSED_13 |
			        R_SCEMODE_UNUSED_16 |
			        R_SCEMODE_UNUSED_17 |
			        R_SCEMODE_UNUSED_19);

			if (scene->toolsettings->sculpt) {
				scene->toolsettings->sculpt->flags &= ~(
				        SCULPT_FLAG_UNUSED_0 |
				        SCULPT_FLAG_UNUSED_1 |
				        SCULPT_FLAG_UNUSED_2);
			}

			if (scene->ed) {
				Sequence *seq;
				SEQ_BEGIN (scene->ed, seq)
				{
					seq->flag &= ~(
					        SEQ_FLAG_UNUSED_6 |
					        SEQ_FLAG_UNUSED_18 |
					        SEQ_FLAG_UNUSED_19 |
					        SEQ_FLAG_UNUSED_21);
					if (seq->type == SEQ_TYPE_SPEED) {
						SpeedControlVars *s = (SpeedControlVars *)seq->effectdata;
						s->flags &= ~(
						        SEQ_SPEED_UNUSED_1);
					}
				} SEQ_END;
			}
		}

		for (World *world = bmain->worlds.first; world; world = world->id.next) {
			world->flag &= ~(
			        WO_MODE_UNUSED_1 |
			        WO_MODE_UNUSED_2 |
			        WO_MODE_UNUSED_3 |
			        WO_MODE_UNUSED_4 |
			        WO_MODE_UNUSED_5 |
			        WO_MODE_UNUSED_7);
		}

		for (Image *image = bmain->images.first; image; image = image->id.next) {
			image->flag &= ~(
			        IMA_FLAG_UNUSED_0 |
			        IMA_FLAG_UNUSED_1 |
			        IMA_FLAG_UNUSED_4 |
			        IMA_FLAG_UNUSED_6 |
			        IMA_FLAG_UNUSED_8 |
			        IMA_FLAG_UNUSED_15 |
			        IMA_FLAG_UNUSED_16);
		}

		for (Object *ob = bmain->objects.first; ob; ob = ob->id.next) {
			ob->flag &= ~(
			        OB_FLAG_UNUSED_11 |
			        OB_FLAG_UNUSED_12);
			ob->transflag &= ~(
			        OB_TRANSFLAG_UNUSED_0 |
			        OB_TRANSFLAG_UNUSED_1);
			ob->shapeflag &= ~OB_SHAPE_FLAG_UNUSED_1;
		}

		for (Mesh *me = bmain->meshes.first; me; me = me->id.next) {
			me->flag &= ~(
			        ME_FLAG_UNUSED_0 |
			        ME_FLAG_UNUSED_1 |
			        ME_FLAG_UNUSED_3 |
			        ME_FLAG_UNUSED_4 |
			        ME_FLAG_UNUSED_6 |
			        ME_FLAG_UNUSED_7 |
			        ME_FLAG_UNUSED_8);
		}

		for (Material *mat = bmain->materials.first; mat; mat = mat->id.next) {
			mat->blend_flag &= ~(
			        MA_BL_FLAG_UNUSED_2);
		}
	}

	if (!MAIN_VERSION_ATLEAST(bmain, 280, 40)) {
		if (!DNA_struct_elem_find(fd->filesdna, "ToolSettings", "char", "snap_transform_mode_flag")) {
			for (Scene *scene = bmain->scenes.first; scene; scene = scene->id.next) {
				scene->toolsettings->snap_transform_mode_flag =
					SCE_SNAP_TRANSFORM_MODE_TRANSLATE;
			}
		}

		for (bScreen *screen = bmain->screens.first; screen; screen = screen->id.next) {
			for (ScrArea *area = screen->areabase.first; area; area = area->next) {
				for (SpaceLink *sl = area->spacedata.first; sl; sl = sl->next) {
					switch (sl->spacetype) {
						case SPACE_VIEW3D:
						{
							enum { V3D_BACKFACE_CULLING = (1 << 10) };
							View3D *v3d = (View3D *)sl;
							if (v3d->flag2 & V3D_BACKFACE_CULLING) {
								v3d->flag2 &= ~V3D_BACKFACE_CULLING;
								v3d->shading.flag |= V3D_SHADING_BACKFACE_CULLING;
							}
							break;
						}
					}
				}
			}
		}

		if (!DNA_struct_find(fd->filesdna, "TransformOrientationSlot")) {
			for (Scene *scene = bmain->scenes.first; scene; scene = scene->id.next) {
				for (int i = 0; i < ARRAY_SIZE(scene->orientation_slots); i++) {
					scene->orientation_slots[i].index_custom = -1;
				}
			}
		}

		/* Grease pencil target weight  */
		if (!DNA_struct_elem_find(fd->filesdna, "GP_Sculpt_Settings", "float", "weight")) {
			for (Scene *scene = bmain->scenes.first; scene; scene = scene->id.next) {
				/* sculpt brushes */
				GP_Sculpt_Settings *gset = &scene->toolsettings->gp_sculpt;
				if (gset) {
					for (int i = 0; i < GP_SCULPT_TYPE_MAX; i++) {
						GP_Sculpt_Data *gp_brush = &gset->brush[i];
						gp_brush->weight = 1.0f;
					}
				}
			}
		}

		/* Grease pencil cutter/select segment intersection threshold  */
		if (!DNA_struct_elem_find(fd->filesdna, "GP_Sculpt_Settings", "float", "isect_threshold")) {
			for (Scene *scene = bmain->scenes.first; scene; scene = scene->id.next) {
				GP_Sculpt_Settings *gset = &scene->toolsettings->gp_sculpt;
				if (gset) {
					gset->isect_threshold = 0.1f;
				}
			}
		}

		/* Fix anamorphic bokeh eevee rna limits.*/
		for (Camera *ca = bmain->cameras.first; ca; ca = ca->id.next) {
			if (ca->gpu_dof.ratio < 0.01f) {
				ca->gpu_dof.ratio = 0.01f;
			}
		}

		for (bScreen *screen = bmain->screens.first; screen; screen = screen->id.next) {
			for (ScrArea *area = screen->areabase.first; area; area = area->next) {
				for (SpaceLink *sl = area->spacedata.first; sl; sl = sl->next) {
					if (sl->spacetype == SPACE_USERPREF) {
						ARegion *execute_region = BKE_spacedata_find_region_type(sl, area, RGN_TYPE_EXECUTE);

						if (!execute_region) {
							ListBase *regionbase = (sl == area->spacedata.first) ? &area->regionbase : &sl->regionbase;
							ARegion *ar_navbar = BKE_spacedata_find_region_type(sl, area, RGN_TYPE_NAV_BAR);

							execute_region = MEM_callocN(sizeof(ARegion), "execute region for properties");

							BLI_assert(ar_navbar);

							BLI_insertlinkafter(regionbase, ar_navbar, execute_region);

							execute_region->regiontype = RGN_TYPE_EXECUTE;
							execute_region->alignment = RGN_ALIGN_BOTTOM | RGN_SPLIT_PREV;
							execute_region->flag |= RGN_FLAG_DYNAMIC_SIZE;
						}
					}
				}
			}
		}
	}

	if (!MAIN_VERSION_ATLEAST(bmain, 280, 43)) {
		ListBase *lb = which_libbase(bmain, ID_BR);
		BKE_main_id_repair_duplicate_names_listbase(lb);
	}

	if (!MAIN_VERSION_ATLEAST(bmain, 280, 44)) {
		if (!DNA_struct_elem_find(fd->filesdna, "Material", "float", "a")) {
			for (Material *mat = bmain->materials.first; mat; mat = mat->id.next) {
				mat->a = 1.0f;
			}
		}

		for (Scene *scene = bmain->scenes.first; scene; scene = scene->id.next) {
			enum {
				R_ALPHAKEY = 2,
			};
			scene->r.seq_flag &= ~(
			        R_SEQ_UNUSED_0 |
			        R_SEQ_UNUSED_1 |
			        R_SEQ_UNUSED_2);
			scene->r.color_mgt_flag &= ~R_COLOR_MANAGEMENT_UNUSED_1;
			if (scene->r.alphamode == R_ALPHAKEY) {
				scene->r.alphamode = R_ADDSKY;
			}
			ToolSettings *ts = scene->toolsettings;
			ts->particle.flag &= ~PE_UNUSED_6;
			if (ts->sculpt != NULL) {
				ts->sculpt->flags &= ~SCULPT_FLAG_UNUSED_6;
			}
		}
	}

	if (!MAIN_VERSION_ATLEAST(bmain, 280, 45)) {
		for (bScreen *screen = bmain->screens.first; screen; screen = screen->id.next) {
			for (ScrArea *area = screen->areabase.first; area; area = area->next) {
				for (SpaceLink *sl = area->spacedata.first; sl; sl = sl->next) {
					if (sl->spacetype == SPACE_SEQ) {
						SpaceSeq *sseq = (SpaceSeq *)sl;
						sseq->flag |= SEQ_SHOW_MARKER_LINES;
					}
				}
			}
		}
	}

	if (!MAIN_VERSION_ATLEAST(bmain, 280, 46)) {
		/* Add wireframe color. */
		if (!DNA_struct_elem_find(fd->filesdna, "View3DShading", "char", "wire_color_type")) {
			for (bScreen *screen = bmain->screens.first; screen; screen = screen->id.next) {
				for (ScrArea *sa = screen->areabase.first; sa; sa = sa->next) {
					for (SpaceLink *sl = sa->spacedata.first; sl; sl = sl->next) {
						if (sl->spacetype == SPACE_VIEW3D) {
							View3D *v3d = (View3D *)sl;
							v3d->shading.wire_color_type = V3D_SHADING_SINGLE_COLOR;
						}
					}
				}
			}
		}

		if (!DNA_struct_elem_find(fd->filesdna, "View3DCursor", "short", "rotation_mode")) {
			for (Scene *scene = bmain->scenes.first; scene; scene = scene->id.next) {
				if (is_zero_v3(scene->cursor.rotation_axis)) {
					scene->cursor.rotation_mode = ROT_MODE_XYZ;
					scene->cursor.rotation_quaternion[0] = 1.0f;
					scene->cursor.rotation_axis[1] = 1.0f;
				}
			}
		}
	}

	if (!MAIN_VERSION_ATLEAST(bmain, 280, 47)) {
		LISTBASE_FOREACH (Scene *, scene, &bmain->scenes) {
			ParticleEditSettings *pset = &scene->toolsettings->particle;
			if (pset->brushtype < 0) {
				pset->brushtype = PE_BRUSH_COMB;
			}
		}

		LISTBASE_FOREACH (Object *, ob, &bmain->objects) {
			{
				enum { PARCURVE = 1, PARKEY = 2, PAR_DEPRECATED = 16};
				if (ELEM(ob->partype, PARCURVE, PARKEY, PAR_DEPRECATED)) {
					ob->partype = PAROBJECT;
				}
			}

			{
				enum { OB_WAVE = 21, OB_LIFE = 23, OB_SECTOR = 24};
				if (ELEM(ob->type, OB_WAVE, OB_LIFE, OB_SECTOR)) {
					ob->type = OB_EMPTY;
				}
			}

			ob->transflag &= ~(
			        OB_TRANSFLAG_UNUSED_0 |
			        OB_TRANSFLAG_UNUSED_1 |
			        OB_TRANSFLAG_UNUSED_3 |
			        OB_TRANSFLAG_UNUSED_6 |
			        OB_TRANSFLAG_UNUSED_12);

			ob->nlaflag &= ~(OB_ADS_UNUSED_1 | OB_ADS_UNUSED_2);
		}

		LISTBASE_FOREACH (bArmature *, arm, &bmain->armatures) {
			arm->flag &= ~(
			        ARM_FLAG_UNUSED_1 |
			        ARM_FLAG_UNUSED_5 |
			        ARM_FLAG_UNUSED_7 |
			        ARM_FLAG_UNUSED_12);
		}

		LISTBASE_FOREACH (Text *, text, &bmain->texts) {
			text->flags &= ~(TXT_FLAG_UNUSED_8 | TXT_FLAG_UNUSED_9);
		}
	}

	if (!MAIN_VERSION_ATLEAST(bmain, 280, 48)) {
		for (Scene *scene = bmain->scenes.first; scene; scene = scene->id.next) {
			/* Those are not currently used, but are accessible through RNA API and were not
			 * properly initialized previously. This is mere copy of BKE_init_scene() code. */
			if (scene->r.im_format.view_settings.look[0] == '\0') {
				BKE_color_managed_display_settings_init(&scene->r.im_format.display_settings);
				BKE_color_managed_view_settings_init_render(&scene->r.im_format.view_settings,
				                                            &scene->r.im_format.display_settings,
				                                            "Filmic");
			}

			if (scene->r.bake.im_format.view_settings.look[0] == '\0') {
				BKE_color_managed_display_settings_init(&scene->r.bake.im_format.display_settings);
				BKE_color_managed_view_settings_init_render(&scene->r.bake.im_format.view_settings,
				                                            &scene->r.bake.im_format.display_settings,
				                                            "Filmic");
			}
		}
	}

	if (!MAIN_VERSION_ATLEAST(bmain, 280, 49)) {
		/* All tool names changed, reset to defaults. */
		for (WorkSpace *workspace = bmain->workspaces.first; workspace; workspace = workspace->id.next) {
			while (!BLI_listbase_is_empty(&workspace->tools)) {
				BKE_workspace_tool_remove(workspace, workspace->tools.first);
			}
		}
	}

	if (!MAIN_VERSION_ATLEAST(bmain, 280, 52)) {
		LISTBASE_FOREACH (ParticleSettings *, part, &bmain->particles) {
			/* Replace deprecated PART_DRAW_BB by PART_DRAW_NOT */
			if (part->ren_as == PART_DRAW_BB) {
				part->ren_as = PART_DRAW_NOT;
			}
			if (part->draw_as == PART_DRAW_BB) {
				part->draw_as = PART_DRAW_NOT;
			}
		}

		if (!DNA_struct_elem_find(fd->filesdna, "TriangulateModifierData", "int", "min_vertices")) {
			for (Object *ob = bmain->objects.first; ob; ob = ob->id.next) {
				for (ModifierData *md = ob->modifiers.first; md; md = md->next) {
					if (md->type == eModifierType_Triangulate) {
						TriangulateModifierData *smd = (TriangulateModifierData *)md;
						smd->min_vertices = 4;
					}
				}
			}
		}

		FOREACH_NODETREE_BEGIN(bmain, ntree, id) {
			if (ntree->type == NTREE_SHADER) {
				for (bNode *node = ntree->nodes.first; node; node = node->next) {
					/* Fix missing version patching from earlier changes. */
					if (STREQ(node->idname, "ShaderNodeOutputLamp")) {
						STRNCPY(node->idname, "ShaderNodeOutputLight");
					}
					if (node->type == SH_NODE_BSDF_PRINCIPLED && node->custom2 == 0) {
						node->custom2 = SHD_SUBSURFACE_BURLEY;
					}
				}
			}
		} FOREACH_NODETREE_END;

	}

	if (!MAIN_VERSION_ATLEAST(bmain, 280, 53)) {
		for (Material *mat = bmain->materials.first; mat; mat = mat->id.next) {
			/* Eevee: Keep material appearance consistent with previous behavior. */
			if (!mat->use_nodes || !mat->nodetree || mat->blend_method == MA_BM_SOLID) {
				mat->blend_shadow = MA_BS_SOLID;
			}
		}

		/* grease pencil default animation channel color */
		{
			for (bGPdata *gpd = bmain->gpencils.first; gpd; gpd = gpd->id.next) {
				if (gpd->flag & GP_DATA_ANNOTATIONS) {
					continue;
				}
				for (bGPDlayer *gpl = gpd->layers.first; gpl; gpl = gpl->next) {
					/* default channel color */
					ARRAY_SET_ITEMS(gpl->color, 0.2f, 0.2f, 0.2f);
				}
			}
		}
	}

	if (!MAIN_VERSION_ATLEAST(bmain, 280, 54)) {
		for (Object *ob = bmain->objects.first; ob; ob = ob->id.next) {
			bool is_first_subdiv = true;
			for (ModifierData *md = ob->modifiers.first; md; md = md->next) {
				if (md->type == eModifierType_Subsurf) {
					SubsurfModifierData *smd = (SubsurfModifierData *)md;
					if (is_first_subdiv) {
						smd->flags |= eSubsurfModifierFlag_UseCrease;
					}
					else {
						smd->flags &= ~eSubsurfModifierFlag_UseCrease;
					}
					is_first_subdiv = false;
				}
				else if (md->type == eModifierType_Multires) {
					MultiresModifierData *mmd = (MultiresModifierData *)md;
					if (is_first_subdiv) {
						mmd->flags |= eMultiresModifierFlag_UseCrease;
					}
					else {
						mmd->flags &= ~eMultiresModifierFlag_UseCrease;
					}
					is_first_subdiv = false;
				}
			}
		}
	}

	if (!MAIN_VERSION_ATLEAST(bmain, 280, 55)) {
		for (bScreen *screen = bmain->screens.first; screen; screen = screen->id.next) {
			for (ScrArea *sa = screen->areabase.first; sa; sa = sa->next) {
				for (SpaceLink *sl = sa->spacedata.first; sl; sl = sl->next) {
					if (sl->spacetype == SPACE_TEXT) {
						ListBase *regionbase = (sl == sa->spacedata.first) ? &sa->regionbase : &sl->regionbase;
						ARegion *ar = MEM_callocN(sizeof(ARegion), "footer for text");

						/* Remove multiple footers that were added by mistake. */
						ARegion *ar_footer, *ar_next;
						for (ar_footer = regionbase->first; ar_footer; ar_footer = ar_next) {
							ar_next = ar_footer->next;
							if (ar_footer->regiontype == RGN_TYPE_FOOTER) {
								BLI_freelinkN(regionbase, ar_footer);
							}
						}

						/* Add footer. */
						ARegion *ar_header = NULL;

						for (ar_header = regionbase->first; ar_header; ar_header = ar_header->next) {
							if (ar_header->regiontype == RGN_TYPE_HEADER) {
								break;
							}
						}
						BLI_assert(ar_header);

						BLI_insertlinkafter(regionbase, ar_header, ar);

						ar->regiontype = RGN_TYPE_FOOTER;
						ar->alignment = (U.uiflag & USER_HEADER_BOTTOM) ? RGN_ALIGN_TOP : RGN_ALIGN_BOTTOM;
					}
				}
			}
		}

		/* init grease pencil brush gradients */
		if (!DNA_struct_elem_find(fd->filesdna, "BrushGpencilSettings", "float", "gradient_f")) {
			for (Brush *brush = bmain->brushes.first; brush; brush = brush->id.next) {
				if (brush->gpencil_settings != NULL) {
					BrushGpencilSettings *gp = brush->gpencil_settings;
					gp->gradient_f = 1.0f;
					gp->gradient_s[0] = 1.0f;
					gp->gradient_s[1] = 1.0f;
				}
			}
		}

		/* init grease pencil stroke gradients */
		if (!DNA_struct_elem_find(fd->filesdna, "bGPDstroke", "float", "gradient_f")) {
			for (bGPdata *gpd = bmain->gpencils.first; gpd; gpd = gpd->id.next) {
				for (bGPDlayer *gpl = gpd->layers.first; gpl; gpl = gpl->next) {
					for (bGPDframe *gpf = gpl->frames.first; gpf; gpf = gpf->next) {
						for (bGPDstroke *gps = gpf->strokes.first; gps; gps = gps->next) {
							gps->gradient_f = 1.0f;
							gps->gradient_s[0] = 1.0f;
							gps->gradient_s[1] = 1.0f;
						}
					}
				}
			}
		}

	}

	if (!MAIN_VERSION_ATLEAST(bmain, 280, 56)) {
		for (bScreen *screen = bmain->screens.first; screen; screen = screen->id.next) {
			for (ScrArea *area = screen->areabase.first; area; area = area->next) {
				for (SpaceLink *sl = area->spacedata.first; sl; sl = sl->next) {
					if (sl->spacetype == SPACE_VIEW3D) {
						View3D *v3d = (View3D *)sl;
						v3d->gizmo_show_armature = V3D_GIZMO_SHOW_ARMATURE_BBONE | V3D_GIZMO_SHOW_ARMATURE_ROLL;
						v3d->gizmo_show_empty = V3D_GIZMO_SHOW_EMPTY_IMAGE | V3D_GIZMO_SHOW_EMPTY_FORCE_FIELD;
						v3d->gizmo_show_light = V3D_GIZMO_SHOW_LIGHT_SIZE | V3D_GIZMO_SHOW_LIGHT_LOOK_AT;
						v3d->gizmo_show_camera = V3D_GIZMO_SHOW_CAMERA_LENS | V3D_GIZMO_SHOW_CAMERA_DOF_DIST;
					}
				}
			}
		}
	}

	if (!MAIN_VERSION_ATLEAST(bmain, 280, 57)) {
		/* Enable Show Interpolation in dopesheet by default. */
		for (bScreen *screen = bmain->screens.first; screen; screen = screen->id.next) {
			for (ScrArea *sa = screen->areabase.first; sa; sa = sa->next) {
				for (SpaceLink *sl = sa->spacedata.first; sl; sl = sl->next) {
					if (sl->spacetype == SPACE_ACTION) {
						SpaceAction *saction = (SpaceAction *)sl;
						if ((saction->flag & SACTION_SHOW_EXTREMES) == 0) {
							saction->flag |= SACTION_SHOW_INTERPOLATION;
						}
					}
				}
			}
		}

		/* init grease pencil brush gradients */
		if (!DNA_struct_elem_find(fd->filesdna, "BrushGpencilSettings", "float", "gradient_f")) {
			for (Brush *brush = bmain->brushes.first; brush; brush = brush->id.next) {
				if (brush->gpencil_settings != NULL) {
					BrushGpencilSettings *gp = brush->gpencil_settings;
					gp->gradient_f = 1.0f;
					gp->gradient_s[0] = 1.0f;
					gp->gradient_s[1] = 1.0f;
				}
			}
		}

		/* init grease pencil stroke gradients */
		if (!DNA_struct_elem_find(fd->filesdna, "bGPDstroke", "float", "gradient_f")) {
			for (bGPdata *gpd = bmain->gpencils.first; gpd; gpd = gpd->id.next) {
				for (bGPDlayer *gpl = gpd->layers.first; gpl; gpl = gpl->next) {
					for (bGPDframe *gpf = gpl->frames.first; gpf; gpf = gpf->next) {
						for (bGPDstroke *gps = gpf->strokes.first; gps; gps = gps->next) {
							gps->gradient_f = 1.0f;
							gps->gradient_s[0] = 1.0f;
							gps->gradient_s[1] = 1.0f;
						}
					}
				}
			}
		}
	}

	{
		/* Versioning code until next subversion bump goes here. */
	}
=======
    }
  }

  if (!MAIN_VERSION_ATLEAST(bmain, 280, 34)) {
    for (bScreen *screen = bmain->screens.first; screen; screen = screen->id.next) {
      for (ScrArea *area = screen->areabase.first; area; area = area->next) {
        for (SpaceLink *slink = area->spacedata.first; slink; slink = slink->next) {
          if (slink->spacetype == SPACE_USERPREF) {
            ARegion *navigation_region = BKE_spacedata_find_region_type(
                slink, area, RGN_TYPE_NAV_BAR);

            if (!navigation_region) {
              ARegion *main_region = BKE_spacedata_find_region_type(slink, area, RGN_TYPE_WINDOW);
              ListBase *regionbase = (slink == area->spacedata.first) ? &area->regionbase :
                                                                        &slink->regionbase;

              navigation_region = MEM_callocN(sizeof(ARegion),
                                              "userpref navigation-region do_versions");

              BLI_insertlinkbefore(regionbase,
                                   main_region,
                                   navigation_region); /* order matters, addhead not addtail! */
              navigation_region->regiontype = RGN_TYPE_NAV_BAR;
              navigation_region->alignment = RGN_ALIGN_LEFT;
            }
          }
        }
      }
    }
  }

  if (!MAIN_VERSION_ATLEAST(bmain, 280, 36)) {
    if (!DNA_struct_elem_find(fd->filesdna, "View3DShading", "float", "curvature_ridge_factor")) {
      for (bScreen *screen = bmain->screens.first; screen; screen = screen->id.next) {
        for (ScrArea *sa = screen->areabase.first; sa; sa = sa->next) {
          for (SpaceLink *sl = sa->spacedata.first; sl; sl = sl->next) {
            if (sl->spacetype == SPACE_VIEW3D) {
              View3D *v3d = (View3D *)sl;
              v3d->shading.curvature_ridge_factor = 1.0f;
              v3d->shading.curvature_valley_factor = 1.0f;
            }
          }
        }
      }
    }

    /* Rename OpenGL to Workbench. */
    for (Scene *scene = bmain->scenes.first; scene; scene = scene->id.next) {
      if (STREQ(scene->r.engine, "BLENDER_OPENGL")) {
        STRNCPY(scene->r.engine, RE_engine_id_BLENDER_WORKBENCH);
      }
    }

    /* init Annotations onion skin */
    if (!DNA_struct_elem_find(fd->filesdna, "bGPDlayer", "int", "gstep")) {
      for (bGPdata *gpd = bmain->gpencils.first; gpd; gpd = gpd->id.next) {
        for (bGPDlayer *gpl = gpd->layers.first; gpl; gpl = gpl->next) {
          ARRAY_SET_ITEMS(gpl->gcolor_prev, 0.302f, 0.851f, 0.302f);
          ARRAY_SET_ITEMS(gpl->gcolor_next, 0.250f, 0.1f, 1.0f);
        }
      }
    }

    /* Move studio_light selection to lookdev_light. */
    if (!DNA_struct_elem_find(fd->filesdna, "View3DShading", "char", "lookdev_light[256]")) {
      for (bScreen *screen = bmain->screens.first; screen; screen = screen->id.next) {
        for (ScrArea *sa = screen->areabase.first; sa; sa = sa->next) {
          for (SpaceLink *sl = sa->spacedata.first; sl; sl = sl->next) {
            if (sl->spacetype == SPACE_VIEW3D) {
              View3D *v3d = (View3D *)sl;
              memcpy(v3d->shading.lookdev_light, v3d->shading.studio_light, sizeof(char) * 256);
            }
          }
        }
      }
    }

    /* Change Solid mode shadow orientation. */
    if (!DNA_struct_elem_find(fd->filesdna, "SceneDisplay", "float", "shadow_focus")) {
      for (Scene *scene = bmain->scenes.first; scene; scene = scene->id.next) {
        float *dir = scene->display.light_direction;
        SWAP(float, dir[2], dir[1]);
        dir[2] = -dir[2];
        dir[0] = -dir[0];
      }
    }
  }

  if (!MAIN_VERSION_ATLEAST(bmain, 280, 37)) {
    for (Camera *ca = bmain->cameras.first; ca; ca = ca->id.next) {
      ca->drawsize *= 2.0f;
    }
    for (Object *ob = bmain->objects.first; ob; ob = ob->id.next) {
      if (ob->type != OB_EMPTY) {
        if (UNLIKELY(ob->transflag & OB_DUPLICOLLECTION)) {
          BKE_object_type_set_empty_for_versioning(ob);
        }
      }
    }

    /* Grease pencil primitive curve */
    if (!DNA_struct_elem_find(
            fd->filesdna, "GP_Sculpt_Settings", "CurveMapping", "cur_primitive")) {
      for (Scene *scene = bmain->scenes.first; scene; scene = scene->id.next) {
        GP_Sculpt_Settings *gset = &scene->toolsettings->gp_sculpt;
        if ((gset) && (gset->cur_primitive == NULL)) {
          gset->cur_primitive = curvemapping_add(1, 0.0f, 0.0f, 1.0f, 1.0f);
          curvemapping_initialize(gset->cur_primitive);
          curvemap_reset(gset->cur_primitive->cm,
                         &gset->cur_primitive->clipr,
                         CURVE_PRESET_BELL,
                         CURVEMAP_SLOPE_POSITIVE);
        }
      }
    }
  }

  if (!MAIN_VERSION_ATLEAST(bmain, 280, 38)) {
    if (DNA_struct_elem_find(fd->filesdna, "Object", "char", "empty_image_visibility_flag")) {
      for (Object *ob = bmain->objects.first; ob; ob = ob->id.next) {
        ob->empty_image_visibility_flag ^= (OB_EMPTY_IMAGE_HIDE_PERSPECTIVE |
                                            OB_EMPTY_IMAGE_HIDE_ORTHOGRAPHIC |
                                            OB_EMPTY_IMAGE_HIDE_BACK);
      }
    }

    for (bScreen *screen = bmain->screens.first; screen; screen = screen->id.next) {
      for (ScrArea *area = screen->areabase.first; area; area = area->next) {
        for (SpaceLink *sl = area->spacedata.first; sl; sl = sl->next) {
          switch (sl->spacetype) {
            case SPACE_IMAGE: {
              SpaceImage *sima = (SpaceImage *)sl;
              sima->flag &= ~(SI_FLAG_UNUSED_0 | SI_FLAG_UNUSED_1 | SI_FLAG_UNUSED_3 |
                              SI_FLAG_UNUSED_6 | SI_FLAG_UNUSED_7 | SI_FLAG_UNUSED_8 |
                              SI_FLAG_UNUSED_17 | SI_FLAG_UNUSED_18 | SI_FLAG_UNUSED_23 |
                              SI_FLAG_UNUSED_24);
              break;
            }
            case SPACE_VIEW3D: {
              View3D *v3d = (View3D *)sl;
              v3d->flag &= ~(V3D_FLAG_UNUSED_0 | V3D_FLAG_UNUSED_1 | V3D_FLAG_UNUSED_10 |
                             V3D_FLAG_UNUSED_12);
              v3d->flag2 &= ~(V3D_FLAG2_UNUSED_3 | V3D_FLAG2_UNUSED_6 | V3D_FLAG2_UNUSED_12 |
                              V3D_FLAG2_UNUSED_13 | V3D_FLAG2_UNUSED_14 | V3D_FLAG2_UNUSED_15);
              break;
            }
            case SPACE_OUTLINER: {
              SpaceOutliner *so = (SpaceOutliner *)sl;
              so->filter &= ~(SO_FILTER_UNUSED_1 | SO_FILTER_UNUSED_5 | SO_FILTER_UNUSED_12);
              so->storeflag &= ~(SO_TREESTORE_UNUSED_1);
              break;
            }
            case SPACE_FILE: {
              SpaceFile *sfile = (SpaceFile *)sl;
              if (sfile->params) {
                sfile->params->flag &= ~(FILE_PARAMS_FLAG_UNUSED_1 | FILE_PARAMS_FLAG_UNUSED_6 |
                                         FILE_PARAMS_FLAG_UNUSED_9);
              }
              break;
            }
            case SPACE_NODE: {
              SpaceNode *snode = (SpaceNode *)sl;
              snode->flag &= ~(SNODE_FLAG_UNUSED_6 | SNODE_FLAG_UNUSED_10 | SNODE_FLAG_UNUSED_11);
              break;
            }
            case SPACE_PROPERTIES: {
              SpaceProperties *sbuts = (SpaceProperties *)sl;
              sbuts->flag &= ~(SB_FLAG_UNUSED_2 | SB_FLAG_UNUSED_3);
              break;
            }
            case SPACE_NLA: {
              SpaceNla *snla = (SpaceNla *)sl;
              snla->flag &= ~(SNLA_FLAG_UNUSED_0 | SNLA_FLAG_UNUSED_1 | SNLA_FLAG_UNUSED_3);
              break;
            }
          }
        }
      }
    }

    for (Scene *scene = bmain->scenes.first; scene; scene = scene->id.next) {
      scene->r.mode &= ~(R_MODE_UNUSED_1 | R_MODE_UNUSED_2 | R_MODE_UNUSED_3 | R_MODE_UNUSED_4 |
                         R_MODE_UNUSED_5 | R_MODE_UNUSED_6 | R_MODE_UNUSED_7 | R_MODE_UNUSED_8 |
                         R_MODE_UNUSED_10 | R_MODE_UNUSED_13 | R_MODE_UNUSED_16 |
                         R_MODE_UNUSED_17 | R_MODE_UNUSED_18 | R_MODE_UNUSED_19 |
                         R_MODE_UNUSED_20 | R_MODE_UNUSED_21 | R_MODE_UNUSED_27);

      scene->r.scemode &= ~(R_SCEMODE_UNUSED_8 | R_SCEMODE_UNUSED_11 | R_SCEMODE_UNUSED_13 |
                            R_SCEMODE_UNUSED_16 | R_SCEMODE_UNUSED_17 | R_SCEMODE_UNUSED_19);

      if (scene->toolsettings->sculpt) {
        scene->toolsettings->sculpt->flags &= ~(SCULPT_FLAG_UNUSED_0 | SCULPT_FLAG_UNUSED_1 |
                                                SCULPT_FLAG_UNUSED_2);
      }

      if (scene->ed) {
        Sequence *seq;
        SEQ_BEGIN (scene->ed, seq) {
          seq->flag &= ~(SEQ_FLAG_UNUSED_6 | SEQ_FLAG_UNUSED_18 | SEQ_FLAG_UNUSED_19 |
                         SEQ_FLAG_UNUSED_21);
          if (seq->type == SEQ_TYPE_SPEED) {
            SpeedControlVars *s = (SpeedControlVars *)seq->effectdata;
            s->flags &= ~(SEQ_SPEED_UNUSED_1);
          }
        }
        SEQ_END;
      }
    }

    for (World *world = bmain->worlds.first; world; world = world->id.next) {
      world->flag &= ~(WO_MODE_UNUSED_1 | WO_MODE_UNUSED_2 | WO_MODE_UNUSED_3 | WO_MODE_UNUSED_4 |
                       WO_MODE_UNUSED_5 | WO_MODE_UNUSED_7);
    }

    for (Image *image = bmain->images.first; image; image = image->id.next) {
      image->flag &= ~(IMA_FLAG_UNUSED_0 | IMA_FLAG_UNUSED_1 | IMA_FLAG_UNUSED_4 |
                       IMA_FLAG_UNUSED_6 | IMA_FLAG_UNUSED_8 | IMA_FLAG_UNUSED_15 |
                       IMA_FLAG_UNUSED_16);
    }

    for (Object *ob = bmain->objects.first; ob; ob = ob->id.next) {
      ob->flag &= ~(OB_FLAG_UNUSED_11 | OB_FLAG_UNUSED_12);
      ob->transflag &= ~(OB_TRANSFLAG_UNUSED_0 | OB_TRANSFLAG_UNUSED_1);
      ob->shapeflag &= ~OB_SHAPE_FLAG_UNUSED_1;
    }

    for (Mesh *me = bmain->meshes.first; me; me = me->id.next) {
      me->flag &= ~(ME_FLAG_UNUSED_0 | ME_FLAG_UNUSED_1 | ME_FLAG_UNUSED_3 | ME_FLAG_UNUSED_4 |
                    ME_FLAG_UNUSED_6 | ME_FLAG_UNUSED_7 | ME_FLAG_UNUSED_8);
    }

    for (Material *mat = bmain->materials.first; mat; mat = mat->id.next) {
      mat->blend_flag &= ~(MA_BL_FLAG_UNUSED_2);
    }
  }

  if (!MAIN_VERSION_ATLEAST(bmain, 280, 40)) {
    if (!DNA_struct_elem_find(fd->filesdna, "ToolSettings", "char", "snap_transform_mode_flag")) {
      for (Scene *scene = bmain->scenes.first; scene; scene = scene->id.next) {
        scene->toolsettings->snap_transform_mode_flag = SCE_SNAP_TRANSFORM_MODE_TRANSLATE;
      }
    }

    for (bScreen *screen = bmain->screens.first; screen; screen = screen->id.next) {
      for (ScrArea *area = screen->areabase.first; area; area = area->next) {
        for (SpaceLink *sl = area->spacedata.first; sl; sl = sl->next) {
          switch (sl->spacetype) {
            case SPACE_VIEW3D: {
              enum { V3D_BACKFACE_CULLING = (1 << 10) };
              View3D *v3d = (View3D *)sl;
              if (v3d->flag2 & V3D_BACKFACE_CULLING) {
                v3d->flag2 &= ~V3D_BACKFACE_CULLING;
                v3d->shading.flag |= V3D_SHADING_BACKFACE_CULLING;
              }
              break;
            }
          }
        }
      }
    }

    if (!DNA_struct_find(fd->filesdna, "TransformOrientationSlot")) {
      for (Scene *scene = bmain->scenes.first; scene; scene = scene->id.next) {
        for (int i = 0; i < ARRAY_SIZE(scene->orientation_slots); i++) {
          scene->orientation_slots[i].index_custom = -1;
        }
      }
    }

    /* Grease pencil target weight  */
    if (!DNA_struct_elem_find(fd->filesdna, "GP_Sculpt_Settings", "float", "weight")) {
      for (Scene *scene = bmain->scenes.first; scene; scene = scene->id.next) {
        /* sculpt brushes */
        GP_Sculpt_Settings *gset = &scene->toolsettings->gp_sculpt;
        if (gset) {
          for (int i = 0; i < GP_SCULPT_TYPE_MAX; i++) {
            GP_Sculpt_Data *gp_brush = &gset->brush[i];
            gp_brush->weight = 1.0f;
          }
        }
      }
    }

    /* Grease pencil cutter/select segment intersection threshold  */
    if (!DNA_struct_elem_find(fd->filesdna, "GP_Sculpt_Settings", "float", "isect_threshold")) {
      for (Scene *scene = bmain->scenes.first; scene; scene = scene->id.next) {
        GP_Sculpt_Settings *gset = &scene->toolsettings->gp_sculpt;
        if (gset) {
          gset->isect_threshold = 0.1f;
        }
      }
    }

    /* Fix anamorphic bokeh eevee rna limits.*/
    for (Camera *ca = bmain->cameras.first; ca; ca = ca->id.next) {
      if (ca->gpu_dof.ratio < 0.01f) {
        ca->gpu_dof.ratio = 0.01f;
      }
    }

    for (bScreen *screen = bmain->screens.first; screen; screen = screen->id.next) {
      for (ScrArea *area = screen->areabase.first; area; area = area->next) {
        for (SpaceLink *sl = area->spacedata.first; sl; sl = sl->next) {
          if (sl->spacetype == SPACE_USERPREF) {
            ARegion *execute_region = BKE_spacedata_find_region_type(sl, area, RGN_TYPE_EXECUTE);

            if (!execute_region) {
              ListBase *regionbase = (sl == area->spacedata.first) ? &area->regionbase :
                                                                     &sl->regionbase;
              ARegion *ar_navbar = BKE_spacedata_find_region_type(sl, area, RGN_TYPE_NAV_BAR);

              execute_region = MEM_callocN(sizeof(ARegion), "execute region for properties");

              BLI_assert(ar_navbar);

              BLI_insertlinkafter(regionbase, ar_navbar, execute_region);

              execute_region->regiontype = RGN_TYPE_EXECUTE;
              execute_region->alignment = RGN_ALIGN_BOTTOM | RGN_SPLIT_PREV;
              execute_region->flag |= RGN_FLAG_DYNAMIC_SIZE;
            }
          }
        }
      }
    }
  }

  if (!MAIN_VERSION_ATLEAST(bmain, 280, 43)) {
    ListBase *lb = which_libbase(bmain, ID_BR);
    BKE_main_id_repair_duplicate_names_listbase(lb);
  }

  if (!MAIN_VERSION_ATLEAST(bmain, 280, 44)) {
    if (!DNA_struct_elem_find(fd->filesdna, "Material", "float", "a")) {
      for (Material *mat = bmain->materials.first; mat; mat = mat->id.next) {
        mat->a = 1.0f;
      }
    }

    for (Scene *scene = bmain->scenes.first; scene; scene = scene->id.next) {
      enum {
        R_ALPHAKEY = 2,
      };
      scene->r.seq_flag &= ~(R_SEQ_UNUSED_0 | R_SEQ_UNUSED_1 | R_SEQ_UNUSED_2);
      scene->r.color_mgt_flag &= ~R_COLOR_MANAGEMENT_UNUSED_1;
      if (scene->r.alphamode == R_ALPHAKEY) {
        scene->r.alphamode = R_ADDSKY;
      }
      ToolSettings *ts = scene->toolsettings;
      ts->particle.flag &= ~PE_UNUSED_6;
      if (ts->sculpt != NULL) {
        ts->sculpt->flags &= ~SCULPT_FLAG_UNUSED_6;
      }
    }
  }

  if (!MAIN_VERSION_ATLEAST(bmain, 280, 45)) {
    for (bScreen *screen = bmain->screens.first; screen; screen = screen->id.next) {
      for (ScrArea *area = screen->areabase.first; area; area = area->next) {
        for (SpaceLink *sl = area->spacedata.first; sl; sl = sl->next) {
          if (sl->spacetype == SPACE_SEQ) {
            SpaceSeq *sseq = (SpaceSeq *)sl;
            sseq->flag |= SEQ_SHOW_MARKER_LINES;
          }
        }
      }
    }
  }

  if (!MAIN_VERSION_ATLEAST(bmain, 280, 46)) {
    /* Add wireframe color. */
    if (!DNA_struct_elem_find(fd->filesdna, "View3DShading", "char", "wire_color_type")) {
      for (bScreen *screen = bmain->screens.first; screen; screen = screen->id.next) {
        for (ScrArea *sa = screen->areabase.first; sa; sa = sa->next) {
          for (SpaceLink *sl = sa->spacedata.first; sl; sl = sl->next) {
            if (sl->spacetype == SPACE_VIEW3D) {
              View3D *v3d = (View3D *)sl;
              v3d->shading.wire_color_type = V3D_SHADING_SINGLE_COLOR;
            }
          }
        }
      }
    }

    if (!DNA_struct_elem_find(fd->filesdna, "View3DCursor", "short", "rotation_mode")) {
      for (Scene *scene = bmain->scenes.first; scene; scene = scene->id.next) {
        if (is_zero_v3(scene->cursor.rotation_axis)) {
          scene->cursor.rotation_mode = ROT_MODE_XYZ;
          scene->cursor.rotation_quaternion[0] = 1.0f;
          scene->cursor.rotation_axis[1] = 1.0f;
        }
      }
    }
  }

  if (!MAIN_VERSION_ATLEAST(bmain, 280, 47)) {
    LISTBASE_FOREACH (Scene *, scene, &bmain->scenes) {
      ParticleEditSettings *pset = &scene->toolsettings->particle;
      if (pset->brushtype < 0) {
        pset->brushtype = PE_BRUSH_COMB;
      }
    }

    LISTBASE_FOREACH (Object *, ob, &bmain->objects) {
      {
        enum { PARCURVE = 1, PARKEY = 2, PAR_DEPRECATED = 16 };
        if (ELEM(ob->partype, PARCURVE, PARKEY, PAR_DEPRECATED)) {
          ob->partype = PAROBJECT;
        }
      }

      {
        enum { OB_WAVE = 21, OB_LIFE = 23, OB_SECTOR = 24 };
        if (ELEM(ob->type, OB_WAVE, OB_LIFE, OB_SECTOR)) {
          ob->type = OB_EMPTY;
        }
      }

      ob->transflag &= ~(OB_TRANSFLAG_UNUSED_0 | OB_TRANSFLAG_UNUSED_1 | OB_TRANSFLAG_UNUSED_3 |
                         OB_TRANSFLAG_UNUSED_6 | OB_TRANSFLAG_UNUSED_12);

      ob->nlaflag &= ~(OB_ADS_UNUSED_1 | OB_ADS_UNUSED_2);
    }

    LISTBASE_FOREACH (bArmature *, arm, &bmain->armatures) {
      arm->flag &= ~(ARM_FLAG_UNUSED_1 | ARM_FLAG_UNUSED_5 | ARM_FLAG_UNUSED_7 |
                     ARM_FLAG_UNUSED_12);
    }

    LISTBASE_FOREACH (Text *, text, &bmain->texts) {
      text->flags &= ~(TXT_FLAG_UNUSED_8 | TXT_FLAG_UNUSED_9);
    }
  }

  if (!MAIN_VERSION_ATLEAST(bmain, 280, 48)) {
    for (Scene *scene = bmain->scenes.first; scene; scene = scene->id.next) {
      /* Those are not currently used, but are accessible through RNA API and were not
       * properly initialized previously. This is mere copy of BKE_init_scene() code. */
      if (scene->r.im_format.view_settings.look[0] == '\0') {
        BKE_color_managed_display_settings_init(&scene->r.im_format.display_settings);
        BKE_color_managed_view_settings_init_render(
            &scene->r.im_format.view_settings, &scene->r.im_format.display_settings, "Filmic");
      }

      if (scene->r.bake.im_format.view_settings.look[0] == '\0') {
        BKE_color_managed_display_settings_init(&scene->r.bake.im_format.display_settings);
        BKE_color_managed_view_settings_init_render(&scene->r.bake.im_format.view_settings,
                                                    &scene->r.bake.im_format.display_settings,
                                                    "Filmic");
      }
    }
  }

  if (!MAIN_VERSION_ATLEAST(bmain, 280, 49)) {
    /* All tool names changed, reset to defaults. */
    for (WorkSpace *workspace = bmain->workspaces.first; workspace;
         workspace = workspace->id.next) {
      while (!BLI_listbase_is_empty(&workspace->tools)) {
        BKE_workspace_tool_remove(workspace, workspace->tools.first);
      }
    }
  }

  if (!MAIN_VERSION_ATLEAST(bmain, 280, 52)) {
    LISTBASE_FOREACH (ParticleSettings *, part, &bmain->particles) {
      /* Replace deprecated PART_DRAW_BB by PART_DRAW_NOT */
      if (part->ren_as == PART_DRAW_BB) {
        part->ren_as = PART_DRAW_NOT;
      }
      if (part->draw_as == PART_DRAW_BB) {
        part->draw_as = PART_DRAW_NOT;
      }
    }

    if (!DNA_struct_elem_find(fd->filesdna, "TriangulateModifierData", "int", "min_vertices")) {
      for (Object *ob = bmain->objects.first; ob; ob = ob->id.next) {
        for (ModifierData *md = ob->modifiers.first; md; md = md->next) {
          if (md->type == eModifierType_Triangulate) {
            TriangulateModifierData *smd = (TriangulateModifierData *)md;
            smd->min_vertices = 4;
          }
        }
      }
    }

    FOREACH_NODETREE_BEGIN (bmain, ntree, id) {
      if (ntree->type == NTREE_SHADER) {
        for (bNode *node = ntree->nodes.first; node; node = node->next) {
          /* Fix missing version patching from earlier changes. */
          if (STREQ(node->idname, "ShaderNodeOutputLamp")) {
            STRNCPY(node->idname, "ShaderNodeOutputLight");
          }
          if (node->type == SH_NODE_BSDF_PRINCIPLED && node->custom2 == 0) {
            node->custom2 = SHD_SUBSURFACE_BURLEY;
          }
        }
      }
    }
    FOREACH_NODETREE_END;
  }

  if (!MAIN_VERSION_ATLEAST(bmain, 280, 53)) {
    for (Material *mat = bmain->materials.first; mat; mat = mat->id.next) {
      /* Eevee: Keep material appearance consistent with previous behavior. */
      if (!mat->use_nodes || !mat->nodetree || mat->blend_method == MA_BM_SOLID) {
        mat->blend_shadow = MA_BS_SOLID;
      }
    }

    /* grease pencil default animation channel color */
    {
      for (bGPdata *gpd = bmain->gpencils.first; gpd; gpd = gpd->id.next) {
        if (gpd->flag & GP_DATA_ANNOTATIONS) {
          continue;
        }
        for (bGPDlayer *gpl = gpd->layers.first; gpl; gpl = gpl->next) {
          /* default channel color */
          ARRAY_SET_ITEMS(gpl->color, 0.2f, 0.2f, 0.2f);
        }
      }
    }
  }

  if (!MAIN_VERSION_ATLEAST(bmain, 280, 54)) {
    for (Object *ob = bmain->objects.first; ob; ob = ob->id.next) {
      bool is_first_subdiv = true;
      for (ModifierData *md = ob->modifiers.first; md; md = md->next) {
        if (md->type == eModifierType_Subsurf) {
          SubsurfModifierData *smd = (SubsurfModifierData *)md;
          if (is_first_subdiv) {
            smd->flags |= eSubsurfModifierFlag_UseCrease;
          }
          else {
            smd->flags &= ~eSubsurfModifierFlag_UseCrease;
          }
          is_first_subdiv = false;
        }
        else if (md->type == eModifierType_Multires) {
          MultiresModifierData *mmd = (MultiresModifierData *)md;
          if (is_first_subdiv) {
            mmd->flags |= eMultiresModifierFlag_UseCrease;
          }
          else {
            mmd->flags &= ~eMultiresModifierFlag_UseCrease;
          }
          is_first_subdiv = false;
        }
      }
    }
  }

  if (!MAIN_VERSION_ATLEAST(bmain, 280, 55)) {
    for (bScreen *screen = bmain->screens.first; screen; screen = screen->id.next) {
      for (ScrArea *sa = screen->areabase.first; sa; sa = sa->next) {
        for (SpaceLink *sl = sa->spacedata.first; sl; sl = sl->next) {
          if (sl->spacetype == SPACE_TEXT) {
            ListBase *regionbase = (sl == sa->spacedata.first) ? &sa->regionbase : &sl->regionbase;
            ARegion *ar = MEM_callocN(sizeof(ARegion), "footer for text");

            /* Remove multiple footers that were added by mistake. */
            ARegion *ar_footer, *ar_next;
            for (ar_footer = regionbase->first; ar_footer; ar_footer = ar_next) {
              ar_next = ar_footer->next;
              if (ar_footer->regiontype == RGN_TYPE_FOOTER) {
                BLI_freelinkN(regionbase, ar_footer);
              }
            }

            /* Add footer. */
            ARegion *ar_header = NULL;

            for (ar_header = regionbase->first; ar_header; ar_header = ar_header->next) {
              if (ar_header->regiontype == RGN_TYPE_HEADER) {
                break;
              }
            }
            BLI_assert(ar_header);

            BLI_insertlinkafter(regionbase, ar_header, ar);

            ar->regiontype = RGN_TYPE_FOOTER;
            ar->alignment = (U.uiflag & USER_HEADER_BOTTOM) ? RGN_ALIGN_TOP : RGN_ALIGN_BOTTOM;
          }
        }
      }
    }
  }

  if (!MAIN_VERSION_ATLEAST(bmain, 280, 56)) {
    for (bScreen *screen = bmain->screens.first; screen; screen = screen->id.next) {
      for (ScrArea *area = screen->areabase.first; area; area = area->next) {
        for (SpaceLink *sl = area->spacedata.first; sl; sl = sl->next) {
          if (sl->spacetype == SPACE_VIEW3D) {
            View3D *v3d = (View3D *)sl;
            v3d->gizmo_show_armature = V3D_GIZMO_SHOW_ARMATURE_BBONE |
                                       V3D_GIZMO_SHOW_ARMATURE_ROLL;
            v3d->gizmo_show_empty = V3D_GIZMO_SHOW_EMPTY_IMAGE | V3D_GIZMO_SHOW_EMPTY_FORCE_FIELD;
            v3d->gizmo_show_light = V3D_GIZMO_SHOW_LIGHT_SIZE | V3D_GIZMO_SHOW_LIGHT_LOOK_AT;
            v3d->gizmo_show_camera = V3D_GIZMO_SHOW_CAMERA_LENS | V3D_GIZMO_SHOW_CAMERA_DOF_DIST;
          }
        }
      }
    }
  }

  if (!MAIN_VERSION_ATLEAST(bmain, 280, 57)) {
    /* Enable Show Interpolation in dopesheet by default. */
    for (bScreen *screen = bmain->screens.first; screen; screen = screen->id.next) {
      for (ScrArea *sa = screen->areabase.first; sa; sa = sa->next) {
        for (SpaceLink *sl = sa->spacedata.first; sl; sl = sl->next) {
          if (sl->spacetype == SPACE_ACTION) {
            SpaceAction *saction = (SpaceAction *)sl;
            if ((saction->flag & SACTION_SHOW_EXTREMES) == 0) {
              saction->flag |= SACTION_SHOW_INTERPOLATION;
            }
          }
        }
      }
    }

    /* init grease pencil brush gradients */
    if (!DNA_struct_elem_find(fd->filesdna, "BrushGpencilSettings", "float", "gradient_f")) {
      for (Brush *brush = bmain->brushes.first; brush; brush = brush->id.next) {
        if (brush->gpencil_settings != NULL) {
          BrushGpencilSettings *gp = brush->gpencil_settings;
          gp->gradient_f = 1.0f;
          gp->gradient_s[0] = 1.0f;
          gp->gradient_s[1] = 1.0f;
        }
      }
    }

    /* init grease pencil stroke gradients */
    if (!DNA_struct_elem_find(fd->filesdna, "bGPDstroke", "float", "gradient_f")) {
      for (bGPdata *gpd = bmain->gpencils.first; gpd; gpd = gpd->id.next) {
        for (bGPDlayer *gpl = gpd->layers.first; gpl; gpl = gpl->next) {
          for (bGPDframe *gpf = gpl->frames.first; gpf; gpf = gpf->next) {
            for (bGPDstroke *gps = gpf->strokes.first; gps; gps = gps->next) {
              gps->gradient_f = 1.0f;
              gps->gradient_s[0] = 1.0f;
              gps->gradient_s[1] = 1.0f;
            }
          }
        }
      }
    }
  }

  {
    if (!DNA_struct_elem_find(fd->filesdna, "bSplineIKConstraint", "short", "yScaleMode")) {
      for (Object *ob = bmain->objects.first; ob; ob = ob->id.next) {
        if (ob->pose) {
          for (bPoseChannel *pchan = ob->pose->chanbase.first; pchan; pchan = pchan->next) {
            for (bConstraint *con = pchan->constraints.first; con; con = con->next) {
              if (con->type == CONSTRAINT_TYPE_SPLINEIK) {
                bSplineIKConstraint *data = (bSplineIKConstraint *)con->data;
                if ((data->flag & CONSTRAINT_SPLINEIK_SCALE_LIMITED) == 0) {
                  data->yScaleMode = CONSTRAINT_SPLINEIK_YS_FIT_CURVE;
                }
              }
            }
          }
        }
      }
    }

    /* Versioning code until next subversion bump goes here. */
  }
>>>>>>> 5f5a2297
}<|MERGE_RESOLUTION|>--- conflicted
+++ resolved
@@ -2456,776 +2456,6 @@
 #undef PAINT_BLEND_HUE
 #undef PAINT_BLEND_ALPHA_SUB
 #undef PAINT_BLEND_ALPHA_ADD
-<<<<<<< HEAD
-		}
-	}
-
-	if (!MAIN_VERSION_ATLEAST(bmain, 280, 34)) {
-		for (bScreen *screen = bmain->screens.first; screen; screen = screen->id.next) {
-			for (ScrArea *area = screen->areabase.first; area; area = area->next) {
-				for (SpaceLink *slink = area->spacedata.first; slink; slink = slink->next) {
-					if (slink->spacetype == SPACE_USERPREF) {
-						ARegion *navigation_region = BKE_spacedata_find_region_type(slink, area, RGN_TYPE_NAV_BAR);
-
-						if (!navigation_region) {
-							ARegion *main_region = BKE_spacedata_find_region_type(slink, area, RGN_TYPE_WINDOW);
-							ListBase *regionbase = (slink == area->spacedata.first) ?
-							                       &area->regionbase : &slink->regionbase;
-
-							navigation_region = MEM_callocN(sizeof(ARegion), "userpref navigation-region do_versions");
-
-							BLI_insertlinkbefore(regionbase, main_region, navigation_region); /* order matters, addhead not addtail! */
-							navigation_region->regiontype = RGN_TYPE_NAV_BAR;
-							navigation_region->alignment = RGN_ALIGN_LEFT;
-						}
-					}
-				}
-			}
-		}
-	}
-
-	if (!MAIN_VERSION_ATLEAST(bmain, 280, 36)) {
-		if (!DNA_struct_elem_find(fd->filesdna, "View3DShading", "float", "curvature_ridge_factor")) {
-			for (bScreen *screen = bmain->screens.first; screen; screen = screen->id.next) {
-				for (ScrArea *sa = screen->areabase.first; sa; sa = sa->next) {
-					for (SpaceLink *sl = sa->spacedata.first; sl; sl = sl->next) {
-						if (sl->spacetype == SPACE_VIEW3D) {
-							View3D *v3d = (View3D *)sl;
-							v3d->shading.curvature_ridge_factor = 1.0f;
-							v3d->shading.curvature_valley_factor = 1.0f;
-						}
-					}
-				}
-			}
-		}
-
-		/* Rename OpenGL to Workbench. */
-		for (Scene *scene = bmain->scenes.first; scene; scene = scene->id.next) {
-			if (STREQ(scene->r.engine, "BLENDER_OPENGL")) {
-				STRNCPY(scene->r.engine, RE_engine_id_BLENDER_WORKBENCH);
-			}
-		}
-
-		/* init Annotations onion skin */
-		if (!DNA_struct_elem_find(fd->filesdna, "bGPDlayer", "int", "gstep")) {
-			for (bGPdata *gpd = bmain->gpencils.first; gpd; gpd = gpd->id.next) {
-				for (bGPDlayer *gpl = gpd->layers.first; gpl; gpl = gpl->next) {
-					ARRAY_SET_ITEMS(gpl->gcolor_prev, 0.302f, 0.851f, 0.302f);
-					ARRAY_SET_ITEMS(gpl->gcolor_next, 0.250f, 0.1f, 1.0f);
-				}
-			}
-		}
-
-		/* Move studio_light selection to lookdev_light. */
-		if (!DNA_struct_elem_find(fd->filesdna, "View3DShading", "char", "lookdev_light[256]")) {
-			for (bScreen *screen = bmain->screens.first; screen; screen = screen->id.next) {
-				for (ScrArea *sa = screen->areabase.first; sa; sa = sa->next) {
-					for (SpaceLink *sl = sa->spacedata.first; sl; sl = sl->next) {
-						if (sl->spacetype == SPACE_VIEW3D) {
-							View3D *v3d = (View3D *)sl;
-							memcpy(v3d->shading.lookdev_light, v3d->shading.studio_light, sizeof(char) * 256);
-						}
-					}
-				}
-			}
-		}
-
-		/* Change Solid mode shadow orientation. */
-		if (!DNA_struct_elem_find(fd->filesdna, "SceneDisplay", "float", "shadow_focus")) {
-			for (Scene *scene = bmain->scenes.first; scene; scene = scene->id.next) {
-				float *dir = scene->display.light_direction;
-				SWAP(float, dir[2], dir[1]);
-				dir[2] = -dir[2];
-				dir[0] = -dir[0];
-			}
-		}
-	}
-
-	if (!MAIN_VERSION_ATLEAST(bmain, 280, 37)) {
-		for (Camera *ca = bmain->cameras.first; ca; ca = ca->id.next) {
-			ca->drawsize *= 2.0f;
-		}
-		for (Object *ob = bmain->objects.first; ob; ob = ob->id.next) {
-			if (ob->type != OB_EMPTY) {
-				if (UNLIKELY(ob->transflag & OB_DUPLICOLLECTION)) {
-					BKE_object_type_set_empty_for_versioning(ob);
-				}
-			}
-		}
-
-		/* Grease pencil primitive curve */
-		if (!DNA_struct_elem_find(fd->filesdna, "GP_Sculpt_Settings", "CurveMapping", "cur_primitive")) {
-			for (Scene *scene = bmain->scenes.first; scene; scene = scene->id.next) {
-				GP_Sculpt_Settings *gset = &scene->toolsettings->gp_sculpt;
-				if ((gset) && (gset->cur_primitive == NULL)) {
-					gset->cur_primitive = curvemapping_add(1, 0.0f, 0.0f, 1.0f, 1.0f);
-					curvemapping_initialize(gset->cur_primitive);
-					curvemap_reset(
-					        gset->cur_primitive->cm,
-					        &gset->cur_primitive->clipr,
-					        CURVE_PRESET_BELL,
-					        CURVEMAP_SLOPE_POSITIVE);
-				}
-			}
-		}
-	}
-
-
-	if (!MAIN_VERSION_ATLEAST(bmain, 280, 38)) {
-		if (DNA_struct_elem_find(fd->filesdna, "Object", "char", "empty_image_visibility_flag")) {
-			for (Object *ob = bmain->objects.first; ob; ob = ob->id.next) {
-				ob->empty_image_visibility_flag ^= (
-				        OB_EMPTY_IMAGE_HIDE_PERSPECTIVE |
-				        OB_EMPTY_IMAGE_HIDE_ORTHOGRAPHIC |
-				        OB_EMPTY_IMAGE_HIDE_BACK);
-			}
-		}
-
-		for (bScreen *screen = bmain->screens.first; screen; screen = screen->id.next) {
-			for (ScrArea *area = screen->areabase.first; area; area = area->next) {
-				for (SpaceLink *sl = area->spacedata.first; sl; sl = sl->next) {
-					switch (sl->spacetype) {
-						case SPACE_IMAGE:
-						{
-							SpaceImage *sima = (SpaceImage *)sl;
-							sima->flag &= ~(
-							        SI_FLAG_UNUSED_0 |
-							        SI_FLAG_UNUSED_1 |
-							        SI_FLAG_UNUSED_3 |
-							        SI_FLAG_UNUSED_6 |
-							        SI_FLAG_UNUSED_7 |
-							        SI_FLAG_UNUSED_8 |
-							        SI_FLAG_UNUSED_17 |
-							        SI_FLAG_UNUSED_18 |
-							        SI_FLAG_UNUSED_23 |
-							        SI_FLAG_UNUSED_24);
-							break;
-						}
-						case SPACE_VIEW3D:
-						{
-							View3D *v3d = (View3D *)sl;
-							v3d->flag &= ~(
-							        V3D_FLAG_UNUSED_0 |
-							        V3D_FLAG_UNUSED_1 |
-							        V3D_FLAG_UNUSED_10 |
-							        V3D_FLAG_UNUSED_12);
-							v3d->flag2 &= ~(
-							        V3D_FLAG2_UNUSED_3 |
-							        V3D_FLAG2_UNUSED_6 |
-							        V3D_FLAG2_UNUSED_12 |
-							        V3D_FLAG2_UNUSED_13 |
-							        V3D_FLAG2_UNUSED_14 |
-							        V3D_FLAG2_UNUSED_15);
-							break;
-						}
-						case SPACE_OUTLINER:
-						{
-							SpaceOutliner *so = (SpaceOutliner *)sl;
-							so->filter &= ~(
-							        SO_FILTER_UNUSED_1 |
-							        SO_FILTER_UNUSED_5 |
-							        SO_FILTER_UNUSED_12);
-							so->storeflag &= ~(
-							        SO_TREESTORE_UNUSED_1);
-							break;
-						}
-						case SPACE_FILE:
-						{
-							SpaceFile *sfile = (SpaceFile *)sl;
-							if (sfile->params) {
-								sfile->params->flag &= ~(
-								        FILE_PARAMS_FLAG_UNUSED_1 |
-								        FILE_PARAMS_FLAG_UNUSED_6 |
-								        FILE_PARAMS_FLAG_UNUSED_9);
-							}
-							break;
-						}
-						case SPACE_NODE:
-						{
-							SpaceNode *snode = (SpaceNode *)sl;
-							snode->flag &= ~(
-							        SNODE_FLAG_UNUSED_6 |
-							        SNODE_FLAG_UNUSED_10 |
-							        SNODE_FLAG_UNUSED_11);
-							break;
-						}
-						case SPACE_PROPERTIES:
-						{
-							SpaceProperties *sbuts = (SpaceProperties *)sl;
-							sbuts->flag &= ~(
-							        SB_FLAG_UNUSED_2 |
-							        SB_FLAG_UNUSED_3);
-							break;
-						}
-						case SPACE_NLA:
-						{
-							SpaceNla *snla = (SpaceNla *)sl;
-							snla->flag &= ~(
-							        SNLA_FLAG_UNUSED_0 |
-							        SNLA_FLAG_UNUSED_1 |
-							        SNLA_FLAG_UNUSED_3);
-							break;
-						}
-					}
-				}
-			}
-		}
-
-		for (Scene *scene = bmain->scenes.first; scene; scene = scene->id.next) {
-			scene->r.mode &= ~(
-			        R_MODE_UNUSED_1 |
-			        R_MODE_UNUSED_2 |
-			        R_MODE_UNUSED_3 |
-			        R_MODE_UNUSED_4 |
-			        R_MODE_UNUSED_5 |
-			        R_MODE_UNUSED_6 |
-			        R_MODE_UNUSED_7 |
-			        R_MODE_UNUSED_8 |
-			        R_MODE_UNUSED_10 |
-			        R_MODE_UNUSED_13 |
-			        R_MODE_UNUSED_16 |
-			        R_MODE_UNUSED_17 |
-			        R_MODE_UNUSED_18 |
-			        R_MODE_UNUSED_19 |
-			        R_MODE_UNUSED_20 |
-			        R_MODE_UNUSED_21 |
-			        R_MODE_UNUSED_27);
-
-			scene->r.scemode &= ~(
-			        R_SCEMODE_UNUSED_8 |
-			        R_SCEMODE_UNUSED_11 |
-			        R_SCEMODE_UNUSED_13 |
-			        R_SCEMODE_UNUSED_16 |
-			        R_SCEMODE_UNUSED_17 |
-			        R_SCEMODE_UNUSED_19);
-
-			if (scene->toolsettings->sculpt) {
-				scene->toolsettings->sculpt->flags &= ~(
-				        SCULPT_FLAG_UNUSED_0 |
-				        SCULPT_FLAG_UNUSED_1 |
-				        SCULPT_FLAG_UNUSED_2);
-			}
-
-			if (scene->ed) {
-				Sequence *seq;
-				SEQ_BEGIN (scene->ed, seq)
-				{
-					seq->flag &= ~(
-					        SEQ_FLAG_UNUSED_6 |
-					        SEQ_FLAG_UNUSED_18 |
-					        SEQ_FLAG_UNUSED_19 |
-					        SEQ_FLAG_UNUSED_21);
-					if (seq->type == SEQ_TYPE_SPEED) {
-						SpeedControlVars *s = (SpeedControlVars *)seq->effectdata;
-						s->flags &= ~(
-						        SEQ_SPEED_UNUSED_1);
-					}
-				} SEQ_END;
-			}
-		}
-
-		for (World *world = bmain->worlds.first; world; world = world->id.next) {
-			world->flag &= ~(
-			        WO_MODE_UNUSED_1 |
-			        WO_MODE_UNUSED_2 |
-			        WO_MODE_UNUSED_3 |
-			        WO_MODE_UNUSED_4 |
-			        WO_MODE_UNUSED_5 |
-			        WO_MODE_UNUSED_7);
-		}
-
-		for (Image *image = bmain->images.first; image; image = image->id.next) {
-			image->flag &= ~(
-			        IMA_FLAG_UNUSED_0 |
-			        IMA_FLAG_UNUSED_1 |
-			        IMA_FLAG_UNUSED_4 |
-			        IMA_FLAG_UNUSED_6 |
-			        IMA_FLAG_UNUSED_8 |
-			        IMA_FLAG_UNUSED_15 |
-			        IMA_FLAG_UNUSED_16);
-		}
-
-		for (Object *ob = bmain->objects.first; ob; ob = ob->id.next) {
-			ob->flag &= ~(
-			        OB_FLAG_UNUSED_11 |
-			        OB_FLAG_UNUSED_12);
-			ob->transflag &= ~(
-			        OB_TRANSFLAG_UNUSED_0 |
-			        OB_TRANSFLAG_UNUSED_1);
-			ob->shapeflag &= ~OB_SHAPE_FLAG_UNUSED_1;
-		}
-
-		for (Mesh *me = bmain->meshes.first; me; me = me->id.next) {
-			me->flag &= ~(
-			        ME_FLAG_UNUSED_0 |
-			        ME_FLAG_UNUSED_1 |
-			        ME_FLAG_UNUSED_3 |
-			        ME_FLAG_UNUSED_4 |
-			        ME_FLAG_UNUSED_6 |
-			        ME_FLAG_UNUSED_7 |
-			        ME_FLAG_UNUSED_8);
-		}
-
-		for (Material *mat = bmain->materials.first; mat; mat = mat->id.next) {
-			mat->blend_flag &= ~(
-			        MA_BL_FLAG_UNUSED_2);
-		}
-	}
-
-	if (!MAIN_VERSION_ATLEAST(bmain, 280, 40)) {
-		if (!DNA_struct_elem_find(fd->filesdna, "ToolSettings", "char", "snap_transform_mode_flag")) {
-			for (Scene *scene = bmain->scenes.first; scene; scene = scene->id.next) {
-				scene->toolsettings->snap_transform_mode_flag =
-					SCE_SNAP_TRANSFORM_MODE_TRANSLATE;
-			}
-		}
-
-		for (bScreen *screen = bmain->screens.first; screen; screen = screen->id.next) {
-			for (ScrArea *area = screen->areabase.first; area; area = area->next) {
-				for (SpaceLink *sl = area->spacedata.first; sl; sl = sl->next) {
-					switch (sl->spacetype) {
-						case SPACE_VIEW3D:
-						{
-							enum { V3D_BACKFACE_CULLING = (1 << 10) };
-							View3D *v3d = (View3D *)sl;
-							if (v3d->flag2 & V3D_BACKFACE_CULLING) {
-								v3d->flag2 &= ~V3D_BACKFACE_CULLING;
-								v3d->shading.flag |= V3D_SHADING_BACKFACE_CULLING;
-							}
-							break;
-						}
-					}
-				}
-			}
-		}
-
-		if (!DNA_struct_find(fd->filesdna, "TransformOrientationSlot")) {
-			for (Scene *scene = bmain->scenes.first; scene; scene = scene->id.next) {
-				for (int i = 0; i < ARRAY_SIZE(scene->orientation_slots); i++) {
-					scene->orientation_slots[i].index_custom = -1;
-				}
-			}
-		}
-
-		/* Grease pencil target weight  */
-		if (!DNA_struct_elem_find(fd->filesdna, "GP_Sculpt_Settings", "float", "weight")) {
-			for (Scene *scene = bmain->scenes.first; scene; scene = scene->id.next) {
-				/* sculpt brushes */
-				GP_Sculpt_Settings *gset = &scene->toolsettings->gp_sculpt;
-				if (gset) {
-					for (int i = 0; i < GP_SCULPT_TYPE_MAX; i++) {
-						GP_Sculpt_Data *gp_brush = &gset->brush[i];
-						gp_brush->weight = 1.0f;
-					}
-				}
-			}
-		}
-
-		/* Grease pencil cutter/select segment intersection threshold  */
-		if (!DNA_struct_elem_find(fd->filesdna, "GP_Sculpt_Settings", "float", "isect_threshold")) {
-			for (Scene *scene = bmain->scenes.first; scene; scene = scene->id.next) {
-				GP_Sculpt_Settings *gset = &scene->toolsettings->gp_sculpt;
-				if (gset) {
-					gset->isect_threshold = 0.1f;
-				}
-			}
-		}
-
-		/* Fix anamorphic bokeh eevee rna limits.*/
-		for (Camera *ca = bmain->cameras.first; ca; ca = ca->id.next) {
-			if (ca->gpu_dof.ratio < 0.01f) {
-				ca->gpu_dof.ratio = 0.01f;
-			}
-		}
-
-		for (bScreen *screen = bmain->screens.first; screen; screen = screen->id.next) {
-			for (ScrArea *area = screen->areabase.first; area; area = area->next) {
-				for (SpaceLink *sl = area->spacedata.first; sl; sl = sl->next) {
-					if (sl->spacetype == SPACE_USERPREF) {
-						ARegion *execute_region = BKE_spacedata_find_region_type(sl, area, RGN_TYPE_EXECUTE);
-
-						if (!execute_region) {
-							ListBase *regionbase = (sl == area->spacedata.first) ? &area->regionbase : &sl->regionbase;
-							ARegion *ar_navbar = BKE_spacedata_find_region_type(sl, area, RGN_TYPE_NAV_BAR);
-
-							execute_region = MEM_callocN(sizeof(ARegion), "execute region for properties");
-
-							BLI_assert(ar_navbar);
-
-							BLI_insertlinkafter(regionbase, ar_navbar, execute_region);
-
-							execute_region->regiontype = RGN_TYPE_EXECUTE;
-							execute_region->alignment = RGN_ALIGN_BOTTOM | RGN_SPLIT_PREV;
-							execute_region->flag |= RGN_FLAG_DYNAMIC_SIZE;
-						}
-					}
-				}
-			}
-		}
-	}
-
-	if (!MAIN_VERSION_ATLEAST(bmain, 280, 43)) {
-		ListBase *lb = which_libbase(bmain, ID_BR);
-		BKE_main_id_repair_duplicate_names_listbase(lb);
-	}
-
-	if (!MAIN_VERSION_ATLEAST(bmain, 280, 44)) {
-		if (!DNA_struct_elem_find(fd->filesdna, "Material", "float", "a")) {
-			for (Material *mat = bmain->materials.first; mat; mat = mat->id.next) {
-				mat->a = 1.0f;
-			}
-		}
-
-		for (Scene *scene = bmain->scenes.first; scene; scene = scene->id.next) {
-			enum {
-				R_ALPHAKEY = 2,
-			};
-			scene->r.seq_flag &= ~(
-			        R_SEQ_UNUSED_0 |
-			        R_SEQ_UNUSED_1 |
-			        R_SEQ_UNUSED_2);
-			scene->r.color_mgt_flag &= ~R_COLOR_MANAGEMENT_UNUSED_1;
-			if (scene->r.alphamode == R_ALPHAKEY) {
-				scene->r.alphamode = R_ADDSKY;
-			}
-			ToolSettings *ts = scene->toolsettings;
-			ts->particle.flag &= ~PE_UNUSED_6;
-			if (ts->sculpt != NULL) {
-				ts->sculpt->flags &= ~SCULPT_FLAG_UNUSED_6;
-			}
-		}
-	}
-
-	if (!MAIN_VERSION_ATLEAST(bmain, 280, 45)) {
-		for (bScreen *screen = bmain->screens.first; screen; screen = screen->id.next) {
-			for (ScrArea *area = screen->areabase.first; area; area = area->next) {
-				for (SpaceLink *sl = area->spacedata.first; sl; sl = sl->next) {
-					if (sl->spacetype == SPACE_SEQ) {
-						SpaceSeq *sseq = (SpaceSeq *)sl;
-						sseq->flag |= SEQ_SHOW_MARKER_LINES;
-					}
-				}
-			}
-		}
-	}
-
-	if (!MAIN_VERSION_ATLEAST(bmain, 280, 46)) {
-		/* Add wireframe color. */
-		if (!DNA_struct_elem_find(fd->filesdna, "View3DShading", "char", "wire_color_type")) {
-			for (bScreen *screen = bmain->screens.first; screen; screen = screen->id.next) {
-				for (ScrArea *sa = screen->areabase.first; sa; sa = sa->next) {
-					for (SpaceLink *sl = sa->spacedata.first; sl; sl = sl->next) {
-						if (sl->spacetype == SPACE_VIEW3D) {
-							View3D *v3d = (View3D *)sl;
-							v3d->shading.wire_color_type = V3D_SHADING_SINGLE_COLOR;
-						}
-					}
-				}
-			}
-		}
-
-		if (!DNA_struct_elem_find(fd->filesdna, "View3DCursor", "short", "rotation_mode")) {
-			for (Scene *scene = bmain->scenes.first; scene; scene = scene->id.next) {
-				if (is_zero_v3(scene->cursor.rotation_axis)) {
-					scene->cursor.rotation_mode = ROT_MODE_XYZ;
-					scene->cursor.rotation_quaternion[0] = 1.0f;
-					scene->cursor.rotation_axis[1] = 1.0f;
-				}
-			}
-		}
-	}
-
-	if (!MAIN_VERSION_ATLEAST(bmain, 280, 47)) {
-		LISTBASE_FOREACH (Scene *, scene, &bmain->scenes) {
-			ParticleEditSettings *pset = &scene->toolsettings->particle;
-			if (pset->brushtype < 0) {
-				pset->brushtype = PE_BRUSH_COMB;
-			}
-		}
-
-		LISTBASE_FOREACH (Object *, ob, &bmain->objects) {
-			{
-				enum { PARCURVE = 1, PARKEY = 2, PAR_DEPRECATED = 16};
-				if (ELEM(ob->partype, PARCURVE, PARKEY, PAR_DEPRECATED)) {
-					ob->partype = PAROBJECT;
-				}
-			}
-
-			{
-				enum { OB_WAVE = 21, OB_LIFE = 23, OB_SECTOR = 24};
-				if (ELEM(ob->type, OB_WAVE, OB_LIFE, OB_SECTOR)) {
-					ob->type = OB_EMPTY;
-				}
-			}
-
-			ob->transflag &= ~(
-			        OB_TRANSFLAG_UNUSED_0 |
-			        OB_TRANSFLAG_UNUSED_1 |
-			        OB_TRANSFLAG_UNUSED_3 |
-			        OB_TRANSFLAG_UNUSED_6 |
-			        OB_TRANSFLAG_UNUSED_12);
-
-			ob->nlaflag &= ~(OB_ADS_UNUSED_1 | OB_ADS_UNUSED_2);
-		}
-
-		LISTBASE_FOREACH (bArmature *, arm, &bmain->armatures) {
-			arm->flag &= ~(
-			        ARM_FLAG_UNUSED_1 |
-			        ARM_FLAG_UNUSED_5 |
-			        ARM_FLAG_UNUSED_7 |
-			        ARM_FLAG_UNUSED_12);
-		}
-
-		LISTBASE_FOREACH (Text *, text, &bmain->texts) {
-			text->flags &= ~(TXT_FLAG_UNUSED_8 | TXT_FLAG_UNUSED_9);
-		}
-	}
-
-	if (!MAIN_VERSION_ATLEAST(bmain, 280, 48)) {
-		for (Scene *scene = bmain->scenes.first; scene; scene = scene->id.next) {
-			/* Those are not currently used, but are accessible through RNA API and were not
-			 * properly initialized previously. This is mere copy of BKE_init_scene() code. */
-			if (scene->r.im_format.view_settings.look[0] == '\0') {
-				BKE_color_managed_display_settings_init(&scene->r.im_format.display_settings);
-				BKE_color_managed_view_settings_init_render(&scene->r.im_format.view_settings,
-				                                            &scene->r.im_format.display_settings,
-				                                            "Filmic");
-			}
-
-			if (scene->r.bake.im_format.view_settings.look[0] == '\0') {
-				BKE_color_managed_display_settings_init(&scene->r.bake.im_format.display_settings);
-				BKE_color_managed_view_settings_init_render(&scene->r.bake.im_format.view_settings,
-				                                            &scene->r.bake.im_format.display_settings,
-				                                            "Filmic");
-			}
-		}
-	}
-
-	if (!MAIN_VERSION_ATLEAST(bmain, 280, 49)) {
-		/* All tool names changed, reset to defaults. */
-		for (WorkSpace *workspace = bmain->workspaces.first; workspace; workspace = workspace->id.next) {
-			while (!BLI_listbase_is_empty(&workspace->tools)) {
-				BKE_workspace_tool_remove(workspace, workspace->tools.first);
-			}
-		}
-	}
-
-	if (!MAIN_VERSION_ATLEAST(bmain, 280, 52)) {
-		LISTBASE_FOREACH (ParticleSettings *, part, &bmain->particles) {
-			/* Replace deprecated PART_DRAW_BB by PART_DRAW_NOT */
-			if (part->ren_as == PART_DRAW_BB) {
-				part->ren_as = PART_DRAW_NOT;
-			}
-			if (part->draw_as == PART_DRAW_BB) {
-				part->draw_as = PART_DRAW_NOT;
-			}
-		}
-
-		if (!DNA_struct_elem_find(fd->filesdna, "TriangulateModifierData", "int", "min_vertices")) {
-			for (Object *ob = bmain->objects.first; ob; ob = ob->id.next) {
-				for (ModifierData *md = ob->modifiers.first; md; md = md->next) {
-					if (md->type == eModifierType_Triangulate) {
-						TriangulateModifierData *smd = (TriangulateModifierData *)md;
-						smd->min_vertices = 4;
-					}
-				}
-			}
-		}
-
-		FOREACH_NODETREE_BEGIN(bmain, ntree, id) {
-			if (ntree->type == NTREE_SHADER) {
-				for (bNode *node = ntree->nodes.first; node; node = node->next) {
-					/* Fix missing version patching from earlier changes. */
-					if (STREQ(node->idname, "ShaderNodeOutputLamp")) {
-						STRNCPY(node->idname, "ShaderNodeOutputLight");
-					}
-					if (node->type == SH_NODE_BSDF_PRINCIPLED && node->custom2 == 0) {
-						node->custom2 = SHD_SUBSURFACE_BURLEY;
-					}
-				}
-			}
-		} FOREACH_NODETREE_END;
-
-	}
-
-	if (!MAIN_VERSION_ATLEAST(bmain, 280, 53)) {
-		for (Material *mat = bmain->materials.first; mat; mat = mat->id.next) {
-			/* Eevee: Keep material appearance consistent with previous behavior. */
-			if (!mat->use_nodes || !mat->nodetree || mat->blend_method == MA_BM_SOLID) {
-				mat->blend_shadow = MA_BS_SOLID;
-			}
-		}
-
-		/* grease pencil default animation channel color */
-		{
-			for (bGPdata *gpd = bmain->gpencils.first; gpd; gpd = gpd->id.next) {
-				if (gpd->flag & GP_DATA_ANNOTATIONS) {
-					continue;
-				}
-				for (bGPDlayer *gpl = gpd->layers.first; gpl; gpl = gpl->next) {
-					/* default channel color */
-					ARRAY_SET_ITEMS(gpl->color, 0.2f, 0.2f, 0.2f);
-				}
-			}
-		}
-	}
-
-	if (!MAIN_VERSION_ATLEAST(bmain, 280, 54)) {
-		for (Object *ob = bmain->objects.first; ob; ob = ob->id.next) {
-			bool is_first_subdiv = true;
-			for (ModifierData *md = ob->modifiers.first; md; md = md->next) {
-				if (md->type == eModifierType_Subsurf) {
-					SubsurfModifierData *smd = (SubsurfModifierData *)md;
-					if (is_first_subdiv) {
-						smd->flags |= eSubsurfModifierFlag_UseCrease;
-					}
-					else {
-						smd->flags &= ~eSubsurfModifierFlag_UseCrease;
-					}
-					is_first_subdiv = false;
-				}
-				else if (md->type == eModifierType_Multires) {
-					MultiresModifierData *mmd = (MultiresModifierData *)md;
-					if (is_first_subdiv) {
-						mmd->flags |= eMultiresModifierFlag_UseCrease;
-					}
-					else {
-						mmd->flags &= ~eMultiresModifierFlag_UseCrease;
-					}
-					is_first_subdiv = false;
-				}
-			}
-		}
-	}
-
-	if (!MAIN_VERSION_ATLEAST(bmain, 280, 55)) {
-		for (bScreen *screen = bmain->screens.first; screen; screen = screen->id.next) {
-			for (ScrArea *sa = screen->areabase.first; sa; sa = sa->next) {
-				for (SpaceLink *sl = sa->spacedata.first; sl; sl = sl->next) {
-					if (sl->spacetype == SPACE_TEXT) {
-						ListBase *regionbase = (sl == sa->spacedata.first) ? &sa->regionbase : &sl->regionbase;
-						ARegion *ar = MEM_callocN(sizeof(ARegion), "footer for text");
-
-						/* Remove multiple footers that were added by mistake. */
-						ARegion *ar_footer, *ar_next;
-						for (ar_footer = regionbase->first; ar_footer; ar_footer = ar_next) {
-							ar_next = ar_footer->next;
-							if (ar_footer->regiontype == RGN_TYPE_FOOTER) {
-								BLI_freelinkN(regionbase, ar_footer);
-							}
-						}
-
-						/* Add footer. */
-						ARegion *ar_header = NULL;
-
-						for (ar_header = regionbase->first; ar_header; ar_header = ar_header->next) {
-							if (ar_header->regiontype == RGN_TYPE_HEADER) {
-								break;
-							}
-						}
-						BLI_assert(ar_header);
-
-						BLI_insertlinkafter(regionbase, ar_header, ar);
-
-						ar->regiontype = RGN_TYPE_FOOTER;
-						ar->alignment = (U.uiflag & USER_HEADER_BOTTOM) ? RGN_ALIGN_TOP : RGN_ALIGN_BOTTOM;
-					}
-				}
-			}
-		}
-
-		/* init grease pencil brush gradients */
-		if (!DNA_struct_elem_find(fd->filesdna, "BrushGpencilSettings", "float", "gradient_f")) {
-			for (Brush *brush = bmain->brushes.first; brush; brush = brush->id.next) {
-				if (brush->gpencil_settings != NULL) {
-					BrushGpencilSettings *gp = brush->gpencil_settings;
-					gp->gradient_f = 1.0f;
-					gp->gradient_s[0] = 1.0f;
-					gp->gradient_s[1] = 1.0f;
-				}
-			}
-		}
-
-		/* init grease pencil stroke gradients */
-		if (!DNA_struct_elem_find(fd->filesdna, "bGPDstroke", "float", "gradient_f")) {
-			for (bGPdata *gpd = bmain->gpencils.first; gpd; gpd = gpd->id.next) {
-				for (bGPDlayer *gpl = gpd->layers.first; gpl; gpl = gpl->next) {
-					for (bGPDframe *gpf = gpl->frames.first; gpf; gpf = gpf->next) {
-						for (bGPDstroke *gps = gpf->strokes.first; gps; gps = gps->next) {
-							gps->gradient_f = 1.0f;
-							gps->gradient_s[0] = 1.0f;
-							gps->gradient_s[1] = 1.0f;
-						}
-					}
-				}
-			}
-		}
-
-	}
-
-	if (!MAIN_VERSION_ATLEAST(bmain, 280, 56)) {
-		for (bScreen *screen = bmain->screens.first; screen; screen = screen->id.next) {
-			for (ScrArea *area = screen->areabase.first; area; area = area->next) {
-				for (SpaceLink *sl = area->spacedata.first; sl; sl = sl->next) {
-					if (sl->spacetype == SPACE_VIEW3D) {
-						View3D *v3d = (View3D *)sl;
-						v3d->gizmo_show_armature = V3D_GIZMO_SHOW_ARMATURE_BBONE | V3D_GIZMO_SHOW_ARMATURE_ROLL;
-						v3d->gizmo_show_empty = V3D_GIZMO_SHOW_EMPTY_IMAGE | V3D_GIZMO_SHOW_EMPTY_FORCE_FIELD;
-						v3d->gizmo_show_light = V3D_GIZMO_SHOW_LIGHT_SIZE | V3D_GIZMO_SHOW_LIGHT_LOOK_AT;
-						v3d->gizmo_show_camera = V3D_GIZMO_SHOW_CAMERA_LENS | V3D_GIZMO_SHOW_CAMERA_DOF_DIST;
-					}
-				}
-			}
-		}
-	}
-
-	if (!MAIN_VERSION_ATLEAST(bmain, 280, 57)) {
-		/* Enable Show Interpolation in dopesheet by default. */
-		for (bScreen *screen = bmain->screens.first; screen; screen = screen->id.next) {
-			for (ScrArea *sa = screen->areabase.first; sa; sa = sa->next) {
-				for (SpaceLink *sl = sa->spacedata.first; sl; sl = sl->next) {
-					if (sl->spacetype == SPACE_ACTION) {
-						SpaceAction *saction = (SpaceAction *)sl;
-						if ((saction->flag & SACTION_SHOW_EXTREMES) == 0) {
-							saction->flag |= SACTION_SHOW_INTERPOLATION;
-						}
-					}
-				}
-			}
-		}
-
-		/* init grease pencil brush gradients */
-		if (!DNA_struct_elem_find(fd->filesdna, "BrushGpencilSettings", "float", "gradient_f")) {
-			for (Brush *brush = bmain->brushes.first; brush; brush = brush->id.next) {
-				if (brush->gpencil_settings != NULL) {
-					BrushGpencilSettings *gp = brush->gpencil_settings;
-					gp->gradient_f = 1.0f;
-					gp->gradient_s[0] = 1.0f;
-					gp->gradient_s[1] = 1.0f;
-				}
-			}
-		}
-
-		/* init grease pencil stroke gradients */
-		if (!DNA_struct_elem_find(fd->filesdna, "bGPDstroke", "float", "gradient_f")) {
-			for (bGPdata *gpd = bmain->gpencils.first; gpd; gpd = gpd->id.next) {
-				for (bGPDlayer *gpl = gpd->layers.first; gpl; gpl = gpl->next) {
-					for (bGPDframe *gpf = gpl->frames.first; gpf; gpf = gpf->next) {
-						for (bGPDstroke *gps = gpf->strokes.first; gps; gps = gps->next) {
-							gps->gradient_f = 1.0f;
-							gps->gradient_s[0] = 1.0f;
-							gps->gradient_s[1] = 1.0f;
-						}
-					}
-				}
-			}
-		}
-	}
-
-	{
-		/* Versioning code until next subversion bump goes here. */
-	}
-=======
     }
   }
 
@@ -3894,5 +3124,4 @@
 
     /* Versioning code until next subversion bump goes here. */
   }
->>>>>>> 5f5a2297
 }