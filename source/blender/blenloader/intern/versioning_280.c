--- conflicted
+++ resolved
@@ -3706,7 +3706,12 @@
 
   {
     /* Versioning code until next subversion bump goes here. */
-<<<<<<< HEAD
+    for (Brush *br = bmain->brushes.first; br; br = br->id.next) {
+      if (br->ob_mode & OB_MODE_SCULPT && br->normal_radius_factor == 0.0f) {
+        br->normal_radius_factor = 0.5f;
+      }
+    }
+
     for (bScreen *screen = bmain->screens.first; screen; screen = screen->id.next) {
       for (ScrArea *sa = screen->areabase.first; sa; sa = sa->next) {
         for (SpaceLink *sl = sa->spacedata.first; sl; sl = sl->next) {
@@ -3729,11 +3734,6 @@
             }
           }
         }
-=======
-    for (Brush *br = bmain->brushes.first; br; br = br->id.next) {
-      if (br->ob_mode & OB_MODE_SCULPT && br->normal_radius_factor == 0.0f) {
-        br->normal_radius_factor = 0.5f;
->>>>>>> ae43b1d5
       }
     }
   }
