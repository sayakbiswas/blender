/*
 * ***** BEGIN GPL LICENSE BLOCK *****
 *
 * This program is free software; you can redistribute it and/or
 * modify it under the terms of the GNU General Public License
 * as published by the Free Software Foundation; either version 2
 * of the License, or (at your option) any later version.
 *
 * This program is distributed in the hope that it will be useful,
 * but WITHOUT ANY WARRANTY; without even the implied warranty of
 * MERCHANTABILITY or FITNESS FOR A PARTICULAR PURPOSE.  See the
 * GNU General Public License for more details.
 *
 * You should have received a copy of the GNU General Public License
 * along with this program; if not, write to the Free Software Foundation,
 * Inc., 51 Franklin Street, Fifth Floor, Boston, MA 02110-1301, USA.
 *
 * Contributor(s): Dalai Felinto
 *
 * ***** END GPL LICENSE BLOCK *****
 *
 */

/** \file blender/blenloader/intern/versioning_280.c
 *  \ingroup blenloader
 */

/* allow readfile to use deprecated functionality */
#define DNA_DEPRECATED_ALLOW

#include <string.h>
#include <float.h>

#include "BLI_listbase.h"
#include "BLI_math.h"
#include "BLI_mempool.h"
#include "BLI_string.h"
#include "BLI_string_utf8.h"
#include "BLI_utildefines.h"

#include "DNA_object_types.h"
#include "DNA_camera_types.h"
#include "DNA_cloth_types.h"
#include "DNA_collection_types.h"
#include "DNA_constraint_types.h"
#include "DNA_gpu_types.h"
#include "DNA_lamp_types.h"
#include "DNA_layer_types.h"
#include "DNA_lightprobe_types.h"
#include "DNA_material_types.h"
#include "DNA_mesh_types.h"
#include "DNA_modifier_types.h"
#include "DNA_particle_types.h"
#include "DNA_rigidbody_types.h"
#include "DNA_scene_types.h"
#include "DNA_screen_types.h"
#include "DNA_view3d_types.h"
#include "DNA_genfile.h"
#include "DNA_gpencil_types.h"
#include "DNA_workspace_types.h"
#include "DNA_key_types.h"
#include "DNA_curve_types.h"
#include "DNA_armature_types.h"

#include "BKE_action.h"
#include "BKE_cloth.h"
#include "BKE_collection.h"
#include "BKE_constraint.h"
#include "BKE_colortools.h"
#include "BKE_customdata.h"
#include "BKE_freestyle.h"
#include "BKE_gpencil.h"
#include "BKE_idprop.h"
#include "BKE_image.h"
#include "BKE_key.h"
#include "BKE_library.h"
#include "BKE_layer.h"
#include "BKE_main.h"
#include "BKE_material.h"
#include "BKE_mesh.h"
#include "BKE_node.h"
#include "BKE_object.h"
#include "BKE_paint.h"
#include "BKE_pointcache.h"
#include "BKE_report.h"
#include "BKE_rigidbody.h"
#include "BKE_scene.h"
#include "BKE_screen.h"
#include "BKE_sequencer.h"
#include "BKE_studiolight.h"
#include "BKE_unit.h"
#include "BKE_workspace.h"

/* Only for IMB_BlendMode */
#include "IMB_imbuf.h"

#include "DEG_depsgraph.h"

#include "BLT_translation.h"

#include "BLO_readfile.h"
#include "readfile.h"

#include "MEM_guardedalloc.h"

static bScreen *screen_parent_find(const bScreen *screen)
{
	/* can avoid lookup if screen state isn't maximized/full (parent and child store the same state) */
	if (ELEM(screen->state, SCREENMAXIMIZED, SCREENFULL)) {
		for (const ScrArea *sa = screen->areabase.first; sa; sa = sa->next) {
			if (sa->full && sa->full != screen) {
				BLI_assert(sa->full->state == screen->state);
				return sa->full;
			}
		}
	}

	return NULL;
}

static void do_version_workspaces_create_from_screens(Main *bmain)
{
	for (bScreen *screen = bmain->screen.first; screen; screen = screen->id.next) {
		const bScreen *screen_parent = screen_parent_find(screen);
		WorkSpace *workspace;
		if (screen->temp) {
			continue;
		}

		if (screen_parent) {
			/* fullscreen with "Back to Previous" option, don't create
			 * a new workspace, add layout workspace containing parent */
			workspace = BLI_findstring(
			        &bmain->workspaces, screen_parent->id.name + 2, offsetof(ID, name) + 2);
		}
		else {
			workspace = BKE_workspace_add(bmain, screen->id.name + 2);
		}
		if (workspace == NULL) {
			continue;  /* Not much we can do.. */
		}
		BKE_workspace_layout_add(bmain, workspace, screen, screen->id.name + 2);
	}
}

static void do_version_area_change_space_to_space_action(ScrArea *area, const Scene *scene)
{
	SpaceType *stype = BKE_spacetype_from_id(SPACE_ACTION);
	SpaceAction *saction = (SpaceAction *)stype->new(area, scene);
	ARegion *region_channels;

	/* Properly free current regions */
	for (ARegion *region = area->regionbase.first; region; region = region->next) {
		BKE_area_region_free(area->type, region);
	}
	BLI_freelistN(&area->regionbase);

	area->type = stype;
	area->spacetype = stype->spaceid;

	BLI_addhead(&area->spacedata, saction);
	area->regionbase = saction->regionbase;
	BLI_listbase_clear(&saction->regionbase);

	/* Different defaults for timeline */
	region_channels = BKE_area_find_region_type(area, RGN_TYPE_CHANNELS);
	region_channels->flag |= RGN_FLAG_HIDDEN;

	saction->mode = SACTCONT_TIMELINE;
	saction->ads.flag |= ADS_FLAG_SUMMARY_COLLAPSED;
	saction->ads.filterflag |= ADS_FILTER_SUMMARY;
}

/**
 * \brief After lib-link versioning for new workspace design.
 *
 * - Adds a workspace for (almost) each screen of the old file
 *   and adds the needed workspace-layout to wrap the screen.
 * - Active screen isn't stored directly in window anymore, but in the active workspace.
 * - Active scene isn't stored in screen anymore, but in window.
 * - Create workspace instance hook for each window.
 *
 * \note Some of the created workspaces might be deleted again in case of reading the default startup.blend.
 */
static void do_version_workspaces_after_lib_link(Main *bmain)
{
	BLI_assert(BLI_listbase_is_empty(&bmain->workspaces));

	do_version_workspaces_create_from_screens(bmain);

	for (wmWindowManager *wm = bmain->wm.first; wm; wm = wm->id.next) {
		for (wmWindow *win = wm->windows.first; win; win = win->next) {
			bScreen *screen_parent = screen_parent_find(win->screen);
			bScreen *screen = screen_parent ? screen_parent : win->screen;

			if (screen->temp) {
				/* We do not generate a new workspace for those screens... still need to set some data in win. */
				win->workspace_hook = BKE_workspace_instance_hook_create(bmain);
				win->scene = screen->scene;
				/* Deprecated from now on! */
				win->screen = NULL;
				continue;
			}

			WorkSpace *workspace = BLI_findstring(&bmain->workspaces, screen->id.name + 2, offsetof(ID, name) + 2);
			BLI_assert(workspace != NULL);
			ListBase *layouts = BKE_workspace_layouts_get(workspace);

			win->workspace_hook = BKE_workspace_instance_hook_create(bmain);

			BKE_workspace_active_set(win->workspace_hook, workspace);
			BKE_workspace_active_layout_set(win->workspace_hook, layouts->first);

			/* Move scene and view layer to window. */
			Scene *scene = screen->scene;
			ViewLayer *layer = BLI_findlink(&scene->view_layers, scene->r.actlay);
			if (!layer) {
				layer = BKE_view_layer_default_view(scene);
			}

			win->scene = scene;
			STRNCPY(win->view_layer_name, layer->name);

			/* Deprecated from now on! */
			win->screen = NULL;
		}
	}

	for (bScreen *screen = bmain->screen.first; screen; screen = screen->id.next) {
		/* Deprecated from now on! */
		BLI_freelistN(&screen->scene->transform_spaces);
		screen->scene = NULL;
	}
}

#ifdef USE_COLLECTION_COMPAT_28
enum {
	COLLECTION_DEPRECATED_VISIBLE    = (1 << 0),
	COLLECTION_DEPRECATED_VIEWPORT   = (1 << 0),
	COLLECTION_DEPRECATED_SELECTABLE = (1 << 1),
	COLLECTION_DEPRECATED_DISABLED   = (1 << 2),
	COLLECTION_DEPRECATED_RENDER     = (1 << 3),
};

static void do_version_view_layer_visibility(ViewLayer *view_layer)
{
	/* Convert from deprecated VISIBLE flag to DISABLED */
	LayerCollection *lc;
	for (lc = view_layer->layer_collections.first;
	     lc;
	     lc = lc->next)
	{
		if (lc->flag & COLLECTION_DEPRECATED_DISABLED) {
			lc->flag &= ~COLLECTION_DEPRECATED_DISABLED;
		}

		if ((lc->flag & COLLECTION_DEPRECATED_VISIBLE) == 0) {
			lc->flag |= COLLECTION_DEPRECATED_DISABLED;
		}

		lc->flag |= COLLECTION_DEPRECATED_VIEWPORT | COLLECTION_DEPRECATED_RENDER;
	}
}

static void do_version_layer_collection_pre(
        ViewLayer *view_layer,
        ListBase *lb,
        GSet *enabled_set,
        GSet *selectable_set)
{
	/* Convert from deprecated DISABLED to new layer collection and collection flags */
	for (LayerCollection *lc = lb->first; lc; lc = lc->next) {
		if (lc->scene_collection) {
			if (!(lc->flag & COLLECTION_DEPRECATED_DISABLED)) {
				BLI_gset_insert(enabled_set, lc->scene_collection);
			}
			if (lc->flag & COLLECTION_DEPRECATED_SELECTABLE) {
				BLI_gset_insert(selectable_set, lc->scene_collection);
			}
		}

		do_version_layer_collection_pre(view_layer, &lc->layer_collections, enabled_set, selectable_set);
	}
}

static void do_version_layer_collection_post(
        ViewLayer *view_layer,
        ListBase *lb,
        GSet *enabled_set,
        GSet *selectable_set,
        GHash *collection_map)
{
	/* Apply layer collection exclude flags. */
	for (LayerCollection *lc = lb->first; lc; lc = lc->next) {
		if (!(lc->collection->flag & COLLECTION_IS_MASTER)) {
			SceneCollection *sc = BLI_ghash_lookup(collection_map, lc->collection);
			const bool enabled = (sc && BLI_gset_haskey(enabled_set, sc));
			const bool selectable = (sc && BLI_gset_haskey(selectable_set, sc));

			if (!enabled) {
				lc->flag |= LAYER_COLLECTION_EXCLUDE;
			}
			if (enabled && !selectable) {
				lc->collection->flag |= COLLECTION_RESTRICT_SELECT;
			}
		}

		do_version_layer_collection_post(
		        view_layer, &lc->layer_collections, enabled_set, selectable_set, collection_map);
	}
}

static void do_version_scene_collection_convert(
        Main *bmain,
        ID *id,
        SceneCollection *sc,
        Collection *collection,
        GHash *collection_map)
{
	if (collection_map) {
		BLI_ghash_insert(collection_map, collection, sc);
	}

	for (SceneCollection *nsc = sc->scene_collections.first; nsc;) {
		SceneCollection *nsc_next = nsc->next;
		Collection *ncollection = BKE_collection_add(bmain, collection, nsc->name);
		ncollection->id.lib = id->lib;
		do_version_scene_collection_convert(bmain, id, nsc, ncollection, collection_map);
		nsc = nsc_next;
	}

	for (LinkData *link = sc->objects.first; link; link = link->next) {
		Object *ob = link->data;
		if (ob) {
			BKE_collection_object_add(bmain, collection, ob);
			id_us_min(&ob->id);
		}
	}

	BLI_freelistN(&sc->objects);
	MEM_freeN(sc);
}

static void do_version_group_collection_to_collection(Main *bmain, Collection *group)
{
	/* Convert old 2.8 group collections to new unified collections. */
	if (group->collection) {
		do_version_scene_collection_convert(bmain, &group->id, group->collection, group, NULL);
	}

	group->collection = NULL;
	group->view_layer = NULL;
	id_fake_user_set(&group->id);
}

static void do_version_scene_collection_to_collection(Main *bmain, Scene *scene)
{
	/* Convert old 2.8 scene collections to new unified collections. */

	/* Temporarily clear view layers so we don't do any layer collection syncing
	 * and destroy old flags that we want to restore. */
	ListBase view_layers = scene->view_layers;
	BLI_listbase_clear(&scene->view_layers);

	if (!scene->master_collection) {
		scene->master_collection = BKE_collection_master_add();
	}

	/* Convert scene collections. */
	GHash *collection_map = BLI_ghash_new(BLI_ghashutil_ptrhash, BLI_ghashutil_ptrcmp, __func__);
	if (scene->collection) {
		do_version_scene_collection_convert(bmain, &scene->id, scene->collection, scene->master_collection, collection_map);
		scene->collection = NULL;
	}

	scene->view_layers = view_layers;

	/* Convert layer collections. */
	ViewLayer *view_layer;
	for (view_layer = scene->view_layers.first; view_layer; view_layer = view_layer->next) {
		GSet *enabled_set = BLI_gset_new(BLI_ghashutil_ptrhash, BLI_ghashutil_ptrcmp, __func__);
		GSet *selectable_set = BLI_gset_new(BLI_ghashutil_ptrhash, BLI_ghashutil_ptrcmp, __func__);

		do_version_layer_collection_pre(
		        view_layer, &view_layer->layer_collections, enabled_set, selectable_set);

		BKE_layer_collection_sync(scene, view_layer);

		do_version_layer_collection_post(
		        view_layer, &view_layer->layer_collections, enabled_set, selectable_set, collection_map);

		BLI_gset_free(enabled_set, NULL);
		BLI_gset_free(selectable_set, NULL);

		BKE_layer_collection_sync(scene, view_layer);
	}

	BLI_ghash_free(collection_map, NULL, NULL);
}
#endif


static void do_version_layers_to_collections(Main *bmain, Scene *scene)
{
	/* Since we don't have access to FileData we check the (always valid) first
	 * render layer instead. */
	if (!scene->master_collection) {
		scene->master_collection = BKE_collection_master_add();
	}

	if (scene->view_layers.first) {
		return;
	}

	/* Create collections from layers. */
	Collection *collection_master = BKE_collection_master(scene);
	Collection *collections[20] = {NULL};

	for (int layer = 0; layer < 20; layer++) {
		for (Base *base = scene->base.first; base; base = base->next) {
			if (base->lay & (1 << layer)) {
				/* Create collections when needed only. */
				if (collections[layer] == NULL) {
					char name[MAX_NAME];

					BLI_snprintf(name,
					             sizeof(collection_master->id.name),
					             DATA_("Collection %d"),
					             layer + 1);

					Collection *collection = BKE_collection_add(bmain, collection_master, name);
					collection->id.lib = scene->id.lib;
					collections[layer] = collection;

					if (!(scene->lay & (1 << layer))) {
						collection->flag |= COLLECTION_RESTRICT_VIEW | COLLECTION_RESTRICT_RENDER;
					}
				}

				/* Note usually this would do slow collection syncing for view layers,
				 * but since no view layers exists yet at this point it's fast. */
				BKE_collection_object_add(
				        bmain,
				        collections[layer], base->object);
			}

			if (base->flag & SELECT) {
				base->object->flag |= SELECT;
			}
			else {
				base->object->flag &= ~SELECT;
			}
		}
	}

	/* Handle legacy render layers. */
	bool have_override = false;
	const bool need_default_renderlayer = scene->r.layers.first == NULL;

	for (SceneRenderLayer *srl = scene->r.layers.first; srl; srl = srl->next) {
		ViewLayer *view_layer = BKE_view_layer_add(scene, srl->name);

		if (srl->samples != 0) {
			have_override = true;

			/* It is up to the external engine to handle
			 * its own doversion in this case. */
			BKE_override_view_layer_int_add(
			        view_layer,
			        ID_SCE,
			        "samples",
			        srl->samples);
		}

		if (srl->mat_override) {
			have_override = true;

			BKE_override_view_layer_datablock_add(
			        view_layer,
			        ID_MA,
			        "self",
			        (ID *)srl->mat_override);
		}

		if (srl->layflag & SCE_LAY_DISABLE) {
			view_layer->flag &= ~VIEW_LAYER_RENDER;
		}

		if ((srl->layflag & SCE_LAY_FRS) == 0) {
			view_layer->flag &= ~VIEW_LAYER_FREESTYLE;
		}

		/* XXX If we are to keep layflag it should be merged with flag (dfelinto). */
		view_layer->layflag = srl->layflag;
		/* XXX Not sure if we should keep the passes (dfelinto). */
		view_layer->passflag = srl->passflag;
		view_layer->pass_xor = srl->pass_xor;
		view_layer->pass_alpha_threshold = srl->pass_alpha_threshold;

		BKE_freestyle_config_free(&view_layer->freestyle_config, true);
		view_layer->freestyle_config = srl->freestyleConfig;
		view_layer->id_properties = srl->prop;

		/* Set exclusion and overrides. */
		for (int layer = 0; layer < 20; layer++) {
			Collection *collection = collections[layer];
			if (collection) {
				LayerCollection *lc = BKE_layer_collection_first_from_scene_collection(view_layer, collection);

				if (srl->lay_exclude & (1 << layer)) {
					/* Disable excluded layer. */
					have_override = true;
					lc->flag |= LAYER_COLLECTION_EXCLUDE;
					for (LayerCollection *nlc = lc->layer_collections.first; nlc; nlc = nlc->next) {
						nlc->flag |= LAYER_COLLECTION_EXCLUDE;
					}
				}
				else {
					if (srl->lay_zmask & (1 << layer)) {
						have_override = true;
						lc->flag |= LAYER_COLLECTION_HOLDOUT;
					}

					if ((srl->lay & (1 << layer)) == 0) {
						have_override = true;
						lc->flag |= LAYER_COLLECTION_INDIRECT_ONLY;
					}
				}
			}
		}

		/* for convenience set the same active object in all the layers */
		if (scene->basact) {
			view_layer->basact = BKE_view_layer_base_find(view_layer, scene->basact->object);
		}

		for (Base *base = view_layer->object_bases.first; base; base = base->next) {
			if ((base->flag & BASE_SELECTABLE) && (base->object->flag & SELECT)) {
				base->flag |= BASE_SELECTED;
			}
		}
	}

	BLI_freelistN(&scene->r.layers);

	/* If render layers included overrides, or there are no render layers,
	 * we also create a vanilla viewport layer. */
	if (have_override || need_default_renderlayer) {
		ViewLayer *view_layer = BKE_view_layer_add(scene, "Viewport");

		/* Make it first in the list. */
		BLI_remlink(&scene->view_layers, view_layer);
		BLI_addhead(&scene->view_layers, view_layer);

		/* If we ported all the original render layers, we don't need to make the viewport layer renderable. */
		if (!BLI_listbase_is_single(&scene->view_layers)) {
			view_layer->flag &= ~VIEW_LAYER_RENDER;
		}

		/* convert active base */
		if (scene->basact) {
			view_layer->basact = BKE_view_layer_base_find(view_layer, scene->basact->object);
		}

		/* convert selected bases */
		for (Base *base = view_layer->object_bases.first; base; base = base->next) {
			if ((base->flag & BASE_SELECTABLE) && (base->object->flag & SELECT)) {
				base->flag |= BASE_SELECTED;
			}

			/* keep lay around for forward compatibility (open those files in 2.79) */
			base->lay = base->object->lay;
		}
	}

	/* remove bases once and for all */
	for (Base *base = scene->base.first; base; base = base->next) {
		id_us_min(&base->object->id);
	}

	BLI_freelistN(&scene->base);
	scene->basact = NULL;
}

static void do_version_collection_propagate_lib_to_children(Collection *collection)
{
	if (collection->id.lib != NULL) {
		for (CollectionChild *collection_child = collection->children.first;
		     collection_child != NULL;
		     collection_child = collection_child->next)
		{
			if (collection_child->collection->id.lib == NULL) {
				collection_child->collection->id.lib = collection->id.lib;
			}
			do_version_collection_propagate_lib_to_children(collection_child->collection);
		}
	}
}

void do_versions_after_linking_280(Main *bmain)
{
	bool use_collection_compat_28 = true;

	if (!MAIN_VERSION_ATLEAST(bmain, 280, 0)) {
		use_collection_compat_28 = false;

		/* Convert group layer visibility flags to hidden nested collection. */
		for (Collection *collection = bmain->collection.first; collection; collection = collection->id.next) {
			/* Add fake user for all existing groups. */
			id_fake_user_set(&collection->id);

			if (collection->flag & (COLLECTION_RESTRICT_VIEW | COLLECTION_RESTRICT_RENDER)) {
				continue;
			}

			Collection *hidden_collection_array[20] = {NULL};
			for (CollectionObject *cob = collection->gobject.first, *cob_next = NULL; cob; cob = cob_next) {
				cob_next = cob->next;
				Object *ob = cob->ob;

				if (!(ob->lay & collection->layer)) {
					/* Find or create hidden collection matching object's first layer. */
					Collection **collection_hidden = NULL;
					int coll_idx = 0;
					for (; coll_idx < 20; coll_idx++) {
						if (ob->lay & (1 << coll_idx)) {
							collection_hidden = &hidden_collection_array[coll_idx];
							break;
						}
					}
					BLI_assert(collection_hidden != NULL);

					if (*collection_hidden == NULL) {
						char name[MAX_ID_NAME];
						BLI_snprintf(name, sizeof(name), DATA_("Hidden %d"), coll_idx + 1);
						*collection_hidden = BKE_collection_add(bmain, collection, name);
						(*collection_hidden)->flag |= COLLECTION_RESTRICT_VIEW | COLLECTION_RESTRICT_RENDER;
					}

					BKE_collection_object_add(bmain, *collection_hidden, ob);
					BKE_collection_object_remove(bmain, collection, ob, true);
				}
			}
		}

		/* We need to assign lib pointer to generated hidden collections *after* all have been created, otherwise we'll
		 * end up with several datablocks sharing same name/library, which is FORBIDDEN!
		 * Note: we need this to be recursive, since a child collection may be sorted before its parent in bmain... */
		for (Collection *collection = bmain->collection.first; collection != NULL; collection = collection->id.next) {
			do_version_collection_propagate_lib_to_children(collection);
		}

		/* Convert layers to collections. */
		for (Scene *scene = bmain->scene.first; scene; scene = scene->id.next) {
			do_version_layers_to_collections(bmain, scene);
		}
	}

	if (!MAIN_VERSION_ATLEAST(bmain, 280, 0)) {
		for (bScreen *screen = bmain->screen.first; screen; screen = screen->id.next) {
			/* same render-layer as do_version_workspaces_after_lib_link will activate,
			 * so same layer as BKE_view_layer_default_view would return */
			ViewLayer *layer = screen->scene->view_layers.first;

			for (ScrArea *sa = screen->areabase.first; sa; sa = sa->next) {
				for (SpaceLink *space = sa->spacedata.first; space; space = space->next) {
					if (space->spacetype == SPACE_OUTLINER) {
						SpaceOops *soutliner = (SpaceOops *)space;

						soutliner->outlinevis = SO_VIEW_LAYER;

						if (BLI_listbase_count_at_most(&layer->layer_collections, 2) == 1) {
							if (soutliner->treestore == NULL) {
								soutliner->treestore = BLI_mempool_create(
								        sizeof(TreeStoreElem), 1, 512, BLI_MEMPOOL_ALLOW_ITER);
							}

							/* Create a tree store element for the collection. This is normally
							 * done in check_persistent (outliner_tree.c), but we need to access
							 * it here :/ (expand element if it's the only one) */
							TreeStoreElem *tselem = BLI_mempool_calloc(soutliner->treestore);
							tselem->type = TSE_LAYER_COLLECTION;
							tselem->id = layer->layer_collections.first;
							tselem->nr = tselem->used = 0;
							tselem->flag &= ~TSE_CLOSED;
						}
					}
				}
			}
		}
	}

	/* New workspace design */
	if (!MAIN_VERSION_ATLEAST(bmain, 280, 1)) {
		do_version_workspaces_after_lib_link(bmain);
	}

	if (!MAIN_VERSION_ATLEAST(bmain, 280, 2)) {
		/* Cleanup any remaining SceneRenderLayer data for files that were created
		 * with Blender 2.8 before the SceneRenderLayer > RenderLayer refactor. */
		for (Scene *scene = bmain->scene.first; scene; scene = scene->id.next) {
			for (SceneRenderLayer *srl = scene->r.layers.first; srl; srl = srl->next) {
				if (srl->prop) {
					IDP_FreeProperty(srl->prop);
					MEM_freeN(srl->prop);
				}
				BKE_freestyle_config_free(&srl->freestyleConfig, true);
			}
			BLI_freelistN(&scene->r.layers);
		}
	}

	if (!MAIN_VERSION_ATLEAST(bmain, 280, 3)) {
		/* Due to several changes to particle RNA and draw code particles from older files may no longer
		 * be visible. Here we correct this by setting a default draw size for those files. */
		for (Object *object = bmain->object.first; object; object = object->id.next) {
			for (ParticleSystem *psys = object->particlesystem.first; psys; psys = psys->next) {
				if (psys->part->draw_size == 0.0f) {
					psys->part->draw_size = 0.1f;
				}
			}
		}
	}

	if (!MAIN_VERSION_ATLEAST(bmain, 280, 4)) {
		for (Object *object = bmain->object.first; object; object = object->id.next) {
			if (object->particlesystem.first) {
				object->duplicator_visibility_flag = OB_DUPLI_FLAG_VIEWPORT;
				for (ParticleSystem *psys = object->particlesystem.first; psys; psys = psys->next) {
					if (psys->part->draw & PART_DRAW_EMITTER) {
						object->duplicator_visibility_flag |= OB_DUPLI_FLAG_RENDER;
						break;
					}
				}
			}
			else if (object->transflag & OB_DUPLI) {
				object->duplicator_visibility_flag = OB_DUPLI_FLAG_VIEWPORT;
			}
			else {
				object->duplicator_visibility_flag = OB_DUPLI_FLAG_VIEWPORT | OB_DUPLI_FLAG_RENDER;
			}
		}

		/* Cleanup deprecated flag from particlesettings data-blocks. */
		for (ParticleSettings *part = bmain->particle.first; part; part = part->id.next) {
			part->draw &= ~PART_DRAW_EMITTER;
		}
	}

	/* SpaceTime & SpaceLogic removal/replacing */
	if (!MAIN_VERSION_ATLEAST(bmain, 280, 9)) {
		const wmWindowManager *wm = bmain->wm.first;
		const Scene *scene = bmain->scene.first;

		if (wm != NULL) {
			/* Action editors need a scene for creation. First, update active
			 * screens using the active scene of the window they're displayed in.
			 * Next, update remaining screens using first scene in main listbase. */

			for (wmWindow *win = wm->windows.first; win; win = win->next) {
				const bScreen *screen = BKE_workspace_active_screen_get(win->workspace_hook);
				for (ScrArea *area = screen->areabase.first; area; area = area->next) {
					if (ELEM(area->butspacetype, SPACE_TIME, SPACE_LOGIC)) {
						do_version_area_change_space_to_space_action(area, win->scene);

						/* Don't forget to unset! */
						area->butspacetype = SPACE_EMPTY;
					}
				}
			}
		}
		if (scene != NULL) {
			for (bScreen *screen = bmain->screen.first; screen; screen = screen->id.next) {
				for (ScrArea *area = screen->areabase.first; area; area = area->next) {
					if (ELEM(area->butspacetype, SPACE_TIME, SPACE_LOGIC)) {
						/* Areas that were already handled won't be handled again */
						do_version_area_change_space_to_space_action(area, scene);

						/* Don't forget to unset! */
						area->butspacetype = SPACE_EMPTY;
					}
				}
			}
		}
	}

#ifdef USE_COLLECTION_COMPAT_28
	if (use_collection_compat_28 && !MAIN_VERSION_ATLEAST(bmain, 280, 14)) {
		for (Collection *group = bmain->collection.first; group; group = group->id.next) {
			do_version_group_collection_to_collection(bmain, group);
		}

		for (Scene *scene = bmain->scene.first; scene; scene = scene->id.next) {
			do_version_scene_collection_to_collection(bmain, scene);
		}
	}
#endif

	/* Update Curve object Shape Key data layout to include the Radius property */
	if (!MAIN_VERSION_ATLEAST(bmain, 280, 23)) {
		for (Curve *cu = bmain->curve.first; cu; cu = cu->id.next) {
			if (!cu->key || cu->key->elemsize != sizeof(float[4]))
				continue;

			cu->key->elemstr[0] = 3; /*KEYELEM_ELEM_SIZE_CURVE*/
			cu->key->elemsize = sizeof(float[3]);

			int new_count = BKE_keyblock_curve_element_count(&cu->nurb);

			for (KeyBlock *block = cu->key->block.first; block; block = block->next) {
				int old_count = block->totelem;
				void *old_data = block->data;

				if (!old_data || old_count <= 0)
					continue;

				block->totelem = new_count;
				block->data = MEM_callocN(sizeof(float[3]) * new_count, __func__);

				float *oldptr = old_data;
				float (*newptr)[3] = block->data;

				for (Nurb *nu = cu->nurb.first; nu; nu = nu->next) {
					if (nu->bezt) {
						BezTriple *bezt = nu->bezt;

						for (int a = 0; a < nu->pntsu; a++, bezt++) {
							if ((old_count -= 3) < 0) {
								memcpy(newptr, bezt->vec, sizeof(float[3][3]));
								newptr[3][0] = bezt->alfa;
							}
							else {
								memcpy(newptr, oldptr, sizeof(float[3][4]));
							}

							newptr[3][1] = bezt->radius;

							oldptr += 3 * 4;
							newptr += 4; /*KEYELEM_ELEM_LEN_BEZTRIPLE*/
						}
					}
					else if (nu->bp) {
						BPoint *bp = nu->bp;

						for (int a = 0; a < nu->pntsu * nu->pntsv; a++, bp++) {
							if (--old_count < 0) {
								copy_v3_v3(newptr[0], bp->vec);
								newptr[1][0] = bp->alfa;
							}
							else {
								memcpy(newptr, oldptr, sizeof(float[4]));
							}

							newptr[1][1] = bp->radius;

							oldptr += 4;
							newptr += 2; /*KEYELEM_ELEM_LEN_BPOINT*/
						}
					}
				}

				MEM_freeN(old_data);
			}
		}
	}

	/* Move B-Bone custom handle settings from bPoseChannel to Bone. */
	if (!MAIN_VERSION_ATLEAST(bmain, 280, 25)) {
		for (Object *ob = bmain->object.first; ob; ob = ob->id.next) {
			bArmature *arm = ob->data;

			/* If it is an armature from the same file. */
			if (ob->pose && arm && arm->id.lib == ob->id.lib) {
				bool rebuild = false;

				for (bPoseChannel *pchan = ob->pose->chanbase.first; pchan; pchan = pchan->next) {
					/* If the 2.7 flag is enabled, processing is needed. */
					if (pchan->bone && (pchan->bboneflag & PCHAN_BBONE_CUSTOM_HANDLES)) {
						/* If the settings in the Bone are not set, copy. */
						if (pchan->bone->bbone_prev_type == BBONE_HANDLE_AUTO &&
						    pchan->bone->bbone_next_type == BBONE_HANDLE_AUTO &&
						    pchan->bone->bbone_prev == NULL && pchan->bone->bbone_next == NULL)
						{
							pchan->bone->bbone_prev_type = (pchan->bboneflag & PCHAN_BBONE_CUSTOM_START_REL) ? BBONE_HANDLE_RELATIVE : BBONE_HANDLE_ABSOLUTE;
							pchan->bone->bbone_next_type = (pchan->bboneflag & PCHAN_BBONE_CUSTOM_END_REL) ? BBONE_HANDLE_RELATIVE : BBONE_HANDLE_ABSOLUTE;

							if (pchan->bbone_prev) {
								pchan->bone->bbone_prev = pchan->bbone_prev->bone;
							}
							if (pchan->bbone_next) {
								pchan->bone->bbone_next = pchan->bbone_next->bone;
							}
						}

						rebuild = true;
						pchan->bboneflag = 0;
					}
				}

				/* Tag pose rebuild for all objects that use this armature. */
				if (rebuild) {
					for (Object *ob2 = bmain->object.first; ob2; ob2 = ob2->id.next) {
						if (ob2->pose && ob2->data == arm) {
							ob2->pose->flag |= POSE_RECALC;
						}
					}
				}
			}
		}
	}

	if (!MAIN_VERSION_ATLEAST(bmain, 280, 30)) {
		for (Brush *brush = bmain->brush.first; brush; brush = brush->id.next) {
			if (brush->gpencil_settings != NULL) {
				brush->gpencil_tool = brush->gpencil_settings->brush_type;
			}
		}
		BKE_paint_toolslots_init_from_main(bmain);
	}
}

/* NOTE: this version patch is intended for versions < 2.52.2, but was initially introduced in 2.27 already.
 *       But in 2.79 another case generating non-unique names was discovered (see T55668, involving Meta strips)... */
static void do_versions_seq_unique_name_all_strips(Scene *sce, ListBase *seqbasep)
{
	for (Sequence *seq = seqbasep->first; seq != NULL; seq = seq->next) {
		BKE_sequence_base_unique_name_recursive(&sce->ed->seqbase, seq);
		if (seq->seqbase.first != NULL) {
			do_versions_seq_unique_name_all_strips(sce, &seq->seqbase);
		}
	}
}

void blo_do_versions_280(FileData *fd, Library *UNUSED(lib), Main *bmain)
{
	bool use_collection_compat_28 = true;

	if (!MAIN_VERSION_ATLEAST(bmain, 280, 0)) {
		use_collection_compat_28 = false;

		for (Scene *scene = bmain->scene.first; scene; scene = scene->id.next) {
			scene->r.gauss = 1.5f;
		}
	}

	if (!MAIN_VERSION_ATLEAST(bmain, 280, 1)) {
		if (!DNA_struct_elem_find(fd->filesdna, "Lamp", "float", "bleedexp")) {
			for (Lamp *la = bmain->lamp.first; la; la = la->id.next) {
				la->bleedexp = 2.5f;
			}
		}

		if (!DNA_struct_elem_find(fd->filesdna, "GPUDOFSettings", "float", "ratio")) {
			for (Camera *ca = bmain->camera.first; ca; ca = ca->id.next) {
				ca->gpu_dof.ratio = 1.0f;
			}
		}

		/* MTexPoly now removed. */
		if (DNA_struct_find(fd->filesdna, "MTexPoly")) {
			const int cd_mtexpoly = 15;  /* CD_MTEXPOLY, deprecated */
			for (Mesh *me = bmain->mesh.first; me; me = me->id.next) {
				/* If we have UV's, so this file will have MTexPoly layers too! */
				if (me->mloopuv != NULL) {
					CustomData_update_typemap(&me->pdata);
					CustomData_free_layers(&me->pdata, cd_mtexpoly, me->totpoly);
					BKE_mesh_update_customdata_pointers(me, false);
				}
			}
		}
	}

	if (!MAIN_VERSION_ATLEAST(bmain, 280, 2)) {
		if (!DNA_struct_elem_find(fd->filesdna, "Lamp", "float", "cascade_max_dist")) {
			for (Lamp *la = bmain->lamp.first; la; la = la->id.next) {
				la->cascade_max_dist = 1000.0f;
				la->cascade_count = 4;
				la->cascade_exponent = 0.8f;
				la->cascade_fade = 0.1f;
			}
		}

		if (!DNA_struct_elem_find(fd->filesdna, "Lamp", "float", "contact_dist")) {
			for (Lamp *la = bmain->lamp.first; la; la = la->id.next) {
				la->contact_dist = 0.2f;
				la->contact_bias = 0.03f;
				la->contact_spread = 0.2f;
				la->contact_thickness = 0.2f;
			}
		}

		if (!DNA_struct_elem_find(fd->filesdna, "LightProbe", "float", "vis_bias")) {
			for (LightProbe *probe = bmain->lightprobe.first; probe; probe = probe->id.next) {
				probe->vis_bias = 1.0f;
				probe->vis_blur = 0.2f;
			}
		}

		typedef enum eNTreeDoVersionErrors {
			NTREE_DOVERSION_NO_ERROR = 0,
			NTREE_DOVERSION_NEED_OUTPUT = (1 << 0),
			NTREE_DOVERSION_TRANSPARENCY_EMISSION = (1 << 1),
		} eNTreeDoVersionErrors;

		/* Eevee shader nodes renamed because of the output node system.
		 * Note that a new output node is not being added here, because it would be overkill
		 * to handle this case in lib_verify_nodetree.
		 *
		 * Also, metallic node is now unified into the principled node. */
		eNTreeDoVersionErrors error = NTREE_DOVERSION_NO_ERROR;

		FOREACH_NODETREE_BEGIN(bmain, ntree, id) {
			if (ntree->type == NTREE_SHADER) {
				for (bNode *node = ntree->nodes.first; node; node = node->next) {
					if (node->type == 194 /* SH_NODE_EEVEE_METALLIC */ &&
					    STREQ(node->idname, "ShaderNodeOutputMetallic"))
					{
						BLI_strncpy(node->idname, "ShaderNodeEeveeMetallic", sizeof(node->idname));
						error |= NTREE_DOVERSION_NEED_OUTPUT;
					}

					else if (node->type == SH_NODE_EEVEE_SPECULAR && STREQ(node->idname, "ShaderNodeOutputSpecular")) {
						BLI_strncpy(node->idname, "ShaderNodeEeveeSpecular", sizeof(node->idname));
						error |= NTREE_DOVERSION_NEED_OUTPUT;
					}

					else if (node->type == 196 /* SH_NODE_OUTPUT_EEVEE_MATERIAL */ &&
					         STREQ(node->idname, "ShaderNodeOutputEeveeMaterial"))
					{
						node->type = SH_NODE_OUTPUT_MATERIAL;
						BLI_strncpy(node->idname, "ShaderNodeOutputMaterial", sizeof(node->idname));
					}

					else if (node->type == 194 /* SH_NODE_EEVEE_METALLIC */ &&
					         STREQ(node->idname, "ShaderNodeEeveeMetallic"))
					{
						node->type = SH_NODE_BSDF_PRINCIPLED;
						BLI_strncpy(node->idname, "ShaderNodeBsdfPrincipled", sizeof(node->idname));
						node->custom1 = SHD_GLOSSY_MULTI_GGX;
						error |= NTREE_DOVERSION_TRANSPARENCY_EMISSION;
					}
				}
			}
		} FOREACH_NODETREE_END;

		if (error & NTREE_DOVERSION_NEED_OUTPUT) {
			BKE_report(fd->reports, RPT_ERROR, "Eevee material conversion problem. Error in console");
			printf("You need to connect Principled and Eevee Specular shader nodes to new material output nodes.\n");
		}

		if (error & NTREE_DOVERSION_TRANSPARENCY_EMISSION) {
			BKE_report(fd->reports, RPT_ERROR, "Eevee material conversion problem. Error in console");
			printf("You need to combine transparency and emission shaders to the converted Principled shader nodes.\n");
		}

#ifdef USE_COLLECTION_COMPAT_28
		if (use_collection_compat_28 &&
		    (DNA_struct_elem_find(fd->filesdna, "ViewLayer", "FreestyleConfig", "freestyle_config") == false) &&
		    DNA_struct_elem_find(fd->filesdna, "Scene", "ListBase", "view_layers"))
		{
			for (Scene *scene = bmain->scene.first; scene; scene = scene->id.next) {
				ViewLayer *view_layer;
				for (view_layer = scene->view_layers.first; view_layer; view_layer = view_layer->next) {
					view_layer->flag |= VIEW_LAYER_FREESTYLE;
					view_layer->layflag = 0x7FFF;   /* solid ztra halo edge strand */
					view_layer->passflag = SCE_PASS_COMBINED | SCE_PASS_Z;
					view_layer->pass_alpha_threshold = 0.5f;
					BKE_freestyle_config_init(&view_layer->freestyle_config);
				}
			}
		}
#endif

		{
			/* Grease pencil sculpt and paint cursors */
			if (!DNA_struct_elem_find(fd->filesdna, "GP_Sculpt_Settings", "int", "weighttype")) {
				for (Scene *scene = bmain->scene.first; scene; scene = scene->id.next) {
					/* sculpt brushes */
					GP_Sculpt_Settings *gset = &scene->toolsettings->gp_sculpt;
					if (gset) {
						gset->weighttype = GP_SCULPT_TYPE_WEIGHT;
					}
				}
			}

			{
				float curcolor_add[3], curcolor_sub[3];
				ARRAY_SET_ITEMS(curcolor_add, 1.0f, 0.6f, 0.6f);
				ARRAY_SET_ITEMS(curcolor_sub, 0.6f, 0.6f, 1.0f);
				GP_Sculpt_Data *gp_brush;

				for (Scene *scene = bmain->scene.first; scene; scene = scene->id.next) {
					ToolSettings *ts = scene->toolsettings;
					/* sculpt brushes */
					GP_Sculpt_Settings *gset = &ts->gp_sculpt;
					for (int i = 0; i < GP_SCULPT_TYPE_MAX; ++i) {
						gp_brush = &gset->brush[i];
						gp_brush->flag |= GP_SCULPT_FLAG_ENABLE_CURSOR;
						copy_v3_v3(gp_brush->curcolor_add, curcolor_add);
						copy_v3_v3(gp_brush->curcolor_sub, curcolor_sub);
					}
				}
			}

			/* Init grease pencil edit line color */
			if (!DNA_struct_elem_find(fd->filesdna, "bGPdata", "float", "line_color[4]")) {
				for (bGPdata *gpd = bmain->gpencil.first; gpd; gpd = gpd->id.next) {
					ARRAY_SET_ITEMS(gpd->line_color, 0.6f, 0.6f, 0.6f, 0.5f);
				}
			}

			/* Init grease pencil pixel size factor */
			if (!DNA_struct_elem_find(fd->filesdna, "bGPdata", "int", "pixfactor")) {
				for (bGPdata *gpd = bmain->gpencil.first; gpd; gpd = gpd->id.next) {
					gpd->pixfactor = GP_DEFAULT_PIX_FACTOR;
				}
			}

			/* Grease pencil multiframe falloff curve */
			if (!DNA_struct_elem_find(fd->filesdna, "GP_Sculpt_Settings", "CurveMapping", "cur_falloff")) {
				for (Scene *scene = bmain->scene.first; scene; scene = scene->id.next) {
					/* sculpt brushes */
					GP_Sculpt_Settings *gset = &scene->toolsettings->gp_sculpt;
					if ((gset) && (gset->cur_falloff == NULL)) {
						gset->cur_falloff = curvemapping_add(1, 0.0f, 0.0f, 1.0f, 1.0f);
						curvemapping_initialize(gset->cur_falloff);
						curvemap_reset(gset->cur_falloff->cm,
						               &gset->cur_falloff->clipr,
						               CURVE_PRESET_GAUSS,
						               CURVEMAP_SLOPE_POSITIVE);
					}
				}
			}
		}
	}

#ifdef USE_COLLECTION_COMPAT_28
	if (use_collection_compat_28 && !MAIN_VERSION_ATLEAST(bmain, 280, 3)) {
		for (Scene *scene = bmain->scene.first; scene; scene = scene->id.next) {
			ViewLayer *view_layer;
			for (view_layer = scene->view_layers.first; view_layer; view_layer = view_layer->next) {
				do_version_view_layer_visibility(view_layer);
			}
		}

		for (Collection *group = bmain->collection.first; group; group = group->id.next) {
			if (group->view_layer != NULL) {
				do_version_view_layer_visibility(group->view_layer);
			}
		}
	}
#endif

	if (!MAIN_VERSION_ATLEAST(bmain, 280, 3)) {
		/* init grease pencil grids and paper */
		if (!DNA_struct_elem_find(fd->filesdna, "gp_paper_opacity", "float", "gpencil_paper_color[3]")) {
			for (bScreen *screen = bmain->screen.first; screen; screen = screen->id.next) {
				for (ScrArea *area = screen->areabase.first; area; area = area->next) {
					for (SpaceLink *sl = area->spacedata.first; sl; sl = sl->next) {
						if (sl->spacetype == SPACE_VIEW3D) {
							View3D *v3d = (View3D *)sl;
							v3d->overlay.gpencil_paper_opacity = 0.5f;
							v3d->overlay.gpencil_grid_opacity = 0.9f;
						}
					}
				}
			}
		}
	}

	if (!MAIN_VERSION_ATLEAST(bmain, 280, 6)) {
		if (DNA_struct_elem_find(fd->filesdna, "SpaceOops", "int", "filter") == false) {
			bScreen *sc;
			ScrArea *sa;
			SpaceLink *sl;

			/* Update files using invalid (outdated) outlinevis Outliner values. */
			for (sc = bmain->screen.first; sc; sc = sc->id.next) {
				for (sa = sc->areabase.first; sa; sa = sa->next) {
					for (sl = sa->spacedata.first; sl; sl = sl->next) {
						if (sl->spacetype == SPACE_OUTLINER) {
							SpaceOops *so = (SpaceOops *)sl;

							if (!ELEM(so->outlinevis,
							          SO_SCENES,
							          SO_LIBRARIES,
							          SO_SEQUENCE,
							          SO_DATA_API,
							          SO_ID_ORPHANS))
							{
								so->outlinevis = SO_VIEW_LAYER;
							}
						}
					}
				}
			}
		}

		if (!DNA_struct_elem_find(fd->filesdna, "LightProbe", "float", "intensity")) {
			for (LightProbe *probe = bmain->lightprobe.first; probe; probe = probe->id.next) {
				probe->intensity = 1.0f;
			}
		}

		for (Object *ob = bmain->object.first; ob; ob = ob->id.next) {
			bConstraint *con, *con_next;
			con = ob->constraints.first;
			while (con) {
				con_next = con->next;
				if (con->type == 17) { /* CONSTRAINT_TYPE_RIGIDBODYJOINT */
					BLI_remlink(&ob->constraints, con);
					BKE_constraint_free_data(con);
					MEM_freeN(con);
				}
				con = con_next;
			}
		}

		if (!DNA_struct_elem_find(fd->filesdna, "Scene", "int", "orientation_index_custom")) {
			for (Scene *scene = bmain->scene.first; scene; scene = scene->id.next) {
				scene->orientation_index_custom = -1;
			}
		}

		for (bScreen *sc = bmain->screen.first; sc; sc = sc->id.next) {
			for (ScrArea *sa = sc->areabase.first; sa; sa = sa->next) {
				for (SpaceLink *sl = sa->spacedata.first; sl; sl = sl->next) {
					if (sl->spacetype == SPACE_VIEW3D) {
						View3D *v3d = (View3D *)sl;
						v3d->shading.light = V3D_LIGHTING_STUDIO;
						v3d->shading.flag |= V3D_SHADING_OBJECT_OUTLINE;

						/* Assume (demo) files written with 2.8 want to show
						 * Eevee renders in the viewport. */
						if (MAIN_VERSION_ATLEAST(bmain, 280, 0)) {
							v3d->drawtype = OB_MATERIAL;
						}
					}
				}
			}
		}
	}

	if (!MAIN_VERSION_ATLEAST(bmain, 280, 7)) {
		/* Render engine storage moved elsewhere and back during 2.8
		 * development, we assume any files saved in 2.8 had Eevee set
		 * as scene render engine. */
		if (MAIN_VERSION_ATLEAST(bmain, 280, 0)) {
			for (Scene *scene = bmain->scene.first; scene; scene = scene->id.next) {
				BLI_strncpy(scene->r.engine, RE_engine_id_BLENDER_EEVEE, sizeof(scene->r.engine));
			}
		}
	}

	if (!MAIN_VERSION_ATLEAST(bmain, 280, 8)) {
		/* Blender Internal removal */
		for (Scene *scene = bmain->scene.first; scene; scene = scene->id.next) {
			if (STREQ(scene->r.engine, "BLENDER_RENDER") ||
			    STREQ(scene->r.engine, "BLENDER_GAME"))
			{
				BLI_strncpy(scene->r.engine, RE_engine_id_BLENDER_EEVEE, sizeof(scene->r.engine));
			}

			scene->r.bake_mode = 0;
		}

		for (Tex *tex = bmain->tex.first; tex; tex = tex->id.next) {
			/* Removed envmap, pointdensity, voxeldata, ocean textures. */
			if (ELEM(tex->type, 10, 14, 15, 16)) {
				tex->type = 0;
			}
		}

	}

	if (!MAIN_VERSION_ATLEAST(bmain, 280, 11)) {

		/* Remove info editor, but only if at the top of the window. */
		for (bScreen *screen = bmain->screen.first; screen; screen = screen->id.next) {
			/* Calculate window width/height from screen vertices */
			int win_width = 0, win_height = 0;
			for (ScrVert *vert = screen->vertbase.first; vert; vert = vert->next) {
				win_width  = MAX2(win_width, vert->vec.x);
				win_height = MAX2(win_height, vert->vec.y);
			}

			for (ScrArea *area = screen->areabase.first, *area_next; area; area = area_next) {
				area_next = area->next;

				if (area->spacetype == SPACE_INFO) {
					if ((area->v2->vec.y == win_height) && (area->v1->vec.x == 0) && (area->v4->vec.x == win_width)) {
						BKE_screen_area_free(area);

						BLI_remlink(&screen->areabase, area);

						BKE_screen_remove_double_scredges(screen);
						BKE_screen_remove_unused_scredges(screen);
						BKE_screen_remove_unused_scrverts(screen);

						MEM_freeN(area);
					}
				}
				/* AREA_TEMP_INFO is deprecated from now on, it should only be set for info areas
				 * which are deleted above, so don't need to unset it. Its slot/bit can be reused */
			}
		}
	}

	if (!MAIN_VERSION_ATLEAST(bmain, 280, 11)) {
		for (Lamp *lamp = bmain->lamp.first; lamp; lamp = lamp->id.next) {
			if (lamp->mode & (1 << 13)) { /* LA_SHAD_RAY */
				lamp->mode |= LA_SHADOW;
				lamp->mode &= ~(1 << 13);
			}
		}
	}

	if (!MAIN_VERSION_ATLEAST(bmain, 280, 12)) {
		/* Remove tool property regions. */
		for (bScreen *screen = bmain->screen.first; screen; screen = screen->id.next) {
			for (ScrArea *sa = screen->areabase.first; sa; sa = sa->next) {
				for (SpaceLink *sl = sa->spacedata.first; sl; sl = sl->next) {
					if (ELEM(sl->spacetype, SPACE_VIEW3D, SPACE_CLIP)) {
						ListBase *regionbase = (sl == sa->spacedata.first) ? &sa->regionbase : &sl->regionbase;

						for (ARegion *region = regionbase->first, *region_next; region; region = region_next) {
							region_next = region->next;

							if (region->regiontype == RGN_TYPE_TOOL_PROPS) {
								BKE_area_region_free(NULL, region);
								BLI_freelinkN(regionbase, region);
							}
						}
					}
				}
			}
		}
	}

	if (!MAIN_VERSION_ATLEAST(bmain, 280, 13)) {
		/* Initialize specular factor. */
		if (!DNA_struct_elem_find(fd->filesdna, "Lamp", "float", "spec_fac")) {
			for (Lamp *la = bmain->lamp.first; la; la = la->id.next) {
				la->spec_fac = 1.0f;
			}
		}

		/* Initialize new view3D options. */
		for (bScreen *screen = bmain->screen.first; screen; screen = screen->id.next) {
			for (ScrArea *sa = screen->areabase.first; sa; sa = sa->next) {
				for (SpaceLink *sl = sa->spacedata.first; sl; sl = sl->next) {
					if (sl->spacetype == SPACE_VIEW3D) {
						View3D *v3d = (View3D *)sl;
						v3d->shading.light = V3D_LIGHTING_STUDIO;
						v3d->shading.color_type = V3D_SHADING_MATERIAL_COLOR;
						copy_v3_fl(v3d->shading.single_color, 0.8f);
						v3d->shading.shadow_intensity = 0.5;

						v3d->overlay.backwire_opacity = 0.5f;
						v3d->overlay.normals_length = 0.1f;
						v3d->overlay.flag = 0;
					}
				}
			}
		}

		if (!DNA_struct_find(fd->filesdna, "View3DCursor")) {
			for (Scene *scene = bmain->scene.first; scene; scene = scene->id.next) {
				unit_qt(scene->cursor.rotation);
			}
		}
	}

	if (!MAIN_VERSION_ATLEAST(bmain, 280, 14)) {
		if (!DNA_struct_elem_find(fd->filesdna, "Scene", "SceneDisplay", "display")) {
			/* Initialize new scene.SceneDisplay */
			for (Scene *scene = bmain->scene.first; scene; scene = scene->id.next) {
				copy_v3_v3(scene->display.light_direction, (float[3]){-M_SQRT1_3, -M_SQRT1_3, M_SQRT1_3});
			}
		}
		if (!DNA_struct_elem_find(fd->filesdna, "SceneDisplay", "float", "shadow_shift")) {
			for (Scene *scene = bmain->scene.first; scene; scene = scene->id.next) {
				scene->display.shadow_shift = 0.1;
			}
		}

		if (!DNA_struct_elem_find(fd->filesdna, "Object", "ObjectDisplay", "display")) {
			/* Initialize new object.ObjectDisplay */
			for (Object *ob = bmain->object.first; ob; ob = ob->id.next) {
				ob->display.flag = OB_SHOW_SHADOW;
			}
		}

		if (!DNA_struct_elem_find(fd->filesdna, "ToolSettings", "char", "transform_pivot_point")) {
			for (Scene *scene = bmain->scene.first; scene; scene = scene->id.next) {
				scene->toolsettings->transform_pivot_point = V3D_AROUND_CENTER_MEAN;
			}
		}

		if (!DNA_struct_find(fd->filesdna, "SceneEEVEE")) {
			for (Scene *scene = bmain->scene.first; scene; scene = scene->id.next) {
				/* First set the default for all the properties. */

				scene->eevee.gi_diffuse_bounces = 3;
				scene->eevee.gi_cubemap_resolution = 512;
				scene->eevee.gi_visibility_resolution = 32;

				scene->eevee.taa_samples = 16;
				scene->eevee.taa_render_samples = 64;

				scene->eevee.sss_samples = 7;
				scene->eevee.sss_jitter_threshold = 0.3f;

				scene->eevee.ssr_quality = 0.25f;
				scene->eevee.ssr_max_roughness = 0.5f;
				scene->eevee.ssr_thickness = 0.2f;
				scene->eevee.ssr_border_fade = 0.075f;
				scene->eevee.ssr_firefly_fac = 10.0f;

				scene->eevee.volumetric_start = 0.1f;
				scene->eevee.volumetric_end = 100.0f;
				scene->eevee.volumetric_tile_size = 8;
				scene->eevee.volumetric_samples = 64;
				scene->eevee.volumetric_sample_distribution = 0.8f;
				scene->eevee.volumetric_light_clamp = 0.0f;
				scene->eevee.volumetric_shadow_samples = 16;

				scene->eevee.gtao_distance = 0.2f;
				scene->eevee.gtao_factor = 1.0f;
				scene->eevee.gtao_quality = 0.25f;

				scene->eevee.bokeh_max_size = 100.0f;
				scene->eevee.bokeh_threshold = 1.0f;

				copy_v3_fl(scene->eevee.bloom_color, 1.0f);
				scene->eevee.bloom_threshold = 0.8f;
				scene->eevee.bloom_knee = 0.5f;
				scene->eevee.bloom_intensity = 0.8f;
				scene->eevee.bloom_radius = 6.5f;
				scene->eevee.bloom_clamp = 1.0f;

				scene->eevee.motion_blur_samples = 8;
				scene->eevee.motion_blur_shutter = 1.0f;

				scene->eevee.shadow_method = SHADOW_ESM;
				scene->eevee.shadow_cube_size = 512;
				scene->eevee.shadow_cascade_size = 1024;

				scene->eevee.flag =
					SCE_EEVEE_VOLUMETRIC_LIGHTS |
					SCE_EEVEE_GTAO_BENT_NORMALS |
					SCE_EEVEE_GTAO_BOUNCE |
					SCE_EEVEE_TAA_REPROJECTION |
					SCE_EEVEE_SSR_HALF_RESOLUTION;


				/* If the file is pre-2.80 move on. */
				if (scene->layer_properties == NULL) {
					continue;
				}

				/* Now we handle eventual properties that may be set in the file. */
#define EEVEE_GET_BOOL(_props, _name, _flag) \
				{ \
					IDProperty *_idprop = IDP_GetPropertyFromGroup(_props, #_name); \
					if (_idprop != NULL) { \
						const int _value = IDP_Int(_idprop); \
						if (_value) { \
							scene->eevee.flag |= _flag; \
						} \
						else { \
							scene->eevee.flag &= ~_flag; \
						} \
					} \
				}

#define EEVEE_GET_INT(_props, _name) \
				{ \
					IDProperty *_idprop = IDP_GetPropertyFromGroup(_props, #_name); \
					if (_idprop != NULL) { \
						scene->eevee._name = IDP_Int(_idprop); \
					} \
				}

#define EEVEE_GET_FLOAT(_props, _name) \
				{ \
					IDProperty *_idprop = IDP_GetPropertyFromGroup(_props, #_name); \
					if (_idprop != NULL) { \
						scene->eevee._name = IDP_Float(_idprop); \
					} \
				}

#define EEVEE_GET_FLOAT_ARRAY(_props, _name, _length) \
				{ \
					IDProperty *_idprop = IDP_GetPropertyFromGroup(_props, #_name); \
					if (_idprop != NULL) { \
						const float *_values = IDP_Array(_idprop); \
						for (int _i = 0; _i < _length; _i++) { \
							scene->eevee._name [_i] = _values[_i]; \
						} \
					} \
				}

				IDProperty *props = IDP_GetPropertyFromGroup(scene->layer_properties, RE_engine_id_BLENDER_EEVEE);
				EEVEE_GET_BOOL(props, volumetric_enable, SCE_EEVEE_VOLUMETRIC_ENABLED);
				EEVEE_GET_BOOL(props, volumetric_lights, SCE_EEVEE_VOLUMETRIC_LIGHTS);
				EEVEE_GET_BOOL(props, volumetric_shadows, SCE_EEVEE_VOLUMETRIC_SHADOWS);
				EEVEE_GET_BOOL(props, gtao_enable, SCE_EEVEE_GTAO_ENABLED);
				EEVEE_GET_BOOL(props, gtao_use_bent_normals, SCE_EEVEE_GTAO_BENT_NORMALS);
				EEVEE_GET_BOOL(props, gtao_bounce, SCE_EEVEE_GTAO_BOUNCE);
				EEVEE_GET_BOOL(props, dof_enable, SCE_EEVEE_DOF_ENABLED);
				EEVEE_GET_BOOL(props, bloom_enable, SCE_EEVEE_BLOOM_ENABLED);
				EEVEE_GET_BOOL(props, motion_blur_enable, SCE_EEVEE_MOTION_BLUR_ENABLED);
				EEVEE_GET_BOOL(props, shadow_high_bitdepth, SCE_EEVEE_SHADOW_HIGH_BITDEPTH);
				EEVEE_GET_BOOL(props, taa_reprojection, SCE_EEVEE_TAA_REPROJECTION);
				EEVEE_GET_BOOL(props, sss_enable, SCE_EEVEE_SSS_ENABLED);
				EEVEE_GET_BOOL(props, sss_separate_albedo, SCE_EEVEE_SSS_SEPARATE_ALBEDO);
				EEVEE_GET_BOOL(props, ssr_enable, SCE_EEVEE_SSR_ENABLED);
				EEVEE_GET_BOOL(props, ssr_refraction, SCE_EEVEE_SSR_REFRACTION);
				EEVEE_GET_BOOL(props, ssr_halfres, SCE_EEVEE_SSR_HALF_RESOLUTION);

				EEVEE_GET_INT(props, gi_diffuse_bounces);
				EEVEE_GET_INT(props, gi_diffuse_bounces);
				EEVEE_GET_INT(props, gi_cubemap_resolution);
				EEVEE_GET_INT(props, gi_visibility_resolution);

				EEVEE_GET_INT(props, taa_samples);
				EEVEE_GET_INT(props, taa_render_samples);

				EEVEE_GET_INT(props, sss_samples);
				EEVEE_GET_FLOAT(props, sss_jitter_threshold);

				EEVEE_GET_FLOAT(props, ssr_quality);
				EEVEE_GET_FLOAT(props, ssr_max_roughness);
				EEVEE_GET_FLOAT(props, ssr_thickness);
				EEVEE_GET_FLOAT(props, ssr_border_fade);
				EEVEE_GET_FLOAT(props, ssr_firefly_fac);

				EEVEE_GET_FLOAT(props, volumetric_start);
				EEVEE_GET_FLOAT(props, volumetric_end);
				EEVEE_GET_INT(props, volumetric_tile_size);
				EEVEE_GET_INT(props, volumetric_samples);
				EEVEE_GET_FLOAT(props, volumetric_sample_distribution);
				EEVEE_GET_FLOAT(props, volumetric_light_clamp);
				EEVEE_GET_INT(props, volumetric_shadow_samples);

				EEVEE_GET_FLOAT(props, gtao_distance);
				EEVEE_GET_FLOAT(props, gtao_factor);
				EEVEE_GET_FLOAT(props, gtao_quality);

				EEVEE_GET_FLOAT(props, bokeh_max_size);
				EEVEE_GET_FLOAT(props, bokeh_threshold);

				EEVEE_GET_FLOAT_ARRAY(props, bloom_color, 3);
				EEVEE_GET_FLOAT(props, bloom_threshold);
				EEVEE_GET_FLOAT(props, bloom_knee);
				EEVEE_GET_FLOAT(props, bloom_intensity);
				EEVEE_GET_FLOAT(props, bloom_radius);
				EEVEE_GET_FLOAT(props, bloom_clamp);

				EEVEE_GET_INT(props, motion_blur_samples);
				EEVEE_GET_FLOAT(props, motion_blur_shutter);

				EEVEE_GET_INT(props, shadow_method);
				EEVEE_GET_INT(props, shadow_cube_size);
				EEVEE_GET_INT(props, shadow_cascade_size);

				/* Cleanup. */
				IDP_FreeProperty(scene->layer_properties);
				MEM_freeN(scene->layer_properties);
				scene->layer_properties = NULL;

#undef EEVEE_GET_FLOAT_ARRAY
#undef EEVEE_GET_FLOAT
#undef EEVEE_GET_INT
#undef EEVEE_GET_BOOL
			}
		}


		if (!MAIN_VERSION_ATLEAST(bmain, 280, 15)) {
			for (Scene *scene = bmain->scene.first; scene; scene = scene->id.next) {
				scene->display.matcap_ssao_distance = 0.2f;
				scene->display.matcap_ssao_attenuation = 1.0f;
				scene->display.matcap_ssao_samples = 16;
			}

			for (bScreen *screen = bmain->screen.first; screen; screen = screen->id.next) {
				for (ScrArea *sa = screen->areabase.first; sa; sa = sa->next) {
					for (SpaceLink *sl = sa->spacedata.first; sl; sl = sl->next) {
						if (sl->spacetype == SPACE_OUTLINER) {
							SpaceOops *soops = (SpaceOops *)sl;
							soops->filter_id_type = ID_GR;
							soops->outlinevis = SO_VIEW_LAYER;
						}
					}
				}
			}

			for (Scene *scene = bmain->scene.first; scene; scene = scene->id.next) {
				switch (scene->toolsettings->snap_mode) {
					case 0: scene->toolsettings->snap_mode = SCE_SNAP_MODE_INCREMENT; break;
					case 1: scene->toolsettings->snap_mode = SCE_SNAP_MODE_VERTEX   ; break;
					case 2: scene->toolsettings->snap_mode = SCE_SNAP_MODE_EDGE     ; break;
					case 3: scene->toolsettings->snap_mode = SCE_SNAP_MODE_FACE     ; break;
					case 4: scene->toolsettings->snap_mode = SCE_SNAP_MODE_VOLUME   ; break;
				}
				switch (scene->toolsettings->snap_node_mode) {
					case 5: scene->toolsettings->snap_node_mode = SCE_SNAP_MODE_NODE_X; break;
					case 6: scene->toolsettings->snap_node_mode = SCE_SNAP_MODE_NODE_Y; break;
					case 7: scene->toolsettings->snap_node_mode = SCE_SNAP_MODE_NODE_X | SCE_SNAP_MODE_NODE_Y; break;
					case 8: scene->toolsettings->snap_node_mode = SCE_SNAP_MODE_GRID  ; break;
				}
				switch (scene->toolsettings->snap_uv_mode) {
					case 0: scene->toolsettings->snap_uv_mode = SCE_SNAP_MODE_INCREMENT; break;
					case 1: scene->toolsettings->snap_uv_mode = SCE_SNAP_MODE_VERTEX   ; break;
				}
			}

			ParticleSettings *part;
			for (part = bmain->particle.first; part; part = part->id.next) {
				part->shape_flag = PART_SHAPE_CLOSE_TIP;
				part->shape = 0.0f;
				part->rad_root = 1.0f;
				part->rad_tip = 0.0f;
				part->rad_scale = 0.01f;
			}
		}

	}

	if (!MAIN_VERSION_ATLEAST(bmain, 280, 18)) {
		if (!DNA_struct_elem_find(fd->filesdna, "Material", "float", "roughness")) {
			for (Material *mat = bmain->mat.first; mat; mat = mat->id.next) {
				if (mat->use_nodes) {
					if (MAIN_VERSION_ATLEAST(bmain, 280, 0)) {
						mat->roughness = mat->gloss_mir;
					}
					else {
						mat->roughness = 0.25f;
					}
				}
				else {
					mat->roughness = 1.0f - mat->gloss_mir;
				}
				mat->metallic = mat->ray_mirror;
			}

			for (bScreen *screen = bmain->screen.first; screen; screen = screen->id.next) {
				for (ScrArea *sa = screen->areabase.first; sa; sa = sa->next) {
					for (SpaceLink *sl = sa->spacedata.first; sl; sl = sl->next) {
						if (sl->spacetype == SPACE_VIEW3D) {
							View3D *v3d = (View3D *)sl;
							v3d->shading.flag |= V3D_SHADING_SPECULAR_HIGHLIGHT;
						}
					}
				}
			}
		}

		if (!DNA_struct_elem_find(fd->filesdna, "View3DShading", "float", "xray_alpha")) {
			for (bScreen *screen = bmain->screen.first; screen; screen = screen->id.next) {
				for (ScrArea *sa = screen->areabase.first; sa; sa = sa->next) {
					for (SpaceLink *sl = sa->spacedata.first; sl; sl = sl->next) {
						if (sl->spacetype == SPACE_VIEW3D) {
							View3D *v3d = (View3D *)sl;
							v3d->shading.xray_alpha = 0.5f;
						}
					}
				}
			}
		}
		if (!DNA_struct_elem_find(fd->filesdna, "View3DShading", "char", "matcap[256]")) {
			StudioLight *default_matcap = BKE_studiolight_find_first(STUDIOLIGHT_TYPE_MATCAP);
			/* when loading the internal file is loaded before the matcaps */
			if (default_matcap) {
				for (bScreen *screen = bmain->screen.first; screen; screen = screen->id.next) {
					for (ScrArea *sa = screen->areabase.first; sa; sa = sa->next) {
						for (SpaceLink *sl = sa->spacedata.first; sl; sl = sl->next) {
							if (sl->spacetype == SPACE_VIEW3D) {
								View3D *v3d = (View3D *)sl;
								BLI_strncpy(v3d->shading.matcap, default_matcap->name, FILE_MAXFILE);
							}
						}
					}
				}
			}
		}
		if (!DNA_struct_elem_find(fd->filesdna, "View3DOverlay", "float", "wireframe_threshold")) {
			for (bScreen *screen = bmain->screen.first; screen; screen = screen->id.next) {
				for (ScrArea *sa = screen->areabase.first; sa; sa = sa->next) {
					for (SpaceLink *sl = sa->spacedata.first; sl; sl = sl->next) {
						if (sl->spacetype == SPACE_VIEW3D) {
							View3D *v3d = (View3D *)sl;
							v3d->overlay.wireframe_threshold = 0.5f;
						}
					}
				}
			}
		}
		if (!DNA_struct_elem_find(fd->filesdna, "View3DShading", "float", "cavity_valley_factor")) {
			for (bScreen *screen = bmain->screen.first; screen; screen = screen->id.next) {
				for (ScrArea *sa = screen->areabase.first; sa; sa = sa->next) {
					for (SpaceLink *sl = sa->spacedata.first; sl; sl = sl->next) {
						if (sl->spacetype == SPACE_VIEW3D) {
							View3D *v3d = (View3D *)sl;
							v3d->shading.cavity_valley_factor = 1.0f;
							v3d->shading.cavity_ridge_factor = 1.0f;
						}
					}
				}
			}
		}
		if (!DNA_struct_elem_find(fd->filesdna, "View3DOverlay", "float", "xray_alpha_bone")) {
			for (bScreen *screen = bmain->screen.first; screen; screen = screen->id.next) {
				for (ScrArea *sa = screen->areabase.first; sa; sa = sa->next) {
					for (SpaceLink *sl = sa->spacedata.first; sl; sl = sl->next) {
						if (sl->spacetype == SPACE_VIEW3D) {
							View3D *v3d = (View3D *)sl;
							v3d->overlay.xray_alpha_bone = 0.5f;
						}
					}
				}
			}
		}
	}

	if (!MAIN_VERSION_ATLEAST(bmain, 280, 19)) {
		if (!DNA_struct_elem_find(fd->filesdna, "Image", "ListBase", "renderslot")) {
			for (Image *ima = bmain->image.first; ima; ima = ima->id.next) {
				if (ima->type == IMA_TYPE_R_RESULT) {
					for (int i = 0; i < 8; i++) {
						RenderSlot *slot = MEM_callocN(sizeof(RenderSlot), "Image Render Slot Init");
						BLI_snprintf(slot->name, sizeof(slot->name), "Slot %d", i + 1);
						BLI_addtail(&ima->renderslots, slot);
					}
				}
			}
		}
		if (!DNA_struct_elem_find(fd->filesdna, "SpaceAction", "char", "mode_prev")) {
			for (bScreen *screen = bmain->screen.first; screen; screen = screen->id.next) {
				for (ScrArea *sa = screen->areabase.first; sa; sa = sa->next) {
					for (SpaceLink *sl = sa->spacedata.first; sl; sl = sl->next) {
						if (sl->spacetype == SPACE_ACTION) {
							SpaceAction *saction = (SpaceAction *)sl;
							/* "Dopesheet" should be default here, unless it looks like the Action Editor was active instead */
							if ((saction->mode_prev == 0) && (saction->action == NULL)) {
								saction->mode_prev = SACTCONT_DOPESHEET;
							}
						}
					}
				}
			}
		}

		for (bScreen *screen = bmain->screen.first; screen; screen = screen->id.next) {
			for (ScrArea *sa = screen->areabase.first; sa; sa = sa->next) {
				for (SpaceLink *sl = sa->spacedata.first; sl; sl = sl->next) {
					if (sl->spacetype == SPACE_VIEW3D) {
						View3D *v3d = (View3D *)sl;
						if (v3d->drawtype == OB_TEXTURE) {
							v3d->drawtype = OB_SOLID;
							v3d->shading.light = V3D_LIGHTING_STUDIO;
							v3d->shading.color_type = V3D_SHADING_TEXTURE_COLOR;
						}
					}
				}
			}
		}

	}

	if (!MAIN_VERSION_ATLEAST(bmain, 280, 21)) {
		for (Scene *sce = bmain->scene.first; sce != NULL; sce = sce->id.next) {
			if (sce->ed != NULL && sce->ed->seqbase.first != NULL) {
				do_versions_seq_unique_name_all_strips(sce, &sce->ed->seqbase);
			}
		}

		if (!DNA_struct_elem_find(fd->filesdna, "View3DOverlay", "float", "texture_paint_mode_opacity")) {
			for (bScreen *screen = bmain->screen.first; screen; screen = screen->id.next) {
				for (ScrArea *sa = screen->areabase.first; sa; sa = sa->next) {
					for (SpaceLink *sl = sa->spacedata.first; sl; sl = sl->next) {
						if (sl->spacetype == SPACE_VIEW3D) {
							View3D *v3d = (View3D *)sl;
							float alpha = v3d->flag2 & V3D_SHOW_MODE_SHADE_OVERRIDE ? 0.0f : 0.8f;
							float alpha_full = v3d->flag2 & V3D_SHOW_MODE_SHADE_OVERRIDE ? 0.0f : 1.0f;
							v3d->overlay.texture_paint_mode_opacity = alpha;
							v3d->overlay.vertex_paint_mode_opacity = alpha;
							v3d->overlay.weight_paint_mode_opacity = alpha_full;
						}
					}
				}
			}
		}

		if (!DNA_struct_elem_find(fd->filesdna, "View3DShadeing", "char", "background_type")) {
			for (bScreen *screen = bmain->screen.first; screen; screen = screen->id.next) {
				for (ScrArea *sa = screen->areabase.first; sa; sa = sa->next) {
					for (SpaceLink *sl = sa->spacedata.first; sl; sl = sl->next) {
						if (sl->spacetype == SPACE_VIEW3D) {
							View3D *v3d = (View3D *)sl;
							copy_v3_fl(v3d->shading.background_color, 0.05f);
						}
					}
				}
			}
		}

		if (!DNA_struct_elem_find(fd->filesdna, "SceneEEVEE", "float", "gi_cubemap_draw_size")) {
			for (Scene *scene = bmain->scene.first; scene; scene = scene->id.next) {
				scene->eevee.gi_irradiance_draw_size = 0.1f;
				scene->eevee.gi_cubemap_draw_size = 0.3f;
			}
		}

		for (Scene *scene = bmain->scene.first; scene; scene = scene->id.next) {
			if (scene->toolsettings->gizmo_flag == 0) {
				scene->toolsettings->gizmo_flag = SCE_GIZMO_SHOW_TRANSLATE | SCE_GIZMO_SHOW_ROTATE | SCE_GIZMO_SHOW_SCALE;
			}
		}

		if (!DNA_struct_elem_find(fd->filesdna, "RigidBodyWorld", "RigidBodyWorld_Shared", "*shared")) {
			for (Scene *scene = bmain->scene.first; scene; scene = scene->id.next) {
				RigidBodyWorld *rbw = scene->rigidbody_world;

				if (rbw == NULL) {
					continue;
				}

				if (rbw->shared == NULL) {
					rbw->shared = MEM_callocN(sizeof(*rbw->shared), "RigidBodyWorld_Shared");
				}

				/* Move shared pointers from deprecated location to current location */
				rbw->shared->pointcache = rbw->pointcache;
				rbw->shared->ptcaches = rbw->ptcaches;

				rbw->pointcache = NULL;
				BLI_listbase_clear(&rbw->ptcaches);

				if (rbw->shared->pointcache == NULL) {
					rbw->shared->pointcache = BKE_ptcache_add(&(rbw->shared->ptcaches));
				}

			}
		}

		if (!DNA_struct_elem_find(fd->filesdna, "SoftBody", "SoftBody_Shared", "*shared")) {
			for (Object *ob = bmain->object.first; ob; ob = ob->id.next) {
				SoftBody *sb = ob->soft;
				if (sb == NULL) {
					continue;
				}
				if (sb->shared == NULL) {
					sb->shared = MEM_callocN(sizeof(*sb->shared), "SoftBody_Shared");
				}

				/* Move shared pointers from deprecated location to current location */
				sb->shared->pointcache = sb->pointcache;
				sb->shared->ptcaches = sb->ptcaches;

				sb->pointcache = NULL;
				BLI_listbase_clear(&sb->ptcaches);
			}
		}

		if (!DNA_struct_elem_find(fd->filesdna, "View3DShading", "short", "type")) {
			for (bScreen *screen = bmain->screen.first; screen; screen = screen->id.next) {
				for (ScrArea *sa = screen->areabase.first; sa; sa = sa->next) {
					for (SpaceLink *sl = sa->spacedata.first; sl; sl = sl->next) {
						if (sl->spacetype == SPACE_VIEW3D) {
							View3D *v3d = (View3D *)sl;
							if (v3d->drawtype == OB_RENDER) {
								v3d->drawtype = OB_SOLID;
							}
							v3d->shading.type = v3d->drawtype;
							v3d->shading.prev_type = OB_SOLID;
						}
					}
				}
			}
		}

		if (!DNA_struct_elem_find(fd->filesdna, "SceneDisplay", "View3DShading", "shading")) {
			for (Scene *scene = bmain->scene.first; scene; scene = scene->id.next) {
				BKE_screen_view3d_shading_init(&scene->display.shading);
			}
		}
		/* initialize grease pencil view data */
		if (!DNA_struct_elem_find(fd->filesdna, "SpaceView3D", "float", "vertex_opacity")) {
			for (bScreen *sc = bmain->screen.first; sc; sc = sc->id.next) {
				for (ScrArea *sa = sc->areabase.first; sa; sa = sa->next) {
					for (SpaceLink *sl = sa->spacedata.first; sl; sl = sl->next) {
						if (sl->spacetype == SPACE_VIEW3D) {
							View3D *v3d = (View3D *)sl;
							v3d->vertex_opacity = 1.0f;
							v3d->gp_flag |= V3D_GP_SHOW_EDIT_LINES;
						}
					}
				}
			}
		}

	}

	if (!MAIN_VERSION_ATLEAST(bmain, 280, 22)) {
		if (!DNA_struct_elem_find(fd->filesdna, "ToolSettings", "char", "annotate_v3d_align")) {
			for (Scene *scene = bmain->scene.first; scene; scene = scene->id.next) {
				scene->toolsettings->annotate_v3d_align = GP_PROJECT_VIEWSPACE | GP_PROJECT_CURSOR;
				scene->toolsettings->annotate_thickness = 3;
			}
		}
		if (!DNA_struct_elem_find(fd->filesdna, "bGPDlayer", "short", "line_change")) {
			for (bGPdata *gpd = bmain->gpencil.first; gpd; gpd = gpd->id.next) {
				for (bGPDlayer *gpl = gpd->layers.first; gpl; gpl = gpl->next) {
					gpl->line_change = gpl->thickness;
					if ((gpl->thickness < 1) || (gpl->thickness > 10)) {
						gpl->thickness = 3;
					}
				}
			}
		}
		if (!DNA_struct_elem_find(fd->filesdna, "View3DOverlay", "float", "gpencil_paper_opacity")) {
			for (bScreen *screen = bmain->screen.first; screen; screen = screen->id.next) {
				for (ScrArea *sa = screen->areabase.first; sa; sa = sa->next) {
					for (SpaceLink *sl = sa->spacedata.first; sl; sl = sl->next) {
						if (sl->spacetype == SPACE_VIEW3D) {
							View3D *v3d = (View3D *)sl;
							v3d->overlay.gpencil_paper_opacity = 0.5f;
						}
					}
				}
			}
		}
		if (!DNA_struct_elem_find(fd->filesdna, "View3DOverlay", "float", "gpencil_grid_opacity")) {
			for (bScreen *screen = bmain->screen.first; screen; screen = screen->id.next) {
				for (ScrArea *sa = screen->areabase.first; sa; sa = sa->next) {
					for (SpaceLink *sl = sa->spacedata.first; sl; sl = sl->next) {
						if (sl->spacetype == SPACE_VIEW3D) {
							View3D *v3d = (View3D *)sl;
							v3d->overlay.gpencil_grid_opacity = 0.5f;
						}
					}
				}
			}
		}

		/* default loc axis */
		if (!DNA_struct_elem_find(fd->filesdna, "GP_Sculpt_Settings", "int", "lock_axis")) {
			for (Scene *scene = bmain->scene.first; scene; scene = scene->id.next) {
				/* lock axis */
				GP_Sculpt_Settings *gset = &scene->toolsettings->gp_sculpt;
				if (gset) {
					gset->lock_axis = GP_LOCKAXIS_Y;
				}
			}
		}

		/* Versioning code for Subsurf modifier. */
		if (!DNA_struct_elem_find(fd->filesdna, "SubsurfModifier", "short", "uv_smooth")) {
			for (Object *object = bmain->object.first; object != NULL; object = object->id.next) {
				for (ModifierData *md = object->modifiers.first; md; md = md->next) {
					if (md->type == eModifierType_Subsurf) {
						SubsurfModifierData *smd = (SubsurfModifierData *)md;
						if (smd->flags & eSubsurfModifierFlag_SubsurfUv_DEPRECATED) {
							smd->uv_smooth = SUBSURF_UV_SMOOTH_PRESERVE_CORNERS;
						}
						else {
							smd->uv_smooth = SUBSURF_UV_SMOOTH_NONE;
						}
					}
				}
			}
		}

		if (!DNA_struct_elem_find(fd->filesdna, "SubsurfModifier", "short", "quality")) {
			for (Object *object = bmain->object.first; object != NULL; object = object->id.next) {
				for (ModifierData *md = object->modifiers.first; md; md = md->next) {
					if (md->type == eModifierType_Subsurf) {
						SubsurfModifierData *smd = (SubsurfModifierData *)md;
						smd->quality = min_ii(smd->renderLevels, 3);
					}
				}
			}
		}
		/* Versioning code for Multires modifier. */
		if (!DNA_struct_elem_find(fd->filesdna, "MultiresModifier", "short", "quality")) {
			for (Object *object = bmain->object.first; object != NULL; object = object->id.next) {
				for (ModifierData *md = object->modifiers.first; md; md = md->next) {
					if (md->type == eModifierType_Multires) {
						MultiresModifierData *mmd = (MultiresModifierData *)md;
						mmd->quality = 3;
						if (mmd->flags & eMultiresModifierFlag_PlainUv_DEPRECATED) {
							mmd->uv_smooth = SUBSURF_UV_SMOOTH_NONE;
						}
						else {
							mmd->uv_smooth = SUBSURF_UV_SMOOTH_PRESERVE_CORNERS;
						}
					}
				}
			}
		}

		if (!DNA_struct_elem_find(fd->filesdna, "ClothSimSettings", "short", "bending_model")) {
			for (Object *ob = bmain->object.first; ob; ob = ob->id.next) {
				for (ModifierData *md = ob->modifiers.first; md; md = md->next) {
					if (md->type == eModifierType_Cloth) {
						ClothModifierData *clmd = (ClothModifierData *)md;

						clmd->sim_parms->bending_model = CLOTH_BENDING_LINEAR;
						clmd->sim_parms->tension = clmd->sim_parms->structural;
						clmd->sim_parms->compression = clmd->sim_parms->structural;
						clmd->sim_parms->shear = clmd->sim_parms->structural;
						clmd->sim_parms->max_tension = clmd->sim_parms->max_struct;
						clmd->sim_parms->max_compression = clmd->sim_parms->max_struct;
						clmd->sim_parms->max_shear = clmd->sim_parms->max_struct;
						clmd->sim_parms->vgroup_shear = clmd->sim_parms->vgroup_struct;
						clmd->sim_parms->tension_damp = clmd->sim_parms->Cdis;
						clmd->sim_parms->compression_damp = clmd->sim_parms->Cdis;
						clmd->sim_parms->shear_damp = clmd->sim_parms->Cdis;
					}
				}
			}
		}

		if (!DNA_struct_elem_find(fd->filesdna, "BrushGpencilSettings", "float", "era_strength_f")) {
			for (Brush *brush = bmain->brush.first; brush; brush = brush->id.next) {
				if (brush->gpencil_settings != NULL) {
					BrushGpencilSettings *gp = brush->gpencil_settings;
					if (gp->brush_type == GPAINT_TOOL_ERASE) {
						gp->era_strength_f = 100.0f;
						gp->era_thickness_f = 10.0f;
					}
				}
			}
		}

		for (Object *ob = bmain->object.first; ob; ob = ob->id.next) {
			for (ModifierData *md = ob->modifiers.first; md; md = md->next) {
				if (md->type == eModifierType_Cloth) {
					ClothModifierData *clmd = (ClothModifierData *)md;

					if (!(clmd->sim_parms->flags & CLOTH_SIMSETTINGS_FLAG_GOAL)) {
						clmd->sim_parms->vgroup_mass = 0;
					}

					if (!(clmd->sim_parms->flags & CLOTH_SIMSETTINGS_FLAG_SCALING)) {
						clmd->sim_parms->vgroup_struct = 0;
						clmd->sim_parms->vgroup_shear = 0;
						clmd->sim_parms->vgroup_bend = 0;
					}

					if (!(clmd->sim_parms->flags & CLOTH_SIMSETTINGS_FLAG_SEW)) {
						clmd->sim_parms->shrink_min = 0.0f;
						clmd->sim_parms->vgroup_shrink = 0;
					}

					if (!(clmd->coll_parms->flags & CLOTH_COLLSETTINGS_FLAG_ENABLED)) {
						clmd->coll_parms->flags &= ~CLOTH_COLLSETTINGS_FLAG_SELF;
					}
				}
			}
		}
	}

	if (!MAIN_VERSION_ATLEAST(bmain, 280, 24)) {
		for (bScreen *screen = bmain->screen.first; screen; screen = screen->id.next) {
			for (ScrArea *sa = screen->areabase.first; sa; sa = sa->next) {
				for (SpaceLink *sl = sa->spacedata.first; sl; sl = sl->next) {
					if (sl->spacetype == SPACE_VIEW3D) {
						View3D *v3d = (View3D *)sl;
						v3d->overlay.edit_flag |= V3D_OVERLAY_EDIT_FACES |
						                          V3D_OVERLAY_EDIT_SEAMS |
						                          V3D_OVERLAY_EDIT_SHARP |
						                          V3D_OVERLAY_EDIT_FREESTYLE_EDGE |
						                          V3D_OVERLAY_EDIT_FREESTYLE_FACE |
						                          V3D_OVERLAY_EDIT_EDGES |
						                          V3D_OVERLAY_EDIT_CREASES |
						                          V3D_OVERLAY_EDIT_BWEIGHTS |
						                          V3D_OVERLAY_EDIT_CU_HANDLES |
						                          V3D_OVERLAY_EDIT_CU_NORMALS;
					}
				}
			}
		}
	}

	{
		if (!DNA_struct_elem_find(fd->filesdna, "ShrinkwrapModifierData", "char", "shrinkMode")) {
			for (Object *ob = bmain->object.first; ob; ob = ob->id.next) {
				for (ModifierData *md = ob->modifiers.first; md; md = md->next) {
					if (md->type == eModifierType_Shrinkwrap) {
						ShrinkwrapModifierData *smd = (ShrinkwrapModifierData *)md;
						if (smd->shrinkOpts & MOD_SHRINKWRAP_KEEP_ABOVE_SURFACE) {
							smd->shrinkMode = MOD_SHRINKWRAP_ABOVE_SURFACE;
							smd->shrinkOpts &= ~MOD_SHRINKWRAP_KEEP_ABOVE_SURFACE;
						}
					}
				}
			}
		}
	}

	if (!MAIN_VERSION_ATLEAST(bmain, 280, 24)) {
		if (!DNA_struct_elem_find(fd->filesdna, "PartDeflect", "float", "pdef_cfrict")) {
			for (Object *ob = bmain->object.first; ob; ob = ob->id.next) {
				if (ob->pd) {
					ob->pd->pdef_cfrict = 5.0f;
				}

				for (ModifierData *md = ob->modifiers.first; md; md = md->next) {
					if (md->type == eModifierType_Cloth) {
						ClothModifierData *clmd = (ClothModifierData *)md;

						clmd->coll_parms->selfepsilon = 0.015f;
					}
				}
			}
		}

		if (!DNA_struct_elem_find(fd->filesdna, "View3DShading", "float", "xray_alpha_wire")) {
			for (bScreen *screen = bmain->screen.first; screen; screen = screen->id.next) {
				for (ScrArea *sa = screen->areabase.first; sa; sa = sa->next) {
					for (SpaceLink *sl = sa->spacedata.first; sl; sl = sl->next) {
						if (sl->spacetype == SPACE_VIEW3D) {
							View3D *v3d = (View3D *)sl;
							v3d->shading.xray_alpha_wire = 0.5f;
						}
					}
				}
			}

			for (bScreen *screen = bmain->screen.first; screen; screen = screen->id.next) {
				for (ScrArea *sa = screen->areabase.first; sa; sa = sa->next) {
					for (SpaceLink *sl = sa->spacedata.first; sl; sl = sl->next) {
						if (sl->spacetype == SPACE_VIEW3D) {
							View3D *v3d = (View3D *)sl;
							v3d->shading.flag |= V3D_SHADING_XRAY_BONE;
						}
					}
				}
			}
		}
	}

	if (!MAIN_VERSION_ATLEAST(bmain, 280, 25)) {
		for (Scene *scene = bmain->scene.first; scene; scene = scene->id.next) {
			UnitSettings *unit = &scene->unit;
			if (unit->system != USER_UNIT_NONE) {
				unit->length_unit = bUnit_GetBaseUnitOfType(scene->unit.system, B_UNIT_LENGTH);
				unit->mass_unit = bUnit_GetBaseUnitOfType(scene->unit.system, B_UNIT_MASS);
			}
			unit->time_unit = bUnit_GetBaseUnitOfType(USER_UNIT_NONE, B_UNIT_TIME);
		}

		/* gpencil grid settings */
		for (bGPdata *gpd = bmain->gpencil.first; gpd; gpd = gpd->id.next) {
			ARRAY_SET_ITEMS(gpd->grid.color, 0.5f, 0.5f, 0.5f); // Color
			ARRAY_SET_ITEMS(gpd->grid.scale, 1.0f, 1.0f); // Scale
			gpd->grid.lines = GP_DEFAULT_GRID_LINES; // Number of lines
		}
	}

	{
		for (bScreen *screen = bmain->screen.first; screen; screen = screen->id.next) {
			for (ScrArea *sa = screen->areabase.first; sa; sa = sa->next) {
				for (SpaceLink *sl = sa->spacedata.first; sl; sl = sl->next) {
					if (sl->spacetype == SPACE_VIEW3D) {
						View3D *v3d = (View3D *)sl;
						if (v3d->flag2 & V3D_OCCLUDE_WIRE) {
							v3d->overlay.edit_flag |= V3D_OVERLAY_EDIT_OCCLUDE_WIRE;
							v3d->flag2 &= ~V3D_OCCLUDE_WIRE;
						}
					}
				}
			}
		}
	}

	if (!MAIN_VERSION_ATLEAST(bmain, 280, 29)) {
		for (bScreen *screen = bmain->screen.first; screen; screen = screen->id.next) {
			for (ScrArea *sa = screen->areabase.first; sa; sa = sa->next) {
				for (SpaceLink *sl = sa->spacedata.first; sl; sl = sl->next) {
					if (sl->spacetype == SPACE_BUTS) {
						ListBase *regionbase = (sl == sa->spacedata.first) ? &sa->regionbase : &sl->regionbase;
						ARegion *ar = MEM_callocN(sizeof(ARegion), "navigation bar for properties");
						ARegion *ar_header = NULL;

						for (ar_header = regionbase->first; ar_header; ar_header = ar_header->next) {
							if (ar_header->regiontype == RGN_TYPE_HEADER) {
								break;
							}
						}
						BLI_assert(ar_header);

						BLI_insertlinkafter(regionbase, ar_header, ar);

						ar->regiontype = RGN_TYPE_NAV_BAR;
						ar->alignment = RGN_ALIGN_LEFT;
					}
				}
			}
		}

		/* grease pencil fade layer opacity */
		if (!DNA_struct_elem_find(fd->filesdna, "View3DOverlay", "float", "gpencil_fade_layer")) {
			for (bScreen *screen = bmain->screen.first; screen; screen = screen->id.next) {
				for (ScrArea *sa = screen->areabase.first; sa; sa = sa->next) {
					for (SpaceLink *sl = sa->spacedata.first; sl; sl = sl->next) {
						if (sl->spacetype == SPACE_VIEW3D) {
							View3D *v3d = (View3D *)sl;
							v3d->overlay.gpencil_fade_layer = 0.5f;
						}
					}
				}
			}
		}

		for (Object *ob = bmain->object.first; ob; ob = ob->id.next) {
			ob->empty_image_visibility_flag = (
			        OB_EMPTY_IMAGE_VISIBLE_PERSPECTIVE |
			        OB_EMPTY_IMAGE_VISIBLE_ORTHOGRAPHIC |
			        OB_EMPTY_IMAGE_VISIBLE_BACKSIDE);
		}


	}

	if (!MAIN_VERSION_ATLEAST(bmain, 280, 30)) {
		/* grease pencil main material show switches */
		for (Material *mat = bmain->mat.first; mat; mat = mat->id.next) {
			if (mat->gp_style) {
				mat->gp_style->flag |= GP_STYLE_STROKE_SHOW;
				mat->gp_style->flag |= GP_STYLE_FILL_SHOW;
			}
		}
	}

	if (!MAIN_VERSION_ATLEAST(bmain, 280, 33)) {
		/* Grease pencil reset sculpt brushes after struct rename  */
		if (!DNA_struct_elem_find(fd->filesdna, "GP_Sculpt_Settings", "int", "weighttype")) {
			float curcolor_add[3], curcolor_sub[3];
			ARRAY_SET_ITEMS(curcolor_add, 1.0f, 0.6f, 0.6f);
			ARRAY_SET_ITEMS(curcolor_sub, 0.6f, 0.6f, 1.0f);

			for (Scene *scene = bmain->scene.first; scene; scene = scene->id.next) {
				/* sculpt brushes */
				GP_Sculpt_Settings *gset = &scene->toolsettings->gp_sculpt;
				if (gset) {
					for (int i = 0; i < GP_SCULPT_TYPE_MAX; i++) {
						GP_Sculpt_Data *gp_brush = &gset->brush[i];
						gp_brush->size = 30;
						gp_brush->strength = 0.5f;
						gp_brush->flag = GP_SCULPT_FLAG_USE_FALLOFF | GP_SCULPT_FLAG_ENABLE_CURSOR;
						copy_v3_v3(gp_brush->curcolor_add, curcolor_add);
						copy_v3_v3(gp_brush->curcolor_sub, curcolor_sub);
					}
				}
			}
		}

		/* Grease pencil target weight  */
		if (!DNA_struct_elem_find(fd->filesdna, "GP_Sculpt_Settings", "float", "target_weight")) {
			for (Scene *scene = bmain->scene.first; scene; scene = scene->id.next) {
				/* sculpt brushes */
				GP_Sculpt_Settings *gset = &scene->toolsettings->gp_sculpt;
				if (gset) {
					for (int i = 0; i < GP_SCULPT_TYPE_MAX; i++) {
						GP_Sculpt_Data *gp_brush = &gset->brush[i];
						gp_brush->target_weight = 1.0f;
					}
				}
			}
		}

		if (!DNA_struct_elem_find(fd->filesdna, "SceneEEVEE", "float", "overscan")) {
			for (Scene *scene = bmain->scene.first; scene; scene = scene->id.next) {
				scene->eevee.overscan = 3.0f;
			}
		}

		for (Lamp *la = bmain->lamp.first; la; la = la->id.next) {
			/* Removed Hemi lights. */
			if (!ELEM(la->type, LA_LOCAL, LA_SUN, LA_SPOT, LA_AREA)) {
				la->type = LA_SUN;
			}
		}

		if (!DNA_struct_elem_find(fd->filesdna, "SceneEEVEE", "float", "light_threshold")) {
			for (Scene *scene = bmain->scene.first; scene; scene = scene->id.next) {
				scene->eevee.light_threshold = 0.01f;
			}
		}

		if (!DNA_struct_elem_find(fd->filesdna, "SceneEEVEE", "float", "gi_irradiance_smoothing")) {
			for (Scene *scene = bmain->scene.first; scene; scene = scene->id.next) {
				scene->eevee.gi_irradiance_smoothing = 0.1f;
			}
		}

		if (!DNA_struct_elem_find(fd->filesdna, "SceneEEVEE", "float", "gi_filter_quality")) {
			for (Scene *scene = bmain->scene.first; scene; scene = scene->id.next) {
				scene->eevee.gi_filter_quality = 1.0f;
			}
		}

		if (!DNA_struct_elem_find(fd->filesdna, "Lamp", "float", "att_dist")) {
			for (Lamp *la = bmain->lamp.first; la; la = la->id.next) {
				la->att_dist = la->clipend;
			}
		}

		if (!DNA_struct_elem_find(fd->filesdna, "Brush", "char", "weightpaint_tool")) {
			/* Magic defines from old files (2.7x) */

#define PAINT_BLEND_MIX 0
#define PAINT_BLEND_ADD 1
#define PAINT_BLEND_SUB 2
#define PAINT_BLEND_MUL 3
#define PAINT_BLEND_BLUR 4
#define PAINT_BLEND_LIGHTEN 5
#define PAINT_BLEND_DARKEN 6
#define PAINT_BLEND_AVERAGE 7
#define PAINT_BLEND_SMEAR 8
#define PAINT_BLEND_COLORDODGE 9
#define PAINT_BLEND_DIFFERENCE 10
#define PAINT_BLEND_SCREEN 11
#define PAINT_BLEND_HARDLIGHT 12
#define PAINT_BLEND_OVERLAY 13
#define PAINT_BLEND_SOFTLIGHT 14
#define PAINT_BLEND_EXCLUSION 15
#define PAINT_BLEND_LUMINOSITY 16
#define PAINT_BLEND_SATURATION 17
#define PAINT_BLEND_HUE 18
#define PAINT_BLEND_ALPHA_SUB 19
#define PAINT_BLEND_ALPHA_ADD 20

			for (Brush *brush = bmain->brush.first; brush; brush = brush->id.next) {
				if (brush->ob_mode & (OB_MODE_VERTEX_PAINT | OB_MODE_WEIGHT_PAINT)) {
					const char tool_init = brush->vertexpaint_tool;
					bool is_blend = false;

					{
						char tool = tool_init;
						switch (tool_init) {
							case PAINT_BLEND_MIX: tool = VPAINT_TOOL_DRAW; break;
							case PAINT_BLEND_BLUR: tool = VPAINT_TOOL_BLUR; break;
							case PAINT_BLEND_AVERAGE: tool = VPAINT_TOOL_AVERAGE; break;
							case PAINT_BLEND_SMEAR: tool = VPAINT_TOOL_SMEAR; break;
							default:
								tool = VPAINT_TOOL_DRAW;
								is_blend = true;
								break;
						}
						brush->vertexpaint_tool = tool;
					}

					if (is_blend == false) {
						brush->blend = IMB_BLEND_MIX;
					}
					else {
						short blend = IMB_BLEND_MIX;
						switch (tool_init) {
							case PAINT_BLEND_ADD: blend = IMB_BLEND_ADD; break;
							case PAINT_BLEND_SUB: blend = IMB_BLEND_SUB; break;
							case PAINT_BLEND_MUL: blend = IMB_BLEND_MUL; break;
							case PAINT_BLEND_LIGHTEN: blend = IMB_BLEND_LIGHTEN; break;
							case PAINT_BLEND_DARKEN: blend = IMB_BLEND_DARKEN; break;
							case PAINT_BLEND_COLORDODGE: blend = IMB_BLEND_COLORDODGE; break;
							case PAINT_BLEND_DIFFERENCE: blend = IMB_BLEND_DIFFERENCE; break;
							case PAINT_BLEND_SCREEN: blend = IMB_BLEND_SCREEN; break;
							case PAINT_BLEND_HARDLIGHT: blend = IMB_BLEND_HARDLIGHT; break;
							case PAINT_BLEND_OVERLAY: blend = IMB_BLEND_OVERLAY; break;
							case PAINT_BLEND_SOFTLIGHT: blend = IMB_BLEND_SOFTLIGHT; break;
							case PAINT_BLEND_EXCLUSION: blend = IMB_BLEND_EXCLUSION; break;
							case PAINT_BLEND_LUMINOSITY: blend = IMB_BLEND_LUMINOSITY; break;
							case PAINT_BLEND_SATURATION: blend = IMB_BLEND_SATURATION; break;
							case PAINT_BLEND_HUE: blend = IMB_BLEND_HUE; break;
							case PAINT_BLEND_ALPHA_SUB: blend = IMB_BLEND_ERASE_ALPHA; break;
							case PAINT_BLEND_ALPHA_ADD: blend = IMB_BLEND_ADD_ALPHA; break;
						}
						brush->blend = blend;
					}
				}
				/* For now these match, in the future new items may not. */
				brush->weightpaint_tool = brush->vertexpaint_tool;
			}

#undef PAINT_BLEND_MIX
#undef PAINT_BLEND_ADD
#undef PAINT_BLEND_SUB
#undef PAINT_BLEND_MUL
#undef PAINT_BLEND_BLUR
#undef PAINT_BLEND_LIGHTEN
#undef PAINT_BLEND_DARKEN
#undef PAINT_BLEND_AVERAGE
#undef PAINT_BLEND_SMEAR
#undef PAINT_BLEND_COLORDODGE
#undef PAINT_BLEND_DIFFERENCE
#undef PAINT_BLEND_SCREEN
#undef PAINT_BLEND_HARDLIGHT
#undef PAINT_BLEND_OVERLAY
#undef PAINT_BLEND_SOFTLIGHT
#undef PAINT_BLEND_EXCLUSION
#undef PAINT_BLEND_LUMINOSITY
#undef PAINT_BLEND_SATURATION
#undef PAINT_BLEND_HUE
#undef PAINT_BLEND_ALPHA_SUB
#undef PAINT_BLEND_ALPHA_ADD
		}
	}

	if (!MAIN_VERSION_ATLEAST(bmain, 280, 34)) {
		for (bScreen *screen = bmain->screen.first; screen; screen = screen->id.next) {
			for (ScrArea *area = screen->areabase.first; area; area = area->next) {
				for (SpaceLink *slink = area->spacedata.first; slink; slink = slink->next) {
					if (slink->spacetype == SPACE_USERPREF) {
						ARegion *navigation_region = BKE_spacedata_find_region_type(slink, area, RGN_TYPE_NAV_BAR);

						if (!navigation_region) {
							ListBase *regionbase = (slink == area->spacedata.first) ?
							                       &area->regionbase : &slink->regionbase;

							navigation_region = MEM_callocN(sizeof(ARegion), "userpref navigation-region do_versions");

							BLI_addhead(regionbase, navigation_region); /* order matters, addhead not addtail! */
							navigation_region->regiontype = RGN_TYPE_NAV_BAR;
							navigation_region->alignment = RGN_ALIGN_LEFT;
						}
					}
				}
			}
		}
	}

	if (!MAIN_VERSION_ATLEAST(bmain, 280, 36)) {
		if (!DNA_struct_elem_find(fd->filesdna, "View3DShading", "float", "curvature_ridge_factor")) {
			for (bScreen *screen = bmain->screen.first; screen; screen = screen->id.next) {
				for (ScrArea *sa = screen->areabase.first; sa; sa = sa->next) {
					for (SpaceLink *sl = sa->spacedata.first; sl; sl = sl->next) {
						if (sl->spacetype == SPACE_VIEW3D) {
							View3D *v3d = (View3D *)sl;
							v3d->shading.curvature_ridge_factor = 1.0f;
							v3d->shading.curvature_valley_factor = 1.0f;
						}
					}
				}
			}
		}

		/* Rename OpenGL to Workbench. */
		for (Scene *scene = bmain->scene.first; scene; scene = scene->id.next) {
			if (STREQ(scene->r.engine, "BLENDER_OPENGL")) {
				STRNCPY(scene->r.engine, RE_engine_id_BLENDER_WORKBENCH);
			}
		}

		/* init Annotations onion skin */
		if (!DNA_struct_elem_find(fd->filesdna, "bGPDlayer", "int", "gstep")) {
			for (bGPdata *gpd = bmain->gpencil.first; gpd; gpd = gpd->id.next) {
				for (bGPDlayer *gpl = gpd->layers.first; gpl; gpl = gpl->next) {
					ARRAY_SET_ITEMS(gpl->gcolor_prev, 0.302f, 0.851f, 0.302f);
					ARRAY_SET_ITEMS(gpl->gcolor_next, 0.250f, 0.1f, 1.0f);
				}
			}
		}

		/* Move studio_light selection to lookdev_light. */
		if (!DNA_struct_elem_find(fd->filesdna, "View3DShading", "char", "lookdev_light[256]")) {
			for (bScreen *screen = bmain->screen.first; screen; screen = screen->id.next) {
				for (ScrArea *sa = screen->areabase.first; sa; sa = sa->next) {
					for (SpaceLink *sl = sa->spacedata.first; sl; sl = sl->next) {
						if (sl->spacetype == SPACE_VIEW3D) {
							View3D *v3d = (View3D *)sl;
							memcpy(v3d->shading.lookdev_light, v3d->shading.studio_light, sizeof(char) * 256);
						}
					}
				}
			}
		}

		/* Change Solid mode shadow orientation. */
		if (!DNA_struct_elem_find(fd->filesdna, "SceneDisplay", "float", "shadow_focus")) {
			for (Scene *scene = bmain->scene.first; scene; scene = scene->id.next) {
				float *dir = scene->display.light_direction;
				SWAP(float, dir[2], dir[1]);
				dir[2] = -dir[2];
				dir[0] = -dir[0];
			}
		}

#ifdef WITH_BULLET
		/* Ensure we get valid rigidbody object/constraint data in relevant collections' objects. */
		for (Scene *scene = bmain->scene.first; scene; scene = scene->id.next) {
			RigidBodyWorld *rbw = scene->rigidbody_world;

			if (rbw == NULL) {
				continue;
			}

			BKE_rigidbody_objects_collection_validate(scene, rbw);
			BKE_rigidbody_constraints_collection_validate(scene, rbw);
		}
<<<<<<< HEAD

		/* Grease pencil primitive curve */
		if (!DNA_struct_elem_find(fd->filesdna, "GP_Sculpt_Settings", "CurveMapping", "cur_primitive")) {
			for (Scene *scene = bmain->scene.first; scene; scene = scene->id.next) {
				GP_Sculpt_Settings *gset = &scene->toolsettings->gp_sculpt;
				if ((gset) && (gset->cur_primitive == NULL)) {
					gset->cur_primitive = curvemapping_add(1, 0.0f, 0.0f, 1.0f, 1.0f);
					curvemapping_initialize(gset->cur_primitive);
					curvemap_reset(gset->cur_primitive->cm,
						&gset->cur_primitive->clipr,
						CURVE_PRESET_BELL,
						CURVEMAP_SLOPE_POSITIVE);
=======
#endif
	}

	if (!MAIN_VERSION_ATLEAST(bmain, 280, 37)) {
		for (Camera *ca = bmain->camera.first; ca; ca = ca->id.next) {
			ca->drawsize *= 2.0f;
		}
		for (Object *ob = bmain->object.first; ob; ob = ob->id.next) {
			if (ob->type != OB_EMPTY) {
				if (UNLIKELY(ob->transflag & OB_DUPLICOLLECTION)) {
					BKE_object_type_set_empty_for_versioning(ob);
>>>>>>> e4153946
				}
			}
		}
	}

	{
		/* Versioning code until next subversion bump goes here. */

	}
}<|MERGE_RESOLUTION|>--- conflicted
+++ resolved
@@ -2502,7 +2502,20 @@
 			BKE_rigidbody_objects_collection_validate(scene, rbw);
 			BKE_rigidbody_constraints_collection_validate(scene, rbw);
 		}
-<<<<<<< HEAD
+#endif
+	}
+
+	if (!MAIN_VERSION_ATLEAST(bmain, 280, 37)) {
+		for (Camera *ca = bmain->camera.first; ca; ca = ca->id.next) {
+			ca->drawsize *= 2.0f;
+		}
+		for (Object *ob = bmain->object.first; ob; ob = ob->id.next) {
+			if (ob->type != OB_EMPTY) {
+				if (UNLIKELY(ob->transflag & OB_DUPLICOLLECTION)) {
+					BKE_object_type_set_empty_for_versioning(ob);
+				}
+			}
+		}
 
 		/* Grease pencil primitive curve */
 		if (!DNA_struct_elem_find(fd->filesdna, "GP_Sculpt_Settings", "CurveMapping", "cur_primitive")) {
@@ -2515,19 +2528,6 @@
 						&gset->cur_primitive->clipr,
 						CURVE_PRESET_BELL,
 						CURVEMAP_SLOPE_POSITIVE);
-=======
-#endif
-	}
-
-	if (!MAIN_VERSION_ATLEAST(bmain, 280, 37)) {
-		for (Camera *ca = bmain->camera.first; ca; ca = ca->id.next) {
-			ca->drawsize *= 2.0f;
-		}
-		for (Object *ob = bmain->object.first; ob; ob = ob->id.next) {
-			if (ob->type != OB_EMPTY) {
-				if (UNLIKELY(ob->transflag & OB_DUPLICOLLECTION)) {
-					BKE_object_type_set_empty_for_versioning(ob);
->>>>>>> e4153946
 				}
 			}
 		}
