/*
 * ***** BEGIN GPL LICENSE BLOCK *****
 *
 * This program is free software; you can redistribute it and/or
 * modify it under the terms of the GNU General Public License
 * as published by the Free Software Foundation; either version 2
 * of the License, or (at your option) any later version.
 *
 * This program is distributed in the hope that it will be useful,
 * but WITHOUT ANY WARRANTY; without even the implied warranty of
 * MERCHANTABILITY or FITNESS FOR A PARTICULAR PURPOSE.  See the
 * GNU General Public License for more details.
 *
 * You should have received a copy of the GNU General Public License
 * along with this program; if not, write to the Free Software Foundation,
 * Inc., 51 Franklin Street, Fifth Floor, Boston, MA 02110-1301, USA.
 *
 * The Original Code is Copyright (C) 2001-2002 by NaN Holding BV.
 * All rights reserved.
 *
 * Contributor(s): Blender Foundation
 *
 * ***** END GPL LICENSE BLOCK *****
 */

/** \file DNA_screen_types.h
 *  \ingroup DNA
 */

#ifndef __DNA_SCREEN_TYPES_H__
#define __DNA_SCREEN_TYPES_H__

#include "DNA_defs.h"
#include "DNA_listBase.h"
#include "DNA_view2d_types.h"
#include "DNA_vec_types.h"

#include "DNA_ID.h"

struct SpaceType;
struct SpaceLink;
struct ARegion;
struct ARegionType;
struct PanelType;
struct Scene;
struct uiLayout;
struct wmTimer;
struct wmTooltipState;


typedef struct bScreen {
	ID id;
	
	ListBase vertbase;					/* screens have vertices/edges to define areas */
	ListBase edgebase;
	ListBase areabase;
	ListBase regionbase;				/* screen level regions (menus), runtime only */

	struct Scene *scene DNA_DEPRECATED;

	short winid;						/* winid from WM, starts with 1 */
	short redraws_flag;					/* user-setting for which editors get redrawn during anim playback (used to be time->redraws) */

	char temp;							/* temp screen in a temp window, don't save (like user prefs) */
	char state;							/* temp screen for image render display or fileselect */
	char do_draw;						/* notifier for drawing edges */
	char do_refresh;					/* notifier for scale screen, changed screen, etc */
	char do_draw_gesture;				/* notifier for gesture draw. */
	char do_draw_paintcursor;			/* notifier for paint cursor draw. */
	char do_draw_drag;					/* notifier for dragging draw. */
	char swap;							/* indicator to survive swap-exchange systems */
	char skip_handling;					/* set to delay screen handling after switching back from maximized area */
	char scrubbing;						/* set when scrubbing to avoid some costly updates */
<<<<<<< HEAD
	char pad[6];

	/* XXX mainwin is actually entire window content now, including global bars. Should be moved out of bScreen. */
	short mainwin;						/* screensize subwindow, for screenedges and global menus */
	short subwinactive;					/* active subwindow */
=======
	char pad[2];
	
	struct ARegion *active_region;		/* active region that has mouse focus */
>>>>>>> 81320483

	struct wmTimer *animtimer;			/* if set, screen has timer handler added in window */
	void *context;						/* context callback */

	struct wmTooltipState *tool_tip;	/* runtime */

	PreviewImage *preview;
} bScreen;

typedef struct ScrVert {
	struct ScrVert *next, *prev, *newv;
	vec2s vec;
	/* first one used internally, second one for tools */
	short flag, editflag;
} ScrVert;

typedef struct ScrEdge {
	struct ScrEdge *next, *prev;
	ScrVert *v1, *v2;
	short border;			/* 1 when at edge of screen */
	short flag;
	int pad;
} ScrEdge;

typedef struct Panel {		/* the part from uiBlock that needs saved in file */
	struct Panel *next, *prev;

	struct PanelType *type;			/* runtime */
	struct uiLayout *layout;		/* runtime for drawing */

	char panelname[64], tabname[64];	/* defined as UI_MAX_NAME_STR */
	char drawname[64];					/* panelname is identifier for restoring location */
	int ofsx, ofsy, sizex, sizey;
	short labelofs, pad;
	short flag, runtime_flag;
	short control;
	short snap;
	int sortorder;			/* panels are aligned according to increasing sortorder */
	struct Panel *paneltab;		/* this panel is tabbed in *paneltab */
	void *activedata;			/* runtime for panel manipulation */
} Panel;


/* Notes on Panel Catogories:
 *
 * ar->panels_category (PanelCategoryDyn) is a runtime only list of categories collected during draw.
 *
 * ar->panels_category_active (PanelCategoryStack) is basically a list of strings (category id's).
 *
 * Clicking on a tab moves it to the front of ar->panels_category_active,
 * If the context changes so this tab is no longer displayed,
 * then the first-most tab in ar->panels_category_active is used.
 *
 * This way you can change modes and always have the tab you last clicked on.
 */

/* region level tabs */
#
#
typedef struct PanelCategoryDyn {
	struct PanelCategoryDyn *next, *prev;
	char idname[64];
	rcti rect;
} PanelCategoryDyn;

/* region stack of active tabs */
typedef struct PanelCategoryStack {
	struct PanelCategoryStack *next, *prev;
	char idname[64];
} PanelCategoryStack;


/* uiList dynamic data... */
/* These two Lines with # tell makesdna this struct can be excluded. */
#
#
typedef struct uiListDyn {
	int height;                   /* Number of rows needed to draw all elements. */
	int visual_height;            /* Actual visual height of the list (in rows). */
	int visual_height_min;        /* Minimal visual height of the list (in rows). */

	int items_len;                /* Number of items in collection. */
	int items_shown;              /* Number of items actually visible after filtering. */

	/* Those are temp data used during drag-resize with GRIP button (they are in pixels, the meaningful data is the
	 * difference between resize_prev and resize)...
	 */
	int resize;
	int resize_prev;

	/* Filtering data. */
	int *items_filter_flags;      /* items_len length. */
	int *items_filter_neworder;   /* org_idx -> new_idx, items_len length. */
} uiListDyn;

typedef struct uiList {           /* some list UI data need to be saved in file */
	struct uiList *next, *prev;

	struct uiListType *type;      /* runtime */

	char list_id[64];             /* defined as UI_MAX_NAME_STR */

	int layout_type;              /* How items are layedout in the list */
	int flag;

	int list_scroll;
	int list_grip;
	int list_last_len;
	int list_last_activei;

	/* Filtering data. */
	char filter_byname[64];       /* defined as UI_MAX_NAME_STR */
	int filter_flag;
	int filter_sort_flag;

	/* Custom sub-classes properties. */
	IDProperty *properties;

	/* Dynamic data (runtime). */
	uiListDyn *dyn_data;
} uiList;

typedef struct TransformOrientation {
	struct TransformOrientation *next, *prev;
	char name[64];	/* MAX_NAME */
	float mat[3][3];
	int pad;
} TransformOrientation;

typedef struct uiPreview {           /* some preview UI data need to be saved in file */
	struct uiPreview *next, *prev;

	char preview_id[64];             /* defined as UI_MAX_NAME_STR */
	short height;
	short pad1[3];
} uiPreview;

typedef struct ScrArea {
	struct ScrArea *next, *prev;
	
	ScrVert *v1, *v2, *v3, *v4;		/* ordered (bl, tl, tr, br) */
	bScreen *full;			/* if area==full, this is the parent */

	rcti totrct;			/* rect bound by v1 v2 v3 v4 */

	char spacetype, butspacetype;	/* SPACE_..., butspacetype is button arg  */
	short winx, winy;				/* size */
	/* Fixed height for global areas. Ignores DPI (winy and ED_area_global_size_y don't) */
	short fixed_height;
	short pad2[3];

	short headertype;				/* OLD! 0=no header, 1= down, 2= up */
	short do_refresh;				/* private, for spacetype refresh callback */
	short flag;
	short region_active_win;		/* index of last used region of 'RGN_TYPE_WINDOW'
									 * runtime variable, updated by executing operators */
	char temp, pad;
	
	struct SpaceType *type;		/* callbacks for this space type */

	/* A list of space links (editors) that were open in this area before. When
	 * changing the editor type, we try to reuse old editor data from this list.
	 * The first item is the active/visible one.
	 */
	ListBase spacedata;  /* SpaceLink */
	/* NOTE: This region list is the one from the active/visible editor (first item in
	 * spacedata list). Use SpaceLink.regionbase if it's inactive (but only then)!
	 */
	ListBase regionbase; /* ARegion */
	ListBase handlers;   /* wmEventHandler */

	ListBase actionzones;	/* AZone */
} ScrArea;

typedef struct ARegion {
	struct ARegion *next, *prev;
	
	View2D v2d;					/* 2D-View scrolling/zoom info (most regions are 2d anyways) */
	rcti winrct;				/* coordinates of region */
	rcti drawrct;				/* runtime for partial redraw, same or smaller than winrct */
	short winx, winy;			/* size */
	
	short visible;              /* region is currently visible on screen */
	short regiontype;			/* window, header, etc. identifier for drawing */
	short alignment;			/* how it should split */
	short flag;					/* hide, ... */
	
	float fsize;				/* current split size in float (unused) */
	short sizex, sizey;			/* current split size in pixels (if zero it uses regiontype) */
	
	short do_draw;				/* private, cached notifier events */
	short do_draw_overlay;		/* private, cached notifier events */
	short swap;					/* private, indicator to survive swap-exchange */
	short overlap;				/* private, set for indicate drawing overlapped */
	short flagfullscreen;		/* temporary copy of flag settings for clean fullscreen */
	short pad;
	
	struct ARegionType *type;	/* callbacks for this region type */
	
	ListBase uiblocks;			/* uiBlock */
	ListBase panels;			/* Panel */
	ListBase panels_category_active;	/* Stack of panel categories */
	ListBase ui_lists;			/* uiList */
	ListBase ui_previews;		/* uiPreview */
	ListBase handlers;			/* wmEventHandler */
	ListBase panels_category;	/* Panel categories runtime */

	struct wmManipulatorMap *manipulator_map; /* manipulator-map of this region */
	struct wmTimer *regiontimer; /* blend in/out */

	char *headerstr;			/* use this string to draw info */
	void *regiondata;			/* XXX 2.50, need spacedata equivalent? */
} ARegion;

/* swap */
#define WIN_BACK_OK		1
#define WIN_FRONT_OK	2
// #define WIN_EQUAL		3  // UNUSED

/* area->flag */
enum {
	HEADER_NO_PULLDOWN           = (1 << 0),
//	AREA_FLAG_DEPRECATED_1       = (1 << 1),
//	AREA_FLAG_DEPRECATED_2       = (1 << 2),
#ifdef DNA_DEPRECATED_ALLOW
	AREA_TEMP_INFO               = (1 << 3), /* versioned to make slot reusable */
#endif
	/* update size of regions within the area */
	AREA_FLAG_REGION_SIZE_UPDATE = (1 << 3),
//	AREA_FLAG_DEPRECATED_4       = (1 << 4),
//	AREA_FLAG_DEPRECATED_5       = (1 << 5),
	/* used to check if we should switch back to prevspace (of a different type) */
	AREA_FLAG_TEMP_TYPE          = (1 << 6),
	/* for temporary fullscreens (file browser, image editor render) that are opened above user set fullscreens */
	AREA_FLAG_STACKED_FULLSCREEN = (1 << 7),
	/* update action zones (even if the mouse is not intersecting them) */
	AREA_FLAG_ACTIONZONES_UPDATE = (1 << 8),
};

#define EDGEWIDTH	1
#define AREAGRID	4
#define AREAMINX	32
#define HEADERY		26

#define HEADERDOWN	1
#define HEADERTOP	2

/* screen->state */
enum {
	SCREENNORMAL     = 0,
	SCREENMAXIMIZED  = 1, /* one editor taking over the screen */
	SCREENFULL       = 2, /* one editor taking over the screen with no bare-minimum UI elements */
};

/* Panel->flag */
enum {
	PNL_SELECT      = (1 << 0),
	PNL_CLOSEDX     = (1 << 1),
	PNL_CLOSEDY     = (1 << 2),
	PNL_CLOSED      = (PNL_CLOSEDX | PNL_CLOSEDY),
	/*PNL_TABBED    = (1 << 3), */ /*UNUSED*/
	PNL_OVERLAP     = (1 << 4),
	PNL_PIN         = (1 << 5),
};

/* Panel->snap - for snapping to screen edges */
#define PNL_SNAP_NONE		0
/* #define PNL_SNAP_TOP		1 */
/* #define PNL_SNAP_RIGHT		2 */
#define PNL_SNAP_BOTTOM		4
/* #define PNL_SNAP_LEFT		8 */

/* #define PNL_SNAP_DIST		9.0 */

/* paneltype flag */
#define PNL_DEFAULT_CLOSED		1
#define PNL_NO_HEADER			2

/* Fallback panel category (only for old scripts which need updating) */
#define PNL_CATEGORY_FALLBACK "Misc"

/* uiList layout_type */
enum {
	UILST_LAYOUT_DEFAULT          = 0,
	UILST_LAYOUT_COMPACT          = 1,
	UILST_LAYOUT_GRID             = 2,
};

/* uiList flag */
enum {
	UILST_SCROLL_TO_ACTIVE_ITEM   = 1 << 0,          /* Scroll list to make active item visible. */
};

/* Value (in number of items) we have to go below minimum shown items to enable auto size. */
#define UI_LIST_AUTO_SIZE_THRESHOLD 1

/* uiList filter flags (dyn_data) */
/* WARNING! Those values are used by integer RNA too, which does not handle well values > INT_MAX...
 *          So please do not use 32nd bit here. */
enum {
	UILST_FLT_ITEM      = 1 << 30,  /* This item has passed the filter process successfully. */
};

/* uiList filter options */
enum {
	UILST_FLT_SHOW      = 1 << 0,          /* Show filtering UI. */
	UILST_FLT_EXCLUDE   = UILST_FLT_ITEM,  /* Exclude filtered items, *must* use this same value. */
};

/* uiList filter orderby type */
enum {
	UILST_FLT_SORT_ALPHA        = 1 << 0,
	UILST_FLT_SORT_REVERSE      = 1u << 31  /* Special value, bitflag used to reverse order! */
};

#define UILST_FLT_SORT_MASK (((unsigned int)UILST_FLT_SORT_REVERSE) - 1)

/* regiontype, first two are the default set */
/* Do NOT change order, append on end. Types are hardcoded needed */
enum {
	RGN_TYPE_WINDOW = 0,
	RGN_TYPE_HEADER = 1,
	RGN_TYPE_CHANNELS = 2,
	RGN_TYPE_TEMPORARY = 3,
	RGN_TYPE_UI = 4,
	RGN_TYPE_TOOLS = 5,
	RGN_TYPE_TOOL_PROPS = 6,
	RGN_TYPE_PREVIEW = 7
};
/* use for function args */
#define RGN_TYPE_ANY -1

/* region alignment */
#define RGN_ALIGN_NONE		0
#define RGN_ALIGN_TOP		1
#define RGN_ALIGN_BOTTOM	2
#define RGN_ALIGN_LEFT		3
#define RGN_ALIGN_RIGHT		4
#define RGN_ALIGN_HSPLIT	5
#define RGN_ALIGN_VSPLIT	6
#define RGN_ALIGN_FLOAT		7
#define RGN_ALIGN_QSPLIT	8

#define RGN_SPLIT_PREV		32

/* region flag */
enum {
	RGN_FLAG_HIDDEN             = (1 << 0),
	RGN_FLAG_TOO_SMALL          = (1 << 1),
	/* Force delayed reinit of region size data, so that region size is calculated
	 * just big enough to show all its content (if enough space is available).
	 * Note that only ED_region_header supports this right now. */
	RGN_FLAG_DYNAMIC_SIZE     = (1 << 2),
	/* The region width stored in ARegion.sizex already has the DPI
	 * factor applied, skip applying it again (in region_rect_recursive).
	 * XXX Not nice at all. Leaving for now as temporary solution, but
	 * it might cause issues if we change how ARegion.sizex is used... */
	RGN_SIZEX_DPI_APPLIED       = (1 << 3),
};

/* region do_draw */
#define RGN_DRAW			1
#define RGN_DRAW_PARTIAL	2
#define RGN_DRAWING			4
#define RGN_DRAW_REFRESH_UI	8  /* re-create uiBlock's where possible */
#endif
<|MERGE_RESOLUTION|>--- conflicted
+++ resolved
@@ -71,17 +71,9 @@
 	char swap;							/* indicator to survive swap-exchange systems */
 	char skip_handling;					/* set to delay screen handling after switching back from maximized area */
 	char scrubbing;						/* set when scrubbing to avoid some costly updates */
-<<<<<<< HEAD
-	char pad[6];
-
-	/* XXX mainwin is actually entire window content now, including global bars. Should be moved out of bScreen. */
-	short mainwin;						/* screensize subwindow, for screenedges and global menus */
-	short subwinactive;					/* active subwindow */
-=======
 	char pad[2];
 	
 	struct ARegion *active_region;		/* active region that has mouse focus */
->>>>>>> 81320483
 
 	struct wmTimer *animtimer;			/* if set, screen has timer handler added in window */
 	void *context;						/* context callback */
