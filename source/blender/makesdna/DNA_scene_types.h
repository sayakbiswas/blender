/*
 * ***** BEGIN GPL LICENSE BLOCK *****
 *
 * This program is free software; you can redistribute it and/or
 * modify it under the terms of the GNU General Public License
 * as published by the Free Software Foundation; either version 2
 * of the License, or (at your option) any later version.
 *
 * This program is distributed in the hope that it will be useful,
 * but WITHOUT ANY WARRANTY; without even the implied warranty of
 * MERCHANTABILITY or FITNESS FOR A PARTICULAR PURPOSE.  See the
 * GNU General Public License for more details.
 *
 * You should have received a copy of the GNU General Public License
 * along with this program; if not, write to the Free Software Foundation,
 * Inc., 51 Franklin Street, Fifth Floor, Boston, MA 02110-1301, USA.
 *
 * The Original Code is Copyright (C) 2001-2002 by NaN Holding BV.
 * All rights reserved.
 *
 * The Original Code is: all of this file.
 *
 * Contributor(s): none yet.
 *
 * ***** END GPL LICENSE BLOCK *****
 */

/** \file DNA_scene_types.h
 *  \ingroup DNA
 */

#ifndef __DNA_SCENE_TYPES_H__
#define __DNA_SCENE_TYPES_H__

#include "DNA_defs.h"

/* XXX, temp feature - campbell */
#define DURIAN_CAMERA_SWITCH

#ifdef __cplusplus
extern "C" {
#endif

#include "DNA_color_types.h"  /* color management */
#include "DNA_vec_types.h"
#include "DNA_listBase.h"
#include "DNA_ID.h"
#include "DNA_freestyle_types.h"
#include "DNA_gpu_types.h"
#include "DNA_collection_types.h"
#include "DNA_layer_types.h"
#include "DNA_material_types.h"
#include "DNA_userdef_types.h"
#include "DNA_view3d_types.h"

struct CurveMapping;
struct Object;
struct Brush;
struct World;
struct Scene;
struct Image;
struct Collection;
struct Text;
struct bNodeTree;
struct AnimData;
struct Editing;
struct SceneStats;
struct bGPdata;
struct MovieClip;
struct ColorSpace;
struct SceneCollection;

/* ************************************************************* */
/* Scene Data */

/* ************************************************************* */
/* Output Format Data */

typedef struct AviCodecData {
	void            *lpFormat;  /* save format */
	void            *lpParms;   /* compressor options */
	unsigned int cbFormat;          /* size of lpFormat buffer */
	unsigned int cbParms;           /* size of lpParms buffer */

	unsigned int fccType;               /* stream type, for consistency */
	unsigned int fccHandler;            /* compressor */
	unsigned int dwKeyFrameEvery;       /* keyframe rate */
	unsigned int dwQuality;             /* compress quality 0-10,000 */
	unsigned int dwBytesPerSecond;      /* bytes per second */
	unsigned int dwFlags;               /* flags... see below */
	unsigned int dwInterleaveEvery;     /* for non-video streams only */
	unsigned int pad;

	char avicodecname[128];
} AviCodecData;

typedef enum eFFMpegPreset {
	FFM_PRESET_NONE,

#ifdef DNA_DEPRECATED
	/* Previously used by h.264 to control encoding speed vs. file size. */
	FFM_PRESET_ULTRAFAST, /* DEPRECATED */
	FFM_PRESET_SUPERFAST, /* DEPRECATED */
	FFM_PRESET_VERYFAST,  /* DEPRECATED */
	FFM_PRESET_FASTER,    /* DEPRECATED */
	FFM_PRESET_FAST,      /* DEPRECATED */
	FFM_PRESET_MEDIUM,    /* DEPRECATED */
	FFM_PRESET_SLOW,      /* DEPRECATED */
	FFM_PRESET_SLOWER,    /* DEPRECATED */
	FFM_PRESET_VERYSLOW,  /* DEPRECATED */
#endif

	/* Used by WEBM/VP9 and h.264 to control encoding speed vs. file size.
	 * WEBM/VP9 use these values directly, whereas h.264 map those to
	 * respectively the MEDIUM, SLOWER, and SUPERFAST presets.
	 */
	FFM_PRESET_GOOD = 10, /* the default and recommended for most applications */
	FFM_PRESET_BEST, /* recommended if you have lots of time and want the best compression efficiency */
	FFM_PRESET_REALTIME, /* recommended for live / fast encoding */
} eFFMpegPreset;

/* Mapping from easily-understandable descriptions to CRF values.
 * Assumes we output 8-bit video. Needs to be remapped if 10-bit
 * is output.
 * We use a slightly wider than "subjectively sane range" according
 * to https://trac.ffmpeg.org/wiki/Encode/H.264#a1.ChooseaCRFvalue
 */
typedef enum eFFMpegCrf {
	FFM_CRF_NONE = -1,
	FFM_CRF_LOSSLESS = 0,
	FFM_CRF_PERC_LOSSLESS = 17,
	FFM_CRF_HIGH = 20,
	FFM_CRF_MEDIUM = 23,
	FFM_CRF_LOW = 26,
	FFM_CRF_VERYLOW = 29,
	FFM_CRF_LOWEST = 32,
} eFFMpegCrf;

typedef enum eFFMpegAudioChannels {
	FFM_CHANNELS_MONO = 1,
	FFM_CHANNELS_STEREO = 2,
	FFM_CHANNELS_SURROUND4 = 4,
	FFM_CHANNELS_SURROUND51 = 6,
	FFM_CHANNELS_SURROUND71 = 8,
} eFFMpegAudioChannels;

typedef struct FFMpegCodecData {
	int type;
	int codec;
	int audio_codec;
	int video_bitrate;
	int audio_bitrate;
	int audio_mixrate;
	int audio_channels;
	int audio_pad;
	float audio_volume;
	int gop_size;
	int max_b_frames; /* only used if FFMPEG_USE_MAX_B_FRAMES flag is set. */
	int flags;
	int constant_rate_factor;
	int ffmpeg_preset; /* see eFFMpegPreset */

	int rc_min_rate;
	int rc_max_rate;
	int rc_buffer_size;
	int mux_packet_size;
	int mux_rate;
	int pad1;

	IDProperty *properties;
} FFMpegCodecData;

/* ************************************************************* */
/* Audio */

typedef struct AudioData {
	int mixrate; // 2.5: now in FFMpegCodecData: audio_mixrate
	float main; // 2.5: now in FFMpegCodecData: audio_volume
	float speed_of_sound;
	float doppler_factor;
	int distance_model;
	short flag;
	short pad;
	float volume;
	float pad2;
} AudioData;

/* *************************************************************** */
/* Render Layers */

/* Render Layer */
typedef struct SceneRenderLayer {
	struct SceneRenderLayer *next, *prev;

	char name[64] DNA_DEPRECATED;   /* MAX_NAME */

	struct Material *mat_override DNA_DEPRECATED; /* Converted to ViewLayer override. */

	unsigned int lay DNA_DEPRECATED; /* Converted to LayerCollection cycles camera visibility override. */
	unsigned int lay_zmask DNA_DEPRECATED; /* Converted to LayerCollection cycles holdout override. */
	unsigned int lay_exclude DNA_DEPRECATED;
	int layflag DNA_DEPRECATED; /* Converted to ViewLayer layflag and flag. */

	/* pass_xor has to be after passflag */
	int passflag DNA_DEPRECATED; /* pass_xor has to be after passflag */
	int pass_xor DNA_DEPRECATED; /* Converted to ViewLayer passflag and flag. */

	int samples DNA_DEPRECATED; /* Converted to ViewLayer override. */
	float pass_alpha_threshold DNA_DEPRECATED; /* Converted to ViewLayer pass_alpha_threshold. */

	IDProperty *prop DNA_DEPRECATED; /* Converted to ViewLayer id_properties. */

	struct FreestyleConfig freestyleConfig DNA_DEPRECATED; /* Converted to ViewLayer freestyleConfig. */
} SceneRenderLayer;

/* SceneRenderLayer.layflag */
<<<<<<< HEAD
#define SCE_LAY_SOLID   1
#define SCE_LAY_ZTRA    2
#define SCE_LAY_HALO    4
#define SCE_LAY_EDGE    8
#define SCE_LAY_SKY     16
#define SCE_LAY_STRAND  32
#define SCE_LAY_FRS     64
#define SCE_LAY_AO      128
/* flags between 256 and 0x8000 are set to 1 already, for future options */

#define SCE_LAY_ALL_Z       0x8000
#define SCE_LAY_XOR         0x10000
#define SCE_LAY_DISABLE     0x20000
#define SCE_LAY_ZMASK       0x40000
#define SCE_LAY_NEG_ZMASK   0x80000
=======
#define SCE_LAY_SOLID   (1 << 0)
#define SCE_LAY_ZTRA    (1 << 1)
#define SCE_LAY_HALO    (1 << 2)
#define SCE_LAY_EDGE    (1 << 3)
#define SCE_LAY_SKY     (1 << 4)
#define SCE_LAY_STRAND  (1 << 5)
#define SCE_LAY_FRS     (1 << 6)
#define SCE_LAY_AO      (1 << 7)
	/* flags between (1 << 8) and (1 << 15) are set to 1 already, for future options */

#define SCE_LAY_ALL_Z       (1 << 15)
#define SCE_LAY_XOR         (1 << 16)
#define SCE_LAY_DISABLE     (1 << 17)
#define SCE_LAY_ZMASK       (1 << 18)
#define SCE_LAY_NEG_ZMASK   (1 << 19)
>>>>>>> 7721886e

/* SceneRenderLayer.passflag */
typedef enum eScenePassType {
	SCE_PASS_COMBINED                 = (1 << 0),
	SCE_PASS_Z                        = (1 << 1),
	SCE_PASS_RGBA                     = (1 << 2),
	SCE_PASS_DIFFUSE                  = (1 << 3),
	SCE_PASS_SPEC                     = (1 << 4),
	SCE_PASS_SHADOW                   = (1 << 5),
	SCE_PASS_AO                       = (1 << 6),
	SCE_PASS_REFLECT                  = (1 << 7),
	SCE_PASS_NORMAL                   = (1 << 8),
	SCE_PASS_VECTOR                   = (1 << 9),
	SCE_PASS_REFRACT                  = (1 << 10),
	SCE_PASS_INDEXOB                  = (1 << 11),
	SCE_PASS_UV                       = (1 << 12),
	SCE_PASS_INDIRECT                 = (1 << 13),
	SCE_PASS_MIST                     = (1 << 14),
	SCE_PASS_RAYHITS                  = (1 << 15),
	SCE_PASS_EMIT                     = (1 << 16),
	SCE_PASS_ENVIRONMENT              = (1 << 17),
	SCE_PASS_INDEXMA                  = (1 << 18),
	SCE_PASS_DIFFUSE_DIRECT           = (1 << 19),
	SCE_PASS_DIFFUSE_INDIRECT         = (1 << 20),
	SCE_PASS_DIFFUSE_COLOR            = (1 << 21),
	SCE_PASS_GLOSSY_DIRECT            = (1 << 22),
	SCE_PASS_GLOSSY_INDIRECT          = (1 << 23),
	SCE_PASS_GLOSSY_COLOR             = (1 << 24),
	SCE_PASS_TRANSM_DIRECT            = (1 << 25),
	SCE_PASS_TRANSM_INDIRECT          = (1 << 26),
	SCE_PASS_TRANSM_COLOR             = (1 << 27),
	SCE_PASS_SUBSURFACE_DIRECT        = (1 << 28),
	SCE_PASS_SUBSURFACE_INDIRECT      = (1 << 29),
	SCE_PASS_SUBSURFACE_COLOR         = (1 << 30),
	SCE_PASS_ROUGHNESS                = (1u << 31u),
} eScenePassType;

#define RE_PASSNAME_COMBINED "Combined"
#define RE_PASSNAME_Z "Depth"
#define RE_PASSNAME_VECTOR "Vector"
#define RE_PASSNAME_NORMAL "Normal"
#define RE_PASSNAME_UV "UV"
#define RE_PASSNAME_RGBA "Color"
#define RE_PASSNAME_EMIT "Emit"
#define RE_PASSNAME_DIFFUSE "Diffuse"
#define RE_PASSNAME_SPEC "Spec"
#define RE_PASSNAME_SHADOW "Shadow"

#define RE_PASSNAME_AO "AO"
#define RE_PASSNAME_ENVIRONMENT "Env"
#define RE_PASSNAME_INDIRECT "Indirect"
#define RE_PASSNAME_REFLECT "Reflect"
#define RE_PASSNAME_REFRACT "Refract"
#define RE_PASSNAME_INDEXOB "IndexOB"
#define RE_PASSNAME_INDEXMA "IndexMA"
#define RE_PASSNAME_MIST "Mist"

#define RE_PASSNAME_RAYHITS "RayHits"
#define RE_PASSNAME_DIFFUSE_DIRECT "DiffDir"
#define RE_PASSNAME_DIFFUSE_INDIRECT "DiffInd"
#define RE_PASSNAME_DIFFUSE_COLOR "DiffCol"
#define RE_PASSNAME_GLOSSY_DIRECT "GlossDir"
#define RE_PASSNAME_GLOSSY_INDIRECT "GlossInd"
#define RE_PASSNAME_GLOSSY_COLOR "GlossCol"
#define RE_PASSNAME_TRANSM_DIRECT "TransDir"
#define RE_PASSNAME_TRANSM_INDIRECT "TransInd"
#define RE_PASSNAME_TRANSM_COLOR "TransCol"

#define RE_PASSNAME_SUBSURFACE_DIRECT "SubsurfaceDir"
#define RE_PASSNAME_SUBSURFACE_INDIRECT "SubsurfaceInd"
#define RE_PASSNAME_SUBSURFACE_COLOR "SubsurfaceCol"


/* View - MultiView */
typedef struct SceneRenderView {
	struct SceneRenderView *next, *prev;

	char name[64];  /* MAX_NAME */
	char suffix[64];    /* MAX_NAME */

	int viewflag;
	int pad[2];
	char pad2[4];

} SceneRenderView;

/* SceneRenderView.viewflag */
#define SCE_VIEW_DISABLE        (1 << 0)

/* RenderData.views_format */
enum {
	SCE_VIEWS_FORMAT_STEREO_3D = 0,
	SCE_VIEWS_FORMAT_MULTIVIEW = 1,
};

/* ImageFormatData.views_format (also used for Sequence.views_format) */
enum {
	R_IMF_VIEWS_INDIVIDUAL = 0,
	R_IMF_VIEWS_STEREO_3D  = 1,
	R_IMF_VIEWS_MULTIVIEW  = 2,
};

typedef struct Stereo3dFormat {
	short flag;
	char display_mode; /* encoding mode */
	char anaglyph_type; /* anaglyph scheme for the user display */
	char interlace_type;  /* interlace type for the user display */
	char pad[3];
} Stereo3dFormat;

/* Stereo3dFormat.display_mode */
typedef enum eStereoDisplayMode {
	S3D_DISPLAY_ANAGLYPH    = 0,
	S3D_DISPLAY_INTERLACE   = 1,
	S3D_DISPLAY_PAGEFLIP    = 2,
	S3D_DISPLAY_SIDEBYSIDE  = 3,
	S3D_DISPLAY_TOPBOTTOM   = 4,
} eStereoDisplayMode;

/* Stereo3dFormat.flag */
typedef enum eStereo3dFlag {
	S3D_INTERLACE_SWAP        = (1 << 0),
	S3D_SIDEBYSIDE_CROSSEYED  = (1 << 1),
	S3D_SQUEEZED_FRAME        = (1 << 2),
} eStereo3dFlag;

/* Stereo3dFormat.anaglyph_type */
typedef enum eStereo3dAnaglyphType {
	S3D_ANAGLYPH_REDCYAN      = 0,
	S3D_ANAGLYPH_GREENMAGENTA = 1,
	S3D_ANAGLYPH_YELLOWBLUE   = 2,
} eStereo3dAnaglyphType;

/* Stereo3dFormat.interlace_type */
typedef enum eStereo3dInterlaceType {
	S3D_INTERLACE_ROW          = 0,
	S3D_INTERLACE_COLUMN       = 1,
	S3D_INTERLACE_CHECKERBOARD = 2,
} eStereo3dInterlaceType;

/* *************************************************************** */

/* Generic image format settings,
 * this is used for NodeImageFile and IMAGE_OT_save_as operator too.
 *
 * note: its a bit strange that even though this is an image format struct
 *  the imtype can still be used to select video formats.
 *  RNA ensures these enum's are only selectable for render output.
 */
typedef struct ImageFormatData {
	char imtype;   /* R_IMF_IMTYPE_PNG, R_... */
	               /* note, video types should only ever be set from this
	                * structure when used from RenderData */
	char depth;    /* bits per channel, R_IMF_CHAN_DEPTH_8 -> 32,
	                * not a flag, only set 1 at a time */

	char planes;   /* - R_IMF_PLANES_BW, R_IMF_PLANES_RGB, R_IMF_PLANES_RGBA */
	char flag;     /* generic options for all image types, alpha zbuffer */

	char quality;  /* (0 - 100), eg: jpeg quality */
	char compress; /* (0 - 100), eg: png compression */


	/* --- format specific --- */

	/* OpenEXR */
	char exr_codec;

	/* Cineon */
	char cineon_flag;
	short cineon_white, cineon_black;
	float cineon_gamma;

	/* Jpeg2000 */
	char jp2_flag;
	char jp2_codec;

	/* TIFF */
	char tiff_codec;

	char pad[4];

	/* Multiview */
	char views_format;
	Stereo3dFormat stereo3d_format;

	/* color management */
	ColorManagedViewSettings view_settings;
	ColorManagedDisplaySettings display_settings;
} ImageFormatData;


/* ImageFormatData.imtype */
#define R_IMF_IMTYPE_TARGA           0
#define R_IMF_IMTYPE_IRIS            1
/* #define R_HAMX                    2 */ /* hamx is nomore */
/* #define R_FTYPE                   3 */ /* ftype is nomore */
#define R_IMF_IMTYPE_JPEG90          4
/* #define R_MOVIE                   5 */ /* movie is nomore */
#define R_IMF_IMTYPE_IRIZ            7
#define R_IMF_IMTYPE_RAWTGA         14
#define R_IMF_IMTYPE_AVIRAW         15
#define R_IMF_IMTYPE_AVIJPEG        16
#define R_IMF_IMTYPE_PNG            17
/* #define R_IMF_IMTYPE_AVICODEC    18 */ /* avicodec is nomore */
/* #define R_IMF_IMTYPE_QUICKTIME   19 */ /* quicktime is nomore */
#define R_IMF_IMTYPE_BMP            20
#define R_IMF_IMTYPE_RADHDR         21
#define R_IMF_IMTYPE_TIFF           22
#define R_IMF_IMTYPE_OPENEXR        23
#define R_IMF_IMTYPE_FFMPEG         24
/* #define R_IMF_IMTYPE_FRAMESERVER    25 */ /* frame server is nomore */
#define R_IMF_IMTYPE_CINEON         26
#define R_IMF_IMTYPE_DPX            27
#define R_IMF_IMTYPE_MULTILAYER     28
#define R_IMF_IMTYPE_DDS            29
#define R_IMF_IMTYPE_JP2            30
#define R_IMF_IMTYPE_H264           31
#define R_IMF_IMTYPE_XVID           32
#define R_IMF_IMTYPE_THEORA         33
#define R_IMF_IMTYPE_PSD            34

#define R_IMF_IMTYPE_INVALID        255

/* ImageFormatData.flag */
#define R_IMF_FLAG_ZBUF         (1 << 0)   /* was R_OPENEXR_ZBUF */
#define R_IMF_FLAG_PREVIEW_JPG  (1 << 1)   /* was R_PREVIEW_JPG */

/* return values from BKE_imtype_valid_depths, note this is depts per channel */
#define R_IMF_CHAN_DEPTH_1  (1 << 0) /* 1bits  (unused) */
#define R_IMF_CHAN_DEPTH_8  (1 << 1) /* 8bits  (default) */
#define R_IMF_CHAN_DEPTH_10 (1 << 2) /* 10bits (uncommon, Cineon/DPX support) */
#define R_IMF_CHAN_DEPTH_12 (1 << 3) /* 12bits (uncommon, jp2/DPX support) */
#define R_IMF_CHAN_DEPTH_16 (1 << 4) /* 16bits (tiff, halff float exr) */
#define R_IMF_CHAN_DEPTH_24 (1 << 5) /* 24bits (unused) */
#define R_IMF_CHAN_DEPTH_32 (1 << 6) /* 32bits (full float exr) */

/* ImageFormatData.planes */
#define R_IMF_PLANES_RGB   24
#define R_IMF_PLANES_RGBA  32
#define R_IMF_PLANES_BW    8

/* ImageFormatData.exr_codec */
#define R_IMF_EXR_CODEC_NONE  0
#define R_IMF_EXR_CODEC_PXR24 1
#define R_IMF_EXR_CODEC_ZIP   2
#define R_IMF_EXR_CODEC_PIZ   3
#define R_IMF_EXR_CODEC_RLE   4
#define R_IMF_EXR_CODEC_ZIPS  5
#define R_IMF_EXR_CODEC_B44   6
#define R_IMF_EXR_CODEC_B44A  7
#define R_IMF_EXR_CODEC_DWAA  8
#define R_IMF_EXR_CODEC_DWAB  9
#define R_IMF_EXR_CODEC_MAX  10

/* ImageFormatData.jp2_flag */
#define R_IMF_JP2_FLAG_YCC          (1 << 0)  /* when disabled use RGB */ /* was R_JPEG2K_YCC */
#define R_IMF_JP2_FLAG_CINE_PRESET  (1 << 1)  /* was R_JPEG2K_CINE_PRESET */
#define R_IMF_JP2_FLAG_CINE_48      (1 << 2)  /* was R_JPEG2K_CINE_48FPS */

/* ImageFormatData.jp2_codec */
#define R_IMF_JP2_CODEC_JP2  0
#define R_IMF_JP2_CODEC_J2K  1

/* ImageFormatData.cineon_flag */
#define R_IMF_CINEON_FLAG_LOG (1 << 0)  /* was R_CINEON_LOG */

/* ImageFormatData.tiff_codec */
enum {
	R_IMF_TIFF_CODEC_DEFLATE   = 0,
	R_IMF_TIFF_CODEC_LZW       = 1,
	R_IMF_TIFF_CODEC_PACKBITS  = 2,
	R_IMF_TIFF_CODEC_NONE      = 3,
};

typedef struct BakeData {
	struct ImageFormatData im_format;

	char filepath[1024]; /* FILE_MAX */

	short width, height;
	short margin, flag;

	float cage_extrusion;
	int pass_filter;

	char normal_swizzle[3];
	char normal_space;

	char save_mode;
	char pad[3];

	struct Object *cage_object;
} BakeData;

/* BakeData.normal_swizzle (char) */
typedef enum eBakeNormalSwizzle {
	R_BAKE_POSX = 0,
	R_BAKE_POSY = 1,
	R_BAKE_POSZ = 2,
	R_BAKE_NEGX = 3,
	R_BAKE_NEGY = 4,
	R_BAKE_NEGZ = 5,
} eBakeNormalSwizzle;

/* BakeData.save_mode (char) */
typedef enum eBakeSaveMode {
	R_BAKE_SAVE_INTERNAL = 0,
	R_BAKE_SAVE_EXTERNAL = 1,
} eBakeSaveMode;

/* BakeData.pass_filter */
typedef enum eBakePassFilter {
	R_BAKE_PASS_FILTER_NONE           = 0,
	R_BAKE_PASS_FILTER_AO             = (1 << 0),
	R_BAKE_PASS_FILTER_EMIT           = (1 << 1),
	R_BAKE_PASS_FILTER_DIFFUSE        = (1 << 2),
	R_BAKE_PASS_FILTER_GLOSSY         = (1 << 3),
	R_BAKE_PASS_FILTER_TRANSM         = (1 << 4),
	R_BAKE_PASS_FILTER_SUBSURFACE     = (1 << 5),
	R_BAKE_PASS_FILTER_DIRECT         = (1 << 6),
	R_BAKE_PASS_FILTER_INDIRECT       = (1 << 7),
	R_BAKE_PASS_FILTER_COLOR          = (1 << 8),
} eBakePassFilter;

#define R_BAKE_PASS_FILTER_ALL (~0)

/* RenderEngineSettingsClay.options */
typedef enum ClayFlagSettings {
	CLAY_USE_AO     = (1 << 0),
	CLAY_USE_HSV    = (1 << 1),
} ClayFlagSettings;

/* *************************************************************** */
/* Render Data */

typedef struct RenderData {
	struct ImageFormatData im_format;

	struct AviCodecData *avicodecdata;
	struct FFMpegCodecData ffcodecdata;

	int cfra, sfra, efra;   /* frames as in 'images' */
	float subframe;         /* subframe offset from cfra, in 0.0-1.0 */
	int psfra, pefra;       /* start+end frames of preview range */

	int images, framapto;
	short flag, threads;

	float framelen, blurfac;

	int frame_step;     /* frames to jump during render/playback */

	short stereomode DNA_DEPRECATED; /* standalone player stereo settings */     //  XXX deprecated since 2.5

	short dimensionspreset;     /* for the dimensions presets menu */

	short size; /* size in % */

	short pad6;

	/* from buttons: */
	/**
	 * The desired number of pixels in the x direction
	 */
	int xsch;
	/**
	 * The desired number of pixels in the y direction
	 */
	int ysch;

	/**
	 * render tile dimensions
	 */
	int tilex, tiley;

	short planes DNA_DEPRECATED, imtype DNA_DEPRECATED, subimtype DNA_DEPRECATED, quality DNA_DEPRECATED;     /*deprecated!*/

	/**
	 * Render to image editor, fullscreen or to new window.
	 */
	short displaymode;
	char use_lock_interface;
	char pad7;

	/**
	 * Flags for render settings. Use bit-masking to access the settings.
	 */
	int scemode;

	/**
	 * Flags for render settings. Use bit-masking to access the settings.
	 */
	int mode;

	/**
	 * What to do with the sky/background. Picks sky/premul/key
	 * blending for the background
	 */
	short alphamode;

	/**
	 * The number of samples to use per pixel.
	 */
	short osa;

	short frs_sec, pad[7];


	/* safety, border and display rect */
	rctf safety, border;
	rcti disprect;

	/* information on different layers to be rendered */
	ListBase layers DNA_DEPRECATED; /* Converted to Scene->view_layers. */
	short actlay DNA_DEPRECATED; /* Converted to Scene->active_layer. */
	short pad1;

	/**
	 * Adjustment factors for the aspect ratio in the x direction, was a short in 2.45
	 */
	float xasp, yasp;

	float frs_sec_base;

	/**
	 * Value used to define filter size for all filter options  */
	float gauss;


	/* color management settings - color profiles, gamma correction, etc */
	int color_mgt_flag;

	/* Dither noise intensity */
	float dither_intensity;

	/* Bake Render options */
	short bake_mode, bake_flag;
	short bake_filter, bake_samples;
	float bake_biasdist, bake_user_scale;

	/* path to render output */
	char pic[1024]; /* 1024 = FILE_MAX */

	/* stamps flags. */
	int stamp;
	short stamp_font_id, pad3; /* select one of blenders bitmap fonts */

	/* stamp info user data. */
	char stamp_udata[768];

	/* foreground/background color. */
	float fg_stamp[4];
	float bg_stamp[4];

	/* sequencer options */
	char seq_prev_type;
	char seq_rend_type;  /* UNUSED! */
	char seq_flag; /* flag use for sequence render/draw */
	char pad5[5];

	/* render simplify */
	short simplify_subsurf;
	short simplify_subsurf_render;
	short simplify_gpencil;
	short pad10;
	float simplify_particles;
	float simplify_particles_render;

	/* Freestyle line thickness options */
	int line_thickness_mode;
	float unit_line_thickness; /* in pixels */

	/* render engine */
	char engine[32];
	int pad2;

	/* Cycles baking */
	struct BakeData bake;

	int preview_start_resolution;
	short preview_pixel_size;

	/* Type of the debug pass to use.
	 * Only used when built with debug passes support.
	 */
	short debug_pass_type;

	/* MultiView */
	ListBase views;  /* SceneRenderView */
	short actview;
	short views_format;

	/* Hair Display */
	short hair_type, hair_subdiv;

	/* Motion blur shutter */
	struct CurveMapping mblur_shutter_curve;
} RenderData;

/* RenderData.hair_type */
typedef enum eHairType {
	SCE_HAIR_SHAPE_STRAND      = 0,
	SCE_HAIR_SHAPE_STRIP       = 1,
} eHairType;


/* *************************************************************** */
/* Render Conversion/Simplfication Settings */

/* control render convert and shading engine */
typedef struct RenderProfile {
	struct RenderProfile *next, *prev;
	char name[32];

	short particle_perc;
	short subsurf_max;
	short shadbufsample_max;
	short pad1;

	float ao_error, pad2;

} RenderProfile;

/* UV Paint */
/* ToolSettings.uv_sculpt_settings */
#define UV_SCULPT_LOCK_BORDERS              1
#define UV_SCULPT_ALL_ISLANDS               2

/* ToolSettings.uv_sculpt_tool */
#define UV_SCULPT_TOOL_PINCH                1
#define UV_SCULPT_TOOL_RELAX                2
#define UV_SCULPT_TOOL_GRAB                 3

/* ToolSettings.uv_relax_method */
#define UV_SCULPT_TOOL_RELAX_LAPLACIAN  1
#define UV_SCULPT_TOOL_RELAX_HC         2

/* Stereo Flags */
#define STEREO_RIGHT_NAME "right"
#define STEREO_LEFT_NAME "left"
#define STEREO_RIGHT_SUFFIX "_R"
#define STEREO_LEFT_SUFFIX "_L"

/* View3D.stereo3d_camera / View3D.multiview_eye / ImageUser.multiview_eye */
typedef enum eStereoViews {
	STEREO_LEFT_ID = 0,
	STEREO_RIGHT_ID = 1,
	STEREO_3D_ID = 2,
	STEREO_MONO_ID = 3,
} eStereoViews;

/* *************************************************************** */
/* Markers */

typedef struct TimeMarker {
	struct TimeMarker *next, *prev;
	int frame;
	char name[64];
	unsigned int flag;
	struct Object *camera;
} TimeMarker;

/* *************************************************************** */
/* Paint Mode/Tool Data */

#define PAINT_MAX_INPUT_SAMPLES 64

typedef struct Paint_Runtime {
	/* Avoid having to compare with scene pointer everywhere. */
	unsigned int tool_offset;
	unsigned short ob_mode;
	char _pad[2];
} Paint_Runtime;

/* We might want to store other things here. */
typedef struct PaintToolSlot {
	struct Brush *brush;
} PaintToolSlot;

/* Paint Tool Base */
typedef struct Paint {
	struct Brush *brush;

	/* Each tool has it's own active brush,
	 * The currently active tool is defined by the current 'brush'. */
	struct PaintToolSlot *tool_slots;
	int                   tool_slots_len;
	char _pad1[4];

	struct Palette *palette;
	struct CurveMapping *cavity_curve; /* cavity curve */

	/* WM Paint cursor */
	void *paint_cursor;
	unsigned char paint_cursor_col[4];

	/* enum ePaintFlags */
	int flags;

	/* Paint stroke can use up to PAINT_MAX_INPUT_SAMPLES inputs to
	 * smooth the stroke */
	int num_input_samples;

	/* flags used for symmetry */
	int symmetry_flags;

	float tile_offset[3];
	int pad2;

	struct Paint_Runtime runtime;
} Paint;

/* ------------------------------------------- */
/* Image Paint */

/* Texture/Image Editor */
typedef struct ImagePaintSettings {
	Paint paint;

	short flag, missing_data;

	/* for projection painting only */
	short seam_bleed, normal_angle;
	short screen_grab_size[2]; /* capture size for re-projection */

	int mode;                  /* mode used for texture painting */

	void *paintcursor;         /* wm handle */
	struct Image *stencil;     /* workaround until we support true layer masks */
	struct Image *clone;       /* clone layer for image mode for projective texture painting */
	struct Image *canvas;      /* canvas when the explicit system is used for painting */
	float stencil_col[3];
	float dither;              /* dither amount used when painting on byte images */
} ImagePaintSettings;

/* ------------------------------------------- */
/* Particle Edit */

/* Settings for a Particle Editing Brush */
typedef struct ParticleBrushData {
	short size;                     /* common setting */
	short step, invert, count;      /* for specific brushes only */
	int flag;
	float strength;
} ParticleBrushData;

/* Particle Edit Mode Settings */
typedef struct ParticleEditSettings {
	short flag;
	short totrekey;
	short totaddkey;
	short brushtype;

	ParticleBrushData brush[7];
	void *paintcursor;          /* runtime */

	float emitterdist, rt;

	int selectmode;
	int edittype;

	int draw_step, fade_frames;

	struct Scene *scene;
	struct Object *object;
	struct Object *shape_object;
} ParticleEditSettings;

/* ------------------------------------------- */
/* Sculpt */

/* Sculpt */
typedef struct Sculpt {
	Paint paint;

	/* For rotating around a pivot point */
	//float pivot[3]; XXX not used?
	int flags;

	/* Control tablet input */
	//char tablet_size, tablet_strength; XXX not used?
	int radial_symm[3];

	/* Maximum edge length for dynamic topology sculpting (in pixels) */
	float detail_size;

	/* Direction used for SCULPT_OT_symmetrize operator */
	int symmetrize_direction;

	/* gravity factor for sculpting */
	float gravity_factor;

	/* scale for constant detail size */
	float constant_detail; /* Constant detail resolution (Blender unit / constant_detail) */
	float detail_percent;
	float pad;

	struct Object *gravity_object;
} Sculpt;

typedef struct UvSculpt {
	Paint paint;
} UvSculpt;

/* grease pencil drawing brushes */
typedef struct GpPaint {
	Paint paint;
} GpPaint;

/* ------------------------------------------- */
/* Vertex Paint */

/* Vertex Paint */
typedef struct VPaint {
	Paint paint;
	char flag;
	char pad[3];
	int radial_symm[3]; /* For mirrored painting */
} VPaint;

/* VPaint.flag */
enum {
	/* weight paint only */
	VP_FLAG_VGROUP_RESTRICT     = (1 << 7)
};

/* ------------------------------------------- */
/* GPencil Stroke Sculpting */

/* GP_Sculpt_Settings.brushtype */
typedef enum eGP_Sculpt_Types {
	GP_SCULPT_TYPE_SMOOTH    = 0,
	GP_SCULPT_TYPE_THICKNESS = 1,
	GP_SCULPT_TYPE_STRENGTH  = 2,
	GP_SCULPT_TYPE_GRAB      = 3,
	GP_SCULPT_TYPE_PUSH      = 4,
	GP_SCULPT_TYPE_TWIST     = 5,
	GP_SCULPT_TYPE_PINCH     = 6,
	GP_SCULPT_TYPE_RANDOMIZE = 7,
	GP_SCULPT_TYPE_CLONE     = 8,
	GP_SCULPT_TYPE_SUBDIVIDE = 9,
	GP_SCULPT_TYPE_SIMPLIFY  = 10,
	/* add any sculpt brush above this value */
	GP_SCULPT_TYPE_WEIGHT    = 11,
	/* add any weight paint brush below this value. Do no mix brushes */

	/* !!! Update GP_Sculpt_Data brush[###]; below !!! */
	GP_SCULPT_TYPE_MAX,
} eGP_Sculpt_Types;

/* GP_Sculpt_Settings.lock_axis */
typedef enum eGP_Lockaxis_Types {
	GP_LOCKAXIS_VIEW = 0,
	GP_LOCKAXIS_X = 1,
	GP_LOCKAXIS_Y = 2,
	GP_LOCKAXIS_Z = 3
} eGP_Lockaxis_Types;

/* Settings for a GPencil Stroke Sculpting Brush */
typedef struct GP_Sculpt_Data {
	short size;             /* radius of brush */
	short flag;             /* eGP_Sculpt_Flag */
	float strength;         /* strength of effect */
	float curcolor_add[3];  /* cursor color for add */
	float curcolor_sub[3];  /* cursor color for sub */
	float target_weight;    /* target weight */
	char pad_[4];
} GP_Sculpt_Data;

/* GP_Sculpt_Data.flag */
typedef enum eGP_Sculpt_Flag {
	/* invert the effect of the brush */
	GP_SCULPT_FLAG_INVERT       = (1 << 0),
	/* adjust strength using pen pressure */
	GP_SCULPT_FLAG_USE_PRESSURE = (1 << 1),

	/* strength of brush falls off with distance from cursor */
	GP_SCULPT_FLAG_USE_FALLOFF  = (1 << 2),

	/* smooth brush affects pressure values as well */
	GP_SCULPT_FLAG_SMOOTH_PRESSURE  = (1 << 3),
	/* enable screen cursor */
	GP_SCULPT_FLAG_ENABLE_CURSOR = (1 << 4),
	/* temporary invert action */
	GP_SCULPT_FLAG_TMP_INVERT = (1 << 5),
	/* adjust radius using pen pressure */
	GP_SCULPT_FLAG_PRESSURE_RADIUS = (1 << 6),
} eGP_Sculpt_Flag;

/* GPencil Stroke Sculpting Settings */
typedef struct GP_Sculpt_Settings {
	GP_Sculpt_Data brush[12];  /* GP_SCULPT_TYPE_MAX */
	void *paintcursor;            /* runtime */

	int brushtype;                /* eGP_Sculpt_Types (sculpt) */
	int flag;                     /* eGP_Sculpt_SettingsFlag */
	int lock_axis;                /* eGP_Lockaxis_Types lock drawing to one axis */
	char pad1[4];

	/* weight paint is a submode of sculpt but use its own index. All weight paint
	 * brushes must be defined at the end of the brush array.
	 */
	int weighttype;               /* eGP_Sculpt_Types (weight paint) */
	char pad[4];
	struct CurveMapping *cur_falloff; /* multiframe edit falloff effect by frame */
	struct CurveMapping *cur_primitive; /* Curve used for primitve tools */
} GP_Sculpt_Settings;

/* GP_Sculpt_Settings.flag */
typedef enum eGP_Sculpt_SettingsFlag {
	/* only affect selected points */
	GP_SCULPT_SETT_FLAG_SELECT_MASK = (1 << 0),
	/* apply brush to position */
	GP_SCULPT_SETT_FLAG_APPLY_POSITION = (1 << 1),
	/* apply brush to strength */
	GP_SCULPT_SETT_FLAG_APPLY_STRENGTH = (1 << 2),
	/* apply brush to thickness */
	GP_SCULPT_SETT_FLAG_APPLY_THICKNESS = (1 << 3),
	/* apply brush to thickness */
	GP_SCULPT_SETT_FLAG_WEIGHT_MODE = (1 << 4),
	/* enable falloff for multiframe editing */
	GP_SCULPT_SETT_FLAG_FRAME_FALLOFF = (1 << 5),
	/* apply brush to uv data */
	GP_SCULPT_SETT_FLAG_APPLY_UV = (1 << 6),
	/* apply primitve curve */
	GP_SCULPT_SETT_FLAG_PRIMITIVE_CURVE = (1 << 7),
} eGP_Sculpt_SettingsFlag;

/* Settings for GP Interpolation Operators */
typedef struct GP_Interpolate_Settings {
	short flag;                        /* eGP_Interpolate_SettingsFlag */

	char type;                         /* eGP_Interpolate_Type - Interpolation Mode */
	char easing;                       /* eBezTriple_Easing - Easing mode (if easing equation used) */

	float back;                        /* BEZT_IPO_BACK */
	float amplitude, period;           /* BEZT_IPO_ELASTIC */

	struct CurveMapping *custom_ipo;   /* custom interpolation curve (for use with GP_IPO_CURVEMAP) */
} GP_Interpolate_Settings;

/* GP_Interpolate_Settings.flag */
typedef enum eGP_Interpolate_SettingsFlag {
	/* apply interpolation to all layers */
	GP_TOOLFLAG_INTERPOLATE_ALL_LAYERS    = (1 << 0),
	/* apply interpolation to only selected */
	GP_TOOLFLAG_INTERPOLATE_ONLY_SELECTED = (1 << 1),
} eGP_Interpolate_SettingsFlag;

/* GP_Interpolate_Settings.type */
typedef enum eGP_Interpolate_Type {
	/* Traditional Linear Interpolation */
	GP_IPO_LINEAR   = 0,

	/* CurveMap Defined Interpolation */
	GP_IPO_CURVEMAP = 1,

	/* Easing Equations */
	GP_IPO_BACK = 3,
	GP_IPO_BOUNCE = 4,
	GP_IPO_CIRC = 5,
	GP_IPO_CUBIC = 6,
	GP_IPO_ELASTIC = 7,
	GP_IPO_EXPO = 8,
	GP_IPO_QUAD = 9,
	GP_IPO_QUART = 10,
	GP_IPO_QUINT = 11,
	GP_IPO_SINE = 12,
} eGP_Interpolate_Type;

/* *************************************************************** */
/* Unified Paint Settings
 */

/* These settings can override the equivalent fields in the active
 * Brush for any paint mode; the flag field controls whether these
 * values are used */
typedef struct UnifiedPaintSettings {
	/* unified radius of brush in pixels */
	int size;

	/* unified radius of brush in Blender units */
	float unprojected_radius;

	/* unified strength of brush */
	float alpha;

	/* unified brush weight, [0, 1] */
	float weight;

	/* unified brush color */
	float rgb[3];
	/* unified brush secondary color */
	float secondary_rgb[3];

	/* user preferences for sculpt and paint */
	int flag;

	/* rake rotation */

	/* record movement of mouse so that rake can start at an intuitive angle */
	float last_rake[2];
	float last_rake_angle;

	int last_stroke_valid;
	float average_stroke_accum[3];
	int average_stroke_counter;


	float brush_rotation;
	float brush_rotation_sec;

	/*******************************************************************************
	 * all data below are used to communicate with cursor drawing and tex sampling *
	 *******************************************************************************/
	int anchored_size;

	float overlap_factor; /* normalization factor due to accumulated value of curve along spacing.
	                       * Calculated when brush spacing changes to dampen strength of stroke
	                       * if space attenuation is used*/
	char draw_inverted;
	/* check is there an ongoing stroke right now */
	char stroke_active;

	char draw_anchored;
	char do_linear_conversion;

	/* store last location of stroke or whether the mesh was hit. Valid only while stroke is active */
	float last_location[3];
	int last_hit;

	float anchored_initial_mouse[2];

	/* radius of brush, premultiplied with pressure.
	 * In case of anchored brushes contains the anchored radius */
	float pixel_radius;

	/* drawing pressure */
	float size_pressure_value;

	/* position of mouse, used to sample the texture */
	float tex_mouse[2];

	/* position of mouse, used to sample the mask texture */
	float mask_tex_mouse[2];

	/* ColorSpace cache to avoid locking up during sampling */
	struct ColorSpace *colorspace;
} UnifiedPaintSettings;

/* UnifiedPaintSettings.flag */
typedef enum {
	UNIFIED_PAINT_SIZE  = (1 << 0),
	UNIFIED_PAINT_ALPHA = (1 << 1),
	UNIFIED_PAINT_WEIGHT = (1 << 5),
	UNIFIED_PAINT_COLOR = (1 << 6),

	/* only used if unified size is enabled, mirrors the brush flags
	 * BRUSH_LOCK_SIZE and BRUSH_SIZE_PRESSURE */
	UNIFIED_PAINT_BRUSH_LOCK_SIZE = (1 << 2),
	UNIFIED_PAINT_BRUSH_SIZE_PRESSURE   = (1 << 3),

	/* only used if unified alpha is enabled, mirrors the brush flag
	 * BRUSH_ALPHA_PRESSURE */
	UNIFIED_PAINT_BRUSH_ALPHA_PRESSURE  = (1 << 4)
} eUnifiedPaintSettingsFlags;


typedef struct CurvePaintSettings {
	char curve_type;
	char flag;
	char depth_mode;
	char surface_plane;
	char fit_method;
	char pad;
	short error_threshold;
	float radius_min, radius_max;
	float radius_taper_start, radius_taper_end;
	float surface_offset;
	float corner_angle;
} CurvePaintSettings;

/* CurvePaintSettings.flag */
enum {
	CURVE_PAINT_FLAG_CORNERS_DETECT             = (1 << 0),
	CURVE_PAINT_FLAG_PRESSURE_RADIUS            = (1 << 1),
	CURVE_PAINT_FLAG_DEPTH_STROKE_ENDPOINTS     = (1 << 2),
	CURVE_PAINT_FLAG_DEPTH_STROKE_OFFSET_ABS    = (1 << 3),
};

/* CurvePaintSettings.fit_method */
enum {
	CURVE_PAINT_FIT_METHOD_REFIT            = 0,
	CURVE_PAINT_FIT_METHOD_SPLIT            = 1,
};

/* CurvePaintSettings.depth_mode */
enum {
	CURVE_PAINT_PROJECT_CURSOR              = 0,
	CURVE_PAINT_PROJECT_SURFACE             = 1,
};

/* CurvePaintSettings.surface_plane */
enum {
	CURVE_PAINT_SURFACE_PLANE_NORMAL_VIEW           = 0,
	CURVE_PAINT_SURFACE_PLANE_NORMAL_SURFACE        = 1,
	CURVE_PAINT_SURFACE_PLANE_VIEW                  = 2,
};


/* *************************************************************** */
/* Stats */

/* Stats for Meshes */
typedef struct MeshStatVis {
	char type;
	char _pad1[2];

	/* overhang */
	char overhang_axis;
	float overhang_min, overhang_max;

	/* thickness */
	float thickness_min, thickness_max;
	char thickness_samples;
	char _pad2[3];

	/* distort */
	float distort_min, distort_max;

	/* sharp */
	float sharp_min, sharp_max;
} MeshStatVis;


/* *************************************************************** */
/* Tool Settings */

typedef struct ToolSettings {
	VPaint *vpaint;     /* vertex paint */
	VPaint *wpaint;     /* weight paint */
	Sculpt *sculpt;
	UvSculpt *uvsculpt; /* uv smooth */
	GpPaint *gp_paint;  /* gpencil paint */

	/* Vertex group weight - used only for editmode, not weight
	 * paint */
	float vgroup_weight;

	float doublimit;    /* remove doubles limit */
	char automerge;
	char object_flag;

	/* Selection Mode for Mesh */
	short selectmode;

	/* UV Calculation */
	char unwrapper;
	char uvcalc_flag;
	char uv_flag;
	char uv_selectmode;

	float uvcalc_margin;

	/* Auto-IK */
	short autoik_chainlen;  /* runtime only */

	/* Grease Pencil */
	char gpencil_flags;     /* flags/options for how the tool works */

	char gpencil_v3d_align; /* stroke placement settings: 3D View */
	char gpencil_v2d_align; /*                          : General 2D Editor */
	char gpencil_seq_align; /*                          : Sequencer Preview */
	char gpencil_ima_align; /*                          : Image Editor */

	/* Annotations */
	char annotate_v3d_align;  /* stroke placement settings - 3D View */

	short annotate_thickness; /* default stroke thickness for annotation strokes */
	short gpencil_selectmode; /* stroke selection mode */

	/* Grease Pencil Sculpt */
	struct GP_Sculpt_Settings gp_sculpt;

	/* Grease Pencil Interpolation Tool(s) */
	struct GP_Interpolate_Settings gp_interpolate;

	/* Image Paint (8 bytes aligned please!) */
	struct ImagePaintSettings imapaint;

	/* Particle Editing */
	struct ParticleEditSettings particle;

	/* Transform Proportional Area of Effect */
	float proportional_size;

	/* Select Group Threshold */
	float select_thresh;

	/* Auto-Keying Mode */
<<<<<<< HEAD
	short autokey_mode, autokey_flag;   /* defines in DNA_userdef_types.h */
=======
	short autokey_flag;	/* defines in DNA_userdef_types.h */
	char  autokey_mode;
>>>>>>> 7721886e
	char keyframe_type;                 /* keyframe type (see DNA_curve_types.h) */

	/* Multires */
	char multires_subdiv_type;

	/* Alt+RMB option */
	char edge_mode;
	char edge_mode_live_unwrap;

	/* SCE_MPR_LOC/SCAL */
	char gizmo_flag;

	/* Transform */
	char transform_pivot_point;
	char transform_flag;
	char snap_mode, snap_node_mode;
	char snap_uv_mode;
	char snap_flag;
	char snap_target;
	char snap_force_increment_flag;


	char proportional, prop_mode;
	char proportional_objects; /* proportional edit, object mode */
	char proportional_mask; /* proportional edit, mask editing */
	char proportional_action; /* proportional edit, action editor */
	char proportional_fcurve; /* proportional edit, graph editor */
	char lock_markers; /* lock marker editing */

	char auto_normalize; /*auto normalizing mode in wpaint*/
	char multipaint; /* paint multiple bones in wpaint */
	char weightuser;
	char vgroupsubset; /* subset selection filter in wpaint */

	/* UV painting */
	char _pad2[1];
	char use_uv_sculpt;
	char uv_sculpt_settings;
	char uv_sculpt_tool;
	char uv_relax_method;
	/* XXX: these sculpt_paint_* fields are deprecated, use the
	 * unified_paint_settings field instead! */
	short sculpt_paint_settings DNA_DEPRECATED; short pad5;
	int sculpt_paint_unified_size DNA_DEPRECATED;
	float sculpt_paint_unified_unprojected_radius DNA_DEPRECATED;
	float sculpt_paint_unified_alpha DNA_DEPRECATED;

	/* Unified Paint Settings */
	struct UnifiedPaintSettings unified_paint_settings;

	struct CurvePaintSettings curve_paint_settings;

	struct MeshStatVis statvis;

	/* Normal Editing */
	float normal_vector[3];
	int face_strength;
} ToolSettings;

/* *************************************************************** */
/* Assorted Scene Data */

/* ------------------------------------------- */
/* Stats (show in Info header) */

typedef struct bStats {
	/* scene totals for visible layers */
	int totobj, totlamp, totobjsel, totcurve, totmesh, totarmature;
	int totvert, totface;
} bStats;

/* ------------------------------------------- */
/* Unit Settings */

typedef struct UnitSettings {
	/* Display/Editing unit options for each scene */
	float scale_length; /* maybe have other unit conversions? */
	char system; /* imperial, metric etc */
	char system_rotation; /* not implemented as a proper unit system yet */
	short flag;

	char length_unit;
	char mass_unit;
	char time_unit;

	char pad[5];
} UnitSettings;

/* ------------------------------------------- */
/* Global/Common Physics Settings */

typedef struct PhysicsSettings {
	float gravity[3];
	int flag, quick_cache_step, rt;
} PhysicsSettings;

/* ------------------------------------------- */
/* Safe Area options used in Camera View & VSE
 */
typedef struct DisplaySafeAreas {
	/* each value represents the (x,y) margins as a multiplier.
	 * 'center' in this context is just the name for a different kind of safe-area */

	float title[2];     /* Title Safe */
	float action[2];    /* Image/Graphics Safe */

	/* use for alternate aspect ratio */
	float title_center[2];
	float action_center[2];
} DisplaySafeAreas;

/* ------------------------------------------- */
/* Scene Display - used for store scene specific display settings for the 3d view */
typedef struct SceneDisplay {
	float light_direction[3];      /* light direction for shadows/highlight */
	float shadow_shift, shadow_focus;

	/* Settings for Cavity Shader */
	float matcap_ssao_distance;
	float matcap_ssao_attenuation;
	int matcap_ssao_samples;

	/* OpenGL render engine settings. */
	View3DShading shading;
} SceneDisplay;

typedef struct SceneEEVEE {
	int flag;
	int gi_diffuse_bounces;
	int gi_cubemap_resolution;
	int gi_visibility_resolution;
	float gi_irradiance_smoothing;
	float gi_glossy_clamp;
	float gi_filter_quality;
	float pad;

	float gi_cubemap_draw_size;
	float gi_irradiance_draw_size;

	int taa_samples;
	int taa_render_samples;
	int sss_samples;
	float sss_jitter_threshold;

	float ssr_quality;
	float ssr_max_roughness;
	float ssr_thickness;
	float ssr_border_fade;
	float ssr_firefly_fac;

	float volumetric_start;
	float volumetric_end;
	int volumetric_tile_size;
	int volumetric_samples;
	float volumetric_sample_distribution;
	float volumetric_light_clamp;
	int volumetric_shadow_samples;

	float gtao_distance;
	float gtao_factor;
	float gtao_quality;

	float bokeh_max_size;
	float bokeh_threshold;

	float bloom_color[3];
	float bloom_threshold;
	float bloom_knee;
	float bloom_intensity;
	float bloom_radius;
	float bloom_clamp;

	int motion_blur_samples;
	float motion_blur_shutter;

	int shadow_method;
	int shadow_cube_size;
	int shadow_cascade_size;

	struct LightCache *light_cache;
	char light_cache_info[64];

	float overscan;
	float light_threshold;
} SceneEEVEE;


/* LANPR Global Config */

struct LANPR_RenderBuffer;
struct LANPR_LineLayer;

typedef struct SceneLANPR {

	int master_mode;

	int enable_vector_trace;
	int display_thinning_result;

	//int SizeCompensate;

	float depth_clamp;
	float depth_strength;
	float normal_clamp;
	float normal_strength;

	float line_thickness;

	int use_same_taper;
	float taper_left_distance;
	float taper_left_strength;
	float taper_right_distance;
	float taper_right_strength;

	int enable_tip_extend;
	float extend_length;

	int snake_sensitivity;

	/* shared */

	float contour_fade;          /* for dpix contour fading,reserved for future usage */
	float crease_threshold;      /* 0-1 range for cosine angle */
	float crease_fade_threshold; /* for dpix crease fading */

	float line_color[4];
	float background_color[4];

	float depth_width_influence;
	float depth_width_curve;
	float depth_alpha_influence;
	float depth_alpha_curve;

	/* states (needs optimization) */

	int reloaded;

	/* offline render */

	struct LANPR_RenderBuffer *render_buffer;      /* created when needed. for offline rendering */
	ListBase line_layers;                    /* now here!!! */
	struct LANPR_LineLayer    *active_layer;

	int enable_intersections;
	int enable_chaining;

} SceneLANPR;

/* *************************************************************** */
/* Scene ID-Block */

typedef struct Scene {
	ID id;
	struct AnimData *adt;   /* animation data (must be immediately after id for utilities to use it) */

	struct Object *camera;
	struct World *world;

	struct Scene *set;

	ListBase base DNA_DEPRECATED;
	struct Base  *basact DNA_DEPRECATED; /* active base */
	void *_pad1;

	View3DCursor cursor;            /* 3d cursor location */

	unsigned int lay DNA_DEPRECATED;	/* bitflags for layer visibility */
	int layact DNA_DEPRECATED;			/* active layer */
	unsigned int pad1;

	short flag;                             /* various settings */

	char use_nodes;
	char pad[1];

	struct bNodeTree *nodetree;

	struct Editing *ed;                             /* sequence editor data is allocated here */

	struct ToolSettings *toolsettings;      /* default allocated now */
	void *pad2;
	struct DisplaySafeAreas safe_areas;

	/* migrate or replace? depends on some internal things... */
	/* no, is on the right place (ton) */
	struct RenderData r;
	struct AudioData audio;

	ListBase markers;
	ListBase transform_spaces;

	int orientation_index_custom;
	int orientation_type;

	void *sound_scene;
	void *playback_handle;
	void *sound_scrub_handle;
	void *speaker_handles;

	void *fps_info;                 /* (runtime) info/cache used for presenting playback framerate info to the user */

	/* none of the dependency graph  vars is mean to be saved */
	struct GHash *depsgraph_hash;
	int pad7;

	/* User-Defined KeyingSets */
	int active_keyingset;           /* index of the active KeyingSet. first KeyingSet has index 1, 'none' active is 0, 'add new' is -1 */
	ListBase keyingsets;            /* KeyingSets for this scene */

	/* Units */
	struct UnitSettings unit;

	/* Grease Pencil - Annotations */
	struct bGPdata *gpd;

	/* Movie Tracking */
	struct MovieClip *clip;         /* active movie clip */

	/* Physics simulation settings */
	struct PhysicsSettings physics_settings;

	void *pad8;
	uint64_t customdata_mask;	/* XXX. runtime flag for drawing, actually belongs in the window, only used by BKE_object_handle_update() */
	uint64_t customdata_mask_modal; /* XXX. same as above but for temp operator use (gl renders) */


	/* Color Management */
	ColorManagedViewSettings view_settings;
	ColorManagedDisplaySettings display_settings;
	ColorManagedColorspaceSettings sequencer_colorspace_settings;

	/* RigidBody simulation world+settings */
	struct RigidBodyWorld *rigidbody_world;

	struct PreviewImage *preview;

	ListBase view_layers;
	/* Not an actual datablock, but memory owned by scene. */
	Collection *master_collection;
	struct SceneCollection *collection DNA_DEPRECATED;

	IDProperty *layer_properties;  /* settings to be override by workspaces */

	struct SceneDisplay display;
	struct SceneEEVEE eevee;

	/* LANPR stuff */
	struct SceneLANPR lanpr;
} Scene;

/* **************** RENDERDATA ********************* */

/* RenderData.flag */
/* use preview range */
#define SCER_PRV_RANGE  (1 << 0)
#define SCER_LOCK_FRAME_SELECTION   (1 << 1)
/* show/use subframes (for checking motion blur) */
#define SCER_SHOW_SUBFRAME  (1 << 3)

/* RenderData.mode */
<<<<<<< HEAD
#define R_OSA           0x0001
/* #define R_SHADOW		0x0002 */
/* #define R_GAMMA		0x0004 */
/* #define R_ORTHO		0x0008 */
/* #define R_ENVMAP		0x0010 */
/* #define R_EDGE		0x0020 */
/* #define R_FIELDS		0x0040 */
/*#define R_FIELDSTILL	0x0080 */
/*#define R_RADIO		0x0100 */ /* deprecated */
#define R_BORDER		0x0200
#define R_PANORAMA		0x0400 /* deprecated */
#define R_CROP          0x0800
/* Disable camera switching: runtime (DURIAN_CAMERA_SWITCH) */
#define R_NO_CAMERA_SWITCH  0x1000
/* #define R_ODDFIELD		0x2000 */
#define R_MBLUR         0x4000
/* unified was here */
/* #define R_RAYTRACE      0x10000 */
/* R_GAUSS is obsolete, but used to retrieve setting from old files */
/* #define R_GAUSS          0x20000 */
/* fbuf obsolete... */
/*#define R_FBUF			0x40000*/
/* threads obsolete... is there for old files, now use for autodetect threads */
#define R_THREADS       0x80000
/* Use the same flag for autothreads */
#define R_FIXED_THREADS     0x80000

/* #define R_SPEED				0x100000 */
/* #define R_SSS				0x200000 */
#define R_NO_OVERWRITE      0x400000  /* skip existing files */
#define R_TOUCH             0x800000  /* touch files before rendering */
#define R_SIMPLIFY          0x1000000
#define R_EDGE_FRS          0x2000000 /* R_EDGE reserved for Freestyle */
#define R_PERSISTENT_DATA   0x4000000 /* keep data around for re-render */
/* #define R_USE_WS_SHADING	0x8000000 */ /* use world space interpretation of lighting data */
=======
#define R_OSA                   (1 << 0)
#define R_MODE_DEPRECATED_1     (1 << 1)  /* cleared */
#define R_MODE_DEPRECATED_2     (1 << 2)  /* cleared */
#define R_MODE_DEPRECATED_3     (1 << 3)  /* cleared */
#define R_MODE_DEPRECATED_4     (1 << 4)  /* cleared */
#define R_MODE_DEPRECATED_5     (1 << 5)  /* cleared */
#define R_MODE_DEPRECATED_6     (1 << 6)  /* cleared */
#define R_MODE_DEPRECATED_7     (1 << 7)  /* cleared */
#define R_MODE_DEPRECATED_8     (1 << 8)  /* cleared */
#define R_BORDER                (1 << 9)
#define R_MODE_DEPRECATED_10    (1 << 10)  /* cleared */
#define R_CROP                  (1 << 11)
/* Disable camera switching: runtime (DURIAN_CAMERA_SWITCH) */
#define R_NO_CAMERA_SWITCH      (1 << 12)
#define R_MODE_DEPRECATED_13    (1 << 13)  /* cleared */
#define R_MBLUR                 (1 << 14)
		/* unified was here */
#define R_MODE_DEPRECATED_16    (1 << 16)  /* cleared */
#define R_MODE_DEPRECATED_17    (1 << 17)  /* cleared */
#define R_MODE_DEPRECATED_18    (1 << 18)  /* cleared */
#define R_MODE_DEPRECATED_19    (1 << 19)  /* cleared */
#define R_FIXED_THREADS         (1 << 19)

#define R_MODE_DEPRECATED_20    (1 << 20)  /* cleared */
#define R_MODE_DEPRECATED_21    (1 << 21)  /* cleared */
#define R_NO_OVERWRITE          (1 << 22)  /* skip existing files */
#define R_TOUCH                 (1 << 23)  /* touch files before rendering */
#define R_SIMPLIFY              (1 << 24)
#define R_EDGE_FRS              (1 << 25) /* R_EDGE reserved for Freestyle */
#define R_PERSISTENT_DATA       (1 << 26) /* keep data around for re-render */
#define R_MODE_DEPRECATED_27    (1 << 27)  /* cleared */
>>>>>>> 7721886e

/* RenderData.seq_flag */
enum {
	// R_SEQ_GL_PREV = (1 << 1),  // UNUSED, we just use setting from seq_prev_type now.
	// R_SEQ_GL_REND = (1 << 2),  // UNUSED, opengl render has its own operator now.
	R_SEQ_SOLID_TEX  = (1 << 3),
	R_SEQ_CAMERA_DOF = (1 << 4),
};

/* RenderData.displaymode */
#define R_OUTPUT_SCREEN 0
#define R_OUTPUT_AREA   1
#define R_OUTPUT_WINDOW 2
#define R_OUTPUT_NONE   3
/*#define R_OUTPUT_FORKED	4*/

/* RenderData.filtertype (used for nodes) */
#define R_FILTER_BOX    0
#define R_FILTER_TENT   1
#define R_FILTER_QUAD   2
#define R_FILTER_CUBIC  3
#define R_FILTER_CATROM 4
#define R_FILTER_GAUSS  5
#define R_FILTER_MITCH  6
#define R_FILTER_FAST_GAUSS 7

<<<<<<< HEAD
/* RenderData.scemode (int now) */
#define R_DOSEQ             0x0001
#define R_BG_RENDER         0x0002
/* passepartout is camera option now, keep this for backward compatibility */
#define R_PASSEPARTOUT      0x0004
#define R_BUTS_PREVIEW      0x0008
#define R_EXTENSION         0x0010
#define R_MATNODE_PREVIEW   0x0020
#define R_DOCOMP            0x0040
#define R_COMP_CROP         0x0080
/* #define R_FREE_IMAGE		0x0100 */
#define R_SINGLE_LAYER      0x0200
#define R_EXR_TILE_FILE     0x0400
/* #define R_COMP_FREE			0x0800 */
#define R_NO_IMAGE_LOAD     0x1000
/* #define R_NO_TEX			0x2000 */
#define R_NO_FRAME_UPDATE   0x4000
#define R_FULL_SAMPLE       0x8000
/* #define R_DEPRECATED		0x10000 */
/* #define R_RECURS_PROTECTION	0x20000 */
#define R_TEXNODE_PREVIEW   0x40000
/* #define R_VIEWPORT_PREVIEW	0x80000 */
#define R_EXR_CACHE_FILE    0x100000
#define R_MULTIVIEW         0x200000
=======
/* RenderData.scemode */
#define R_DOSEQ                 (1 << 0)
#define R_BG_RENDER             (1 << 1)
		/* passepartout is camera option now, keep this for backward compatibility */
#define R_PASSEPARTOUT          (1 << 2)
#define R_BUTS_PREVIEW          (1 << 3)
#define R_EXTENSION             (1 << 4)
#define R_MATNODE_PREVIEW       (1 << 5)
#define R_DOCOMP                (1 << 6)
#define R_COMP_CROP             (1 << 7)
#define R_SCEMODE_DEPRECATED_8  (1 << 8)  /* cleared */
#define R_SINGLE_LAYER          (1 << 9)
#define R_EXR_TILE_FILE         (1 << 10)
#define R_SCEMODE_DEPRECATED_11 (1 << 11)  /* cleared */
#define R_NO_IMAGE_LOAD         (1 << 12)
#define R_SCEMODE_DEPRECATED_13 (1 << 13)  /* cleared */
#define R_NO_FRAME_UPDATE       (1 << 14)
#define R_FULL_SAMPLE           (1 << 15)
#define R_SCEMODE_DEPRECATED_16 (1 << 16)  /* cleared */
#define R_SCEMODE_DEPRECATED_17 (1 << 17)  /* cleared */
#define R_TEXNODE_PREVIEW       (1 << 18)
#define R_SCEMODE_DEPRECATED_19 (1 << 19)  /* cleared */
#define R_EXR_CACHE_FILE        (1 << 20)
#define R_MULTIVIEW             (1 << 21)
>>>>>>> 7721886e

/* RenderData.stamp */
#define R_STAMP_TIME 	(1 << 0)
#define R_STAMP_FRAME	(1 << 1)
#define R_STAMP_DATE	(1 << 2)
#define R_STAMP_CAMERA	(1 << 3)
#define R_STAMP_SCENE	(1 << 4)
#define R_STAMP_NOTE	(1 << 5)
#define R_STAMP_DRAW	(1 << 6) /* draw in the image */
#define R_STAMP_MARKER	(1 << 7)
#define R_STAMP_FILENAME	(1 << 8)
#define R_STAMP_SEQSTRIP	(1 << 9)
#define R_STAMP_RENDERTIME	(1 << 10)
#define R_STAMP_CAMERALENS	(1 << 11)
#define R_STAMP_STRIPMETA	(1 << 12)
#define R_STAMP_MEMORY		(1 << 13)
#define R_STAMP_HIDE_LABELS	(1 << 14)
#define R_STAMP_FRAME_RANGE	(1 << 15)
#define R_STAMP_HOSTNAME	(1 << 16)
#define R_STAMP_ALL (R_STAMP_TIME|R_STAMP_FRAME|R_STAMP_DATE|R_STAMP_CAMERA|R_STAMP_SCENE| \
                     R_STAMP_NOTE|R_STAMP_MARKER|R_STAMP_FILENAME|R_STAMP_SEQSTRIP|        \
                     R_STAMP_RENDERTIME|R_STAMP_CAMERALENS|R_STAMP_MEMORY|                 \
                     R_STAMP_HIDE_LABELS|R_STAMP_FRAME_RANGE|R_STAMP_HOSTNAME)

/* RenderData.alphamode */
#define R_ADDSKY        0
#define R_ALPHAPREMUL   1
/*#define R_ALPHAKEY		2*/ /* deprecated, shouldn't be used */

/* RenderData.color_mgt_flag */
enum {
	R_COLOR_MANAGEMENT              = (1 << 0),  /* deprecated, should only be used in versioning code only */
	/*R_COLOR_MANAGEMENT_PREDIVIDE    = (1 << 1)*/  /* deprecated, shouldn't be used */
};

#ifdef DNA_DEPRECATED
/* RenderData.subimtype flag options for imtype */
enum {
<<<<<<< HEAD
	R_OPENEXR_HALF  = 1,  /*deprecated*/
	R_OPENEXR_ZBUF  = 2,  /*deprecated*/
	R_PREVIEW_JPG   = 4,  /*deprecated*/
	R_CINEON_LOG    = 8,  /*deprecated*/
	R_TIFF_16BIT    = 16, /*deprecated*/

	R_JPEG2K_12BIT          =     32,  /* Jpeg2000 */                    /*deprecated*/
	R_JPEG2K_16BIT          =     64,                                    /*deprecated*/
	R_JPEG2K_YCC            =     128,  /* when disabled use RGB */      /*deprecated*/
	R_JPEG2K_CINE_PRESET    =     256,                                   /*deprecated*/
	R_JPEG2K_CINE_48FPS     =     512,                                   /*deprecated*/
=======
	R_OPENEXR_HALF  = (1 << 0),  /*deprecated*/
	R_OPENEXR_ZBUF  = (1 << 1),  /*deprecated*/
	R_PREVIEW_JPG   = (1 << 2),  /*deprecated*/
	R_CINEON_LOG    = (1 << 3),  /*deprecated*/
	R_TIFF_16BIT    = (1 << 4),  /*deprecated*/

	R_JPEG2K_12BIT          =     (1 << 5),  /* Jpeg2000 */                    /*deprecated*/
	R_JPEG2K_16BIT          =     (1 << 6),                                    /*deprecated*/
	R_JPEG2K_YCC            =     (1 << 7),  /* when disabled use RGB */      /*deprecated*/
	R_JPEG2K_CINE_PRESET    =     (1 << 8),                                   /*deprecated*/
	R_JPEG2K_CINE_48FPS     =     (1 << 9),                                   /*deprecated*/
>>>>>>> 7721886e
};
#endif

/* bake_mode: same as RE_BAKE_xxx defines */
/* RenderData.bake_flag */
<<<<<<< HEAD
#define R_BAKE_CLEAR        1
/* #define R_BAKE_OSA		2 */ /* deprecated */
#define R_BAKE_TO_ACTIVE    4
/* #define R_BAKE_NORMALIZE	8 */ /* deprecated */
#define R_BAKE_MULTIRES     16
#define R_BAKE_LORES_MESH   32
/* #define R_BAKE_VCOL		64 */ /* deprecated */
#define R_BAKE_USERSCALE    128
#define R_BAKE_CAGE         256
#define R_BAKE_SPLIT_MAT    512
#define R_BAKE_AUTO_NAME    1024
=======
#define R_BAKE_CLEAR        (1 << 0)
/* #define R_BAKE_OSA       (1 << 1) */ /* deprecated */
#define R_BAKE_TO_ACTIVE    (1 << 2)
/* #define R_BAKE_NORMALIZE (1 << 3) */ /* deprecated */
#define R_BAKE_MULTIRES     (1 << 4)
#define R_BAKE_LORES_MESH   (1 << 5)
/* #define R_BAKE_VCOL      (1 << 6) */ /* deprecated */
#define R_BAKE_USERSCALE    (1 << 7)
#define R_BAKE_CAGE         (1 << 8)
#define R_BAKE_SPLIT_MAT    (1 << 9)
#define R_BAKE_AUTO_NAME    (1 << 10)
>>>>>>> 7721886e

/* RenderData.bake_normal_space */
#define R_BAKE_SPACE_CAMERA  0
#define R_BAKE_SPACE_WORLD   1
#define R_BAKE_SPACE_OBJECT  2
#define R_BAKE_SPACE_TANGENT 3

/* RenderData.line_thickness_mode */
#define R_LINE_THICKNESS_ABSOLUTE 1
#define R_LINE_THICKNESS_RELATIVE 2

/* sequencer seq_prev_type seq_rend_type */

/* RenderData.engine (scene.c) */
extern const char *RE_engine_id_BLENDER_EEVEE;
extern const char *RE_engine_id_BLENDER_WORKBENCH;
extern const char *RE_engine_id_CYCLES;

/* **************** SCENE ********************* */

/* note that much higher maxframes give imprecise sub-frames, see: T46859 */
/* Current precision is 16 for the sub-frames closer to MAXFRAME. */

/* for general use */
#define MAXFRAME    1048574
#define MAXFRAMEF   1048574.0f

#define MINFRAME    0
#define MINFRAMEF   0.0f

/* (minimum frame number for current-frame) */
#define MINAFRAME   -1048574
#define MINAFRAMEF  -1048574.0f

/* deprecate this! */
#define TESTBASE(v3d, base)  (                                                \
	(((v3d)->localvd == NULL) || ((v3d)->local_view_uuid & (base)->local_view_bits)) && \
	(((1 << (base)->object->type) & (v3d)->object_type_exclude_viewport) == 0) && \
		(((base)->flag & BASE_SELECTED) != 0) &&                                  \
		(((base)->flag & BASE_VISIBLE) != 0))
#define TESTBASELIB(v3d, base)  (                                             \
	(((v3d)->localvd == NULL) || ((v3d)->local_view_uuid & (base)->local_view_bits)) && \
	(((1 << (base)->object->type) & (v3d)->object_type_exclude_viewport) == 0) && \
		(((base)->flag & BASE_SELECTED) != 0) &&                                  \
		((base)->object->id.lib == NULL) &&                                       \
		(((base)->flag & BASE_VISIBLE) != 0))
#define TESTBASELIB_BGMODE(v3d, base)  (                                      \
	((v3d == NULL) || ((v3d)->localvd == NULL) || ((v3d)->local_view_uuid & (base)->local_view_bits)) && \
	((v3d == NULL) || (((1 << (base)->object->type) & (v3d)->object_type_exclude_viewport) == 0)) && \
		(((base)->flag & BASE_SELECTED) != 0) &&                                  \
		((base)->object->id.lib == NULL) &&                                       \
		(((base)->flag & BASE_VISIBLE) != 0))
#define BASE_EDITABLE_BGMODE(v3d, base)  (                                    \
	((v3d == NULL) || ((v3d)->localvd == NULL) || ((v3d)->local_view_uuid & (base)->local_view_bits)) && \
	((v3d == NULL) || (((1 << (base)->object->type) & (v3d)->object_type_exclude_viewport) == 0)) && \
		((base)->object->id.lib == NULL) &&                                       \
		(((base)->flag & BASE_VISIBLE) != 0))
#define BASE_SELECTABLE(v3d, base)  (                                         \
	(((v3d)->localvd == NULL) || ((v3d)->local_view_uuid & (base)->local_view_bits)) && \
	(((1 << (base)->object->type) & (v3d)->object_type_exclude_viewport) == 0) && \
	(((1 << (base)->object->type) & (v3d)->object_type_exclude_select) == 0) && \
	(((base)->flag & BASE_SELECTABLE) != 0))
#define BASE_VISIBLE(v3d, base)  (                                            \
	(((v3d)->localvd == NULL) || ((v3d)->local_view_uuid & (base)->local_view_bits)) && \
	(((1 << (base)->object->type) & (v3d)->object_type_exclude_viewport) == 0) && \
	(((base)->flag & BASE_VISIBLE) != 0))
#define BASE_VISIBLE_BGMODE(v3d, base) ( \
	((v3d == NULL) || ((v3d)->localvd == NULL) || ((v3d)->local_view_uuid & (base)->local_view_bits)) && \
	((v3d == NULL) || (((1 << (base)->object->type) & (v3d)->object_type_exclude_viewport) == 0)) && \
	(((base)->flag & BASE_VISIBLE) != 0))

#define FIRSTBASE(_view_layer)  ((_view_layer)->object_bases.first)
#define LASTBASE(_view_layer)   ((_view_layer)->object_bases.last)
#define BASACT(_view_layer)     ((_view_layer)->basact)
#define OBACT(_view_layer)      (BASACT(_view_layer) ? BASACT(_view_layer)->object : NULL)

#define OBEDIT_FROM_WORKSPACE(workspace, _view_layer) \
	(((workspace)->object_mode & OD_MODE_EDIT) ? OBACT(_view_layer) : NULL)
#define OBEDIT_FROM_OBACT(ob) \
	((ob) ? (((ob)->mode & OB_MODE_EDIT) ? ob : NULL) : NULL)
#define OBPOSE_FROM_OBACT(ob) \
	((ob) ? (((ob)->mode & OB_MODE_POSE) ? ob : NULL) : NULL)
#define OBEDIT_FROM_VIEW_LAYER(view_layer) \
	OBEDIT_FROM_OBACT(OBACT(view_layer))

#define V3D_CAMERA_LOCAL(v3d) ((!(v3d)->scenelock && (v3d)->camera) ? (v3d)->camera : NULL)
#define V3D_CAMERA_SCENE(scene, v3d) ((!(v3d)->scenelock && (v3d)->camera) ? (v3d)->camera : (scene)->camera)

#define CFRA            (scene->r.cfra)
#define SUBFRA          (scene->r.subframe)
#define SFRA            (scene->r.sfra)
#define EFRA            (scene->r.efra)
#define PRVRANGEON      (scene->r.flag & SCER_PRV_RANGE)
#define PSFRA           ((PRVRANGEON) ? (scene->r.psfra) : (scene->r.sfra))
#define PEFRA           ((PRVRANGEON) ? (scene->r.pefra) : (scene->r.efra))
#define FRA2TIME(a)     ((((double)scene->r.frs_sec_base) * (double)(a)) / (double)scene->r.frs_sec)
#define TIME2FRA(a)     ((((double)scene->r.frs_sec) * (double)(a)) / (double)scene->r.frs_sec_base)
#define FPS              (((double)scene->r.frs_sec) / (double)scene->r.frs_sec_base)

/* Base.flag is in DNA_object_types.h */

/* ToolSettings.transform_flag */
enum {
	SCE_XFORM_AXIS_ALIGN = (1 << 0),
};

/* ToolSettings.object_flag */
enum {
	SCE_OBJECT_MODE_LOCK = (1 << 0),
};

/* ToolSettings.snap_flag */
<<<<<<< HEAD
#define SCE_SNAP                1
#define SCE_SNAP_ROTATE         2
#define SCE_SNAP_PEEL_OBJECT    4
#define SCE_SNAP_PROJECT        8
#define SCE_SNAP_NO_SELF        16
#define SCE_SNAP_ABS_GRID       32
=======
#define SCE_SNAP				(1 << 0)
#define SCE_SNAP_ROTATE			(1 << 1)
#define SCE_SNAP_PEEL_OBJECT	(1 << 2)
#define SCE_SNAP_PROJECT		(1 << 3)
#define SCE_SNAP_NO_SELF		(1 << 4)
#define SCE_SNAP_ABS_GRID		(1 << 5)
>>>>>>> 7721886e

/* ToolSettings.snap_target */
#define SCE_SNAP_TARGET_CLOSEST 0
#define SCE_SNAP_TARGET_CENTER  1
#define SCE_SNAP_TARGET_MEDIAN  2
#define SCE_SNAP_TARGET_ACTIVE  3

/* ToolSettings.snap_mode */
#define SCE_SNAP_MODE_VERTEX    (1 << 0)
#define SCE_SNAP_MODE_EDGE      (1 << 1)
#define SCE_SNAP_MODE_FACE      (1 << 2)
#define SCE_SNAP_MODE_VOLUME    (1 << 3)
#define SCE_SNAP_MODE_INCREMENT (1 << 4)

/* ToolSettings.snap_node_mode */
#define SCE_SNAP_MODE_GRID      (1 << 5)
#define SCE_SNAP_MODE_NODE_X    (1 << 6)
#define SCE_SNAP_MODE_NODE_Y    (1 << 7)

/** #ToolSettings.snap_force_increment_flag */
enum {
	SCE_SNAP_FORCE_INCREMENT_TRANSLATE  = (1 << 0),
	SCE_SNAP_FORCE_INCREMENT_ROTATE     = (1 << 1),
	SCE_SNAP_FORCE_INCREMENT_SCALE      = (1 << 2),
};

/* ToolSettings.selectmode */
<<<<<<< HEAD
#define SCE_SELECT_VERTEX   1 /* for mesh */
#define SCE_SELECT_EDGE     2
#define SCE_SELECT_FACE     4
=======
#define SCE_SELECT_VERTEX	(1 << 0) /* for mesh */
#define SCE_SELECT_EDGE		(1 << 1)
#define SCE_SELECT_FACE		(1 << 2)
>>>>>>> 7721886e

/* MeshStatVis.type */
#define SCE_STATVIS_OVERHANG    0
#define SCE_STATVIS_THICKNESS   1
#define SCE_STATVIS_INTERSECT   2
#define SCE_STATVIS_DISTORT     3
#define SCE_STATVIS_SHARP       4

/* ParticleEditSettings.selectmode for particles */
<<<<<<< HEAD
#define SCE_SELECT_PATH     1
#define SCE_SELECT_POINT    2
#define SCE_SELECT_END      4
=======
#define SCE_SELECT_PATH		(1 << 0)
#define SCE_SELECT_POINT	(1 << 1)
#define SCE_SELECT_END		(1 << 2)
>>>>>>> 7721886e

/* ToolSettings.prop_mode (proportional falloff) */
#define PROP_SMOOTH            0
#define PROP_SPHERE            1
#define PROP_ROOT              2
#define PROP_SHARP             3
#define PROP_LIN               4
#define PROP_CONST             5
#define PROP_RANDOM            6
#define PROP_INVSQUARE         7
#define PROP_MODE_MAX          8

/* ToolSettings.proportional */
#define PROP_EDIT_OFF           0
#define PROP_EDIT_ON            1
#define PROP_EDIT_CONNECTED     2
#define PROP_EDIT_PROJECTED     3

/* ToolSettings.weightuser */
enum {
	OB_DRAW_GROUPUSER_NONE      = 0,
	OB_DRAW_GROUPUSER_ACTIVE    = 1,
	OB_DRAW_GROUPUSER_ALL       = 2
};

/* toolsettings->face_strength */
enum {
	FACE_STRENGTH_WEAK = -16384,
	FACE_STRENGTH_MEDIUM = 0,
	FACE_STRENGTH_STRONG = 16384,
};

/* object_vgroup.c */
/* ToolSettings.vgroupsubset */
typedef enum eVGroupSelect {
	WT_VGROUP_ALL = 0,
	WT_VGROUP_ACTIVE = 1,
	WT_VGROUP_BONE_SELECT = 2,
	WT_VGROUP_BONE_DEFORM = 3,
	WT_VGROUP_BONE_DEFORM_OFF = 4
} eVGroupSelect;

#define WT_VGROUP_MASK_ALL \
	((1 << WT_VGROUP_ACTIVE) | \
	 (1 << WT_VGROUP_BONE_SELECT) | \
	 (1 << WT_VGROUP_BONE_DEFORM) | \
	 (1 << WT_VGROUP_BONE_DEFORM_OFF) | \
	 (1 << WT_VGROUP_ALL))


/* Scene.flag */
#define SCE_DS_SELECTED         (1 << 0)
#define SCE_DS_COLLAPSED        (1 << 1)
#define SCE_NLA_EDIT_ON         (1 << 2)
#define SCE_FRAME_DROP          (1 << 3)
#define SCE_KEYS_NO_SELONLY     (1 << 4)

/* return flag BKE_scene_base_iter_next functions */
/* #define F_ERROR			-1 */  /* UNUSED */
#define F_START         0
#define F_SCENE         1
#define F_DUPLI         3

/* AudioData.flag */
#define AUDIO_MUTE                (1 << 0)
#define AUDIO_SYNC                (1 << 1)
#define AUDIO_SCRUB               (1 << 2)
#define AUDIO_VOLUME_ANIMATED     (1 << 3)

/* FFMpegCodecData.flags */
enum {
#ifdef DNA_DEPRECATED
	FFMPEG_MULTIPLEX_AUDIO  = (1 << 0),  /* deprecated, you can choose none as audiocodec now */
#endif
	FFMPEG_AUTOSPLIT_OUTPUT = (1 << 1),
	FFMPEG_LOSSLESS_OUTPUT  = (1 << 2),
	FFMPEG_USE_MAX_B_FRAMES = (1 << 3),
};

/* Paint.flags */
typedef enum ePaintFlags {
	PAINT_SHOW_BRUSH = (1 << 0),
	PAINT_FAST_NAVIGATE = (1 << 1),
	PAINT_SHOW_BRUSH_ON_SURFACE = (1 << 2),
	PAINT_USE_CAVITY_MASK = (1 << 3)
} ePaintFlags;

/* Paint.symmetry_flags
 * (for now just a duplicate of sculpt symmetry flags) */
typedef enum ePaintSymmetryFlags {
	PAINT_SYMM_X = (1 << 0),
	PAINT_SYMM_Y = (1 << 1),
	PAINT_SYMM_Z = (1 << 2),
	PAINT_SYMMETRY_FEATHER = (1 << 3),
	PAINT_TILE_X = (1 << 4),
	PAINT_TILE_Y = (1 << 5),
	PAINT_TILE_Z = (1 << 6),
} ePaintSymmetryFlags;

#define PAINT_SYMM_AXIS_ALL (PAINT_SYMM_X | PAINT_SYMM_Y | PAINT_SYMM_Z)

/* Sculpt.flags */
/* These can eventually be moved to paint flags? */
typedef enum eSculptFlags {
	SCULPT_FLAG_DEPRECATED_0 = (1 << 0),  /* cleared */
	SCULPT_FLAG_DEPRECATED_1 = (1 << 1),  /* cleared */
	SCULPT_FLAG_DEPRECATED_2 = (1 << 2),  /* cleared */

	SCULPT_LOCK_X = (1 << 3),
	SCULPT_LOCK_Y = (1 << 4),
	SCULPT_LOCK_Z = (1 << 5),

	/* deprecated, part of paint struct symmetry_flags now */
	SCULPT_SYMMETRY_FEATHER = (1 << 6),

	SCULPT_USE_OPENMP = (1 << 7),
	SCULPT_ONLY_DEFORM = (1 << 8),
	SCULPT_SHOW_DIFFUSE = (1 << 9),

	/* If set, the mesh will be drawn with smooth-shading in
	 * dynamic-topology mode */
	SCULPT_DYNTOPO_SMOOTH_SHADING = (1 << 10),

	/* If set, dynamic-topology brushes will subdivide short edges */
	SCULPT_DYNTOPO_SUBDIVIDE = (1 << 12),
	/* If set, dynamic-topology brushes will collapse short edges */
	SCULPT_DYNTOPO_COLLAPSE = (1 << 11),

	/* If set, dynamic-topology detail size will be constant in object space */
	SCULPT_DYNTOPO_DETAIL_CONSTANT = (1 << 13),
	SCULPT_DYNTOPO_DETAIL_BRUSH = (1 << 14),
	SCULPT_DYNTOPO_DETAIL_MANUAL = (1 << 16),

	/* Don't display mask in viewport, but still use it for strokes. */
	SCULPT_HIDE_MASK = (1 << 15),
} eSculptFlags;

/* ImagePaintSettings.mode */
typedef enum eImagePaintMode {
	IMAGEPAINT_MODE_MATERIAL, /* detect texture paint slots from the material */
	IMAGEPAINT_MODE_IMAGE,    /* select texture paint image directly */
} eImagePaintMode;

/* ImagePaintSettings.flag */
<<<<<<< HEAD
#define IMAGEPAINT_DRAWING              1
// #define IMAGEPAINT_DRAW_TOOL			2 // deprecated
// #define IMAGEPAINT_DRAW_TOOL_DRAWING	4 // deprecated
=======
#define IMAGEPAINT_DRAWING				(1 << 0)
// #define IMAGEPAINT_DRAW_TOOL			(1 << 1) // deprecated
// #define IMAGEPAINT_DRAW_TOOL_DRAWING	(1 << 2) // deprecated
>>>>>>> 7721886e

/* projection painting only */
/* ImagePaintSettings.flag */
#define IMAGEPAINT_PROJECT_XRAY         (1 << 4)
#define IMAGEPAINT_PROJECT_BACKFACE     (1 << 5)
#define IMAGEPAINT_PROJECT_FLAT         (1 << 6)
#define IMAGEPAINT_PROJECT_LAYER_CLONE  (1 << 7)
#define IMAGEPAINT_PROJECT_LAYER_STENCIL    (1 << 8)
#define IMAGEPAINT_PROJECT_LAYER_STENCIL_INV    (1 << 9)

/* ImagePaintSettings.missing_data */
#define IMAGEPAINT_MISSING_UVS       (1 << 0)
#define IMAGEPAINT_MISSING_MATERIAL  (1 << 1)
#define IMAGEPAINT_MISSING_TEX       (1 << 2)
#define IMAGEPAINT_MISSING_STENCIL   (1 << 3)

/* ToolSettings.uvcalc_flag */
<<<<<<< HEAD
#define UVCALC_FILLHOLES            1
#define UVCALC_NO_ASPECT_CORRECT    2   /* would call this UVCALC_ASPECT_CORRECT, except it should be default with old file */
#define UVCALC_TRANSFORM_CORRECT    4   /* adjust UV's while transforming to avoid distortion */
#define UVCALC_USESUBSURF           8   /* Use mesh data after subsurf to compute UVs*/
=======
#define UVCALC_FILLHOLES			(1 << 0)
#define UVCALC_NO_ASPECT_CORRECT	(1 << 1)	/* would call this UVCALC_ASPECT_CORRECT, except it should be default with old file */
#define UVCALC_TRANSFORM_CORRECT	(1 << 2)	/* adjust UV's while transforming to avoid distortion */
#define UVCALC_USESUBSURF			(1 << 3)	/* Use mesh data after subsurf to compute UVs*/
>>>>>>> 7721886e

/* ToolSettings.uv_flag */
#define UV_SYNC_SELECTION   1
#define UV_SHOW_SAME_IMAGE  2

/* ToolSettings.uv_selectmode */
#define UV_SELECT_VERTEX    1
#define UV_SELECT_EDGE      2
#define UV_SELECT_FACE      4
#define UV_SELECT_ISLAND    8

/* ToolSettings.edge_mode */
#define EDGE_MODE_SELECT                0
#define EDGE_MODE_TAG_SEAM              1
#define EDGE_MODE_TAG_SHARP             2
#define EDGE_MODE_TAG_CREASE            3
#define EDGE_MODE_TAG_BEVEL             4
#define EDGE_MODE_TAG_FREESTYLE         5

/* ToolSettings.gizmo_flag */
enum {
	SCE_GIZMO_SHOW_TRANSLATE = (1 << 0),
	SCE_GIZMO_SHOW_ROTATE    = (1 << 1),
	SCE_GIZMO_SHOW_SCALE     = (1 << 2),
};

/* ToolSettings.gpencil_flags */
typedef enum eGPencil_Flags {
	/* When creating new frames, the last frame gets used as the basis for the new one */
	GP_TOOL_FLAG_RETAIN_LAST            = (1 << 1),
	/* Add the strokes below all strokes in the layer */
	GP_TOOL_FLAG_PAINT_ONBACK           = (1 << 2),
	/* Show compact list of colors */
	GP_TOOL_FLAG_THUMBNAIL_LIST         = (1 << 3),
	/* Generate wheight data for new strokes */
	GP_TOOL_FLAG_CREATE_WEIGHTS         = (1 << 4),
} eGPencil_Flags;

/* scene->r.simplify_gpencil */
typedef enum eGPencil_SimplifyFlags {
	/* Simplify */
	SIMPLIFY_GPENCIL_ENABLE           = (1 << 0),
	/* Simplify on play */
	SIMPLIFY_GPENCIL_ON_PLAY          = (1 << 1),
	/* Simplify fill on viewport */
	SIMPLIFY_GPENCIL_FILL             = (1 << 2),
	/* Simplify modifier on viewport */
	SIMPLIFY_GPENCIL_MODIFIER         = (1 << 3),
	/* Remove fill external line */
	SIMPLIFY_GPENCIL_REMOVE_FILL_LINE = (1 << 4),
	/* Simplify Shader FX */
	SIMPLIFY_GPENCIL_FX               = (1 << 5),
	/* Simplify layer blending */
	SIMPLIFY_GPENCIL_BLEND            = (1 << 6),
} eGPencil_SimplifyFlags;

/* ToolSettings.gpencil_*_align - Stroke Placement mode flags */
typedef enum eGPencil_Placement_Flags {
	/* New strokes are added in viewport/data space (i.e. not screen space) */
	GP_PROJECT_VIEWSPACE    = (1 << 0),

	/* Viewport space, but relative to render canvas (Sequencer Preview Only) */
	GP_PROJECT_CANVAS       = (1 << 1),

	/* Project into the screen's Z values */
	GP_PROJECT_DEPTH_VIEW   = (1 << 2),
	GP_PROJECT_DEPTH_STROKE = (1 << 3),

	/* "Use Endpoints" */
	GP_PROJECT_DEPTH_STROKE_ENDPOINTS = (1 << 4),
	GP_PROJECT_CURSOR = (1 << 5),
	GP_PROJECT_DEPTH_STROKE_FIRST = (1 << 6),
} eGPencil_Placement_Flags;

/* ToolSettings.gpencil_selectmode */
typedef enum eGPencil_Selectmode_types {
	GP_SELECTMODE_POINT  = 0,
	GP_SELECTMODE_STROKE = 1
} eGPencil_Selectmode_types;

/* ToolSettings.particle flag */
<<<<<<< HEAD
#define PE_KEEP_LENGTHS         1
#define PE_LOCK_FIRST           2
#define PE_DEFLECT_EMITTER      4
#define PE_INTERPOLATE_ADDED    8
#define PE_DRAW_PART            16
/* #define PE_X_MIRROR			64 */	/* deprecated */
#define PE_FADE_TIME            128
#define PE_AUTO_VELOCITY        256
=======
#define PE_KEEP_LENGTHS         (1 << 0)
#define PE_LOCK_FIRST           (1 << 1)
#define PE_DEFLECT_EMITTER      (1 << 2)
#define PE_INTERPOLATE_ADDED    (1 << 3)
#define PE_DRAW_PART            (1 << 4)
/* #define PE_X_MIRROR          (1 << 6) */ /* deprecated */
#define PE_FADE_TIME            (1 << 7)
#define PE_AUTO_VELOCITY        (1 << 8)
>>>>>>> 7721886e

/* ParticleEditSettings.brushtype */
#define PE_BRUSH_NONE       -1
#define PE_BRUSH_COMB       0
#define PE_BRUSH_CUT        1
#define PE_BRUSH_LENGTH     2
#define PE_BRUSH_PUFF       3
#define PE_BRUSH_ADD        4
#define PE_BRUSH_SMOOTH     5
#define PE_BRUSH_WEIGHT     6

/* ParticleBrushData.flag */
#define PE_BRUSH_DATA_PUFF_VOLUME 1

/* ParticleBrushData.edittype */
#define PE_TYPE_PARTICLES   0
#define PE_TYPE_SOFTBODY    1
#define PE_TYPE_CLOTH       2

/* PhysicsSettings.flag */
#define PHYS_GLOBAL_GRAVITY     1

/* UnitSettings */

#define USER_UNIT_ADAPTIVE 0xFF
/* UnitSettings.system */
#define USER_UNIT_NONE          0
#define USER_UNIT_METRIC        1
#define USER_UNIT_IMPERIAL      2
/* UnitSettings.flag */
#define USER_UNIT_OPT_SPLIT     1
#define USER_UNIT_ROT_RADIANS   2

/* SceneEEVEE->flag */
enum {
	SCE_EEVEE_VOLUMETRIC_ENABLED    = (1 << 0),
	SCE_EEVEE_VOLUMETRIC_LIGHTS     = (1 << 1),
	SCE_EEVEE_VOLUMETRIC_SHADOWS    = (1 << 2),
//	SCE_EEVEE_VOLUMETRIC_COLORED	= (1 << 3), /* Unused */
	SCE_EEVEE_GTAO_ENABLED          = (1 << 4),
	SCE_EEVEE_GTAO_BENT_NORMALS     = (1 << 5),
	SCE_EEVEE_GTAO_BOUNCE           = (1 << 6),
	SCE_EEVEE_DOF_ENABLED           = (1 << 7),
	SCE_EEVEE_BLOOM_ENABLED         = (1 << 8),
	SCE_EEVEE_MOTION_BLUR_ENABLED   = (1 << 9),
	SCE_EEVEE_SHADOW_HIGH_BITDEPTH  = (1 << 10),
	SCE_EEVEE_TAA_REPROJECTION      = (1 << 11),
	SCE_EEVEE_SSS_ENABLED           = (1 << 12),
	SCE_EEVEE_SSS_SEPARATE_ALBEDO   = (1 << 13),
	SCE_EEVEE_SSR_ENABLED           = (1 << 14),
	SCE_EEVEE_SSR_REFRACTION        = (1 << 15),
	SCE_EEVEE_SSR_HALF_RESOLUTION   = (1 << 16),
	SCE_EEVEE_SHOW_IRRADIANCE       = (1 << 17),
	SCE_EEVEE_SHOW_CUBEMAPS         = (1 << 18),
	SCE_EEVEE_GI_AUTOBAKE           = (1 << 19),
	SCE_EEVEE_SHADOW_SOFT			= (1 << 20),
	SCE_EEVEE_OVERSCAN				= (1 << 21),
};

/* SceneEEVEE->shadow_method */
enum {
	SHADOW_ESM = 1,
	SHADOW_VSM = 2,
	SHADOW_METHOD_MAX = 3,
};

#ifdef __cplusplus
}
#endif

#endif  /* __DNA_SCENE_TYPES_H__ */<|MERGE_RESOLUTION|>--- conflicted
+++ resolved
@@ -214,23 +214,6 @@
 } SceneRenderLayer;
 
 /* SceneRenderLayer.layflag */
-<<<<<<< HEAD
-#define SCE_LAY_SOLID   1
-#define SCE_LAY_ZTRA    2
-#define SCE_LAY_HALO    4
-#define SCE_LAY_EDGE    8
-#define SCE_LAY_SKY     16
-#define SCE_LAY_STRAND  32
-#define SCE_LAY_FRS     64
-#define SCE_LAY_AO      128
-/* flags between 256 and 0x8000 are set to 1 already, for future options */
-
-#define SCE_LAY_ALL_Z       0x8000
-#define SCE_LAY_XOR         0x10000
-#define SCE_LAY_DISABLE     0x20000
-#define SCE_LAY_ZMASK       0x40000
-#define SCE_LAY_NEG_ZMASK   0x80000
-=======
 #define SCE_LAY_SOLID   (1 << 0)
 #define SCE_LAY_ZTRA    (1 << 1)
 #define SCE_LAY_HALO    (1 << 2)
@@ -246,7 +229,6 @@
 #define SCE_LAY_DISABLE     (1 << 17)
 #define SCE_LAY_ZMASK       (1 << 18)
 #define SCE_LAY_NEG_ZMASK   (1 << 19)
->>>>>>> 7721886e
 
 /* SceneRenderLayer.passflag */
 typedef enum eScenePassType {
@@ -1348,12 +1330,8 @@
 	float select_thresh;
 
 	/* Auto-Keying Mode */
-<<<<<<< HEAD
-	short autokey_mode, autokey_flag;   /* defines in DNA_userdef_types.h */
-=======
 	short autokey_flag;	/* defines in DNA_userdef_types.h */
 	char  autokey_mode;
->>>>>>> 7721886e
 	char keyframe_type;                 /* keyframe type (see DNA_curve_types.h) */
 
 	/* Multires */
@@ -1714,43 +1692,6 @@
 #define SCER_SHOW_SUBFRAME  (1 << 3)
 
 /* RenderData.mode */
-<<<<<<< HEAD
-#define R_OSA           0x0001
-/* #define R_SHADOW		0x0002 */
-/* #define R_GAMMA		0x0004 */
-/* #define R_ORTHO		0x0008 */
-/* #define R_ENVMAP		0x0010 */
-/* #define R_EDGE		0x0020 */
-/* #define R_FIELDS		0x0040 */
-/*#define R_FIELDSTILL	0x0080 */
-/*#define R_RADIO		0x0100 */ /* deprecated */
-#define R_BORDER		0x0200
-#define R_PANORAMA		0x0400 /* deprecated */
-#define R_CROP          0x0800
-/* Disable camera switching: runtime (DURIAN_CAMERA_SWITCH) */
-#define R_NO_CAMERA_SWITCH  0x1000
-/* #define R_ODDFIELD		0x2000 */
-#define R_MBLUR         0x4000
-/* unified was here */
-/* #define R_RAYTRACE      0x10000 */
-/* R_GAUSS is obsolete, but used to retrieve setting from old files */
-/* #define R_GAUSS          0x20000 */
-/* fbuf obsolete... */
-/*#define R_FBUF			0x40000*/
-/* threads obsolete... is there for old files, now use for autodetect threads */
-#define R_THREADS       0x80000
-/* Use the same flag for autothreads */
-#define R_FIXED_THREADS     0x80000
-
-/* #define R_SPEED				0x100000 */
-/* #define R_SSS				0x200000 */
-#define R_NO_OVERWRITE      0x400000  /* skip existing files */
-#define R_TOUCH             0x800000  /* touch files before rendering */
-#define R_SIMPLIFY          0x1000000
-#define R_EDGE_FRS          0x2000000 /* R_EDGE reserved for Freestyle */
-#define R_PERSISTENT_DATA   0x4000000 /* keep data around for re-render */
-/* #define R_USE_WS_SHADING	0x8000000 */ /* use world space interpretation of lighting data */
-=======
 #define R_OSA                   (1 << 0)
 #define R_MODE_DEPRECATED_1     (1 << 1)  /* cleared */
 #define R_MODE_DEPRECATED_2     (1 << 2)  /* cleared */
@@ -1782,7 +1723,6 @@
 #define R_EDGE_FRS              (1 << 25) /* R_EDGE reserved for Freestyle */
 #define R_PERSISTENT_DATA       (1 << 26) /* keep data around for re-render */
 #define R_MODE_DEPRECATED_27    (1 << 27)  /* cleared */
->>>>>>> 7721886e
 
 /* RenderData.seq_flag */
 enum {
@@ -1800,41 +1740,15 @@
 /*#define R_OUTPUT_FORKED	4*/
 
 /* RenderData.filtertype (used for nodes) */
-#define R_FILTER_BOX    0
-#define R_FILTER_TENT   1
-#define R_FILTER_QUAD   2
-#define R_FILTER_CUBIC  3
-#define R_FILTER_CATROM 4
-#define R_FILTER_GAUSS  5
-#define R_FILTER_MITCH  6
-#define R_FILTER_FAST_GAUSS 7
-
-<<<<<<< HEAD
-/* RenderData.scemode (int now) */
-#define R_DOSEQ             0x0001
-#define R_BG_RENDER         0x0002
-/* passepartout is camera option now, keep this for backward compatibility */
-#define R_PASSEPARTOUT      0x0004
-#define R_BUTS_PREVIEW      0x0008
-#define R_EXTENSION         0x0010
-#define R_MATNODE_PREVIEW   0x0020
-#define R_DOCOMP            0x0040
-#define R_COMP_CROP         0x0080
-/* #define R_FREE_IMAGE		0x0100 */
-#define R_SINGLE_LAYER      0x0200
-#define R_EXR_TILE_FILE     0x0400
-/* #define R_COMP_FREE			0x0800 */
-#define R_NO_IMAGE_LOAD     0x1000
-/* #define R_NO_TEX			0x2000 */
-#define R_NO_FRAME_UPDATE   0x4000
-#define R_FULL_SAMPLE       0x8000
-/* #define R_DEPRECATED		0x10000 */
-/* #define R_RECURS_PROTECTION	0x20000 */
-#define R_TEXNODE_PREVIEW   0x40000
-/* #define R_VIEWPORT_PREVIEW	0x80000 */
-#define R_EXR_CACHE_FILE    0x100000
-#define R_MULTIVIEW         0x200000
-=======
+#define R_FILTER_BOX	0
+#define R_FILTER_TENT	1
+#define R_FILTER_QUAD	2
+#define R_FILTER_CUBIC	3
+#define R_FILTER_CATROM	4
+#define R_FILTER_GAUSS	5
+#define R_FILTER_MITCH	6
+#define R_FILTER_FAST_GAUSS	7
+
 /* RenderData.scemode */
 #define R_DOSEQ                 (1 << 0)
 #define R_BG_RENDER             (1 << 1)
@@ -1859,7 +1773,6 @@
 #define R_SCEMODE_DEPRECATED_19 (1 << 19)  /* cleared */
 #define R_EXR_CACHE_FILE        (1 << 20)
 #define R_MULTIVIEW             (1 << 21)
->>>>>>> 7721886e
 
 /* RenderData.stamp */
 #define R_STAMP_TIME 	(1 << 0)
@@ -1898,19 +1811,6 @@
 #ifdef DNA_DEPRECATED
 /* RenderData.subimtype flag options for imtype */
 enum {
-<<<<<<< HEAD
-	R_OPENEXR_HALF  = 1,  /*deprecated*/
-	R_OPENEXR_ZBUF  = 2,  /*deprecated*/
-	R_PREVIEW_JPG   = 4,  /*deprecated*/
-	R_CINEON_LOG    = 8,  /*deprecated*/
-	R_TIFF_16BIT    = 16, /*deprecated*/
-
-	R_JPEG2K_12BIT          =     32,  /* Jpeg2000 */                    /*deprecated*/
-	R_JPEG2K_16BIT          =     64,                                    /*deprecated*/
-	R_JPEG2K_YCC            =     128,  /* when disabled use RGB */      /*deprecated*/
-	R_JPEG2K_CINE_PRESET    =     256,                                   /*deprecated*/
-	R_JPEG2K_CINE_48FPS     =     512,                                   /*deprecated*/
-=======
 	R_OPENEXR_HALF  = (1 << 0),  /*deprecated*/
 	R_OPENEXR_ZBUF  = (1 << 1),  /*deprecated*/
 	R_PREVIEW_JPG   = (1 << 2),  /*deprecated*/
@@ -1922,25 +1822,11 @@
 	R_JPEG2K_YCC            =     (1 << 7),  /* when disabled use RGB */      /*deprecated*/
 	R_JPEG2K_CINE_PRESET    =     (1 << 8),                                   /*deprecated*/
 	R_JPEG2K_CINE_48FPS     =     (1 << 9),                                   /*deprecated*/
->>>>>>> 7721886e
 };
 #endif
 
 /* bake_mode: same as RE_BAKE_xxx defines */
 /* RenderData.bake_flag */
-<<<<<<< HEAD
-#define R_BAKE_CLEAR        1
-/* #define R_BAKE_OSA		2 */ /* deprecated */
-#define R_BAKE_TO_ACTIVE    4
-/* #define R_BAKE_NORMALIZE	8 */ /* deprecated */
-#define R_BAKE_MULTIRES     16
-#define R_BAKE_LORES_MESH   32
-/* #define R_BAKE_VCOL		64 */ /* deprecated */
-#define R_BAKE_USERSCALE    128
-#define R_BAKE_CAGE         256
-#define R_BAKE_SPLIT_MAT    512
-#define R_BAKE_AUTO_NAME    1024
-=======
 #define R_BAKE_CLEAR        (1 << 0)
 /* #define R_BAKE_OSA       (1 << 1) */ /* deprecated */
 #define R_BAKE_TO_ACTIVE    (1 << 2)
@@ -1952,7 +1838,6 @@
 #define R_BAKE_CAGE         (1 << 8)
 #define R_BAKE_SPLIT_MAT    (1 << 9)
 #define R_BAKE_AUTO_NAME    (1 << 10)
->>>>>>> 7721886e
 
 /* RenderData.bake_normal_space */
 #define R_BAKE_SPACE_CAMERA  0
@@ -2065,21 +1950,12 @@
 };
 
 /* ToolSettings.snap_flag */
-<<<<<<< HEAD
-#define SCE_SNAP                1
-#define SCE_SNAP_ROTATE         2
-#define SCE_SNAP_PEEL_OBJECT    4
-#define SCE_SNAP_PROJECT        8
-#define SCE_SNAP_NO_SELF        16
-#define SCE_SNAP_ABS_GRID       32
-=======
 #define SCE_SNAP				(1 << 0)
 #define SCE_SNAP_ROTATE			(1 << 1)
 #define SCE_SNAP_PEEL_OBJECT	(1 << 2)
 #define SCE_SNAP_PROJECT		(1 << 3)
 #define SCE_SNAP_NO_SELF		(1 << 4)
 #define SCE_SNAP_ABS_GRID		(1 << 5)
->>>>>>> 7721886e
 
 /* ToolSettings.snap_target */
 #define SCE_SNAP_TARGET_CLOSEST 0
@@ -2107,15 +1983,9 @@
 };
 
 /* ToolSettings.selectmode */
-<<<<<<< HEAD
-#define SCE_SELECT_VERTEX   1 /* for mesh */
-#define SCE_SELECT_EDGE     2
-#define SCE_SELECT_FACE     4
-=======
 #define SCE_SELECT_VERTEX	(1 << 0) /* for mesh */
 #define SCE_SELECT_EDGE		(1 << 1)
 #define SCE_SELECT_FACE		(1 << 2)
->>>>>>> 7721886e
 
 /* MeshStatVis.type */
 #define SCE_STATVIS_OVERHANG    0
@@ -2125,15 +1995,9 @@
 #define SCE_STATVIS_SHARP       4
 
 /* ParticleEditSettings.selectmode for particles */
-<<<<<<< HEAD
-#define SCE_SELECT_PATH     1
-#define SCE_SELECT_POINT    2
-#define SCE_SELECT_END      4
-=======
 #define SCE_SELECT_PATH		(1 << 0)
 #define SCE_SELECT_POINT	(1 << 1)
 #define SCE_SELECT_END		(1 << 2)
->>>>>>> 7721886e
 
 /* ToolSettings.prop_mode (proportional falloff) */
 #define PROP_SMOOTH            0
@@ -2278,15 +2142,9 @@
 } eImagePaintMode;
 
 /* ImagePaintSettings.flag */
-<<<<<<< HEAD
-#define IMAGEPAINT_DRAWING              1
-// #define IMAGEPAINT_DRAW_TOOL			2 // deprecated
-// #define IMAGEPAINT_DRAW_TOOL_DRAWING	4 // deprecated
-=======
 #define IMAGEPAINT_DRAWING				(1 << 0)
 // #define IMAGEPAINT_DRAW_TOOL			(1 << 1) // deprecated
 // #define IMAGEPAINT_DRAW_TOOL_DRAWING	(1 << 2) // deprecated
->>>>>>> 7721886e
 
 /* projection painting only */
 /* ImagePaintSettings.flag */
@@ -2304,17 +2162,10 @@
 #define IMAGEPAINT_MISSING_STENCIL   (1 << 3)
 
 /* ToolSettings.uvcalc_flag */
-<<<<<<< HEAD
-#define UVCALC_FILLHOLES            1
-#define UVCALC_NO_ASPECT_CORRECT    2   /* would call this UVCALC_ASPECT_CORRECT, except it should be default with old file */
-#define UVCALC_TRANSFORM_CORRECT    4   /* adjust UV's while transforming to avoid distortion */
-#define UVCALC_USESUBSURF           8   /* Use mesh data after subsurf to compute UVs*/
-=======
 #define UVCALC_FILLHOLES			(1 << 0)
 #define UVCALC_NO_ASPECT_CORRECT	(1 << 1)	/* would call this UVCALC_ASPECT_CORRECT, except it should be default with old file */
 #define UVCALC_TRANSFORM_CORRECT	(1 << 2)	/* adjust UV's while transforming to avoid distortion */
 #define UVCALC_USESUBSURF			(1 << 3)	/* Use mesh data after subsurf to compute UVs*/
->>>>>>> 7721886e
 
 /* ToolSettings.uv_flag */
 #define UV_SYNC_SELECTION   1
@@ -2396,16 +2247,6 @@
 } eGPencil_Selectmode_types;
 
 /* ToolSettings.particle flag */
-<<<<<<< HEAD
-#define PE_KEEP_LENGTHS         1
-#define PE_LOCK_FIRST           2
-#define PE_DEFLECT_EMITTER      4
-#define PE_INTERPOLATE_ADDED    8
-#define PE_DRAW_PART            16
-/* #define PE_X_MIRROR			64 */	/* deprecated */
-#define PE_FADE_TIME            128
-#define PE_AUTO_VELOCITY        256
-=======
 #define PE_KEEP_LENGTHS         (1 << 0)
 #define PE_LOCK_FIRST           (1 << 1)
 #define PE_DEFLECT_EMITTER      (1 << 2)
@@ -2414,7 +2255,6 @@
 /* #define PE_X_MIRROR          (1 << 6) */ /* deprecated */
 #define PE_FADE_TIME            (1 << 7)
 #define PE_AUTO_VELOCITY        (1 << 8)
->>>>>>> 7721886e
 
 /* ParticleEditSettings.brushtype */
 #define PE_BRUSH_NONE       -1
