/*
 * This program is free software; you can redistribute it and/or
 * modify it under the terms of the GNU General Public License
 * as published by the Free Software Foundation; either version 2
 * of the License, or (at your option) any later version.
 *
 * This program is distributed in the hope that it will be useful,
 * but WITHOUT ANY WARRANTY; without even the implied warranty of
 * MERCHANTABILITY or FITNESS FOR A PARTICULAR PURPOSE.  See the
 * GNU General Public License for more details.
 *
 * You should have received a copy of the GNU General Public License
 * along with this program; if not, write to the Free Software Foundation,
 * Inc., 51 Franklin Street, Fifth Floor, Boston, MA 02110-1301, USA.
 *
 * The Original Code is Copyright (C) 2001-2002 by NaN Holding BV.
 * All rights reserved.
 */

/** \file
 * \ingroup DNA
 */

#ifndef __DNA_SCENE_TYPES_H__
#define __DNA_SCENE_TYPES_H__

#include "DNA_defs.h"

/* XXX, temp feature - campbell */
#define DURIAN_CAMERA_SWITCH

#include "DNA_ID.h"
#include "DNA_collection_types.h"
#include "DNA_color_types.h" /* color management */
#include "DNA_curveprofile_types.h"
#include "DNA_customdata_types.h" /* Scene's runtime cddata masks. */
#include "DNA_freestyle_types.h"
#include "DNA_layer_types.h"
#include "DNA_listBase.h"
#include "DNA_material_types.h"
#include "DNA_userdef_types.h"
#include "DNA_vec_types.h"
#include "DNA_view3d_types.h"

#ifdef __cplusplus
extern "C" {
#endif

struct AnimData;
struct Brush;
struct Collection;
struct ColorSpace;
struct CurveMapping;
struct CurveProfile;
struct CustomData_MeshMasks;
struct Editing;
struct Image;
struct MovieClip;
struct Object;
struct Scene;
struct SceneCollection;
struct World;
struct bGPdata;
struct bNodeTree;

/* ************************************************************* */
/* Scene Data */

/* ************************************************************* */
/* Output Format Data */

typedef struct AviCodecData {
  /** Save format. */
  void *lpFormat;
  /** Compressor options. */
  void *lpParms;
  /** Size of lpFormat buffer. */
  unsigned int cbFormat;
  /** Size of lpParms buffer. */
  unsigned int cbParms;

  /** Stream type, for consistency. */
  unsigned int fccType;
  /** Compressor. */
  unsigned int fccHandler;
  /** Keyframe rate. */
  unsigned int dwKeyFrameEvery;
  /** Compress quality 0-10,000. */
  unsigned int dwQuality;
  /** Bytes per second. */
  unsigned int dwBytesPerSecond;
  /** Flags... see below. */
  unsigned int dwFlags;
  /** For non-video streams only. */
  unsigned int dwInterleaveEvery;
  char _pad[4];

  char avicodecname[128];
} AviCodecData;

typedef enum eFFMpegPreset {
  FFM_PRESET_NONE = 0,

#ifdef DNA_DEPRECATED_ALLOW
  /* Previously used by h.264 to control encoding speed vs. file size. */
  FFM_PRESET_ULTRAFAST = 1, /* DEPRECATED */
  FFM_PRESET_SUPERFAST = 2, /* DEPRECATED */
  FFM_PRESET_VERYFAST = 3,  /* DEPRECATED */
  FFM_PRESET_FASTER = 4,    /* DEPRECATED */
  FFM_PRESET_FAST = 5,      /* DEPRECATED */
  FFM_PRESET_MEDIUM = 6,    /* DEPRECATED */
  FFM_PRESET_SLOW = 7,      /* DEPRECATED */
  FFM_PRESET_SLOWER = 8,    /* DEPRECATED */
  FFM_PRESET_VERYSLOW = 9,  /* DEPRECATED */
#endif

  /* Used by WEBM/VP9 and h.264 to control encoding speed vs. file size.
   * WEBM/VP9 use these values directly, whereas h.264 map those to
   * respectively the MEDIUM, SLOWER, and SUPERFAST presets.
   */
  /** the default and recommended for most applications */
  FFM_PRESET_GOOD = 10,
  /** recommended if you have lots of time and want the best compression efficiency */
  FFM_PRESET_BEST = 11,
  /** recommended for live / fast encoding */
  FFM_PRESET_REALTIME = 12,
} eFFMpegPreset;

/* Mapping from easily-understandable descriptions to CRF values.
 * Assumes we output 8-bit video. Needs to be remapped if 10-bit
 * is output.
 * We use a slightly wider than "subjectively sane range" according
 * to https://trac.ffmpeg.org/wiki/Encode/H.264#a1.ChooseaCRFvalue
 */
typedef enum eFFMpegCrf {
  FFM_CRF_NONE = -1,
  FFM_CRF_LOSSLESS = 0,
  FFM_CRF_PERC_LOSSLESS = 17,
  FFM_CRF_HIGH = 20,
  FFM_CRF_MEDIUM = 23,
  FFM_CRF_LOW = 26,
  FFM_CRF_VERYLOW = 29,
  FFM_CRF_LOWEST = 32,
} eFFMpegCrf;

typedef enum eFFMpegAudioChannels {
  FFM_CHANNELS_MONO = 1,
  FFM_CHANNELS_STEREO = 2,
  FFM_CHANNELS_SURROUND4 = 4,
  FFM_CHANNELS_SURROUND51 = 6,
  FFM_CHANNELS_SURROUND71 = 8,
} eFFMpegAudioChannels;

typedef struct FFMpegCodecData {
  int type;
  int codec;
  int audio_codec;
  int video_bitrate;
  int audio_bitrate;
  int audio_mixrate;
  int audio_channels;
  char _pad0[4];
  float audio_volume;
  int gop_size;
  /** Only used if FFMPEG_USE_MAX_B_FRAMES flag is set. */
  int max_b_frames;
  int flags;
  int constant_rate_factor;
  /** See eFFMpegPreset. */
  int ffmpeg_preset;

  int rc_min_rate;
  int rc_max_rate;
  int rc_buffer_size;
  int mux_packet_size;
  int mux_rate;
  char _pad1[4];

  IDProperty *properties;
} FFMpegCodecData;

/* ************************************************************* */
/* Audio */

typedef struct AudioData {
  int mixrate;  // 2.5: now in FFMpegCodecData: audio_mixrate
  float main;   // 2.5: now in FFMpegCodecData: audio_volume
  float speed_of_sound;
  float doppler_factor;
  int distance_model;
  short flag;
  char _pad[2];
  float volume;
  char _pad2[4];
} AudioData;

/* *************************************************************** */
/* Render Layers */

/* Render Layer */
typedef struct SceneRenderLayer {
  struct SceneRenderLayer *next, *prev;

  /** MAX_NAME. */
  char name[64] DNA_DEPRECATED;

  /** Converted to ViewLayer setting. */
  struct Material *mat_override DNA_DEPRECATED;

  /** Converted to LayerCollection cycles camera visibility override. */
  unsigned int lay DNA_DEPRECATED;
  /** Converted to LayerCollection cycles holdout override. */
  unsigned int lay_zmask DNA_DEPRECATED;
  unsigned int lay_exclude DNA_DEPRECATED;
  /** Converted to ViewLayer layflag and flag. */
  int layflag DNA_DEPRECATED;

  /* pass_xor has to be after passflag */
  /** Pass_xor has to be after passflag. */
  int passflag DNA_DEPRECATED;
  /** Converted to ViewLayer passflag and flag. */
  int pass_xor DNA_DEPRECATED;

  /** Converted to ViewLayer setting. */
  int samples DNA_DEPRECATED;
  /** Converted to ViewLayer pass_alpha_threshold. */
  float pass_alpha_threshold DNA_DEPRECATED;

  /** Converted to ViewLayer id_properties. */
  IDProperty *prop DNA_DEPRECATED;

  /** Converted to ViewLayer freestyleConfig. */
  struct FreestyleConfig freestyleConfig DNA_DEPRECATED;
} SceneRenderLayer;

/* SceneRenderLayer.layflag */
#define SCE_LAY_SOLID (1 << 0)
#define SCE_LAY_ZTRA (1 << 1)
#define SCE_LAY_HALO (1 << 2)
#define SCE_LAY_EDGE (1 << 3)
#define SCE_LAY_SKY (1 << 4)
#define SCE_LAY_STRAND (1 << 5)
#define SCE_LAY_FRS (1 << 6)
#define SCE_LAY_AO (1 << 7)
#define SCE_LAY_VOLUMES (1 << 8)
/* flags between (1 << 8) and (1 << 15) are set to 1 already, for future options */

#define SCE_LAY_ALL_Z (1 << 15)
/* #define SCE_LAY_XOR         (1 << 16) */ /* UNUSED */
#define SCE_LAY_DISABLE (1 << 17)
#define SCE_LAY_ZMASK (1 << 18)
#define SCE_LAY_NEG_ZMASK (1 << 19)

/* SceneRenderLayer.passflag */
typedef enum eScenePassType {
  SCE_PASS_COMBINED = (1 << 0),
  SCE_PASS_Z = (1 << 1),
  SCE_PASS_UNUSED_1 = (1 << 2), /* RGBA */
  SCE_PASS_UNUSED_2 = (1 << 3), /* DIFFUSE */
  SCE_PASS_UNUSED_3 = (1 << 4), /* SPEC */
  SCE_PASS_SHADOW = (1 << 5),
  SCE_PASS_AO = (1 << 6),
  SCE_PASS_UNUSED_4 = (1 << 7), /* REFLECT */
  SCE_PASS_NORMAL = (1 << 8),
  SCE_PASS_VECTOR = (1 << 9),
  SCE_PASS_UNUSED_5 = (1 << 10), /* REFRACT */
  SCE_PASS_INDEXOB = (1 << 11),
  SCE_PASS_UV = (1 << 12),
  SCE_PASS_UNUSED_6 = (1 << 13), /* INDIRECT */
  SCE_PASS_MIST = (1 << 14),
  SCE_PASS_RAYHITS = (1 << 15),
  SCE_PASS_EMIT = (1 << 16),
  SCE_PASS_ENVIRONMENT = (1 << 17),
  SCE_PASS_INDEXMA = (1 << 18),
  SCE_PASS_DIFFUSE_DIRECT = (1 << 19),
  SCE_PASS_DIFFUSE_INDIRECT = (1 << 20),
  SCE_PASS_DIFFUSE_COLOR = (1 << 21),
  SCE_PASS_GLOSSY_DIRECT = (1 << 22),
  SCE_PASS_GLOSSY_INDIRECT = (1 << 23),
  SCE_PASS_GLOSSY_COLOR = (1 << 24),
  SCE_PASS_TRANSM_DIRECT = (1 << 25),
  SCE_PASS_TRANSM_INDIRECT = (1 << 26),
  SCE_PASS_TRANSM_COLOR = (1 << 27),
  SCE_PASS_SUBSURFACE_DIRECT = (1 << 28),
  SCE_PASS_SUBSURFACE_INDIRECT = (1 << 29),
  SCE_PASS_SUBSURFACE_COLOR = (1 << 30),
  SCE_PASS_ROUGHNESS = (1u << 31u),
} eScenePassType;

#define RE_PASSNAME_DEPRECATED "Deprecated"

#define RE_PASSNAME_COMBINED "Combined"
#define RE_PASSNAME_Z "Depth"
#define RE_PASSNAME_VECTOR "Vector"
#define RE_PASSNAME_NORMAL "Normal"
#define RE_PASSNAME_UV "UV"
#define RE_PASSNAME_EMIT "Emit"
#define RE_PASSNAME_SHADOW "Shadow"

#define RE_PASSNAME_AO "AO"
#define RE_PASSNAME_ENVIRONMENT "Env"
#define RE_PASSNAME_INDEXOB "IndexOB"
#define RE_PASSNAME_INDEXMA "IndexMA"
#define RE_PASSNAME_MIST "Mist"

#define RE_PASSNAME_RAYHITS "RayHits"
#define RE_PASSNAME_DIFFUSE_DIRECT "DiffDir"
#define RE_PASSNAME_DIFFUSE_INDIRECT "DiffInd"
#define RE_PASSNAME_DIFFUSE_COLOR "DiffCol"
#define RE_PASSNAME_GLOSSY_DIRECT "GlossDir"
#define RE_PASSNAME_GLOSSY_INDIRECT "GlossInd"
#define RE_PASSNAME_GLOSSY_COLOR "GlossCol"
#define RE_PASSNAME_TRANSM_DIRECT "TransDir"
#define RE_PASSNAME_TRANSM_INDIRECT "TransInd"
#define RE_PASSNAME_TRANSM_COLOR "TransCol"

#define RE_PASSNAME_SUBSURFACE_DIRECT "SubsurfaceDir"
#define RE_PASSNAME_SUBSURFACE_INDIRECT "SubsurfaceInd"
#define RE_PASSNAME_SUBSURFACE_COLOR "SubsurfaceCol"

#define RE_PASSNAME_FREESTYLE "Freestyle"
#define RE_PASSNAME_BLOOM "BloomCol"
#define RE_PASSNAME_VOLUME_TRANSMITTANCE "VolumeTransmCol"
#define RE_PASSNAME_VOLUME_SCATTER "VolumeScatterCol"

/* View - MultiView */
typedef struct SceneRenderView {
  struct SceneRenderView *next, *prev;

  /** MAX_NAME. */
  char name[64];
  /** MAX_NAME. */
  char suffix[64];

  int viewflag;
  char _pad2[4];

} SceneRenderView;

/* SceneRenderView.viewflag */
#define SCE_VIEW_DISABLE (1 << 0)

/* RenderData.views_format */
enum {
  SCE_VIEWS_FORMAT_STEREO_3D = 0,
  SCE_VIEWS_FORMAT_MULTIVIEW = 1,
};

/* ImageFormatData.views_format (also used for Sequence.views_format) */
enum {
  R_IMF_VIEWS_INDIVIDUAL = 0,
  R_IMF_VIEWS_STEREO_3D = 1,
  R_IMF_VIEWS_MULTIVIEW = 2,
};

typedef struct Stereo3dFormat {
  short flag;
  /** Encoding mode. */
  char display_mode;
  /** Anaglyph scheme for the user display. */
  char anaglyph_type;
  /** Interlace type for the user display. */
  char interlace_type;
  char _pad[3];
} Stereo3dFormat;

/* Stereo3dFormat.display_mode */
typedef enum eStereoDisplayMode {
  S3D_DISPLAY_ANAGLYPH = 0,
  S3D_DISPLAY_INTERLACE = 1,
  S3D_DISPLAY_PAGEFLIP = 2,
  S3D_DISPLAY_SIDEBYSIDE = 3,
  S3D_DISPLAY_TOPBOTTOM = 4,
} eStereoDisplayMode;

/* Stereo3dFormat.flag */
typedef enum eStereo3dFlag {
  S3D_INTERLACE_SWAP = (1 << 0),
  S3D_SIDEBYSIDE_CROSSEYED = (1 << 1),
  S3D_SQUEEZED_FRAME = (1 << 2),
} eStereo3dFlag;

/* Stereo3dFormat.anaglyph_type */
typedef enum eStereo3dAnaglyphType {
  S3D_ANAGLYPH_REDCYAN = 0,
  S3D_ANAGLYPH_GREENMAGENTA = 1,
  S3D_ANAGLYPH_YELLOWBLUE = 2,
} eStereo3dAnaglyphType;

/* Stereo3dFormat.interlace_type */
typedef enum eStereo3dInterlaceType {
  S3D_INTERLACE_ROW = 0,
  S3D_INTERLACE_COLUMN = 1,
  S3D_INTERLACE_CHECKERBOARD = 2,
} eStereo3dInterlaceType;

/* *************************************************************** */

/* Generic image format settings,
 * this is used for NodeImageFile and IMAGE_OT_save_as operator too.
 *
 * note: its a bit strange that even though this is an image format struct
 * the imtype can still be used to select video formats.
 * RNA ensures these enum's are only selectable for render output.
 */
typedef struct ImageFormatData {
  /**
   * R_IMF_IMTYPE_PNG, R_...
   * \note Video types should only ever be set from this structure when used from #RenderData.
   */
  char imtype;
  /**
   * bits per channel, R_IMF_CHAN_DEPTH_8 -> 32,
   * not a flag, only set 1 at a time. */
  char depth;

  /** R_IMF_PLANES_BW, R_IMF_PLANES_RGB, R_IMF_PLANES_RGBA. */
  char planes;
  /** Generic options for all image types, alpha zbuffer. */
  char flag;

  /** (0 - 100), eg: jpeg quality. */
  char quality;
  /** (0 - 100), eg: png compression. */
  char compress;

  /* --- format specific --- */

  /* OpenEXR */
  char exr_codec;

  /* Cineon */
  char cineon_flag;
  short cineon_white, cineon_black;
  float cineon_gamma;

  /* Jpeg2000 */
  char jp2_flag;
  char jp2_codec;

  /* TIFF */
  char tiff_codec;

  char _pad[4];

  /* Multiview */
  char views_format;
  Stereo3dFormat stereo3d_format;

  /* color management */
  ColorManagedViewSettings view_settings;
  ColorManagedDisplaySettings display_settings;
} ImageFormatData;

/* ImageFormatData.imtype */
#define R_IMF_IMTYPE_TARGA 0
#define R_IMF_IMTYPE_IRIS 1
/* #define R_HAMX                    2 */ /* hamx is nomore */
/* #define R_FTYPE                   3 */ /* ftype is nomore */
#define R_IMF_IMTYPE_JPEG90 4
/* #define R_MOVIE                   5 */ /* movie is nomore */
#define R_IMF_IMTYPE_IRIZ 7
#define R_IMF_IMTYPE_RAWTGA 14
#define R_IMF_IMTYPE_AVIRAW 15
#define R_IMF_IMTYPE_AVIJPEG 16
#define R_IMF_IMTYPE_PNG 17
/* #define R_IMF_IMTYPE_AVICODEC    18 */ /* avicodec is nomore */
/* #define R_IMF_IMTYPE_QUICKTIME   19 */ /* quicktime is nomore */
#define R_IMF_IMTYPE_BMP 20
#define R_IMF_IMTYPE_RADHDR 21
#define R_IMF_IMTYPE_TIFF 22
#define R_IMF_IMTYPE_OPENEXR 23
#define R_IMF_IMTYPE_FFMPEG 24
/* #define R_IMF_IMTYPE_FRAMESERVER    25 */ /* frame server is nomore */
#define R_IMF_IMTYPE_CINEON 26
#define R_IMF_IMTYPE_DPX 27
#define R_IMF_IMTYPE_MULTILAYER 28
#define R_IMF_IMTYPE_DDS 29
#define R_IMF_IMTYPE_JP2 30
#define R_IMF_IMTYPE_H264 31
#define R_IMF_IMTYPE_XVID 32
#define R_IMF_IMTYPE_THEORA 33
#define R_IMF_IMTYPE_PSD 34

#define R_IMF_IMTYPE_INVALID 255

/* ImageFormatData.flag */
#define R_IMF_FLAG_ZBUF (1 << 0)        /* was R_OPENEXR_ZBUF */
#define R_IMF_FLAG_PREVIEW_JPG (1 << 1) /* was R_PREVIEW_JPG */

/* return values from BKE_imtype_valid_depths, note this is depts per channel */
/* ImageFormatData.depth */
typedef enum eImageFormatDepth {
  /* 1bits  (unused) */
  R_IMF_CHAN_DEPTH_1 = (1 << 0),
  /* 8bits  (default) */
  R_IMF_CHAN_DEPTH_8 = (1 << 1),
  /* 10bits (uncommon, Cineon/DPX support) */
  R_IMF_CHAN_DEPTH_10 = (1 << 2),
  /* 12bits (uncommon, jp2/DPX support) */
  R_IMF_CHAN_DEPTH_12 = (1 << 3),
  /* 16bits (tiff, half float exr) */
  R_IMF_CHAN_DEPTH_16 = (1 << 4),
  /* 24bits (unused) */
  R_IMF_CHAN_DEPTH_24 = (1 << 5),
  /* 32bits (full float exr) */
  R_IMF_CHAN_DEPTH_32 = (1 << 6),
} eImageFormatDepth;

/* ImageFormatData.planes */
#define R_IMF_PLANES_RGB 24
#define R_IMF_PLANES_RGBA 32
#define R_IMF_PLANES_BW 8

/* ImageFormatData.exr_codec */
#define R_IMF_EXR_CODEC_NONE 0
#define R_IMF_EXR_CODEC_PXR24 1
#define R_IMF_EXR_CODEC_ZIP 2
#define R_IMF_EXR_CODEC_PIZ 3
#define R_IMF_EXR_CODEC_RLE 4
#define R_IMF_EXR_CODEC_ZIPS 5
#define R_IMF_EXR_CODEC_B44 6
#define R_IMF_EXR_CODEC_B44A 7
#define R_IMF_EXR_CODEC_DWAA 8
#define R_IMF_EXR_CODEC_DWAB 9
#define R_IMF_EXR_CODEC_MAX 10

/* ImageFormatData.jp2_flag */
#define R_IMF_JP2_FLAG_YCC (1 << 0) /* when disabled use RGB */ /* was R_JPEG2K_YCC */
#define R_IMF_JP2_FLAG_CINE_PRESET (1 << 1)                     /* was R_JPEG2K_CINE_PRESET */
#define R_IMF_JP2_FLAG_CINE_48 (1 << 2)                         /* was R_JPEG2K_CINE_48FPS */

/* ImageFormatData.jp2_codec */
#define R_IMF_JP2_CODEC_JP2 0
#define R_IMF_JP2_CODEC_J2K 1

/* ImageFormatData.cineon_flag */
#define R_IMF_CINEON_FLAG_LOG (1 << 0) /* was R_CINEON_LOG */

/* ImageFormatData.tiff_codec */
enum {
  R_IMF_TIFF_CODEC_DEFLATE = 0,
  R_IMF_TIFF_CODEC_LZW = 1,
  R_IMF_TIFF_CODEC_PACKBITS = 2,
  R_IMF_TIFF_CODEC_NONE = 3,
};

typedef struct BakeData {
  struct ImageFormatData im_format;

  /** FILE_MAX. */
  char filepath[1024];

  short width, height;
  short margin, flag;

  float cage_extrusion;
  int pass_filter;

  char normal_swizzle[3];
  char normal_space;

  char save_mode;
  char _pad[3];

  struct Object *cage_object;
} BakeData;

/* BakeData.normal_swizzle (char) */
typedef enum eBakeNormalSwizzle {
  R_BAKE_POSX = 0,
  R_BAKE_POSY = 1,
  R_BAKE_POSZ = 2,
  R_BAKE_NEGX = 3,
  R_BAKE_NEGY = 4,
  R_BAKE_NEGZ = 5,
} eBakeNormalSwizzle;

/* BakeData.save_mode (char) */
typedef enum eBakeSaveMode {
  R_BAKE_SAVE_INTERNAL = 0,
  R_BAKE_SAVE_EXTERNAL = 1,
} eBakeSaveMode;

/* BakeData.pass_filter */
typedef enum eBakePassFilter {
  R_BAKE_PASS_FILTER_NONE = 0,
  R_BAKE_PASS_FILTER_AO = (1 << 0),
  R_BAKE_PASS_FILTER_EMIT = (1 << 1),
  R_BAKE_PASS_FILTER_DIFFUSE = (1 << 2),
  R_BAKE_PASS_FILTER_GLOSSY = (1 << 3),
  R_BAKE_PASS_FILTER_TRANSM = (1 << 4),
  R_BAKE_PASS_FILTER_SUBSURFACE = (1 << 5),
  R_BAKE_PASS_FILTER_DIRECT = (1 << 6),
  R_BAKE_PASS_FILTER_INDIRECT = (1 << 7),
  R_BAKE_PASS_FILTER_COLOR = (1 << 8),
} eBakePassFilter;

#define R_BAKE_PASS_FILTER_ALL (~0)

/* *************************************************************** */
/* Render Data */

typedef struct RenderData {
  struct ImageFormatData im_format;

  struct AviCodecData *avicodecdata;
  struct FFMpegCodecData ffcodecdata;

  /** Frames as in 'images'. */
  int cfra, sfra, efra;
  /** Subframe offset from cfra, in 0.0-1.0. */
  float subframe;
  /** Start+end frames of preview range. */
  int psfra, pefra;

  int images, framapto;
  short flag, threads;

  float framelen, blurfac;

  /** Frames to jump during render/playback. */
  int frame_step;

  /** Standalone player stereo settings */  //  XXX deprecated since .2.5
  short stereomode DNA_DEPRECATED;

  /** For the dimensions presets menu. */
  short dimensionspreset;

  /** Size in %. */
  short size;

  char _pad6[2];

  /* from buttons: */
  /**
   * The desired number of pixels in the x direction
   */
  int xsch;
  /**
   * The desired number of pixels in the y direction
   */
  int ysch;

  /**
   * render tile dimensions
   */
  int tilex, tiley;

  short planes DNA_DEPRECATED;
  short imtype DNA_DEPRECATED;
  short subimtype DNA_DEPRECATED;
  short quality DNA_DEPRECATED;

  char use_lock_interface;
  char _pad7[3];

  /**
   * Flags for render settings. Use bit-masking to access the settings.
   */
  int scemode;

  /**
   * Flags for render settings. Use bit-masking to access the settings.
   */
  int mode;

  short frs_sec;

  /**
   * What to do with the sky/background.
   * Picks sky/premul blending for the background.
   */
  char alphamode;

  char _pad0[1];

  /** Render border to render sub-resions. */
  rctf border;

  /* information on different layers to be rendered */
  /** Converted to Scene->view_layers. */
  ListBase layers DNA_DEPRECATED;
  /** Converted to Scene->active_layer. */
  short actlay DNA_DEPRECATED;
  char _pad1[2];

  /**
   * Adjustment factors for the aspect ratio in the x direction, was a short in 2.45
   */
  float xasp, yasp;

  float frs_sec_base;

  /**
   * Value used to define filter size for all filter options  */
  float gauss;

  /* color management settings - color profiles, gamma correction, etc */
  int color_mgt_flag;

  /* Dither noise intensity */
  float dither_intensity;

  /* Bake Render options */
  short bake_mode, bake_flag;
  short bake_filter, bake_samples;
  float bake_biasdist, bake_user_scale;

  /* path to render output */
  /** 1024 = FILE_MAX. */
  char pic[1024];

  /* stamps flags. */
  int stamp;
  /** Select one of blenders bitmap fonts. */
  short stamp_font_id;
  char _pad3[2];

  /* stamp info user data. */
  char stamp_udata[768];

  /* foreground/background color. */
  float fg_stamp[4];
  float bg_stamp[4];

  /* sequencer options */
  char seq_prev_type;
  /** UNUSED!. */
  char seq_rend_type;
  /** Flag use for sequence render/draw. */
  char seq_flag;
  char _pad5[7];

  /* render simplify */
  short simplify_subsurf;
  short simplify_subsurf_render;
  short simplify_gpencil;
  float simplify_particles;
  float simplify_particles_render;

  /* Freestyle line thickness options */
  int line_thickness_mode;
  /** In pixels. */
  float unit_line_thickness;

  /* render engine */
  char engine[32];
  char _pad2[2];

  /* Performance Options */
  short perf_flag;

  /* Cycles baking */
  struct BakeData bake;

  int preview_start_resolution;
  short preview_pixel_size;

  /* Type of the debug pass to use.
   * Only used when built with debug passes support.
   */
  short debug_pass_type;

  /* MultiView */
  /** SceneRenderView. */
  ListBase views;
  short actview;
  short views_format;

  /* Hair Display */
  short hair_type, hair_subdiv;

  /* Motion blur shutter */
  struct CurveMapping mblur_shutter_curve;
} RenderData;

/* RenderData.quality_flag */
typedef enum eQualityOption {
  SCE_PERF_HQ_NORMALS = (1 << 0),
} eQualityOption;

/* RenderData.hair_type */
typedef enum eHairType {
  SCE_HAIR_SHAPE_STRAND = 0,
  SCE_HAIR_SHAPE_STRIP = 1,
} eHairType;

/* *************************************************************** */
/* Render Conversion/Simplfication Settings */

/* control render convert and shading engine */
typedef struct RenderProfile {
  struct RenderProfile *next, *prev;
  char name[32];

  short particle_perc;
  short subsurf_max;
  short shadbufsample_max;
  char _pad1[2];

  float ao_error;
  char _pad2[4];

} RenderProfile;

/* UV Paint */
/* ToolSettings.uv_sculpt_settings */
#define UV_SCULPT_LOCK_BORDERS 1
#define UV_SCULPT_ALL_ISLANDS 2

/* ToolSettings.uv_relax_method */
#define UV_SCULPT_TOOL_RELAX_LAPLACIAN 1
#define UV_SCULPT_TOOL_RELAX_HC 2

/* Stereo Flags */
#define STEREO_RIGHT_NAME "right"
#define STEREO_LEFT_NAME "left"
#define STEREO_RIGHT_SUFFIX "_R"
#define STEREO_LEFT_SUFFIX "_L"

/* View3D.stereo3d_camera / View3D.multiview_eye / ImageUser.multiview_eye */
typedef enum eStereoViews {
  STEREO_LEFT_ID = 0,
  STEREO_RIGHT_ID = 1,
  STEREO_3D_ID = 2,
  STEREO_MONO_ID = 3,
} eStereoViews;

/* *************************************************************** */
/* Markers */

typedef struct TimeMarker {
  struct TimeMarker *next, *prev;
  int frame;
  char name[64];
  unsigned int flag;
  struct Object *camera;
} TimeMarker;

/* *************************************************************** */
/* Paint Mode/Tool Data */

#define PAINT_MAX_INPUT_SAMPLES 64

typedef struct Paint_Runtime {
  /* Avoid having to compare with scene pointer everywhere. */
  unsigned int tool_offset;
  unsigned short ob_mode;
  char _pad[2];
} Paint_Runtime;

/* We might want to store other things here. */
typedef struct PaintToolSlot {
  struct Brush *brush;
} PaintToolSlot;

/* Paint Tool Base */
typedef struct Paint {
  struct Brush *brush;

  /* Each tool has it's own active brush,
   * The currently active tool is defined by the current 'brush'. */
  struct PaintToolSlot *tool_slots;
  int tool_slots_len;
  char _pad1[4];

  struct Palette *palette;
  /** Cavity curve. */
  struct CurveMapping *cavity_curve;

  /* WM Paint cursor */
  void *paint_cursor;
  unsigned char paint_cursor_col[4];

  /* enum ePaintFlags */
  int flags;

  /* Paint stroke can use up to PAINT_MAX_INPUT_SAMPLES inputs to
   * smooth the stroke */
  int num_input_samples;

  /* flags used for symmetry */
  int symmetry_flags;

  float tile_offset[3];
  char _pad2[4];

  struct Paint_Runtime runtime;
} Paint;

/* ------------------------------------------- */
/* Image Paint */

/* Texture/Image Editor */
typedef struct ImagePaintSettings {
  Paint paint;

  short flag, missing_data;

  /* for projection painting only */
  short seam_bleed, normal_angle;
  /** Capture size for re-projection. */
  short screen_grab_size[2];

  /** Mode used for texture painting. */
  int mode;

  /** Wm handle. */
  void *paintcursor;
  /** Workaround until we support true layer masks. */
  struct Image *stencil;
  /** Clone layer for image mode for projective texture painting. */
  struct Image *clone;
  /** Canvas when the explicit system is used for painting. */
  struct Image *canvas;
  float stencil_col[3];
  /** Dither amount used when painting on byte images. */
  float dither;
  /** Display texture interpolation method. */
  int interp;
  char _pad[4];
} ImagePaintSettings;

/* ------------------------------------------- */
/* Particle Edit */

/* Settings for a Particle Editing Brush */
typedef struct ParticleBrushData {
  /** Common setting. */
  short size;
  /** For specific brushes only. */
  short step, invert, count;
  int flag;
  float strength;
} ParticleBrushData;

/* Particle Edit Mode Settings */
typedef struct ParticleEditSettings {
  short flag;
  short totrekey;
  short totaddkey;
  short brushtype;

  ParticleBrushData brush[7];
  /** Runtime. */
  void *paintcursor;

  float emitterdist, rt;

  int selectmode;
  int edittype;

  int draw_step, fade_frames;

  struct Scene *scene;
  struct Object *object;
  struct Object *shape_object;
} ParticleEditSettings;

/* ------------------------------------------- */
/* Sculpt */

/* Sculpt */
typedef struct Sculpt {
  Paint paint;

  /* For rotating around a pivot point */
  // float pivot[3]; XXX not used?
  int flags;

  int automasking_flags;

  /* Control tablet input */
  // char tablet_size, tablet_strength; XXX not used?
  int radial_symm[3];

  /* Maximum edge length for dynamic topology sculpting (in pixels) */
  float detail_size;

  /* Direction used for SCULPT_OT_symmetrize operator */
  int symmetrize_direction;

  /* gravity factor for sculpting */
  float gravity_factor;

  /* scale for constant detail size */
  /** Constant detail resolution (Blender unit / constant_detail). */
  float constant_detail;
  float detail_percent;

  struct Object *gravity_object;
} Sculpt;

typedef struct UvSculpt {
  Paint paint;
} UvSculpt;

/* grease pencil drawing brushes */
typedef struct GpPaint {
  Paint paint;
  int flag;
  /* Mode of paint (Materials or Vertex Color). */
  int mode;
} GpPaint;

/* GpPaint.flag */
enum {
  GPPAINT_FLAG_USE_MATERIAL = 0,
  GPPAINT_FLAG_USE_VERTEXCOLOR = 1,
};

/* Grease pencil vertex paint. */
typedef struct GpVertexPaint {
  Paint paint;
  int flag;
  char _pad[4];
} GpVertexPaint;

/* Grease pencil sculpt paint. */
typedef struct GpSculptPaint {
  Paint paint;
  int flag;
  char _pad[4];
} GpSculptPaint;

/* Grease pencil weight paint. */
typedef struct GpWeightPaint {
  Paint paint;
  int flag;
  char _pad[4];
} GpWeightPaint;

/* ------------------------------------------- */
/* Vertex Paint */

/* Vertex Paint */
typedef struct VPaint {
  Paint paint;
  char flag;
  char _pad[3];
  /** For mirrored painting. */
  int radial_symm[3];
} VPaint;

/* VPaint.flag */
enum {
  /* weight paint only */
  VP_FLAG_VGROUP_RESTRICT = (1 << 7),
};

/* ------------------------------------------- */
/* GPencil Stroke Sculpting */

/* GP_Sculpt_Settings.lock_axis */
typedef enum eGP_Lockaxis_Types {
  GP_LOCKAXIS_VIEW = 0,
  GP_LOCKAXIS_X = 1,
  GP_LOCKAXIS_Y = 2,
  GP_LOCKAXIS_Z = 3,
  GP_LOCKAXIS_CURSOR = 4,
} eGP_Lockaxis_Types;

/* Settings for a GPencil Speed Guide */
typedef struct GP_Sculpt_Guide {
  char use_guide;
  char use_snapping;
  char reference_point;
  char type;
  char _pad2[4];
  float angle;
  float angle_snap;
  float spacing;
  float location[3];
  struct Object *reference_object;
} GP_Sculpt_Guide;

/* GPencil Stroke Sculpting Settings */
typedef struct GP_Sculpt_Settings {
  /** Runtime. */
  void *paintcursor;
  /** #eGP_Sculpt_SettingsFlag. */
  int flag;
  /** #eGP_Lockaxis_Types lock drawing to one axis. */
  int lock_axis;
  /** Threshold for intersections */
  float isect_threshold;
  char _pad_[4];
  /** Multiframe edit falloff effect by frame. */
  struct CurveMapping *cur_falloff;
  /** Curve used for primitive tools. */
  struct CurveMapping *cur_primitive;
  /** Guides used for paint tools */
  struct GP_Sculpt_Guide guide;
} GP_Sculpt_Settings;

/* GP_Sculpt_Settings.flag */
typedef enum eGP_Sculpt_SettingsFlag {
  /* enable falloff for multiframe editing */
  GP_SCULPT_SETT_FLAG_FRAME_FALLOFF = (1 << 0),
  /* apply primitive curve */
  GP_SCULPT_SETT_FLAG_PRIMITIVE_CURVE = (1 << 1),
  /* Scale thickness. */
  GP_SCULPT_SETT_FLAG_SCALE_THICKNESS = (1 << 3),
} eGP_Sculpt_SettingsFlag;

/* GP_Sculpt_Settings.gpencil_selectmode_sculpt */
typedef enum eGP_Sculpt_SelectMaskFlag {
  /* only affect selected points */
  GP_SCULPT_MASK_SELECTMODE_POINT = (1 << 0),
  /* only affect selected strokes */
  GP_SCULPT_MASK_SELECTMODE_STROKE = (1 << 1),
  /* only affect selected segmenst */
  GP_SCULPT_MASK_SELECTMODE_SEGMENT = (1 << 2),
} eGP_Sculpt_SelectMaskFlag;

/* GP_Sculpt_Settings.gpencil_selectmode_vertex */
typedef enum eGP_vertex_SelectMaskFlag {
  /* only affect selected points */
  GP_VERTEX_MASK_SELECTMODE_POINT = (1 << 0),
  /* only affect selected strokes */
  GP_VERTEX_MASK_SELECTMODE_STROKE = (1 << 1),
  /* only affect selected segmenst */
  GP_VERTEX_MASK_SELECTMODE_SEGMENT = (1 << 2),
} eGP_Vertex_SelectMaskFlag;

/* Settings for GP Interpolation Operators */
typedef struct GP_Interpolate_Settings {
  /** #eGP_Interpolate_SettingsFlag. */
  short flag;

  /** #eGP_Interpolate_Type - Interpolation Mode. */
  char type;
  /** #eBezTriple_Easing - Easing mode (if easing equation used). */
  char easing;

  /** BEZT_IPO_BACK. */
  float back;
  /** BEZT_IPO_ELASTIC. */
  float amplitude, period;

  /** Custom interpolation curve (for use with GP_IPO_CURVEMAP). */
  struct CurveMapping *custom_ipo;
} GP_Interpolate_Settings;

/* GP_Interpolate_Settings.flag */
typedef enum eGP_Interpolate_SettingsFlag {
  /* apply interpolation to all layers */
  GP_TOOLFLAG_INTERPOLATE_ALL_LAYERS = (1 << 0),
  /* apply interpolation to only selected */
  GP_TOOLFLAG_INTERPOLATE_ONLY_SELECTED = (1 << 1),
} eGP_Interpolate_SettingsFlag;

/* GP_Interpolate_Settings.type */
typedef enum eGP_Interpolate_Type {
  /* Traditional Linear Interpolation */
  GP_IPO_LINEAR = 0,

  /* CurveMap Defined Interpolation */
  GP_IPO_CURVEMAP = 1,

  /* Easing Equations */
  GP_IPO_BACK = 3,
  GP_IPO_BOUNCE = 4,
  GP_IPO_CIRC = 5,
  GP_IPO_CUBIC = 6,
  GP_IPO_ELASTIC = 7,
  GP_IPO_EXPO = 8,
  GP_IPO_QUAD = 9,
  GP_IPO_QUART = 10,
  GP_IPO_QUINT = 11,
  GP_IPO_SINE = 12,
} eGP_Interpolate_Type;

/* *************************************************************** */
/* Unified Paint Settings
 */

/* These settings can override the equivalent fields in the active
 * Brush for any paint mode; the flag field controls whether these
 * values are used */
typedef struct UnifiedPaintSettings {
  /* unified radius of brush in pixels */
  int size;

  /* unified radius of brush in Blender units */
  float unprojected_radius;

  /* unified strength of brush */
  float alpha;

  /* unified brush weight, [0, 1] */
  float weight;

  /* unified brush color */
  float rgb[3];
  /* unified brush secondary color */
  float secondary_rgb[3];

  /* user preferences for sculpt and paint */
  int flag;

  /* rake rotation */

  /* record movement of mouse so that rake can start at an intuitive angle */
  float last_rake[2];
  float last_rake_angle;

  int last_stroke_valid;
  float average_stroke_accum[3];
  int average_stroke_counter;

  float brush_rotation;
  float brush_rotation_sec;

  /*******************************************************************************
   * all data below are used to communicate with cursor drawing and tex sampling *
   *******************************************************************************/
  int anchored_size;

  /**
   * Normalization factor due to accumulated value of curve along spacing.
   * Calculated when brush spacing changes to dampen strength of stroke
   * if space attenuation is used.
   */
  float overlap_factor;
  char draw_inverted;
  /* check is there an ongoing stroke right now */
  char stroke_active;

  char draw_anchored;
  char do_linear_conversion;

  /* store last location of stroke or whether the mesh was hit.
   * Valid only while stroke is active */
  float last_location[3];
  int last_hit;

  float anchored_initial_mouse[2];

  /* radius of brush, premultiplied with pressure.
   * In case of anchored brushes contains the anchored radius */
  float pixel_radius;
  float initial_pixel_radius;

  char _pad[4];

  /* drawing pressure */
  float size_pressure_value;

  /* position of mouse, used to sample the texture */
  float tex_mouse[2];

  /* position of mouse, used to sample the mask texture */
  float mask_tex_mouse[2];

  /* ColorSpace cache to avoid locking up during sampling */
  struct ColorSpace *colorspace;
} UnifiedPaintSettings;

/* UnifiedPaintSettings.flag */
typedef enum {
  UNIFIED_PAINT_SIZE = (1 << 0),
  UNIFIED_PAINT_ALPHA = (1 << 1),
  UNIFIED_PAINT_WEIGHT = (1 << 5),
  UNIFIED_PAINT_COLOR = (1 << 6),

  /* only used if unified size is enabled, mirrors the brush flag BRUSH_LOCK_SIZE */
  UNIFIED_PAINT_BRUSH_LOCK_SIZE = (1 << 2),
  UNIFIED_PAINT_FLAG_UNUSED_0 = (1 << 3),

  UNIFIED_PAINT_FLAG_UNUSED_1 = (1 << 4),
} eUnifiedPaintSettingsFlags;

typedef struct CurvePaintSettings {
  char curve_type;
  char flag;
  char depth_mode;
  char surface_plane;
  char fit_method;
  char _pad;
  short error_threshold;
  float radius_min, radius_max;
  float radius_taper_start, radius_taper_end;
  float surface_offset;
  float corner_angle;
} CurvePaintSettings;

/* CurvePaintSettings.flag */
enum {
  CURVE_PAINT_FLAG_CORNERS_DETECT = (1 << 0),
  CURVE_PAINT_FLAG_PRESSURE_RADIUS = (1 << 1),
  CURVE_PAINT_FLAG_DEPTH_STROKE_ENDPOINTS = (1 << 2),
  CURVE_PAINT_FLAG_DEPTH_STROKE_OFFSET_ABS = (1 << 3),
};

/* CurvePaintSettings.fit_method */
enum {
  CURVE_PAINT_FIT_METHOD_REFIT = 0,
  CURVE_PAINT_FIT_METHOD_SPLIT = 1,
};

/* CurvePaintSettings.depth_mode */
enum {
  CURVE_PAINT_PROJECT_CURSOR = 0,
  CURVE_PAINT_PROJECT_SURFACE = 1,
};

/* CurvePaintSettings.surface_plane */
enum {
  CURVE_PAINT_SURFACE_PLANE_NORMAL_VIEW = 0,
  CURVE_PAINT_SURFACE_PLANE_NORMAL_SURFACE = 1,
  CURVE_PAINT_SURFACE_PLANE_VIEW = 2,
};

/* *************************************************************** */
/* Stats */

/* Stats for Meshes */
typedef struct MeshStatVis {
  char type;
  char _pad1[2];

  /* overhang */
  char overhang_axis;
  float overhang_min, overhang_max;

  /* thickness */
  float thickness_min, thickness_max;
  char thickness_samples;
  char _pad2[3];

  /* distort */
  float distort_min, distort_max;

  /* sharp */
  float sharp_min, sharp_max;
} MeshStatVis;

/* *************************************************************** */
/* Tool Settings */

/* CurvePaintSettings.surface_plane */
enum {
  AUTO_MERGE = 1 << 0,
  AUTO_MERGE_AND_SPLIT = 1 << 1,
};

typedef struct ToolSettings {
  /** Vertex paint. */
  VPaint *vpaint;
  /** Weight paint. */
  VPaint *wpaint;
  Sculpt *sculpt;
  /** Uv smooth. */
  UvSculpt *uvsculpt;
  /** Gpencil paint. */
  GpPaint *gp_paint;
  /** Gpencil vertex paint. */
  GpVertexPaint *gp_vertexpaint;
  /** Gpencil sculpt paint. */
  GpSculptPaint *gp_sculptpaint;
  /** Gpencil weight paint. */
  GpWeightPaint *gp_weightpaint;

  /* Vertex group weight - used only for editmode, not weight
   * paint */
  float vgroup_weight;

  /** Remove doubles limit. */
  float doublimit;
  char automerge;
  char object_flag;

  /* Selection Mode for Mesh */
  short selectmode;

  /* UV Calculation */
  char unwrapper;
  char uvcalc_flag;
  char uv_flag;
  char uv_selectmode;

  float uvcalc_margin;

  /* Auto-IK */
  /** Runtime only. */
  short autoik_chainlen;

  /* Grease Pencil */
  /** Flags/options for how the tool works. */
  char gpencil_flags;

  /** Stroke placement settings: 3D View. */
  char gpencil_v3d_align;
  /** General 2D Editor. */
  char gpencil_v2d_align;
  /** Sequencer Preview. */
  char gpencil_seq_align;
  /** Image Editor. */
  char gpencil_ima_align;

  /* Annotations */
  /** Stroke placement settings - 3D View. */
  char annotate_v3d_align;

  /** Default stroke thickness for annotation strokes. */
  short annotate_thickness;
  /** Stroke selection mode for Edit. */
  char gpencil_selectmode_edit;
  /** Stroke selection mode for Sculpt. */
  char gpencil_selectmode_sculpt;

  /* Grease Pencil Sculpt */
  struct GP_Sculpt_Settings gp_sculpt;

  /* Grease Pencil Interpolation Tool(s) */
  struct GP_Interpolate_Settings gp_interpolate;

  /* Image Paint (8 bytes aligned please!) */
  struct ImagePaintSettings imapaint;

  /* Particle Editing */
  struct ParticleEditSettings particle;

  /* Transform Proportional Area of Effect */
  float proportional_size;

  /* Select Group Threshold */
  float select_thresh;

  /* Auto-Keying Mode */
  /** Defines in DNA_userdef_types.h. */
  short autokey_flag;
  char autokey_mode;
  /** Keyframe type (see DNA_curve_types.h). */
  char keyframe_type;

  /* Multires */
  char multires_subdiv_type;

  /* Edge tagging, store operator settings (no UI access). */
  char edge_mode;

  char edge_mode_live_unwrap;

  char _pad1[1];

  /* Transform */
  char transform_pivot_point;
  char transform_flag;
  char snap_mode, snap_node_mode;
  char snap_uv_mode;
  char snap_flag;
  char snap_target;
  char snap_transform_mode_flag;

  char proportional_edit, prop_mode;
  /** Proportional edit, object mode. */
  char proportional_objects;
  /** Proportional edit, mask editing. */
  char proportional_mask;
  /** Proportional edit, action editor. */
  char proportional_action;
  /** Proportional edit, graph editor. */
  char proportional_fcurve;
  /** Lock marker editing. */
  char lock_markers;

  /** Auto normalizing mode in wpaint. */
  char auto_normalize;
  /** Present weights as if all locked vertex groups were
   *  deleted, and the remaining deform groups normalized. */
  char wpaint_lock_relative;
  /** Paint multiple bones in wpaint. */
  char multipaint;
  char weightuser;
  /** Subset selection filter in wpaint. */
  char vgroupsubset;

  /** Stroke selection mode for Vertex Paint. */
  char gpencil_selectmode_vertex;

  /* UV painting */
  char _pad2[1];
  char uv_sculpt_settings;
  char uv_relax_method;
  /* XXX: these sculpt_paint_* fields are deprecated, use the
   * unified_paint_settings field instead! */
  short sculpt_paint_settings DNA_DEPRECATED;

  char workspace_tool_type;

  char _pad5[1];
  int sculpt_paint_unified_size DNA_DEPRECATED;
  float sculpt_paint_unified_unprojected_radius DNA_DEPRECATED;
  float sculpt_paint_unified_alpha DNA_DEPRECATED;

  /* Unified Paint Settings */
  struct UnifiedPaintSettings unified_paint_settings;

  struct CurvePaintSettings curve_paint_settings;

  struct MeshStatVis statvis;

  /* Normal Editing */
  float normal_vector[3];
  char _pad6[4];

  /* Custom Curve Profile for bevel tool:
   * Temporary until there is a proper preset system that stores the profiles or maybe stores
   * entire bevel configurations. */
  struct CurveProfile *custom_bevel_profile_preset;
} ToolSettings;

/* *************************************************************** */
/* Assorted Scene Data */

/* ------------------------------------------- */
/* Unit Settings */

typedef struct UnitSettings {
  /* Display/Editing unit options for each scene */
  /** Maybe have other unit conversions?. */
  float scale_length;
  /** Imperial, metric etc. */
  char system;
  /** Not implemented as a proper unit system yet. */
  char system_rotation;
  short flag;

  char length_unit;
  char mass_unit;
  char time_unit;

  char _pad[5];
} UnitSettings;

/* ------------------------------------------- */
/* Global/Common Physics Settings */

typedef struct PhysicsSettings {
  float gravity[3];
  int flag, quick_cache_step, rt;
} PhysicsSettings;

/* ------------------------------------------- */
/* Safe Area options used in Camera View & Sequencer
 */
typedef struct DisplaySafeAreas {
  /* each value represents the (x,y) margins as a multiplier.
   * 'center' in this context is just the name for a different kind of safe-area */

  /** Title Safe. */
  float title[2];
  /** Image/Graphics Safe. */
  float action[2];

  /* use for alternate aspect ratio */
  float title_center[2];
  float action_center[2];
} DisplaySafeAreas;

/* ------------------------------------------- */
/* Scene Display - used for store scene specific display settings for the 3d view */
typedef struct SceneDisplay {
  /** Light direction for shadows/highlight. */
  float light_direction[3];
  float shadow_shift, shadow_focus;

  /** Settings for Cavity Shader. */
  float matcap_ssao_distance;
  float matcap_ssao_attenuation;
  int matcap_ssao_samples;

  /** Method of AA for viewport rendering and image rendering */
  char viewport_aa;
  char render_aa;
  char _pad[6];

  /** OpenGL render engine settings. */
  View3DShading shading;
} SceneDisplay;

typedef struct SceneEEVEE {
  int flag;
  int gi_diffuse_bounces;
  int gi_cubemap_resolution;
  int gi_visibility_resolution;
  float gi_irradiance_smoothing;
  float gi_glossy_clamp;
  float gi_filter_quality;
  char _pad[4];

  float gi_cubemap_draw_size;
  float gi_irradiance_draw_size;

  int taa_samples;
  int taa_render_samples;
  int sss_samples;
  float sss_jitter_threshold;

  float ssr_quality;
  float ssr_max_roughness;
  float ssr_thickness;
  float ssr_border_fade;
  float ssr_firefly_fac;

  float volumetric_start;
  float volumetric_end;
  int volumetric_tile_size;
  int volumetric_samples;
  float volumetric_sample_distribution;
  float volumetric_light_clamp;
  int volumetric_shadow_samples;

  float gtao_distance;
  float gtao_factor;
  float gtao_quality;

  float bokeh_max_size;
  float bokeh_threshold;

  float bloom_color[3];
  float bloom_threshold;
  float bloom_knee;
  float bloom_intensity;
  float bloom_radius;
  float bloom_clamp;

  int motion_blur_samples;
  float motion_blur_shutter;

  int shadow_method DNA_DEPRECATED;
  int shadow_cube_size;
  int shadow_cascade_size;

  struct LightCache *light_cache DNA_DEPRECATED;
  struct LightCache *light_cache_data;
  char light_cache_info[64];

  float overscan;
  float light_threshold;
} SceneEEVEE;

<<<<<<< HEAD
/* LANPR Global Config */

struct LANPR_RenderBuffer;
struct LANPR_LineLayer;

typedef enum LANPR_MasterMode {
  LANPR_MASTER_MODE_SOFTWARE = 0,
  LANPR_MASTER_MODE_DPIX = 1,
} LANPR_MasterMode;

typedef enum LANPR_PostProcessingStatus {
  LANPR_POST_PROCESSING_DISABLED = 0,
  LANPR_POST_PROCESSING_ENABLED = 1,
} LANPR_PostProcessingStatus;

typedef enum LANPR_MainFlags {
  LANPR_ENABLED = (1 << 0),
  /* For LANPR->GP and viewport to update automatically. */
  LANPR_AUTO_UPDATE = (1 << 1),
  LANPR_SAME_TAPER = (1 << 2),
  /* Edge split modifier will cause problems in LANPR. */
  LANPR_DISABLE_EDGE_SPLITS = (1 << 3),
  LANPR_USE_CHAINING = (1 << 4),
  LANPR_USE_INTERSECTIONS = (1 << 5),
  /* Overwrite existing strokes in this frame. */
  LANPR_GPENCIL_OVERWRITE = (1 << 6),
} LANPR_MainFlags;

typedef struct SceneLANPR {

  int flags;

  int master_mode; /* LANPR_MasterMode */

  float taper_left_distance;
  float taper_left_strength;
  float taper_right_distance;
  float taper_right_strength;

  /* shared */

  float contour_fade;          /* for dpix contour fading,reserved for future usage */
  float crease_threshold;      /* 0-1 range for cosine angle */
  float crease_fade_threshold; /* for dpix crease fading */

  float line_color[4];

  float depth_width_influence;
  float depth_width_curve;
  float depth_alpha_influence;
  float depth_alpha_curve;

  int gpu_cache_size; /* enum! */

  /* CPU mode */
  ListBase line_layers;
  struct LANPR_LineLayer *active_layer;
  float chaining_geometry_threshold;
  float chaining_image_threshold;
} SceneLANPR;

enum {
  LANPR_GPU_CACHE_SIZE_512 = 0,
  LANPR_GPU_CACHE_SIZE_1K = 1, /* default */
  LANPR_GPU_CACHE_SIZE_2K = 2,
  LANPR_GPU_CACHE_SIZE_4K = 3,
  LANPR_GPU_CACHE_SIZE_8K = 4,
  LANPR_GPU_CACHE_SIZE_16K = 5,
};
=======
typedef struct SceneGpencil {
  float smaa_threshold;
  char _pad[4];
} SceneGpencil;
>>>>>>> eaf7d36d

/* *************************************************************** */
/* Scene ID-Block */

typedef struct TransformOrientationSlot {
  int type;
  int index_custom;
  char flag;
  char _pad0[7];
} TransformOrientationSlot;

/** Indices when used in #Scene.orientation_slots */
enum {
  SCE_ORIENT_DEFAULT = 0,
  SCE_ORIENT_TRANSLATE = 1,
  SCE_ORIENT_ROTATE = 2,
  SCE_ORIENT_SCALE = 3,
};

typedef struct Scene {
  ID id;
  /** Animation data (must be immediately after id for utilities to use it). */
  struct AnimData *adt;

  struct Object *camera;
  struct World *world;

  struct Scene *set;

  ListBase base DNA_DEPRECATED;
  /** Active base. */
  struct Base *basact DNA_DEPRECATED;
  void *_pad1;

  /** 3d cursor location. */
  View3DCursor cursor;

  /** Bitflags for layer visibility (deprecated). */
  unsigned int lay DNA_DEPRECATED;
  /** Active layer (deprecated) */
  int layact DNA_DEPRECATED;
  char _pad2[4];

  /** Various settings. */
  short flag;

  char use_nodes;
  char _pad3[1];

  struct bNodeTree *nodetree;

  /** Sequence editor data is allocated here. */
  struct Editing *ed;

  /** Default allocated now. */
  struct ToolSettings *toolsettings;
  void *_pad4;
  struct DisplaySafeAreas safe_areas;

  /* migrate or replace? depends on some internal things... */
  /* no, is on the right place (ton) */
  struct RenderData r;
  struct AudioData audio;

  ListBase markers;
  ListBase transform_spaces;

  /** First is the [scene, translate, rotate, scale]. */
  TransformOrientationSlot orientation_slots[4];

  void *sound_scene;
  void *playback_handle;
  void *sound_scrub_handle;
  void *speaker_handles;

  /** (runtime) info/cache used for presenting playback framerate info to the user. */
  void *fps_info;

  /* none of the dependency graph  vars is mean to be saved */
  struct GHash *depsgraph_hash;
  char _pad7[4];

  /* User-Defined KeyingSets */
  /**
   * Index of the active KeyingSet.
   * first KeyingSet has index 1, 'none' active is 0, 'add new' is -1
   */
  int active_keyingset;
  /** KeyingSets for this scene */
  ListBase keyingsets;

  /* Units */
  struct UnitSettings unit;

  /** Grease Pencil - Annotations */
  struct bGPdata *gpd;

  /* Movie Tracking */
  /** Active movie clip. */
  struct MovieClip *clip;

  /* Physics simulation settings */
  struct PhysicsSettings physics_settings;

  void *_pad8;
  /* XXX. runtime flag for drawing, actually belongs in the window,
   * only used by BKE_object_handle_update() */
  struct CustomData_MeshMasks customdata_mask;
  /* XXX. same as above but for temp operator use (gl renders) */
  struct CustomData_MeshMasks customdata_mask_modal;

  /* Color Management */
  ColorManagedViewSettings view_settings;
  ColorManagedDisplaySettings display_settings;
  ColorManagedColorspaceSettings sequencer_colorspace_settings;

  /* RigidBody simulation world+settings */
  struct RigidBodyWorld *rigidbody_world;

  struct PreviewImage *preview;

  ListBase view_layers;
  /* Not an actual datablock, but memory owned by scene. */
  Collection *master_collection;
  struct SceneCollection *collection DNA_DEPRECATED;

  /** Settings to be override by workspaces. */
  IDProperty *layer_properties;
  void *_pad9;

  struct SceneDisplay display;
  struct SceneEEVEE eevee;
<<<<<<< HEAD

  /* LANPR stuff */
  struct SceneLANPR lanpr;
=======
  struct SceneGpencil grease_pencil_settings;
>>>>>>> eaf7d36d
} Scene;

/* **************** RENDERDATA ********************* */

/** #RenderData.flag */
/* use preview range */
#define SCER_PRV_RANGE (1 << 0)
#define SCER_LOCK_FRAME_SELECTION (1 << 1)
/* show/use subframes (for checking motion blur) */
#define SCER_SHOW_SUBFRAME (1 << 3)

/** #RenderData.mode */
#define R_MODE_UNUSED_0 (1 << 0) /* dirty */
#define R_MODE_UNUSED_1 (1 << 1) /* cleared */
#define R_MODE_UNUSED_2 (1 << 2) /* cleared */
#define R_MODE_UNUSED_3 (1 << 3) /* cleared */
#define R_MODE_UNUSED_4 (1 << 4) /* cleared */
#define R_MODE_UNUSED_5 (1 << 5) /* cleared */
#define R_MODE_UNUSED_6 (1 << 6) /* cleared */
#define R_MODE_UNUSED_7 (1 << 7) /* cleared */
#define R_MODE_UNUSED_8 (1 << 8) /* cleared */
#define R_BORDER (1 << 9)
#define R_MODE_UNUSED_10 (1 << 10) /* cleared */
#define R_CROP (1 << 11)
/* Disable camera switching: runtime (DURIAN_CAMERA_SWITCH) */
#define R_NO_CAMERA_SWITCH (1 << 12)
#define R_MODE_UNUSED_13 (1 << 13) /* cleared */
#define R_MBLUR (1 << 14)
/* unified was here */
#define R_MODE_UNUSED_16 (1 << 16) /* cleared */
#define R_MODE_UNUSED_17 (1 << 17) /* cleared */
#define R_MODE_UNUSED_18 (1 << 18) /* cleared */
#define R_MODE_UNUSED_19 (1 << 19) /* cleared */
#define R_FIXED_THREADS (1 << 19)

#define R_MODE_UNUSED_20 (1 << 20) /* cleared */
#define R_MODE_UNUSED_21 (1 << 21) /* cleared */
#define R_NO_OVERWRITE (1 << 22)   /* skip existing files */
#define R_TOUCH (1 << 23)          /* touch files before rendering */
#define R_SIMPLIFY (1 << 24)
#define R_EDGE_FRS (1 << 25)        /* R_EDGE reserved for Freestyle */
#define R_PERSISTENT_DATA (1 << 26) /* keep data around for re-render */
#define R_MODE_UNUSED_27 (1 << 27)  /* cleared */

/** #RenderData.seq_flag */
enum {
  R_SEQ_UNUSED_0 = (1 << 0), /* cleared */
  R_SEQ_UNUSED_1 = (1 << 1), /* cleared */
  R_SEQ_UNUSED_2 = (1 << 2), /* cleared */
  R_SEQ_UNUSED_3 = (1 << 3), /* cleared */
  R_SEQ_UNUSED_4 = (1 << 4), /* cleared */
  R_SEQ_OVERRIDE_SCENE_SETTINGS = (1 << 5),
};

/** #RenderData.filtertype (used for nodes) */
#define R_FILTER_BOX 0
#define R_FILTER_TENT 1
#define R_FILTER_QUAD 2
#define R_FILTER_CUBIC 3
#define R_FILTER_CATROM 4
#define R_FILTER_GAUSS 5
#define R_FILTER_MITCH 6
#define R_FILTER_FAST_GAUSS 7

/** #RenderData.scemode */
#define R_DOSEQ (1 << 0)
#define R_BG_RENDER (1 << 1)
/* passepartout is camera option now, keep this for backward compatibility */
#define R_PASSEPARTOUT (1 << 2)
#define R_BUTS_PREVIEW (1 << 3)
#define R_EXTENSION (1 << 4)
#define R_MATNODE_PREVIEW (1 << 5)
#define R_DOCOMP (1 << 6)
#define R_COMP_CROP (1 << 7)
#define R_SCEMODE_UNUSED_8 (1 << 8) /* cleared */
#define R_SINGLE_LAYER (1 << 9)
#define R_EXR_TILE_FILE (1 << 10)
#define R_SCEMODE_UNUSED_11 (1 << 11) /* cleared */
#define R_NO_IMAGE_LOAD (1 << 12)
#define R_SCEMODE_UNUSED_13 (1 << 13) /* cleared */
#define R_NO_FRAME_UPDATE (1 << 14)
#define R_FULL_SAMPLE (1 << 15)
#define R_SCEMODE_UNUSED_16 (1 << 16) /* cleared */
#define R_SCEMODE_UNUSED_17 (1 << 17) /* cleared */
#define R_TEXNODE_PREVIEW (1 << 18)
#define R_SCEMODE_UNUSED_19 (1 << 19) /* cleared */
#define R_EXR_CACHE_FILE (1 << 20)
#define R_MULTIVIEW (1 << 21)

/** #RenderData.stamp */
#define R_STAMP_TIME (1 << 0)
#define R_STAMP_FRAME (1 << 1)
#define R_STAMP_DATE (1 << 2)
#define R_STAMP_CAMERA (1 << 3)
#define R_STAMP_SCENE (1 << 4)
#define R_STAMP_NOTE (1 << 5)
#define R_STAMP_DRAW (1 << 6) /* draw in the image */
#define R_STAMP_MARKER (1 << 7)
#define R_STAMP_FILENAME (1 << 8)
#define R_STAMP_SEQSTRIP (1 << 9)
#define R_STAMP_RENDERTIME (1 << 10)
#define R_STAMP_CAMERALENS (1 << 11)
#define R_STAMP_STRIPMETA (1 << 12)
#define R_STAMP_MEMORY (1 << 13)
#define R_STAMP_HIDE_LABELS (1 << 14)
#define R_STAMP_FRAME_RANGE (1 << 15)
#define R_STAMP_HOSTNAME (1 << 16)
#define R_STAMP_ALL \
  (R_STAMP_TIME | R_STAMP_FRAME | R_STAMP_DATE | R_STAMP_CAMERA | R_STAMP_SCENE | R_STAMP_NOTE | \
   R_STAMP_MARKER | R_STAMP_FILENAME | R_STAMP_SEQSTRIP | R_STAMP_RENDERTIME | \
   R_STAMP_CAMERALENS | R_STAMP_MEMORY | R_STAMP_HIDE_LABELS | R_STAMP_FRAME_RANGE | \
   R_STAMP_HOSTNAME)

/** #RenderData.alphamode */
enum {
  R_ADDSKY = 0,
  R_ALPHAPREMUL = 1,
};

/** #RenderData.color_mgt_flag */
enum {
  /** deprecated, should only be used in versioning code only */
  R_COLOR_MANAGEMENT = (1 << 0),
  R_COLOR_MANAGEMENT_UNUSED_1 = (1 << 1),
};

/* bake_mode: same as RE_BAKE_xxx defines */
/* RenderData.bake_flag */
#define R_BAKE_CLEAR (1 << 0)
/* #define R_BAKE_OSA       (1 << 1) */ /* deprecated */
#define R_BAKE_TO_ACTIVE (1 << 2)
/* #define R_BAKE_NORMALIZE (1 << 3) */ /* deprecated */
#define R_BAKE_MULTIRES (1 << 4)
#define R_BAKE_LORES_MESH (1 << 5)
/* #define R_BAKE_VCOL      (1 << 6) */ /* deprecated */
#define R_BAKE_USERSCALE (1 << 7)
#define R_BAKE_CAGE (1 << 8)
#define R_BAKE_SPLIT_MAT (1 << 9)
#define R_BAKE_AUTO_NAME (1 << 10)

/* RenderData.bake_normal_space */
#define R_BAKE_SPACE_CAMERA 0
#define R_BAKE_SPACE_WORLD 1
#define R_BAKE_SPACE_OBJECT 2
#define R_BAKE_SPACE_TANGENT 3

/* RenderData.line_thickness_mode */
#define R_LINE_THICKNESS_ABSOLUTE 1
#define R_LINE_THICKNESS_RELATIVE 2

/* sequencer seq_prev_type seq_rend_type */

/* RenderData.engine (scene.c) */
extern const char *RE_engine_id_BLENDER_EEVEE;
extern const char *RE_engine_id_BLENDER_WORKBENCH;
extern const char *RE_engine_id_CYCLES;

/* **************** SCENE ********************* */

/* note that much higher maxframes give imprecise sub-frames, see: T46859 */
/* Current precision is 16 for the sub-frames closer to MAXFRAME. */

/* for general use */
#define MAXFRAME 1048574
#define MAXFRAMEF 1048574.0f

#define MINFRAME 0
#define MINFRAMEF 0.0f

/* (minimum frame number for current-frame) */
#define MINAFRAME -1048574
#define MINAFRAMEF -1048574.0f

#define BASE_VISIBLE(v3d, base) BKE_base_is_visible(v3d, base)
#define BASE_SELECTABLE(v3d, base) \
  (BASE_VISIBLE(v3d, base) && \
   ((v3d == NULL) || (((1 << (base)->object->type) & (v3d)->object_type_exclude_select) == 0)) && \
   (((base)->flag & BASE_SELECTABLE) != 0))
#define BASE_SELECTED(v3d, base) (BASE_VISIBLE(v3d, base) && (((base)->flag & BASE_SELECTED) != 0))
#define BASE_EDITABLE(v3d, base) (BASE_VISIBLE(v3d, base) && ((base)->object->id.lib == NULL))
#define BASE_SELECTED_EDITABLE(v3d, base) \
  (BASE_EDITABLE(v3d, base) && (((base)->flag & BASE_SELECTED) != 0))

/* deprecate this! */
#define FIRSTBASE(_view_layer) ((_view_layer)->object_bases.first)
#define LASTBASE(_view_layer) ((_view_layer)->object_bases.last)
#define BASACT(_view_layer) ((_view_layer)->basact)
#define OBACT(_view_layer) (BASACT(_view_layer) ? BASACT(_view_layer)->object : NULL)

#define OBEDIT_FROM_WORKSPACE(workspace, _view_layer) \
  (((workspace)->object_mode & OD_MODE_EDIT) ? OBACT(_view_layer) : NULL)
#define OBEDIT_FROM_OBACT(ob) ((ob) ? (((ob)->mode & OB_MODE_EDIT) ? ob : NULL) : NULL)
#define OBPOSE_FROM_OBACT(ob) ((ob) ? (((ob)->mode & OB_MODE_POSE) ? ob : NULL) : NULL)
#define OBWEIGHTPAINT_FROM_OBACT(ob) \
  ((ob) ? (((ob)->mode & OB_MODE_WEIGHT_PAINT) ? ob : NULL) : NULL)
#define OBEDIT_FROM_VIEW_LAYER(view_layer) OBEDIT_FROM_OBACT(OBACT(view_layer))

#define V3D_CAMERA_LOCAL(v3d) ((!(v3d)->scenelock && (v3d)->camera) ? (v3d)->camera : NULL)
#define V3D_CAMERA_SCENE(scene, v3d) \
  ((!(v3d)->scenelock && (v3d)->camera) ? (v3d)->camera : (scene)->camera)

#define CFRA (scene->r.cfra)
#define SUBFRA (scene->r.subframe)
#define SFRA (scene->r.sfra)
#define EFRA (scene->r.efra)
#define PRVRANGEON (scene->r.flag & SCER_PRV_RANGE)
#define PSFRA ((PRVRANGEON) ? (scene->r.psfra) : (scene->r.sfra))
#define PEFRA ((PRVRANGEON) ? (scene->r.pefra) : (scene->r.efra))
#define FRA2TIME(a) ((((double)scene->r.frs_sec_base) * (double)(a)) / (double)scene->r.frs_sec)
#define TIME2FRA(a) ((((double)scene->r.frs_sec) * (double)(a)) / (double)scene->r.frs_sec_base)
#define FPS (((double)scene->r.frs_sec) / (double)scene->r.frs_sec_base)

/* Base.flag is in DNA_object_types.h */

/* ToolSettings.transform_flag */
enum {
  SCE_XFORM_AXIS_ALIGN = (1 << 0),
  SCE_XFORM_DATA_ORIGIN = (1 << 1),
  SCE_XFORM_SKIP_CHILDREN = (1 << 2),
};

/* ToolSettings.object_flag */
enum {
  SCE_OBJECT_MODE_LOCK = (1 << 0),
};

/* ToolSettings.workspace_tool_flag */
enum {
  SCE_WORKSPACE_TOOL_FALLBACK = 0,
  SCE_WORKSPACE_TOOL_DEFAULT = 1,
};

/* ToolSettings.snap_flag */
#define SCE_SNAP (1 << 0)
#define SCE_SNAP_ROTATE (1 << 1)
#define SCE_SNAP_PEEL_OBJECT (1 << 2)
#define SCE_SNAP_PROJECT (1 << 3)
#define SCE_SNAP_NO_SELF (1 << 4)
#define SCE_SNAP_ABS_GRID (1 << 5)
#define SCE_SNAP_BACKFACE_CULLING (1 << 6)

/* ToolSettings.snap_target */
#define SCE_SNAP_TARGET_CLOSEST 0
#define SCE_SNAP_TARGET_CENTER 1
#define SCE_SNAP_TARGET_MEDIAN 2
#define SCE_SNAP_TARGET_ACTIVE 3

/* ToolSettings.snap_mode */
#define SCE_SNAP_MODE_VERTEX (1 << 0)
#define SCE_SNAP_MODE_EDGE (1 << 1)
#define SCE_SNAP_MODE_FACE (1 << 2)
#define SCE_SNAP_MODE_VOLUME (1 << 3)
#define SCE_SNAP_MODE_INCREMENT (1 << 4)
#define SCE_SNAP_MODE_EDGE_MIDPOINT (1 << 5)
#define SCE_SNAP_MODE_EDGE_PERPENDICULAR (1 << 6)

/* ToolSettings.snap_node_mode */
#define SCE_SNAP_MODE_NODE_X (1 << 5)
#define SCE_SNAP_MODE_NODE_Y (1 << 6)

/* ToolSettings.snap_mode and ToolSettings.snap_node_mode */
#define SCE_SNAP_MODE_GRID (1 << 7)

/** #ToolSettings.snap_transform_mode_flag */
enum {
  SCE_SNAP_TRANSFORM_MODE_TRANSLATE = (1 << 0),
  SCE_SNAP_TRANSFORM_MODE_ROTATE = (1 << 1),
  SCE_SNAP_TRANSFORM_MODE_SCALE = (1 << 2),
};

/* ToolSettings.selectmode */
#define SCE_SELECT_VERTEX (1 << 0) /* for mesh */
#define SCE_SELECT_EDGE (1 << 1)
#define SCE_SELECT_FACE (1 << 2)

/* MeshStatVis.type */
#define SCE_STATVIS_OVERHANG 0
#define SCE_STATVIS_THICKNESS 1
#define SCE_STATVIS_INTERSECT 2
#define SCE_STATVIS_DISTORT 3
#define SCE_STATVIS_SHARP 4

/* ParticleEditSettings.selectmode for particles */
#define SCE_SELECT_PATH (1 << 0)
#define SCE_SELECT_POINT (1 << 1)
#define SCE_SELECT_END (1 << 2)

/* ToolSettings.prop_mode (proportional falloff) */
#define PROP_SMOOTH 0
#define PROP_SPHERE 1
#define PROP_ROOT 2
#define PROP_SHARP 3
#define PROP_LIN 4
#define PROP_CONST 5
#define PROP_RANDOM 6
#define PROP_INVSQUARE 7
#define PROP_MODE_MAX 8

/** #ToolSettings.proportional_edit & similarly named members. */
enum {
  PROP_EDIT_USE = (1 << 0),
  PROP_EDIT_CONNECTED = (1 << 1),
  PROP_EDIT_PROJECTED = (1 << 2),
};

/* ToolSettings.weightuser */
enum {
  OB_DRAW_GROUPUSER_NONE = 0,
  OB_DRAW_GROUPUSER_ACTIVE = 1,
  OB_DRAW_GROUPUSER_ALL = 2,
};

/* object_vgroup.c */
/* ToolSettings.vgroupsubset */
typedef enum eVGroupSelect {
  WT_VGROUP_ALL = 0,
  WT_VGROUP_ACTIVE = 1,
  WT_VGROUP_BONE_SELECT = 2,
  WT_VGROUP_BONE_DEFORM = 3,
  WT_VGROUP_BONE_DEFORM_OFF = 4,
} eVGroupSelect;

#define WT_VGROUP_MASK_ALL \
  ((1 << WT_VGROUP_ACTIVE) | (1 << WT_VGROUP_BONE_SELECT) | (1 << WT_VGROUP_BONE_DEFORM) | \
   (1 << WT_VGROUP_BONE_DEFORM_OFF) | (1 << WT_VGROUP_ALL))

/* Scene.flag */
#define SCE_DS_SELECTED (1 << 0)
#define SCE_DS_COLLAPSED (1 << 1)
#define SCE_NLA_EDIT_ON (1 << 2)
#define SCE_FRAME_DROP (1 << 3)
#define SCE_KEYS_NO_SELONLY (1 << 4)
#define SCE_READFILE_LIBLINK_NEED_SETSCENE_CHECK (1 << 5)

/* return flag BKE_scene_base_iter_next functions */
/* #define F_ERROR          -1 */ /* UNUSED */
#define F_START 0
#define F_SCENE 1
#define F_DUPLI 3

/* AudioData.flag */
#define AUDIO_MUTE (1 << 0)
#define AUDIO_SYNC (1 << 1)
#define AUDIO_SCRUB (1 << 2)
#define AUDIO_VOLUME_ANIMATED (1 << 3)

/* FFMpegCodecData.flags */
enum {
#ifdef DNA_DEPRECATED_ALLOW
  FFMPEG_MULTIPLEX_AUDIO = (1 << 0), /* deprecated, you can choose none as audiocodec now */
#endif
  FFMPEG_AUTOSPLIT_OUTPUT = (1 << 1),
  FFMPEG_LOSSLESS_OUTPUT = (1 << 2),
  FFMPEG_USE_MAX_B_FRAMES = (1 << 3),
};

/* Paint.flags */
typedef enum ePaintFlags {
  PAINT_SHOW_BRUSH = (1 << 0),
  PAINT_FAST_NAVIGATE = (1 << 1),
  PAINT_SHOW_BRUSH_ON_SURFACE = (1 << 2),
  PAINT_USE_CAVITY_MASK = (1 << 3),
  PAINT_SCULPT_DELAY_UPDATES = (1 << 4),
} ePaintFlags;

/* Paint.symmetry_flags
 * (for now just a duplicate of sculpt symmetry flags) */
typedef enum ePaintSymmetryFlags {
  PAINT_SYMM_X = (1 << 0),
  PAINT_SYMM_Y = (1 << 1),
  PAINT_SYMM_Z = (1 << 2),
  PAINT_SYMMETRY_FEATHER = (1 << 3),
  PAINT_TILE_X = (1 << 4),
  PAINT_TILE_Y = (1 << 5),
  PAINT_TILE_Z = (1 << 6),
} ePaintSymmetryFlags;

#define PAINT_SYMM_AXIS_ALL (PAINT_SYMM_X | PAINT_SYMM_Y | PAINT_SYMM_Z)

/* Sculpt.flags */
/* These can eventually be moved to paint flags? */
typedef enum eSculptFlags {
  SCULPT_FLAG_UNUSED_0 = (1 << 0), /* cleared */
  SCULPT_FLAG_UNUSED_1 = (1 << 1), /* cleared */
  SCULPT_FLAG_UNUSED_2 = (1 << 2), /* cleared */

  SCULPT_LOCK_X = (1 << 3),
  SCULPT_LOCK_Y = (1 << 4),
  SCULPT_LOCK_Z = (1 << 5),

  SCULPT_FLAG_UNUSED_6 = (1 << 6), /* cleared */

  SCULPT_USE_OPENMP = (1 << 7),
  SCULPT_ONLY_DEFORM = (1 << 8),
  // SCULPT_SHOW_DIFFUSE = (1 << 9), // deprecated

  /* If set, the mesh will be drawn with smooth-shading in
   * dynamic-topology mode */
  SCULPT_DYNTOPO_SMOOTH_SHADING = (1 << 10),

  /* If set, dynamic-topology brushes will subdivide short edges */
  SCULPT_DYNTOPO_SUBDIVIDE = (1 << 12),
  /* If set, dynamic-topology brushes will collapse short edges */
  SCULPT_DYNTOPO_COLLAPSE = (1 << 11),

  /* If set, dynamic-topology detail size will be constant in object space */
  SCULPT_DYNTOPO_DETAIL_CONSTANT = (1 << 13),
  SCULPT_DYNTOPO_DETAIL_BRUSH = (1 << 14),
  SCULPT_DYNTOPO_DETAIL_MANUAL = (1 << 16),

  /* Don't display mask in viewport, but still use it for strokes. */
  SCULPT_HIDE_MASK = (1 << 15),

  /* Don't display face sets in viewport. */
  SCULPT_HIDE_FACE_SETS = (1 << 16),
} eSculptFlags;

/* ImagePaintSettings.mode */
typedef enum eImagePaintMode {
  IMAGEPAINT_MODE_MATERIAL = 0, /* detect texture paint slots from the material */
  IMAGEPAINT_MODE_IMAGE = 1,    /* select texture paint image directly */
} eImagePaintMode;

/* ImagePaintSettings.interp */
enum {
  IMAGEPAINT_INTERP_LINEAR = 0,
  IMAGEPAINT_INTERP_CLOSEST = 1,
};

/* ImagePaintSettings.flag */
#define IMAGEPAINT_DRAWING (1 << 0)
// #define IMAGEPAINT_DRAW_TOOL         (1 << 1) // deprecated
// #define IMAGEPAINT_DRAW_TOOL_DRAWING (1 << 2) // deprecated

/* projection painting only */
/* ImagePaintSettings.flag */
#define IMAGEPAINT_PROJECT_XRAY (1 << 4)
#define IMAGEPAINT_PROJECT_BACKFACE (1 << 5)
#define IMAGEPAINT_PROJECT_FLAT (1 << 6)
#define IMAGEPAINT_PROJECT_LAYER_CLONE (1 << 7)
#define IMAGEPAINT_PROJECT_LAYER_STENCIL (1 << 8)
#define IMAGEPAINT_PROJECT_LAYER_STENCIL_INV (1 << 9)

/* ImagePaintSettings.missing_data */
#define IMAGEPAINT_MISSING_UVS (1 << 0)
#define IMAGEPAINT_MISSING_MATERIAL (1 << 1)
#define IMAGEPAINT_MISSING_TEX (1 << 2)
#define IMAGEPAINT_MISSING_STENCIL (1 << 3)

/* ToolSettings.uvcalc_flag */
#define UVCALC_FILLHOLES (1 << 0)
/** would call this UVCALC_ASPECT_CORRECT, except it should be default with old file */
#define UVCALC_NO_ASPECT_CORRECT (1 << 1)
/** adjust UV's while transforming to avoid distortion */
#define UVCALC_TRANSFORM_CORRECT (1 << 2)
/** Use mesh data after subsurf to compute UVs*/
#define UVCALC_USESUBSURF (1 << 3)

/* ToolSettings.uv_flag */
#define UV_SYNC_SELECTION 1
#define UV_SHOW_SAME_IMAGE 2

/* ToolSettings.uv_selectmode */
#define UV_SELECT_VERTEX 1
#define UV_SELECT_EDGE 2
#define UV_SELECT_FACE 4
#define UV_SELECT_ISLAND 8

/* ToolSettings.gpencil_flags */
typedef enum eGPencil_Flags {
  /* When creating new frames, the last frame gets used as the basis for the new one */
  GP_TOOL_FLAG_RETAIN_LAST = (1 << 1),
  /* Add the strokes below all strokes in the layer */
  GP_TOOL_FLAG_PAINT_ONBACK = (1 << 2),
  /* Show compact list of colors */
  GP_TOOL_FLAG_THUMBNAIL_LIST = (1 << 3),
  /* Generate wheight data for new strokes */
  GP_TOOL_FLAG_CREATE_WEIGHTS = (1 << 4),
} eGPencil_Flags;

/* scene->r.simplify_gpencil */
typedef enum eGPencil_SimplifyFlags {
  /* Simplify */
  SIMPLIFY_GPENCIL_ENABLE = (1 << 0),
  /* Simplify on play */
  SIMPLIFY_GPENCIL_ON_PLAY = (1 << 1),
  /* Simplify fill on viewport */
  SIMPLIFY_GPENCIL_FILL = (1 << 2),
  /* Simplify modifier on viewport */
  SIMPLIFY_GPENCIL_MODIFIER = (1 << 3),
  /* Simplify Shader FX */
  SIMPLIFY_GPENCIL_FX = (1 << 5),
  /* Simplify layer tint */
  SIMPLIFY_GPENCIL_TINT = (1 << 7),
  /* Simplify Antialiasing */
  SIMPLIFY_GPENCIL_AA = (1 << 8),
} eGPencil_SimplifyFlags;

/* ToolSettings.gpencil_*_align - Stroke Placement mode flags */
typedef enum eGPencil_Placement_Flags {
  /* New strokes are added in viewport/data space (i.e. not screen space) */
  GP_PROJECT_VIEWSPACE = (1 << 0),

  /* Viewport space, but relative to render canvas (Sequencer Preview Only) */
  /* GP_PROJECT_CANVAS = (1 << 1), */ /* UNUSED */

  /* Project into the screen's Z values */
  GP_PROJECT_DEPTH_VIEW = (1 << 2),
  GP_PROJECT_DEPTH_STROKE = (1 << 3),

  /* "Use Endpoints" */
  GP_PROJECT_DEPTH_STROKE_ENDPOINTS = (1 << 4),
  GP_PROJECT_CURSOR = (1 << 5),
  GP_PROJECT_DEPTH_STROKE_FIRST = (1 << 6),
} eGPencil_Placement_Flags;

/* ToolSettings.gpencil_selectmode */
typedef enum eGPencil_Selectmode_types {
  GP_SELECTMODE_POINT = 0,
  GP_SELECTMODE_STROKE = 1,
  GP_SELECTMODE_SEGMENT = 2,
} eGPencil_Selectmode_types;

/* ToolSettings.gpencil_guide_types */
typedef enum eGPencil_GuideTypes {
  GP_GUIDE_CIRCULAR = 0,
  GP_GUIDE_RADIAL = 1,
  GP_GUIDE_PARALLEL = 2,
  GP_GUIDE_GRID = 3,
  GP_GUIDE_ISO = 4,
} eGPencil_GuideTypes;

/* ToolSettings.gpencil_guide_references */
typedef enum eGPencil_Guide_Reference {
  GP_GUIDE_REF_CURSOR = 0,
  GP_GUIDE_REF_CUSTOM = 1,
  GP_GUIDE_REF_OBJECT = 2,
} eGPencil_Guide_Reference;

/* ToolSettings.particle flag */
#define PE_KEEP_LENGTHS (1 << 0)
#define PE_LOCK_FIRST (1 << 1)
#define PE_DEFLECT_EMITTER (1 << 2)
#define PE_INTERPOLATE_ADDED (1 << 3)
#define PE_DRAW_PART (1 << 4)
#define PE_UNUSED_6 (1 << 6) /* cleared */
#define PE_FADE_TIME (1 << 7)
#define PE_AUTO_VELOCITY (1 << 8)

/* ParticleEditSettings.brushtype */
#define PE_BRUSH_NONE -1
#define PE_BRUSH_COMB 0
#define PE_BRUSH_CUT 1
#define PE_BRUSH_LENGTH 2
#define PE_BRUSH_PUFF 3
#define PE_BRUSH_ADD 4
#define PE_BRUSH_SMOOTH 5
#define PE_BRUSH_WEIGHT 6

/* ParticleBrushData.flag */
#define PE_BRUSH_DATA_PUFF_VOLUME 1

/* ParticleBrushData.edittype */
#define PE_TYPE_PARTICLES 0
#define PE_TYPE_SOFTBODY 1
#define PE_TYPE_CLOTH 2

/* PhysicsSettings.flag */
#define PHYS_GLOBAL_GRAVITY 1

/* UnitSettings */

#define USER_UNIT_ADAPTIVE 0xFF
/* UnitSettings.system */
#define USER_UNIT_NONE 0
#define USER_UNIT_METRIC 1
#define USER_UNIT_IMPERIAL 2
/* UnitSettings.flag */
#define USER_UNIT_OPT_SPLIT 1
#define USER_UNIT_ROT_RADIANS 2

/* SceneEEVEE->flag */
enum {
  // SCE_EEVEE_VOLUMETRIC_ENABLED = (1 << 0), /* Unused */
  SCE_EEVEE_VOLUMETRIC_LIGHTS = (1 << 1),
  SCE_EEVEE_VOLUMETRIC_SHADOWS = (1 << 2),
  //  SCE_EEVEE_VOLUMETRIC_COLORED    = (1 << 3), /* Unused */
  SCE_EEVEE_GTAO_ENABLED = (1 << 4),
  SCE_EEVEE_GTAO_BENT_NORMALS = (1 << 5),
  SCE_EEVEE_GTAO_BOUNCE = (1 << 6),
  // SCE_EEVEE_DOF_ENABLED = (1 << 7), /* Moved to camera->dof.flag */
  SCE_EEVEE_BLOOM_ENABLED = (1 << 8),
  SCE_EEVEE_MOTION_BLUR_ENABLED = (1 << 9),
  SCE_EEVEE_SHADOW_HIGH_BITDEPTH = (1 << 10),
  SCE_EEVEE_TAA_REPROJECTION = (1 << 11),
  // SCE_EEVEE_SSS_ENABLED = (1 << 12), /* Unused */
  // SCE_EEVEE_SSS_SEPARATE_ALBEDO = (1 << 13), /* Unused */
  SCE_EEVEE_SSR_ENABLED = (1 << 14),
  SCE_EEVEE_SSR_REFRACTION = (1 << 15),
  SCE_EEVEE_SSR_HALF_RESOLUTION = (1 << 16),
  SCE_EEVEE_SHOW_IRRADIANCE = (1 << 17),
  SCE_EEVEE_SHOW_CUBEMAPS = (1 << 18),
  SCE_EEVEE_GI_AUTOBAKE = (1 << 19),
  SCE_EEVEE_SHADOW_SOFT = (1 << 20),
  SCE_EEVEE_OVERSCAN = (1 << 21),
};

/* SceneEEVEE->shadow_method */
enum {
  SHADOW_ESM = 1,
  /* SHADOW_VSM = 2, */        /* UNUSED */
  /* SHADOW_METHOD_MAX = 3, */ /* UNUSED */
};

/* SceneDisplay->render_aa, SceneDisplay->viewport_aa */
enum {
  SCE_DISPLAY_AA_OFF = 0,
  SCE_DISPLAY_AA_FXAA = 1,
  SCE_DISPLAY_AA_SAMPLES_5 = 5,
  SCE_DISPLAY_AA_SAMPLES_8 = 8,
  SCE_DISPLAY_AA_SAMPLES_11 = 11,
  SCE_DISPLAY_AA_SAMPLES_16 = 16,
  SCE_DISPLAY_AA_SAMPLES_32 = 32,
};

#ifdef __cplusplus
}
#endif

#endif /* __DNA_SCENE_TYPES_H__ */<|MERGE_RESOLUTION|>--- conflicted
+++ resolved
@@ -29,8 +29,10 @@
 /* XXX, temp feature - campbell */
 #define DURIAN_CAMERA_SWITCH
 
-#include "DNA_ID.h"
-#include "DNA_collection_types.h"
+#ifdef __cplusplus
+extern "C" {
+#endif
+
 #include "DNA_color_types.h" /* color management */
 #include "DNA_curveprofile_types.h"
 #include "DNA_customdata_types.h" /* Scene's runtime cddata masks. */
@@ -41,10 +43,6 @@
 #include "DNA_userdef_types.h"
 #include "DNA_vec_types.h"
 #include "DNA_view3d_types.h"
-
-#ifdef __cplusplus
-extern "C" {
-#endif
 
 struct AnimData;
 struct Brush;
@@ -1000,7 +998,8 @@
 /* grease pencil drawing brushes */
 typedef struct GpPaint {
   Paint paint;
-  int flag;
+  int flag; /* LANPR stuff */
+  /*struct SceneLANPR lanpr; XXX: Why this ended up here? */
   /* Mode of paint (Materials or Vertex Color). */
   int mode;
 } GpPaint;
@@ -1061,6 +1060,27 @@
   GP_LOCKAXIS_Z = 3,
   GP_LOCKAXIS_CURSOR = 4,
 } eGP_Lockaxis_Types;
+
+/* GP_Sculpt_Settings.brushtype */
+typedef enum eGP_Sculpt_Types {
+  GP_SCULPT_TYPE_SMOOTH = 0,
+  GP_SCULPT_TYPE_THICKNESS = 1,
+  GP_SCULPT_TYPE_STRENGTH = 2,
+  GP_SCULPT_TYPE_GRAB = 3,
+  GP_SCULPT_TYPE_PUSH = 4,
+  GP_SCULPT_TYPE_TWIST = 5,
+  GP_SCULPT_TYPE_PINCH = 6,
+  GP_SCULPT_TYPE_RANDOMIZE = 7,
+  GP_SCULPT_TYPE_CLONE = 8,
+  GP_SCULPT_TYPE_SUBDIVIDE = 9,
+  GP_SCULPT_TYPE_SIMPLIFY = 10,
+  /* add any sculpt brush above this value */
+  GP_SCULPT_TYPE_WEIGHT = 11,
+  /* add any weight paint brush below this value. Do no mix brushes */
+
+  /* !!! Update GP_Sculpt_Data brush[###]; below !!! */
+  GP_SCULPT_TYPE_MAX,
+} eGP_Sculpt_Types;
 
 /* Settings for a GPencil Speed Guide */
 typedef struct GP_Sculpt_Guide {
@@ -1076,17 +1096,43 @@
   struct Object *reference_object;
 } GP_Sculpt_Guide;
 
-/* GPencil Stroke Sculpting Settings */
-typedef struct GP_Sculpt_Settings {
+typedef struct GP_Sculpt_Data {
+  /** Radius of brush. */
+  short size;
+  /** EGP_Sculpt_Flag. */
+  short flag;
+  /** Strength of effect. */
+  float strength;
+  /** Cursor color for add. */
+  float curcolor_add[3];
+  /** Cursor color for sub. */
+  float curcolor_sub[3];
+  /** Target weight. */
+  float weight;
+  char _pad[4];
+} GP_Sculpt_Data;
+
+/* GPencil Stroke Sculpting Settings */ typedef struct GP_Sculpt_Settings {
+  /** GP_SCULPT_TYPE_MAX. */
+  GP_Sculpt_Data brush[12];
   /** Runtime. */
   void *paintcursor;
+
+  /** #eGP_Sculpt_Types (sculpt). */
+  int brushtype;
   /** #eGP_Sculpt_SettingsFlag. */
   int flag;
   /** #eGP_Lockaxis_Types lock drawing to one axis. */
   int lock_axis;
   /** Threshold for intersections */
   float isect_threshold;
-  char _pad_[4];
+
+  /* weight paint is a submode of sculpt but use its own index. All weight paint
+   * brushes must be defined at the end of the brush array.
+   */
+  /** #eGP_Sculpt_Types (weight paint). */
+  int weighttype;
+  char _pad[4];
   /** Multiframe edit falloff effect by frame. */
   struct CurveMapping *cur_falloff;
   /** Curve used for primitive tools. */
@@ -1644,7 +1690,6 @@
   float light_threshold;
 } SceneEEVEE;
 
-<<<<<<< HEAD
 /* LANPR Global Config */
 
 struct LANPR_RenderBuffer;
@@ -1714,12 +1759,11 @@
   LANPR_GPU_CACHE_SIZE_8K = 4,
   LANPR_GPU_CACHE_SIZE_16K = 5,
 };
-=======
+
 typedef struct SceneGpencil {
   float smaa_threshold;
   char _pad[4];
 } SceneGpencil;
->>>>>>> eaf7d36d
 
 /* *************************************************************** */
 /* Scene ID-Block */
@@ -1852,13 +1896,11 @@
 
   struct SceneDisplay display;
   struct SceneEEVEE eevee;
-<<<<<<< HEAD
+
+  struct SceneGpencil grease_pencil_settings;
 
   /* LANPR stuff */
   struct SceneLANPR lanpr;
-=======
-  struct SceneGpencil grease_pencil_settings;
->>>>>>> eaf7d36d
 } Scene;
 
 /* **************** RENDERDATA ********************* */
