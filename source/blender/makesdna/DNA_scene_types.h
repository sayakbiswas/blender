/*
 * $Id$ 
 *
 * ***** BEGIN GPL LICENSE BLOCK *****
 *
 * This program is free software; you can redistribute it and/or
 * modify it under the terms of the GNU General Public License
 * as published by the Free Software Foundation; either version 2
 * of the License, or (at your option) any later version.
 *
 * This program is distributed in the hope that it will be useful,
 * but WITHOUT ANY WARRANTY; without even the implied warranty of
 * MERCHANTABILITY or FITNESS FOR A PARTICULAR PURPOSE.  See the
 * GNU General Public License for more details.
 *
 * You should have received a copy of the GNU General Public License
 * along with this program; if not, write to the Free Software Foundation,
 * Inc., 51 Franklin Street, Fifth Floor, Boston, MA 02110-1301, USA.
 *
 * The Original Code is Copyright (C) 2001-2002 by NaN Holding BV.
 * All rights reserved.
 *
 * The Original Code is: all of this file.
 *
 * Contributor(s): none yet.
 *
 * ***** END GPL LICENSE BLOCK *****
 */
#ifndef DNA_SCENE_TYPES_H
#define DNA_SCENE_TYPES_H

/** \file DNA_scene_types.h
 *  \ingroup DNA
 */

// XXX, temp feature
#define DURIAN_CAMERA_SWITCH

#ifdef __cplusplus
extern "C" {
#endif

#include "DNA_vec_types.h"
#include "DNA_listBase.h"
#include "DNA_ID.h"

struct Object;
struct Brush;
struct World;
struct Scene;
struct Image;
struct Group;
struct Text;
struct bNodeTree;
struct AnimData;
struct Editing;
struct SceneStats;
struct bGPdata;

typedef struct Base {
	struct Base *next, *prev;
	unsigned int lay, selcol;
	int flag;
	short sx, sy;
	struct Object *object;
} Base;

typedef struct AviCodecData {
	void			*lpFormat;  /* save format */
	void			*lpParms;   /* compressor options */
	unsigned int	cbFormat;	    /* size of lpFormat buffer */
	unsigned int	cbParms;	    /* size of lpParms buffer */

	unsigned int	fccType;            /* stream type, for consistency */
	unsigned int	fccHandler;         /* compressor */
	unsigned int	dwKeyFrameEvery;    /* keyframe rate */
	unsigned int	dwQuality;          /* compress quality 0-10,000 */
	unsigned int	dwBytesPerSecond;   /* bytes per second */
	unsigned int	dwFlags;            /* flags... see below */
	unsigned int	dwInterleaveEvery;  /* for non-video streams only */
	unsigned int	pad;

	char			avicodecname[128];
} AviCodecData;

typedef struct QuicktimeCodecData {
	/*Old quicktime implementation compatibility fields, read only in 2.5 - deprecated*/
	void			*cdParms;   /* codec/compressor options */
	void			*pad;	    /* padding */

	unsigned int	cdSize;		    /* size of cdParms buffer */
	unsigned int	pad2;		    /* padding */

	char			qtcodecname[128];
} QuicktimeCodecData;
	
typedef struct QuicktimeCodecSettings {
	/* Codec settings detailed for 2.5 implementation*/
	int codecType; /* Types defined in quicktime_export.h */
	int	codecSpatialQuality; /* in 0-100 scale, to be translated in 0-1024 for qt use */

	/* Settings not available in current QTKit API */
	int	codec;
	int	codecFlags;
	int	colorDepth;
	int	codecTemporalQuality; /* in 0-100 scale, to be translated in 0-1024 for qt use */
	int	minSpatialQuality; /* in 0-100 scale, to be translated in 0-1024 for qt use */
	int	minTemporalQuality; /* in 0-100 scale, to be translated in 0-1024 for qt use */
	int	keyFrameRate;
	int	bitRate;	/* bitrate in bps */
	
	/* Audio Codec settings */
	int audiocodecType;
	int audioSampleRate;
	short audioBitDepth;
	short audioChannels;
	int audioCodecFlags;
	int audioBitRate;
	int pad1;
} QuicktimeCodecSettings;

typedef struct FFMpegCodecData {
	int type;
	int codec;
	int audio_codec;
	int video_bitrate;
	int audio_bitrate;
	int audio_mixrate;
	int audio_channels;
	int audio_pad;
	float audio_volume;
	int gop_size;
	int flags;

	int rc_min_rate;
	int rc_max_rate;
	int rc_buffer_size;
	int mux_packet_size;
	int mux_rate;
	IDProperty *properties;
} FFMpegCodecData;


typedef struct AudioData {
	int mixrate; // 2.5: now in FFMpegCodecData: audio_mixrate
	float main; // 2.5: now in FFMpegCodecData: audio_volume
	float speed_of_sound;
	float doppler_factor;
	int distance_model;
	short flag;
	short pad;
	float volume;
	float pad2;
} AudioData;

typedef struct SceneRenderLayer {
	struct SceneRenderLayer *next, *prev;
	
	char name[32];
	
	struct Material *mat_override;
	struct Group *light_override;
	
	unsigned int lay;		/* scene->lay itself has priority over this */
	unsigned int lay_zmask;	/* has to be after lay, this is for Z-masking */
	int layflag;
	
	int pad;
	
	int passflag;			/* pass_xor has to be after passflag */
	int pass_xor;
} SceneRenderLayer;

/* srl->layflag */
#define SCE_LAY_SOLID	1
#define SCE_LAY_ZTRA	2
#define SCE_LAY_HALO	4
#define SCE_LAY_EDGE	8
#define SCE_LAY_SKY		16
#define SCE_LAY_STRAND	32
	/* flags between 32 and 0x8000 are set to 1 already, for future options */

#define SCE_LAY_ALL_Z		0x8000
#define SCE_LAY_XOR			0x10000
#define SCE_LAY_DISABLE		0x20000
#define SCE_LAY_ZMASK		0x40000
#define SCE_LAY_NEG_ZMASK	0x80000

/* srl->passflag */
#define SCE_PASS_COMBINED		(1<<0)
#define SCE_PASS_Z				(1<<1)
#define SCE_PASS_RGBA			(1<<2)
#define SCE_PASS_DIFFUSE		(1<<3)
#define SCE_PASS_SPEC			(1<<4)
#define SCE_PASS_SHADOW			(1<<5)
#define SCE_PASS_AO				(1<<6)
#define SCE_PASS_REFLECT		(1<<7)
#define SCE_PASS_NORMAL			(1<<8)
#define SCE_PASS_VECTOR			(1<<9)
#define SCE_PASS_REFRACT		(1<<10)
#define SCE_PASS_INDEXOB		(1<<11)
#define SCE_PASS_UV				(1<<12)
#define SCE_PASS_INDIRECT		(1<<13)
#define SCE_PASS_MIST			(1<<14)
#define SCE_PASS_RAYHITS		(1<<15)
#define SCE_PASS_EMIT			(1<<16)
#define SCE_PASS_ENVIRONMENT	(1<<17)
#define SCE_PASS_INDEXMA	(1<<18)

/* note, srl->passflag is treestore element 'nr' in outliner, short still... */


typedef struct RenderData {
	
	struct AviCodecData *avicodecdata;
	struct QuicktimeCodecData *qtcodecdata;
	struct QuicktimeCodecSettings qtcodecsettings;
	struct FFMpegCodecData ffcodecdata;
	
	int cfra, sfra, efra;	/* frames as in 'images' */
	float subframe;			/* subframe offset from cfra, in 0.0-1.0 */
	int psfra, pefra;		/* start+end frames of preview range */

	int images, framapto;
	short flag, threads;

	float framelen, blurfac;

	/** For UR edge rendering: give the edges this color */
	float edgeR, edgeG, edgeB;
	
	short fullscreen, xplay, yplay, freqplay;	/* standalone player */  //  XXX deprecated since 2.5
	short depth, attrib;			/* standalone player */  //  XXX deprecated since 2.5
	int frame_step;		/* frames to jump during render/playback */

	short stereomode;	/* standalone player stereo settings */  //  XXX deprecated since 2.5
	
	short dimensionspreset;		/* for the dimensions presets menu */

	short filtertype;	/* filter is box, tent, gauss, mitch, etc */

	short size, maximsize;	/* size in %, max in Kb */
	/* from buttons: */
	/**
	 * The desired number of pixels in the x direction
	 */
	short xsch;
	/**
	 * The desired number of pixels in the y direction
	 */
	short ysch;
	/**
	 * The number of part to use in the x direction
	 */
	short xparts;
	/**
	 * The number of part to use in the y direction
	 */
	short yparts;
        
	short planes, imtype, subimtype, quality;
	
	/**
	 * Render to image editor, fullscreen or to new window.
	 */
	short displaymode;

	/**
	 * Flags for render settings. Use bit-masking to access the settings.
	 */
	int scemode;

	/**
	 * Flags for render settings. Use bit-masking to access the settings.
	 */
	int mode;

	/**
	 * Flags for raytrace settings. Use bit-masking to access the settings.
	 */
	int raytrace_options;
	
	/**
	 * Raytrace acceleration structure
	 */
	short raytrace_structure;

	/* renderer (deprecated) */
	short renderer;

	/* octree resolution */
	short ocres;
	short pad4;
	
	/**
	 * What to do with the sky/background. Picks sky/premul/key
	 * blending for the background
	 */
	short alphamode;

	/**
	 * The number of samples to use per pixel.
	 */
	short osa;

	short frs_sec, edgeint;

	
	/* safety, border and display rect */
	rctf safety, border;
	rcti disprect;
	
	/* information on different layers to be rendered */
	ListBase layers;
	short actlay;
	
	/* number of mblur samples */
	short mblur_samples;
	
	/**
	 * Adjustment factors for the aspect ratio in the x direction, was a short in 2.45
	 */
	float xasp, yasp;

	float frs_sec_base;
	
	/**
	 * Value used to define filter size for all filter options  */
	float gauss;
	
	
	/* color management settings - color profiles, gamma correction, etc */
	int color_mgt_flag;
	
	/** post-production settings. Depricated, but here for upwards compat (initialized to 1) */	 
	float postgamma, posthue, postsat;	 
	
	 /* Dither noise intensity */
	float dither_intensity;
	
	/* Bake Render options */
	short bake_osa, bake_filter, bake_mode, bake_flag;
	short bake_normal_space, bake_quad_split;
	float bake_maxdist, bake_biasdist, bake_pad;

	/* path to render output */
	char pic[240];

	/* stamps flags. */
	int stamp;
	short stamp_font_id, pad3; /* select one of blenders bitmap fonts */

	/* stamp info user data. */
	char stamp_udata[160];

	/* foreground/background color. */
	float fg_stamp[4];
	float bg_stamp[4];

	/* sequencer options */
	char seq_prev_type;
	char seq_rend_type;
	char seq_flag; /* flag use for sequence render/draw */
	char pad5[5];

	/* render simplify */
	int simplify_flag;
	short simplify_subsurf;
	short simplify_shadowsamples;
	float simplify_particles;
	float simplify_aosss;

	/* cineon */
	short cineonwhite, cineonblack;
	float cineongamma;
	
	/* jpeg2000 */
	short jp2_preset, jp2_depth;
	int rpad3;

	/* Dome variables */ //  XXX deprecated since 2.5
	short domeres, domemode;	//  XXX deprecated since 2.5
	short domeangle, dometilt;	//  XXX deprecated since 2.5
	float domeresbuf;	//  XXX deprecated since 2.5
	float pad2;			//  XXX deprecated since 2.5
	struct Text *dometext;	//  XXX deprecated since 2.5

	/* render engine */
	char engine[32];
} RenderData;

/* control render convert and shading engine */
typedef struct RenderProfile {
	struct RenderProfile *next, *prev;
	char name[32];
	
	short particle_perc;
	short subsurf_max;
	short shadbufsample_max;
	short pad1;
	
	float ao_error, pad2;
	
} RenderProfile;

typedef struct GameDome {
	short res, mode;
	short angle, tilt;
	float resbuf, pad2;
	struct Text *warptext;
} GameDome;

#define DOME_FISHEYE			1
#define DOME_TRUNCATED_FRONT	2
#define DOME_TRUNCATED_REAR		3
#define DOME_ENVMAP				4
#define DOME_PANORAM_SPH		5
#define DOME_NUM_MODES			6

typedef struct GameFraming {
	float col[3];
	char type, pad1, pad2, pad3;
} GameFraming;

#define SCE_GAMEFRAMING_BARS   0
#define SCE_GAMEFRAMING_EXTEND 1
#define SCE_GAMEFRAMING_SCALE  2

typedef struct RecastData
{
	float cellsize;
	float cellheight;
	float agentmaxslope;
	float agentmaxclimb;
	float agentheight;
	float agentradius;
	float edgemaxlen;
	float edgemaxerror;
	float regionminsize;
	float regionmergesize;
	int vertsperpoly;
	float detailsampledist;
	float detailsamplemaxerror;
} RecastData;

typedef struct GameData {

	/*  standalone player */
	struct GameFraming framing;
	short fullscreen, xplay, yplay, freqplay;
	short depth, attrib, rt1, rt2;

	/* stereo/dome mode */
	struct GameDome dome;
	short stereoflag, stereomode;
	short pad2, pad3;
	float eyeseparation, pad1;
	RecastData recastData;


	/* physics (it was in world)*/
	float gravity; /*Gravitation constant for the game world*/

	/*
	 * Radius of the activity bubble, in Manhattan length. Objects
	 * outside the box are activity-culled. */
	float activityBoxRadius;

	/*
	 * bit 3: (gameengine): Activity culling is enabled.
	 * bit 5: (gameengine) : enable Bullet DBVT tree for view frustrum culling
	*/
<<<<<<< HEAD
	short mode, flag, matmode;
	short occlusionRes;		/* resolution of occlusion Z buffer in pixel */
	short physicsEngine;
	short ticrate, maxlogicstep, physubstep, maxphystep;
	short raster_storage;
	short exitkey;

	/* Dynamic Lights */
	short dynpoints;
	short dynspots;
	short dynsuns;
	short dynhemis;
	short dynareas;

	/*  standalone player */
	struct GameFraming framing;
	short fullscreen, use_desktop, xplay, yplay, freqplay;
	short depth, attrib, rt1, rt2, aasamples, pad4[2];

	/* stereo/dome mode */
	struct GameDome dome;
	short stereoflag, stereomode;
	short pad2, pad3;
	float eyeseparation, pad1;
=======
	short mode, flag, matmode, pad[2];
	short occlusionRes;		/* resolution of occlusion Z buffer in pixel */
	short physicsEngine;
	short ticrate, maxlogicstep, physubstep, maxphystep;
	short obstacleSimulation;
	float levelHeight;
>>>>>>> a932f930
} GameData;

#define STEREO_NOSTEREO		1
#define STEREO_ENABLED		2
#define STEREO_DOME			3

//#define STEREO_NOSTEREO		 1
#define STEREO_QUADBUFFERED 2
#define STEREO_ABOVEBELOW	 3
#define STEREO_INTERLACED	 4
#define STEREO_ANAGLYPH		5
#define STEREO_SIDEBYSIDE	6
#define STEREO_VINTERLACE	7
//#define STEREO_DOME		8

/* physicsEngine */
#define WOPHY_NONE		0
#define WOPHY_ENJI		1
#define WOPHY_SUMO		2
#define WOPHY_DYNAMO	3
#define WOPHY_ODE		4
#define WOPHY_BULLET	5

<<<<<<< HEAD
/* Render storage */
#define RAS_STORE_AUTO		0
#define RAS_STORE_IMMEDIATE	1
#define RAS_STORE_VA		2
#define RAS_STORE_VBO		3
=======
/* obstacleSimulation */
#define OBSTSIMULATION_NONE		0
#define OBSTSIMULATION_TOI_rays		1
#define OBSTSIMULATION_TOI_cells	2
>>>>>>> a932f930

/* GameData.flag */
#define GAME_RESTRICT_ANIM_UPDATES			(1 << 0)
#define GAME_ENABLE_ALL_FRAMES				(1 << 1)
#define GAME_SHOW_DEBUG_PROPS				(1 << 2)
#define GAME_SHOW_FRAMERATE					(1 << 3)
#define GAME_SHOW_PHYSICS					(1 << 4)
#define GAME_DISPLAY_LISTS					(1 << 5)
#define GAME_GLSL_NO_LIGHTS					(1 << 6)
#define GAME_GLSL_NO_SHADERS				(1 << 7)
#define GAME_GLSL_NO_SHADOWS				(1 << 8)
#define GAME_GLSL_NO_RAMPS					(1 << 9)
#define GAME_GLSL_NO_NODES					(1 << 10)
#define GAME_GLSL_NO_EXTRA_TEX				(1 << 11)
#define GAME_IGNORE_DEPRECATION_WARNINGS	(1 << 12)
#define GAME_ENABLE_ANIMATION_RECORD		(1 << 13)
#define GAME_SHOW_MOUSE						(1 << 14)
#define GAME_SHOW_OBSTACLE_SIMULATION		(1 << 15)
#define GAME_GLSL_NO_COLOR_MANAGEMENT		(1 << 15)
/* Note: GameData.flag is a short (max 16 flags). To add more flags, GameData.flag needs to be an int */

/* GameData.matmode */
#define GAME_MAT_TEXFACE	0
#define GAME_MAT_MULTITEX	1
#define GAME_MAT_GLSL		2

typedef struct TimeMarker {
	struct TimeMarker *next, *prev;
	int frame;
	char name[64];
	unsigned int flag;
	struct Object *camera;
} TimeMarker;

typedef struct Paint {
	struct Brush *brush;
	
	/* WM Paint cursor */
	void *paint_cursor;
	unsigned char paint_cursor_col[4];

	int flags;
} Paint;

typedef struct ImagePaintSettings {
	Paint paint;

	short flag, pad;
	
	/* for projection painting only */
	short seam_bleed, normal_angle;
	short screen_grab_size[2]; /* capture size for re-projection */

	int pad1;

	void *paintcursor;			/* wm handle */
} ImagePaintSettings;

typedef struct ParticleBrushData {
	short size;						/* common setting */
	short step, invert, count;		/* for specific brushes only */
	int flag;
	float strength;
} ParticleBrushData;

typedef struct ParticleEditSettings {
	short flag;
	short totrekey;
	short totaddkey;
	short brushtype;

	ParticleBrushData brush[7]; /* 7 = PE_TOT_BRUSH */
	void *paintcursor;			/* runtime */

	float emitterdist, rt;

	int selectmode;
	int edittype;

	int draw_step, fade_frames;

	struct Scene *scene;
	struct Object *object;
} ParticleEditSettings;

typedef struct TransformOrientation {
	struct TransformOrientation *next, *prev;
	char name[36];
	float mat[3][3];
} TransformOrientation;

typedef struct Sculpt {
	Paint paint;

	/* For rotating around a pivot point */
	//float pivot[3]; XXX not used?
	int flags;

	/* Control tablet input */
	//char tablet_size, tablet_strength; XXX not used?
	int radial_symm[3];

	// all this below is used to communicate with the cursor drawing routine

	/* record movement of mouse so that rake can start at an intuitive angle */
	float last_x, last_y;
	float last_angle;

	int draw_anchored;
	int   anchored_size;
	float anchored_location[3];
	float anchored_initial_mouse[2];

	int draw_pressure;
	float pressure_value;

	float special_rotation;

	int pad;
} Sculpt;

typedef struct VPaint {
	Paint paint;

	short flag, pad;
	int tot;							/* allocation size of prev buffers */
	unsigned int *vpaint_prev;			/* previous mesh colors */
	struct MDeformVert *wpaint_prev;	/* previous vertex weights */
	
	void *paintcursor;					/* wm handle */
} VPaint;

/* VPaint flag */
#define VP_COLINDEX	1
#define VP_AREA		2

#define VP_NORMALS	8
#define VP_SPRAY	16
// #define VP_MIRROR_X	32 // depricated in 2.5x use (me->editflag & ME_EDIT_MIRROR_X)
#define VP_ONLYVGROUP	128


typedef struct ToolSettings {
	VPaint *vpaint;		/* vertex paint */
	VPaint *wpaint;		/* weight paint */
	Sculpt *sculpt;
	
	/* Vertex groups */
	float vgroup_weight;

	/* Subdivide Settings */
	short cornertype;
	short editbutflag;
	/*Triangle to Quad conversion threshold*/
	float jointrilimit;
	/* Editmode Tools */
	float degr; 
	short step;
	short turn; 
	
	float extr_offs; 	/* extrude offset */
	float doublimit;	/* remove doubles limit */
	float normalsize;	/* size of normals */
	short automerge;

	/* Selection Mode for Mesh */
	short selectmode;

	/* Primitive Settings */
	/* UV Sphere */
	short segments;
	short rings;
	
	/* Cylinder - Tube - Circle */
	short vertices;

	/* UV Calculation */
	short unwrapper;
	float uvcalc_radius;
	float uvcalc_cubesize;
	float uvcalc_margin;
	short uvcalc_mapdir;
	short uvcalc_mapalign;
	short uvcalc_flag;
	short uv_flag, uv_selectmode;
	short uv_pad;
	
	/* Grease Pencil */
	short gpencil_flags;
	
	/* Auto-IK */
	short autoik_chainlen;

	/* Image Paint (8 byttse aligned please!) */
	struct ImagePaintSettings imapaint;

	/* Particle Editing */
	struct ParticleEditSettings particle;
	
	/* Transform Proportional Area of Effect */
	float proportional_size;

	/* Select Group Threshold */
	float select_thresh;
	
	/* Graph Editor */
	float clean_thresh;

	/* Auto-Keying Mode */
	short autokey_mode, autokey_flag;	/* defines in DNA_userdef_types.h */
	
	/* Retopo */
	char retopo_mode;
	char retopo_paint_tool;
	char line_div, ellipse_div, retopo_hotspot;

	/* Multires */
	char multires_subdiv_type;
	
	/* Skeleton generation */
	short skgen_resolution;
	float skgen_threshold_internal;
	float skgen_threshold_external;
	float skgen_length_ratio;
	float skgen_length_limit;
	float skgen_angle_limit;
	float skgen_correlation_limit;
	float skgen_symmetry_limit;
	float skgen_retarget_angle_weight;
	float skgen_retarget_length_weight;
	float skgen_retarget_distance_weight;
	short skgen_options;
	char  skgen_postpro;
	char  skgen_postpro_passes;
	char  skgen_subdivisions[3];
	char  skgen_multi_level;
	
	/* Skeleton Sketching */
	struct Object *skgen_template;
	char bone_sketching;
	char bone_sketching_convert;
	char skgen_subdivision_number;
	char skgen_retarget_options;
	char skgen_retarget_roll;
	char skgen_side_string[8];
	char skgen_num_string[8];
	
	/* Alt+RMB option */
	char edge_mode;
	char edge_mode_live_unwrap;

	/* Transform */
	char snap_mode;
	short snap_flag, snap_target;
	short proportional, prop_mode;
	char proportional_objects; /* proportional edit, object mode */
	char pad[5];

	char auto_normalize; /*auto normalizing mode in wpaint*/
	char multipaint; /* paint multiple bones in wpaint */

	short sculpt_paint_settings; /* user preferences for sculpt and paint */
	short pad1;
	int sculpt_paint_unified_size; /* unified radius of brush in pixels */
	float sculpt_paint_unified_unprojected_radius;/* unified radius of brush in Blender units */
	float sculpt_paint_unified_alpha; /* unified strength of brush */
} ToolSettings;

typedef struct bStats {
	/* scene totals for visible layers */
	int totobj, totlamp, totobjsel, totcurve, totmesh, totarmature;
	int totvert, totface;
} bStats;

typedef struct UnitSettings {
	/* Display/Editing unit options for each scene */
	float scale_length; /* maybe have other unit conversions? */
	char system; /* imperial, metric etc */
	char system_rotation; /* not implimented as a propper unit system yet */
	short flag;
	
} UnitSettings;

typedef struct PhysicsSettings {
	float gravity[3];
	int flag, quick_cache_step, rt;
} PhysicsSettings;

typedef struct Scene {
	ID id;
	struct AnimData *adt;	/* animation data (must be immediately after id for utilities to use it) */ 
	
	struct Object *camera;
	struct World *world;
	
	struct Scene *set;
	
	ListBase base;
	struct Base *basact;		/* active base */
	struct Object *obedit;		/* name replaces old G.obedit */
	
	float cursor[3];			/* 3d cursor location */
	float twcent[3];			/* center for transform widget */
	float twmin[3], twmax[3];	/* boundbox of selection for transform widget */
	
	unsigned int lay;			/* bitflags for layer visibility */
	int layact;		/* active layer */
	unsigned int lay_updated;       /* runtime flag, has layer ever been updated since load? */
	unsigned int customdata_mask;	/* XXX. runtime flag for drawing, actually belongs in the window, only used by object_handle_update() */
	unsigned int customdata_mask_modal; /* XXX. same as above but for temp operator use (gl renders) */
	
	short flag;								/* various settings */
	
	short use_nodes;
	
	struct bNodeTree *nodetree;	
	
	struct Editing *ed;								/* sequence editor data is allocated here */
	
	struct ToolSettings *toolsettings;		/* default allocated now */
	struct SceneStats *stats;				/* default allocated now */

	/* migrate or replace? depends on some internal things... */
	/* no, is on the right place (ton) */
	struct RenderData r;
	struct AudioData audio;
	
	ListBase markers;
	ListBase transform_spaces;
	
	void *sound_scene;
	void *sound_scene_handle;
	void *sound_scrub_handle;
	void *speaker_handles;
	
	void *fps_info;					/* (runtime) info/cache used for presenting playback framerate info to the user */
	
	/* none of the dependancy graph  vars is mean to be saved */
	struct  DagForest *theDag;
	short dagisvalid, dagflags;
	short recalc;				/* recalc = counterpart of ob->recalc */

	short pad6;
	int pad5;

	/* User-Defined KeyingSets */
	int active_keyingset;			/* index of the active KeyingSet. first KeyingSet has index 1, 'none' active is 0, 'add new' is -1 */
	ListBase keyingsets;			/* KeyingSets for the given frame */
	
	/* Game Settings */
	struct GameFraming framing; // XXX  deprecated since 2.5
	struct GameData gm;

	/* Units */
	struct UnitSettings unit;
	
	/* Grease Pencil */
	struct bGPdata *gpd;

	/* Physics simulation settings */
	struct PhysicsSettings physics_settings;
} Scene;


/* **************** RENDERDATA ********************* */

/* flag */
	/* use preview range */
#define SCER_PRV_RANGE	(1<<0)

/* mode (int now) */
#define R_OSA			0x0001
#define R_SHADOW		0x0002
#define R_GAMMA			0x0004
#define R_ORTHO			0x0008
#define R_ENVMAP		0x0010
#define R_EDGE			0x0020
#define R_FIELDS		0x0040
#define R_FIELDSTILL	0x0080
#define R_RADIO			0x0100
#define R_BORDER		0x0200
#define R_PANORAMA		0x0400	/* deprecated as scene option, still used in renderer */
#define R_CROP			0x0800
/*#define R_COSMO			0x1000 deprecated */
#define R_ODDFIELD		0x2000
#define R_MBLUR			0x4000
		/* unified was here */
#define R_RAYTRACE      0x10000
		/* R_GAUSS is obsolete, but used to retrieve setting from old files */
#define R_GAUSS      	0x20000
		/* fbuf obsolete... */
/*#define R_FBUF			0x40000*/
		/* threads obsolete... is there for old files, now use for autodetect threads */
#define R_THREADS		0x80000
		/* Use the same flag for autothreads */
#define R_FIXED_THREADS		0x80000 

#define R_SPEED			0x100000
#define R_SSS			0x200000
#define R_NO_OVERWRITE	0x400000 /* skip existing files */
#define R_TOUCH			0x800000 /* touch files before rendering */
#define R_SIMPLIFY		0x1000000

/* seq_flag */
#define R_SEQ_GL_PREV 1
#define R_SEQ_GL_REND 2

/* displaymode */

#define R_OUTPUT_SCREEN	0
#define R_OUTPUT_AREA	1
#define R_OUTPUT_WINDOW	2
#define R_OUTPUT_NONE	3
/*#define R_OUTPUT_FORKED	4*/

/* filtertype */
#define R_FILTER_BOX	0
#define R_FILTER_TENT	1
#define R_FILTER_QUAD	2
#define R_FILTER_CUBIC	3
#define R_FILTER_CATROM	4
#define R_FILTER_GAUSS	5
#define R_FILTER_MITCH	6
#define R_FILTER_FAST_GAUSS	7 /* note, this is only used for nodes at the moment */

/* yafray: renderer flag (not only exclusive to yafray) */
#define R_INTERN	0
#define R_YAFRAY	1

/* raytrace structure */
#define R_RAYSTRUCTURE_AUTO				0
#define R_RAYSTRUCTURE_OCTREE			1
#define R_RAYSTRUCTURE_BLIBVH			2
#define R_RAYSTRUCTURE_VBVH				3
#define R_RAYSTRUCTURE_SIMD_SVBVH		4	/* needs SIMD */
#define R_RAYSTRUCTURE_SIMD_QBVH		5	/* needs SIMD */

/* raytrace_options */
#define R_RAYTRACE_USE_LOCAL_COORDS		0x0001
#define R_RAYTRACE_USE_INSTANCES		0x0002

/* scemode (int now) */
#define R_DOSEQ				0x0001
#define R_BG_RENDER			0x0002
		/* passepartout is camera option now, keep this for backward compatibility */
#define R_PASSEPARTOUT		0x0004
#define R_PREVIEWBUTS		0x0008
#define R_EXTENSION			0x0010
#define R_MATNODE_PREVIEW	0x0020
#define R_DOCOMP			0x0040
#define R_COMP_CROP			0x0080
#define R_FREE_IMAGE		0x0100
#define R_SINGLE_LAYER		0x0200
#define R_EXR_TILE_FILE		0x0400
#define R_COMP_FREE			0x0800
#define R_NO_IMAGE_LOAD		0x1000
#define R_NO_TEX			0x2000
#define R_NO_FRAME_UPDATE	0x4000
#define R_FULL_SAMPLE		0x8000
/* #define R_DEPRECATED		0x10000 */
/* #define R_RECURS_PROTECTION	0x20000 */
#define R_TEXNODE_PREVIEW	0x40000

/* r->stamp */
#define R_STAMP_TIME 	0x0001
#define R_STAMP_FRAME	0x0002
#define R_STAMP_DATE	0x0004
#define R_STAMP_CAMERA	0x0008
#define R_STAMP_SCENE	0x0010
#define R_STAMP_NOTE	0x0020
#define R_STAMP_DRAW	0x0040 /* draw in the image */
#define R_STAMP_MARKER	0x0080
#define R_STAMP_FILENAME	0x0100
#define R_STAMP_SEQSTRIP	0x0200
#define R_STAMP_RENDERTIME	0x0400
#define R_STAMP_CAMERALENS	0x0800
#define R_STAMP_ALL		(R_STAMP_TIME|R_STAMP_FRAME|R_STAMP_DATE|R_STAMP_CAMERA|R_STAMP_SCENE|R_STAMP_NOTE|R_STAMP_MARKER|R_STAMP_FILENAME|R_STAMP_SEQSTRIP|R_STAMP_RENDERTIME|R_STAMP_CAMERALENS)

/* alphamode */
#define R_ADDSKY		0
#define R_ALPHAPREMUL	1
#define R_ALPHAKEY		2

/* planes */
#define R_PLANES24		24
#define R_PLANES32		32
#define R_PLANESBW		8

/* color_mgt_flag */
#define R_COLOR_MANAGEMENT	1

/* imtype */
#define R_TARGA		0
#define R_IRIS		1
/* #define R_HAMX		2 */ /* hamx is nomore */
/* #define R_FTYPE		3 */ /* ftype is nomore */
#define R_JPEG90	4
/*#define R_MOVIE		5*/ /* movie is nomore */
#define R_IRIZ		7
#define R_RAWTGA	14
#define R_AVIRAW	15
#define R_AVIJPEG	16
#define R_PNG		17
#define R_AVICODEC	18
#define R_QUICKTIME 19
#define R_BMP		20
#define R_RADHDR	21
#define R_TIFF		22
#define R_OPENEXR	23
#define R_FFMPEG        24
#define R_FRAMESERVER   25
#define R_CINEON		26
#define R_DPX			27
#define R_MULTILAYER	28
#define R_DDS			29
#define R_JP2			30
#define R_H264        	31
#define R_XVID        	32
#define R_THEORA       	33

/* subimtype, flag options for imtype */
#define R_OPENEXR_HALF	1
#define R_OPENEXR_ZBUF	2
#define R_PREVIEW_JPG	4
#define R_CINEON_LOG 	8
#define R_TIFF_16BIT	16

#define R_JPEG2K_12BIT	32 /* Jpeg2000 */
#define R_JPEG2K_16BIT	64
#define R_JPEG2K_YCC	128 /* when disabled use RGB */
#define R_JPEG2K_CINE_PRESET	256
#define R_JPEG2K_CINE_48FPS		512

/* bake_mode: same as RE_BAKE_xxx defines */
/* bake_flag: */
#define R_BAKE_CLEAR		1
#define R_BAKE_OSA			2
#define R_BAKE_TO_ACTIVE	4
#define R_BAKE_NORMALIZE	8
#define R_BAKE_MULTIRES		16
#define R_BAKE_LORES_MESH	32

/* bake_normal_space */
#define R_BAKE_SPACE_CAMERA	 0
#define R_BAKE_SPACE_WORLD	 1
#define R_BAKE_SPACE_OBJECT	 2
#define R_BAKE_SPACE_TANGENT 3

/* simplify_flag */
#define R_SIMPLE_NO_TRIANGULATE		1

/* sequencer seq_prev_type seq_rend_type */


/* **************** SCENE ********************* */

/* for general use */
#define MAXFRAME	300000
#define MAXFRAMEF	300000.0f

#define MINFRAME	0
#define MINFRAMEF	0.0f

/* (minimum frame number for current-frame) */
#define MINAFRAME	-300000
#define MINAFRAMEF	-300000.0f

/* depricate this! */
#define TESTBASE(v3d, base)	( ((base)->flag & SELECT) && ((base)->lay & v3d->lay) && (((base)->object->restrictflag & OB_RESTRICT_VIEW)==0) )
#define TESTBASELIB(v3d, base)	( ((base)->flag & SELECT) && ((base)->lay & v3d->lay) && ((base)->object->id.lib==NULL) && (((base)->object->restrictflag & OB_RESTRICT_VIEW)==0))
#define TESTBASELIB_BGMODE(v3d, scene, base)   ( ((base)->flag & SELECT) && ((base)->lay & (v3d ? v3d->lay : scene->lay)) && ((base)->object->id.lib==NULL) && (((base)->object->restrictflag & OB_RESTRICT_VIEW)==0))
#define BASE_EDITABLE_BGMODE(v3d, scene, base)   (((base)->lay & (v3d ? v3d->lay : scene->lay)) && ((base)->object->id.lib==NULL) && (((base)->object->restrictflag & OB_RESTRICT_VIEW)==0))
#define BASE_SELECTABLE(v3d, base)	 ((base->lay & v3d->lay) && (base->object->restrictflag & (OB_RESTRICT_SELECT|OB_RESTRICT_VIEW))==0)
#define BASE_VISIBLE(v3d, base)	 ((base->lay & v3d->lay) && (base->object->restrictflag & OB_RESTRICT_VIEW)==0)
#define FIRSTBASE		scene->base.first
#define LASTBASE		scene->base.last
#define BASACT			(scene->basact)
#define OBACT			(BASACT? BASACT->object: NULL)

#define V3D_CAMERA_LOCAL(v3d) ((!(v3d)->scenelock && (v3d)->camera) ? (v3d)->camera : NULL)
#define V3D_CAMERA_SCENE(scene, v3d) ((!(v3d)->scenelock && (v3d)->camera) ? (v3d)->camera : (scene)->camera)

#define ID_NEW(a)		if( (a) && (a)->id.newid ) (a)= (void *)(a)->id.newid
#define ID_NEW_US(a)	if( (a)->id.newid) {(a)= (void *)(a)->id.newid; (a)->id.us++;}
#define ID_NEW_US2(a)	if( ((ID *)a)->newid) {(a)= ((ID *)a)->newid; ((ID *)a)->us++;}
#define	CFRA			(scene->r.cfra)
#define SUBFRA			(scene->r.subframe)
#define	SFRA			(scene->r.sfra)
#define	EFRA			(scene->r.efra)
#define PRVRANGEON		(scene->r.flag & SCER_PRV_RANGE)
#define PSFRA			((PRVRANGEON)? (scene->r.psfra): (scene->r.sfra))
#define PEFRA			((PRVRANGEON)? (scene->r.pefra): (scene->r.efra))
#define FRA2TIME(a)           ((((double) scene->r.frs_sec_base) * (double)(a)) / (double)scene->r.frs_sec)
#define TIME2FRA(a)           ((((double) scene->r.frs_sec) * (double)(a)) / (double)scene->r.frs_sec_base)
#define FPS                     (((double) scene->r.frs_sec) / (double)scene->r.frs_sec_base)

#define RAD_PHASE_PATCHES	1
#define RAD_PHASE_FACES		2

/* base->flag is in DNA_object_types.h */

/* toolsettings->snap_flag */
#define SCE_SNAP				1
#define SCE_SNAP_ROTATE			2
#define SCE_SNAP_PEEL_OBJECT	4
#define SCE_SNAP_PROJECT		8
#define SCE_SNAP_NO_SELF		16
/* toolsettings->snap_target */
#define SCE_SNAP_TARGET_CLOSEST	0
#define SCE_SNAP_TARGET_CENTER	1
#define SCE_SNAP_TARGET_MEDIAN	2
#define SCE_SNAP_TARGET_ACTIVE	3
/* toolsettings->snap_mode */
#define SCE_SNAP_MODE_INCREMENT	0
#define SCE_SNAP_MODE_VERTEX	1
#define SCE_SNAP_MODE_EDGE		2
#define SCE_SNAP_MODE_FACE		3
#define SCE_SNAP_MODE_VOLUME	4

/* toolsettings->selectmode */
#define SCE_SELECT_VERTEX	1 /* for mesh */
#define SCE_SELECT_EDGE		2
#define SCE_SELECT_FACE		4

/* toolsettings->particle.selectmode for particles */
#define SCE_SELECT_PATH		1
#define SCE_SELECT_POINT	2
#define SCE_SELECT_END		4

/* sce->recalc (now in use by previewrender) */
#define SCE_PRV_CHANGED		1

/* toolsettings->prop_mode (proportional falloff) */
#define PROP_SMOOTH            0
#define PROP_SPHERE            1
#define PROP_ROOT              2
#define PROP_SHARP             3
#define PROP_LIN               4
#define PROP_CONST             5
#define PROP_RANDOM            6
#define PROP_MODE_MAX          7

/* toolsettings->proportional */
#define PROP_EDIT_OFF			0
#define PROP_EDIT_ON			1
#define PROP_EDIT_CONNECTED	2

/* sce->flag */
#define SCE_DS_SELECTED			(1<<0)
#define SCE_DS_COLLAPSED		(1<<1)
#define SCE_NLA_EDIT_ON			(1<<2)
#define SCE_FRAME_DROP			(1<<3)


	/* return flag next_object function */
#define F_ERROR			-1
#define F_START			0
#define F_SCENE			1
#define F_DUPLI			3

/* audio->flag */
#define AUDIO_MUTE                (1<<0)
#define AUDIO_SYNC                (1<<1)
#define AUDIO_SCRUB		          (1<<2)
#define AUDIO_VOLUME_ANIMATED     (1<<3)

#define FFMPEG_MULTIPLEX_AUDIO  1 /* deprecated, you can choose none as audiocodec now */
#define FFMPEG_AUTOSPLIT_OUTPUT 2

/* Paint.flags */
typedef enum {
	PAINT_SHOW_BRUSH = (1<<0),
	PAINT_FAST_NAVIGATE = (1<<1),
	PAINT_SHOW_BRUSH_ON_SURFACE = (1<<2),
} PaintFlags;

/* Sculpt.flags */
/* These can eventually be moved to paint flags? */
typedef enum SculptFlags {
	SCULPT_SYMM_X = (1<<0),
	SCULPT_SYMM_Y = (1<<1),
	SCULPT_SYMM_Z = (1<<2),
	SCULPT_LOCK_X = (1<<3),
	SCULPT_LOCK_Y = (1<<4),
	SCULPT_LOCK_Z = (1<<5),
	SCULPT_SYMMETRY_FEATHER = (1<<6),
	SCULPT_USE_OPENMP = (1<<7),
	SCULPT_ONLY_DEFORM = (1<<8),
} SculptFlags;

/* sculpt_paint_settings */
#define SCULPT_PAINT_USE_UNIFIED_SIZE        (1<<0)
#define SCULPT_PAINT_USE_UNIFIED_ALPHA       (1<<1)
#define SCULPT_PAINT_UNIFIED_LOCK_BRUSH_SIZE (1<<2)
#define SCULPT_PAINT_UNIFIED_SIZE_PRESSURE   (1<<3)
#define SCULPT_PAINT_UNIFIED_ALPHA_PRESSURE  (1<<4)

/* ImagePaintSettings.flag */
#define IMAGEPAINT_DRAWING				1
// #define IMAGEPAINT_DRAW_TOOL			2 // deprecated
// #define IMAGEPAINT_DRAW_TOOL_DRAWING	4 // deprecated

/* projection painting only */
#define IMAGEPAINT_PROJECT_DISABLE		8	/* Non projection 3D painting */
#define IMAGEPAINT_PROJECT_XRAY			16
#define IMAGEPAINT_PROJECT_BACKFACE		32
#define IMAGEPAINT_PROJECT_FLAT			64
#define IMAGEPAINT_PROJECT_LAYER_CLONE	128
#define IMAGEPAINT_PROJECT_LAYER_STENCIL	256
#define IMAGEPAINT_PROJECT_LAYER_STENCIL_INV	512

/* toolsettings->uvcalc_flag */
#define UVCALC_FILLHOLES			1
#define UVCALC_NO_ASPECT_CORRECT	2	/* would call this UVCALC_ASPECT_CORRECT, except it should be default with old file */
#define UVCALC_TRANSFORM_CORRECT	4	/* adjust UV's while transforming to avoid distortion */

/* toolsettings->uv_flag */
#define UV_SYNC_SELECTION	1
#define UV_SHOW_SAME_IMAGE	2

/* toolsettings->uv_selectmode */
#define UV_SELECT_VERTEX	1
#define UV_SELECT_EDGE		2
#define UV_SELECT_FACE		4
#define UV_SELECT_ISLAND	8

/* toolsettings->edge_mode */
#define EDGE_MODE_SELECT				0
#define EDGE_MODE_TAG_SEAM				1
#define EDGE_MODE_TAG_SHARP				2
#define EDGE_MODE_TAG_CREASE			3
#define EDGE_MODE_TAG_BEVEL				4

/* toolsettings->gpencil_flags */
#define GP_TOOL_FLAG_PAINTSESSIONS_ON	(1<<0)

/* toolsettings->particle flag */
#define PE_KEEP_LENGTHS			1
#define PE_LOCK_FIRST			2
#define PE_DEFLECT_EMITTER		4
#define PE_INTERPOLATE_ADDED	8
#define PE_DRAW_PART			16
/* #define PE_X_MIRROR			64 */	/* deprecated */
#define PE_FADE_TIME			128
#define PE_AUTO_VELOCITY		256

/* toolsetting->particle brushtype */
#define PE_BRUSH_NONE		-1
#define PE_BRUSH_COMB		0
#define PE_BRUSH_CUT		1
#define PE_BRUSH_LENGTH		2
#define PE_BRUSH_PUFF		3
#define PE_BRUSH_ADD		4
#define PE_BRUSH_SMOOTH		5
#define PE_BRUSH_WEIGHT		6

/* this must equal ParticleEditSettings.brush array size */
#define PE_TOT_BRUSH		6

/* ParticleBrushData->flag */
#define PE_BRUSH_DATA_PUFF_VOLUME 1

/* tooksettings->particle edittype */
#define PE_TYPE_PARTICLES	0
#define PE_TYPE_SOFTBODY	1
#define PE_TYPE_CLOTH		2

/* toolsettings->retopo_mode */
#define RETOPO 1
#define RETOPO_PAINT 2

/* toolsettings->retopo_paint_tool */ /*UNUSED*/
/* #define RETOPO_PEN 1 */
/* #define RETOPO_LINE 2 */
/* #define RETOPO_ELLIPSE 4 */

/* toolsettings->skgen_options */
#define SKGEN_FILTER_INTERNAL	(1 << 0)
#define SKGEN_FILTER_EXTERNAL	(1 << 1)
#define	SKGEN_SYMMETRY			(1 << 2)
#define	SKGEN_CUT_LENGTH		(1 << 3)
#define	SKGEN_CUT_ANGLE			(1 << 4)
#define	SKGEN_CUT_CORRELATION	(1 << 5)
#define	SKGEN_HARMONIC			(1 << 6)
#define	SKGEN_STICK_TO_EMBEDDING	(1 << 7)
#define	SKGEN_ADAPTIVE_DISTANCE		(1 << 8)
#define SKGEN_FILTER_SMART		(1 << 9)
#define SKGEN_DISP_LENGTH		(1 << 10)
#define SKGEN_DISP_WEIGHT		(1 << 11)
#define SKGEN_DISP_ORIG			(1 << 12)
#define SKGEN_DISP_EMBED		(1 << 13)
#define SKGEN_DISP_INDEX		(1 << 14)

#define	SKGEN_SUB_LENGTH		0
#define	SKGEN_SUB_ANGLE			1
#define	SKGEN_SUB_CORRELATION	2
#define	SKGEN_SUB_TOTAL			3

/* toolsettings->skgen_postpro */
#define SKGEN_SMOOTH			0
#define SKGEN_AVERAGE			1
#define SKGEN_SHARPEN			2

/* toolsettings->bone_sketching */
#define BONE_SKETCHING			1
#define BONE_SKETCHING_QUICK	2
#define BONE_SKETCHING_ADJUST	4

/* toolsettings->bone_sketching_convert */
#define	SK_CONVERT_CUT_FIXED			0
#define	SK_CONVERT_CUT_LENGTH			1
#define	SK_CONVERT_CUT_ADAPTATIVE		2
#define	SK_CONVERT_RETARGET				3

/* toolsettings->skgen_retarget_options */
#define	SK_RETARGET_AUTONAME			1

/* toolsettings->skgen_retarget_roll */
#define	SK_RETARGET_ROLL_NONE			0
#define	SK_RETARGET_ROLL_VIEW			1
#define	SK_RETARGET_ROLL_JOINT			2

/* physics_settings->flag */
#define PHYS_GLOBAL_GRAVITY		1

/* UnitSettings */

/* UnitSettings->system */
#define	USER_UNIT_NONE			0
#define	USER_UNIT_METRIC		1
#define	USER_UNIT_IMPERIAL		2
/* UnitSettings->flag */
#define	USER_UNIT_OPT_SPLIT		1
#define USER_UNIT_ROT_RADIANS	2


#ifdef __cplusplus
}
#endif

#endif<|MERGE_RESOLUTION|>--- conflicted
+++ resolved
@@ -444,11 +444,11 @@
 } RecastData;
 
 typedef struct GameData {
-
 	/*  standalone player */
 	struct GameFraming framing;
 	short fullscreen, xplay, yplay, freqplay;
 	short depth, attrib, rt1, rt2;
+	short aasamples, use_desktop, pad4[2];
 
 	/* stereo/dome mode */
 	struct GameDome dome;
@@ -457,7 +457,6 @@
 	float eyeseparation, pad1;
 	RecastData recastData;
 
-
 	/* physics (it was in world)*/
 	float gravity; /*Gravitation constant for the game world*/
 
@@ -470,13 +469,14 @@
 	 * bit 3: (gameengine): Activity culling is enabled.
 	 * bit 5: (gameengine) : enable Bullet DBVT tree for view frustrum culling
 	*/
-<<<<<<< HEAD
 	short mode, flag, matmode;
 	short occlusionRes;		/* resolution of occlusion Z buffer in pixel */
 	short physicsEngine;
 	short ticrate, maxlogicstep, physubstep, maxphystep;
+	short obstacleSimulation;
 	short raster_storage;
 	short exitkey;
+	float levelHeight;
 
 	/* Dynamic Lights */
 	short dynpoints;
@@ -484,25 +484,7 @@
 	short dynsuns;
 	short dynhemis;
 	short dynareas;
-
-	/*  standalone player */
-	struct GameFraming framing;
-	short fullscreen, use_desktop, xplay, yplay, freqplay;
-	short depth, attrib, rt1, rt2, aasamples, pad4[2];
-
-	/* stereo/dome mode */
-	struct GameDome dome;
-	short stereoflag, stereomode;
-	short pad2, pad3;
-	float eyeseparation, pad1;
-=======
-	short mode, flag, matmode, pad[2];
-	short occlusionRes;		/* resolution of occlusion Z buffer in pixel */
-	short physicsEngine;
-	short ticrate, maxlogicstep, physubstep, maxphystep;
-	short obstacleSimulation;
-	float levelHeight;
->>>>>>> a932f930
+	short light_pad[3];
 } GameData;
 
 #define STEREO_NOSTEREO		1
@@ -526,18 +508,16 @@
 #define WOPHY_ODE		4
 #define WOPHY_BULLET	5
 
-<<<<<<< HEAD
+/* obstacleSimulation */
+#define OBSTSIMULATION_NONE		0
+#define OBSTSIMULATION_TOI_rays		1
+#define OBSTSIMULATION_TOI_cells	2
+
 /* Render storage */
 #define RAS_STORE_AUTO		0
 #define RAS_STORE_IMMEDIATE	1
 #define RAS_STORE_VA		2
 #define RAS_STORE_VBO		3
-=======
-/* obstacleSimulation */
-#define OBSTSIMULATION_NONE		0
-#define OBSTSIMULATION_TOI_rays		1
-#define OBSTSIMULATION_TOI_cells	2
->>>>>>> a932f930
 
 /* GameData.flag */
 #define GAME_RESTRICT_ANIM_UPDATES			(1 << 0)
