/*
 * This program is free software; you can redistribute it and/or
 * modify it under the terms of the GNU General Public License
 * as published by the Free Software Foundation; either version 2
 * of the License, or (at your option) any later version.
 *
 * This program is distributed in the hope that it will be useful,
 * but WITHOUT ANY WARRANTY; without even the implied warranty of
 * MERCHANTABILITY or FITNESS FOR A PARTICULAR PURPOSE.  See the
 * GNU General Public License for more details.
 *
 * You should have received a copy of the GNU General Public License
 * along with this program; if not, write to the Free Software Foundation,
 * Inc., 51 Franklin Street, Fifth Floor, Boston, MA 02110-1301, USA.
 *
 * The Original Code is Copyright (C) 2005 Blender Foundation.
 * All rights reserved.
 */

/** \file
 * \ingroup DNA
 */

#ifndef __DNA_BRUSH_TYPES_H__
#define __DNA_BRUSH_TYPES_H__

#include "DNA_ID.h"
#include "DNA_texture_types.h" /* for MTex */
#include "DNA_curve_types.h"

//#ifndef MAX_MTEX // XXX Not used?
//#define MAX_MTEX  18
//#endif

struct CurveMapping;
struct Image;
struct MTex;
struct Material;

typedef struct BrushClone {
  /** Image for clone tool. */
  struct Image *image;
  /** Offset of clone image from canvas. */
  float offset[2];
  /** Transparency for drawing of clone image. */
  float alpha;
  char _pad[4];
} BrushClone;

typedef struct BrushGpencilSettings {
  /** Amount of smoothing to apply to newly created strokes. */
  float draw_smoothfac;
  /** Amount of sensitivity to apply to newly created strokes. */
  float draw_sensitivity;
  /** Amount of alpha strength to apply to newly created strokes. */
  float draw_strength;
  /** Amount of jitter to apply to newly created strokes. */
  float draw_jitter;
  /** Angle when the brush has full thickness. */
  float draw_angle;
  /** Factor to apply when angle change (only 90 degrees). */
  float draw_angle_factor;
  /** Factor of randomness for pressure. */
  float draw_random_press;
  /** Factor of strength for strength. */
  float draw_random_strength;
  /** Factor of randomness for subdivision. */
  float draw_random_sub;
  /** Number of times to apply smooth factor to new strokes. */
  short draw_smoothlvl;
  /** Number of times to subdivide new strokes. */
  short draw_subdivide;
  short _pad;

  /** Number of times to apply thickness smooth factor to new strokes. */
  short thick_smoothlvl;
  /** Amount of thickness smoothing to apply to newly created strokes. */
  float thick_smoothfac;

  /** Factor for transparency. */
  float fill_threshold;
  /** Number of pixel to consider the leak is too small (x 2). */
  short fill_leak;
  /** Fill zoom factor */
  short fill_factor;
  char _pad_1[4];

  /** Number of simplify steps. */
  int fill_simplylvl;
  /** Type of control lines drawing mode. */
  int fill_draw_mode;
  /** Icon identifier. */
  int icon_id;

  /** Maximum distance before generate new point for very fast mouse movements. */
  int input_samples;
  /** Random factor for UV rotation. */
  float uv_random;
  /** Moved to 'Brush.gpencil_tool'. */
  int brush_type DNA_DEPRECATED;
  /** Soft, hard or stroke. */
  int eraser_mode;
  /** Smooth while drawing factor. */
  float active_smooth;
  /** Factor to apply to strength for soft eraser. */
  float era_strength_f;
  /** Factor to apply to thickness for soft eraser. */
  float era_thickness_f;
  /** Internal grease pencil drawing flags. */
  int flag;

  /** gradient control along y for color */
  float gradient_f;
  /** factor xy of shape for dots gradients */
  float gradient_s[2];
  char _pad_2[4];

  struct CurveMapping *curve_sensitivity;
  struct CurveMapping *curve_strength;
  struct CurveMapping *curve_jitter;

  /* optional link of material to replace default in context */
  /** Material. */
  struct Material *material;
} BrushGpencilSettings;

/* BrushGpencilSettings->gp_flag */
typedef enum eGPDbrush_Flag {
  /* brush use pressure */
  GP_BRUSH_USE_PRESSURE = (1 << 0),
  /* brush use pressure for alpha factor */
  GP_BRUSH_USE_STENGTH_PRESSURE = (1 << 1),
  /* brush use pressure for alpha factor */
  GP_BRUSH_USE_JITTER_PRESSURE = (1 << 2),
  /* enable screen cursor */
  GP_BRUSH_ENABLE_CURSOR = (1 << 5),
  /* fill hide transparent */
  GP_BRUSH_FILL_HIDE = (1 << 6),
  /* show fill help lines */
  GP_BRUSH_FILL_SHOW_HELPLINES = (1 << 7),
  /* lazy mouse */
  GP_BRUSH_STABILIZE_MOUSE = (1 << 8),
  /* lazy mouse override (internal only) */
  GP_BRUSH_STABILIZE_MOUSE_TEMP = (1 << 9),
  /* default eraser brush for quick switch */
  GP_BRUSH_DEFAULT_ERASER = (1 << 10),
  /* settings group */
  GP_BRUSH_GROUP_SETTINGS = (1 << 11),
  /* Random settings group */
  GP_BRUSH_GROUP_RANDOM = (1 << 12),
  /* Keep material assigned to brush */
  GP_BRUSH_MATERIAL_PINNED = (1 << 13),
  /* Do not show fill color while drawing (no lasso mode) */
  GP_BRUSH_DISSABLE_LASSO = (1 << 14),
  /* Do not erase strokes oLcluded */
  GP_BRUSH_OCCLUDE_ERASER = (1 << 15),
  /* Post process trim stroke */
  GP_BRUSH_TRIM_STROKE = (1 << 16),
} eGPDbrush_Flag;

/* BrushGpencilSettings->gp_fill_draw_mode */
typedef enum eGP_FillDrawModes {
  GP_FILL_DMODE_BOTH = 0,
  GP_FILL_DMODE_STROKE = 1,
  GP_FILL_DMODE_CONTROL = 2,
} eGP_FillDrawModes;

/* BrushGpencilSettings->gp_eraser_mode */
typedef enum eGP_BrushEraserMode {
  GP_BRUSH_ERASER_SOFT = 0,
  GP_BRUSH_ERASER_HARD = 1,
  GP_BRUSH_ERASER_STROKE = 2,
} eGP_BrushEraserMode;

/* BrushGpencilSettings default brush icons */
typedef enum eGP_BrushIcons {
  GP_BRUSH_ICON_PENCIL = 1,
  GP_BRUSH_ICON_PEN = 2,
  GP_BRUSH_ICON_INK = 3,
  GP_BRUSH_ICON_INKNOISE = 4,
  GP_BRUSH_ICON_BLOCK = 5,
  GP_BRUSH_ICON_MARKER = 6,
  GP_BRUSH_ICON_FILL = 7,
  GP_BRUSH_ICON_ERASE_SOFT = 8,
  GP_BRUSH_ICON_ERASE_HARD = 9,
  GP_BRUSH_ICON_ERASE_STROKE = 10,
} eGP_BrushIcons;

typedef enum eBrushCurvePreset {
	BRUSH_CURVE_CUSTOM = 0,
	BRUSH_CURVE_SMOOTH = 1,
	BRUSH_CURVE_SPHERE = 2,
	BRUSH_CURVE_ROOT = 3,
	BRUSH_CURVE_SHARP = 4,
	BRUSH_CURVE_LIN = 5,
	BRUSH_CURVE_POW4 = 6,
	BRUSH_CURVE_INVSQUARE = 7,
	BRUSH_CURVE_CONSTANT = 8,
} eBrushCurvePreset;

typedef enum eAutomaskingMode {
	BRUSH_AUTOMASKING_NONE = 0,
	BRUSH_AUTOMASKING_TOPOLOGY = 1,
	BRUSH_AUTOMASKING_EDGES = 2,
} eAutomaskingMode;

typedef enum eSculptColorMode{
	BRUSH_SCULPT_COLOR_NONE = 0,
	BRUSH_SCULPT_COLOR_MIX = 1,
} eSculptColorMode;

typedef struct Brush {
<<<<<<< HEAD
	ID id;

	struct BrushClone clone;
	/** Falloff curve. */
	struct CurveMapping *curve;
	struct MTex mtex;
	struct MTex mask_mtex;

	struct Brush *toggle_brush;

	struct ImBuf *icon_imbuf;
	PreviewImage *preview;
	/** Color gradient. */
	struct ColorBand *gradient;
	struct PaintCurve *paint_curve;

	/** 1024 = FILE_MAX. */
	char icon_filepath[1024];

	float normal_weight;
	/** Rake actual data (not texture), used for sculpt. */
	float rake_factor;

	/** Blend mode. */
	short blend;
	/** #eObjectMode: to see if the brush is compatible, use for display only. */
	short ob_mode;
	/** Brush weight. */
	float weight;
	/** Brush diameter. */
	int size;
	/** General purpose flag. */
	int flag;
	int flag2;
	/** Pressure influence for mask. */
	int mask_pressure;
	/** Jitter the position of the brush. */
	float jitter;
	/** Absolute jitter in pixels. */
	int jitter_absolute;
	int overlay_flags;
	/** Spacing of paint operations. */
	int spacing;
	/** Turning radius (in pixels) for smooth stroke. */
	int smooth_stroke_radius;
	/** Higher values limit fast changes in the stroke direction. */
	float smooth_stroke_factor;
	/** Paint operations / second (airbrush). */
	float rate;

	/** Color. */
	float rgb[3];
	/** Opacity. */
	float alpha;

	/** Background color. */
	float secondary_rgb[3];

	/** The direction of movement for sculpt vertices. */
	int sculpt_plane;

	/** Offset for plane brushes (clay, flatten, fill, scrape). */
	float plane_offset;

	int gradient_spacing;
	/** Source for stroke color gradient application. */
	char gradient_stroke_mode;
	/** Source for fill tool color gradient application. */
	char gradient_fill_mode;

	char _pad;
	/** Projection shape (sphere, circle). */
	char falloff_shape;
	float falloff_angle;

	/** Active sculpt tool. */
	char sculpt_tool;
	/** Active vertex paint. */
	char vertexpaint_tool;
	/** Active weight paint. */
	char weightpaint_tool;
	/** Active image paint tool. */
	char imagepaint_tool;
	/** Enum eBrushMaskTool, only used if sculpt_tool is SCULPT_TOOL_MASK. */
	char mask_tool;
	/** Active grease pencil tool. */
	char gpencil_tool;
	char _pad0[6];

	float autosmooth_factor;

	float normal_radius_factor;

	float topology_rake_factor;

	float crease_pinch_factor;

	int curve_preset;

	int automasking_mode;
	int sculpt_color_mix_mode;

	float plane_trim;
	/** Affectable height of brush (layer height for layer tool, i.e.). */
	float height;

	float texture_sample_bias;

	/* overlay */
	int texture_overlay_alpha;
	int mask_overlay_alpha;
	int cursor_overlay_alpha;

	float unprojected_radius;

	/* soften/sharpen */
	float sharp_threshold;
	int blur_kernel_radius;
	int blur_mode;

	/* fill tool */
	float fill_threshold;

	float add_col[3];
	float sub_col[3];

	float stencil_pos[2];
	float stencil_dimension[2];

	float mask_stencil_pos[2];
	float mask_stencil_dimension[2];

	struct BrushGpencilSettings *gpencil_settings;
=======
  ID id;

  struct BrushClone clone;
  /** Falloff curve. */
  struct CurveMapping *curve;
  struct MTex mtex;
  struct MTex mask_mtex;

  struct Brush *toggle_brush;

  struct ImBuf *icon_imbuf;
  PreviewImage *preview;
  /** Color gradient. */
  struct ColorBand *gradient;
  struct PaintCurve *paint_curve;

  /** 1024 = FILE_MAX. */
  char icon_filepath[1024];

  float normal_weight;
  /** Rake actual data (not texture), used for sculpt. */
  float rake_factor;

  /** Blend mode. */
  short blend;
  /** #eObjectMode: to see if the brush is compatible, use for display only. */
  short ob_mode;
  /** Brush weight. */
  float weight;
  /** Brush diameter. */
  int size;
  /** General purpose flag. */
  int flag;
  /** Pressure influence for mask. */
  int mask_pressure;
  /** Jitter the position of the brush. */
  float jitter;
  /** Absolute jitter in pixels. */
  int jitter_absolute;
  int overlay_flags;
  /** Spacing of paint operations. */
  int spacing;
  /** Turning radius (in pixels) for smooth stroke. */
  int smooth_stroke_radius;
  /** Higher values limit fast changes in the stroke direction. */
  float smooth_stroke_factor;
  /** Paint operations / second (airbrush). */
  float rate;

  /** Color. */
  float rgb[3];
  /** Opacity. */
  float alpha;

  /** Background color. */
  float secondary_rgb[3];

  /** The direction of movement for sculpt vertices. */
  int sculpt_plane;

  /** Offset for plane brushes (clay, flatten, fill, scrape). */
  float plane_offset;

  int gradient_spacing;
  /** Source for stroke color gradient application. */
  char gradient_stroke_mode;
  /** Source for fill tool color gradient application. */
  char gradient_fill_mode;

  char _pad;
  /** Projection shape (sphere, circle). */
  char falloff_shape;
  float falloff_angle;

  /** Active sculpt tool. */
  char sculpt_tool;
  /** Active vertex paint. */
  char vertexpaint_tool;
  /** Active weight paint. */
  char weightpaint_tool;
  /** Active image paint tool. */
  char imagepaint_tool;
  /** Enum eBrushMaskTool, only used if sculpt_tool is SCULPT_TOOL_MASK. */
  char mask_tool;
  /** Active grease pencil tool. */
  char gpencil_tool;
  char _pad0[2];

  float autosmooth_factor;

  float topology_rake_factor;

  float crease_pinch_factor;

  float plane_trim;
  /** Affectable height of brush (layer height for layer tool, i.e.). */
  float height;

  float texture_sample_bias;

  /* overlay */
  int texture_overlay_alpha;
  int mask_overlay_alpha;
  int cursor_overlay_alpha;

  float unprojected_radius;

  /* soften/sharpen */
  float sharp_threshold;
  int blur_kernel_radius;
  int blur_mode;

  /* fill tool */
  float fill_threshold;

  float add_col[3];
  float sub_col[3];

  float stencil_pos[2];
  float stencil_dimension[2];

  float mask_stencil_pos[2];
  float mask_stencil_dimension[2];

  struct BrushGpencilSettings *gpencil_settings;
>>>>>>> e12c08e8

} Brush;
typedef struct PaletteColor {
  struct PaletteColor *next, *prev;
  /* two values, one to store rgb, other to store values for sculpt/weight */
  float rgb[3];
  float value;
} PaletteColor;

typedef struct Palette {
  ID id;

  /* pointer to individual colours */
  ListBase colors;

  int active_color;
  char _pad[4];
} Palette;

typedef struct PaintCurvePoint {
  /** Bezier handle. */
  BezTriple bez;
  /** Pressure on that point. */
  float pressure;
} PaintCurvePoint;

typedef struct PaintCurve {
  ID id;
  /** Points of curve. */
  PaintCurvePoint *points;
  int tot_points;
  /** Index where next point will be added. */
  int add_index;
} PaintCurve;

/* Brush.gradient_source */
typedef enum eBrushGradientSourceStroke {
  BRUSH_GRADIENT_PRESSURE = 0,       /* gradient from pressure */
  BRUSH_GRADIENT_SPACING_REPEAT = 1, /* gradient from spacing */
  BRUSH_GRADIENT_SPACING_CLAMP = 2,  /* gradient from spacing */
} eBrushGradientSourceStroke;

typedef enum eBrushGradientSourceFill {
  BRUSH_GRADIENT_LINEAR = 0, /* gradient from pressure */
  BRUSH_GRADIENT_RADIAL = 1, /* gradient from spacing */
} eBrushGradientSourceFill;

/* Brush.flag */
typedef enum eBrushFlags {
  BRUSH_AIRBRUSH = (1 << 0),
  BRUSH_FLAG_UNUSED_1 = (1 << 1), /* cleared */
  BRUSH_ALPHA_PRESSURE = (1 << 2),
  BRUSH_SIZE_PRESSURE = (1 << 3),
  BRUSH_JITTER_PRESSURE = (1 << 4),
  BRUSH_SPACING_PRESSURE = (1 << 5),
  BRUSH_FLAG_UNUSED_6 = (1 << 6), /* cleared */
  BRUSH_FLAG_UNUSED_7 = (1 << 7), /* cleared */
  BRUSH_ANCHORED = (1 << 8),
  BRUSH_DIR_IN = (1 << 9),
  BRUSH_SPACE = (1 << 10),
  BRUSH_SMOOTH_STROKE = (1 << 11),
  BRUSH_PERSISTENT = (1 << 12),
  BRUSH_ACCUMULATE = (1 << 13),
  BRUSH_LOCK_ALPHA = (1 << 14),
  BRUSH_ORIGINAL_NORMAL = (1 << 15),
  BRUSH_OFFSET_PRESSURE = (1 << 16),
  BRUSH_FLAG_UNUSED_17 = (1 << 17), /* cleared */
  BRUSH_SPACE_ATTEN = (1 << 18),
  BRUSH_ADAPTIVE_SPACE = (1 << 19),
  BRUSH_LOCK_SIZE = (1 << 20),
  BRUSH_USE_GRADIENT = (1 << 21),
  BRUSH_EDGE_TO_EDGE = (1 << 22),
  BRUSH_DRAG_DOT = (1 << 23),
  BRUSH_INVERSE_SMOOTH_PRESSURE = (1 << 24),
  BRUSH_FRONTFACE_FALLOFF = (1 << 25),
  BRUSH_PLANE_TRIM = (1 << 26),
  BRUSH_FRONTFACE = (1 << 27),
  BRUSH_CUSTOM_ICON = (1 << 28),
  BRUSH_LINE = (1 << 29),
  BRUSH_ABSOLUTE_JITTER = (1 << 30),
  BRUSH_CURVE = (1u << 31),
} eBrushFlags;

typedef enum eBrushFlags2 {
	BRUSH_WORLD_SPACING = (1 << 0),
} eBrushFlags2;

typedef enum {
  BRUSH_MASK_PRESSURE_RAMP = (1 << 1),
  BRUSH_MASK_PRESSURE_CUTOFF = (1 << 2),
} BrushMaskPressureFlags;

/* Brush.overlay_flags */
typedef enum eOverlayFlags {
  BRUSH_OVERLAY_CURSOR = (1),
  BRUSH_OVERLAY_PRIMARY = (1 << 1),
  BRUSH_OVERLAY_SECONDARY = (1 << 2),
  BRUSH_OVERLAY_CURSOR_OVERRIDE_ON_STROKE = (1 << 3),
  BRUSH_OVERLAY_PRIMARY_OVERRIDE_ON_STROKE = (1 << 4),
  BRUSH_OVERLAY_SECONDARY_OVERRIDE_ON_STROKE = (1 << 5),
} eOverlayFlags;

#define BRUSH_OVERLAY_OVERRIDE_MASK \
  (BRUSH_OVERLAY_CURSOR_OVERRIDE_ON_STROKE | BRUSH_OVERLAY_PRIMARY_OVERRIDE_ON_STROKE | \
   BRUSH_OVERLAY_SECONDARY_OVERRIDE_ON_STROKE)

/* Brush.sculpt_tool */
typedef enum eBrushSculptTool {
<<<<<<< HEAD
	SCULPT_TOOL_DRAW = 1,
	SCULPT_TOOL_SMOOTH = 2,
	SCULPT_TOOL_PINCH = 3,
	SCULPT_TOOL_INFLATE = 4,
	SCULPT_TOOL_GRAB = 5,
	SCULPT_TOOL_LAYER = 6,
	SCULPT_TOOL_FLATTEN = 7,
	SCULPT_TOOL_CLAY = 8,
	SCULPT_TOOL_FILL = 9,
	SCULPT_TOOL_SCRAPE = 10,
	SCULPT_TOOL_NUDGE = 11,
	SCULPT_TOOL_THUMB = 12,
	SCULPT_TOOL_SNAKE_HOOK = 13,
	SCULPT_TOOL_ROTATE = 14,
	SCULPT_TOOL_SIMPLIFY = 15,
	SCULPT_TOOL_CREASE = 16,
	SCULPT_TOOL_BLOB = 17,
	SCULPT_TOOL_CLAY_STRIPS = 18,
	SCULPT_TOOL_MASK = 19,
	SCULPT_TOOL_DAM = 20,
	SCULPT_TOOL_PAINT = 21,
} eBrushSculptTool;

/** When #BRUSH_ACCUMULATE is used */
#define SCULPT_TOOL_HAS_ACCUMULATE(t) ELEM(t, \
	SCULPT_TOOL_DRAW, \
	SCULPT_TOOL_CREASE, \
	SCULPT_TOOL_BLOB, \
	SCULPT_TOOL_LAYER, \
	SCULPT_TOOL_INFLATE, \
	SCULPT_TOOL_CLAY, \
	SCULPT_TOOL_CLAY_STRIPS, \
	SCULPT_TOOL_ROTATE, \
	SCULPT_TOOL_FLATTEN \
	)

#define SCULPT_TOOL_HAS_NORMAL_WEIGHT(t) ELEM(t, \
	SCULPT_TOOL_GRAB, \
	SCULPT_TOOL_SNAKE_HOOK \
	)

#define SCULPT_TOOL_HAS_RAKE(t) ELEM(t, \
	SCULPT_TOOL_SNAKE_HOOK \
	)

#define SCULPT_TOOL_HAS_DYNTOPO(t) (ELEM(t, \
	/* These brushes, as currently coded, cannot support dynamic topology */ \
	SCULPT_TOOL_GRAB, \
	SCULPT_TOOL_ROTATE, \
	SCULPT_TOOL_THUMB, \
	SCULPT_TOOL_LAYER, \
	SCULPT_TOOL_DAM, \
	SCULPT_TOOL_PAINT, \
	\
	/* These brushes could handle dynamic topology, \
	 * but user feedback indicates it's better not to */ \
	SCULPT_TOOL_SMOOTH, \
	SCULPT_TOOL_MASK \
	) == 0)

#define SCULPT_TOOL_HAS_TOPOLOGY_RAKE(t) (ELEM(t, \
	/* These brushes, as currently coded, cannot support topology rake. */ \
	SCULPT_TOOL_GRAB, \
	SCULPT_TOOL_ROTATE, \
	SCULPT_TOOL_THUMB, \
	SCULPT_TOOL_MASK \
	) == 0)
=======
  SCULPT_TOOL_DRAW = 1,
  SCULPT_TOOL_SMOOTH = 2,
  SCULPT_TOOL_PINCH = 3,
  SCULPT_TOOL_INFLATE = 4,
  SCULPT_TOOL_GRAB = 5,
  SCULPT_TOOL_LAYER = 6,
  SCULPT_TOOL_FLATTEN = 7,
  SCULPT_TOOL_CLAY = 8,
  SCULPT_TOOL_FILL = 9,
  SCULPT_TOOL_SCRAPE = 10,
  SCULPT_TOOL_NUDGE = 11,
  SCULPT_TOOL_THUMB = 12,
  SCULPT_TOOL_SNAKE_HOOK = 13,
  SCULPT_TOOL_ROTATE = 14,
  SCULPT_TOOL_SIMPLIFY = 15,
  SCULPT_TOOL_CREASE = 16,
  SCULPT_TOOL_BLOB = 17,
  SCULPT_TOOL_CLAY_STRIPS = 18,
  SCULPT_TOOL_MASK = 19,
} eBrushSculptTool;

/** When #BRUSH_ACCUMULATE is used */
#define SCULPT_TOOL_HAS_ACCUMULATE(t) \
  ELEM(t, \
       SCULPT_TOOL_DRAW, \
       SCULPT_TOOL_CREASE, \
       SCULPT_TOOL_BLOB, \
       SCULPT_TOOL_LAYER, \
       SCULPT_TOOL_INFLATE, \
       SCULPT_TOOL_CLAY, \
       SCULPT_TOOL_CLAY_STRIPS, \
       SCULPT_TOOL_ROTATE, \
       SCULPT_TOOL_FLATTEN)

#define SCULPT_TOOL_HAS_NORMAL_WEIGHT(t) ELEM(t, SCULPT_TOOL_GRAB, SCULPT_TOOL_SNAKE_HOOK)

#define SCULPT_TOOL_HAS_RAKE(t) ELEM(t, SCULPT_TOOL_SNAKE_HOOK)

#define SCULPT_TOOL_HAS_DYNTOPO(t) \
  (ELEM(t, /* These brushes, as currently coded, cannot support dynamic topology */ \
        SCULPT_TOOL_GRAB, \
        SCULPT_TOOL_ROTATE, \
        SCULPT_TOOL_THUMB, \
        SCULPT_TOOL_LAYER, \
\
        /* These brushes could handle dynamic topology, \
   * but user feedback indicates it's better not to */ \
        SCULPT_TOOL_SMOOTH, \
        SCULPT_TOOL_MASK) == 0)

#define SCULPT_TOOL_HAS_TOPOLOGY_RAKE(t) \
  (ELEM(t, /* These brushes, as currently coded, cannot support topology rake. */ \
        SCULPT_TOOL_GRAB, \
        SCULPT_TOOL_ROTATE, \
        SCULPT_TOOL_THUMB, \
        SCULPT_TOOL_MASK) == 0)
>>>>>>> e12c08e8

/* ImagePaintSettings.tool */
typedef enum eBrushImagePaintTool {
  PAINT_TOOL_DRAW = 0,
  PAINT_TOOL_SOFTEN = 1,
  PAINT_TOOL_SMEAR = 2,
  PAINT_TOOL_CLONE = 3,
  PAINT_TOOL_FILL = 4,
  PAINT_TOOL_MASK = 5,
} eBrushImagePaintTool;

typedef enum eBrushVertexPaintTool {
  VPAINT_TOOL_DRAW = 0,
  VPAINT_TOOL_BLUR = 1,
  VPAINT_TOOL_AVERAGE = 2,
  VPAINT_TOOL_SMEAR = 3,
} eBrushVertexPaintTool;

typedef enum eBrushWeightPaintTool {
  WPAINT_TOOL_DRAW = 0,
  WPAINT_TOOL_BLUR = 1,
  WPAINT_TOOL_AVERAGE = 2,
  WPAINT_TOOL_SMEAR = 3,
} eBrushWeightPaintTool;

/* BrushGpencilSettings->brush type */
typedef enum eBrushGPaintTool {
  GPAINT_TOOL_DRAW = 0,
  GPAINT_TOOL_FILL = 1,
  GPAINT_TOOL_ERASE = 2,
} eBrushGPaintTool;

/* direction that the brush displaces along */
enum {
  SCULPT_DISP_DIR_AREA = 0,
  SCULPT_DISP_DIR_VIEW = 1,
  SCULPT_DISP_DIR_X = 2,
  SCULPT_DISP_DIR_Y = 3,
  SCULPT_DISP_DIR_Z = 4,
};

typedef enum {
  BRUSH_MASK_DRAW = 0,
  BRUSH_MASK_SMOOTH = 1,
} BrushMaskTool;

/* blur kernel types, Brush.blur_mode */
typedef enum eBlurKernelType {
  KERNEL_GAUSSIAN,
  KERNEL_BOX,
} eBlurKernelType;

/* Brush.falloff_shape */
enum {
  PAINT_FALLOFF_SHAPE_SPHERE = 0,
  PAINT_FALLOFF_SHAPE_TUBE = 1,
};

#define MAX_BRUSH_PIXEL_RADIUS 500
#define GP_MAX_BRUSH_PIXEL_RADIUS 1000

#endif /* __DNA_BRUSH_TYPES_H__ */<|MERGE_RESOLUTION|>--- conflicted
+++ resolved
@@ -187,164 +187,29 @@
 } eGP_BrushIcons;
 
 typedef enum eBrushCurvePreset {
-	BRUSH_CURVE_CUSTOM = 0,
-	BRUSH_CURVE_SMOOTH = 1,
-	BRUSH_CURVE_SPHERE = 2,
-	BRUSH_CURVE_ROOT = 3,
-	BRUSH_CURVE_SHARP = 4,
-	BRUSH_CURVE_LIN = 5,
-	BRUSH_CURVE_POW4 = 6,
-	BRUSH_CURVE_INVSQUARE = 7,
-	BRUSH_CURVE_CONSTANT = 8,
+  BRUSH_CURVE_CUSTOM = 0,
+  BRUSH_CURVE_SMOOTH = 1,
+  BRUSH_CURVE_SPHERE = 2,
+  BRUSH_CURVE_ROOT = 3,
+  BRUSH_CURVE_SHARP = 4,
+  BRUSH_CURVE_LIN = 5,
+  BRUSH_CURVE_POW4 = 6,
+  BRUSH_CURVE_INVSQUARE = 7,
+  BRUSH_CURVE_CONSTANT = 8,
 } eBrushCurvePreset;
 
 typedef enum eAutomaskingMode {
-	BRUSH_AUTOMASKING_NONE = 0,
-	BRUSH_AUTOMASKING_TOPOLOGY = 1,
-	BRUSH_AUTOMASKING_EDGES = 2,
+  BRUSH_AUTOMASKING_NONE = 0,
+  BRUSH_AUTOMASKING_TOPOLOGY = 1,
+  BRUSH_AUTOMASKING_EDGES = 2,
 } eAutomaskingMode;
 
-typedef enum eSculptColorMode{
-	BRUSH_SCULPT_COLOR_NONE = 0,
-	BRUSH_SCULPT_COLOR_MIX = 1,
+typedef enum eSculptColorMode {
+  BRUSH_SCULPT_COLOR_NONE = 0,
+  BRUSH_SCULPT_COLOR_MIX = 1,
 } eSculptColorMode;
 
 typedef struct Brush {
-<<<<<<< HEAD
-	ID id;
-
-	struct BrushClone clone;
-	/** Falloff curve. */
-	struct CurveMapping *curve;
-	struct MTex mtex;
-	struct MTex mask_mtex;
-
-	struct Brush *toggle_brush;
-
-	struct ImBuf *icon_imbuf;
-	PreviewImage *preview;
-	/** Color gradient. */
-	struct ColorBand *gradient;
-	struct PaintCurve *paint_curve;
-
-	/** 1024 = FILE_MAX. */
-	char icon_filepath[1024];
-
-	float normal_weight;
-	/** Rake actual data (not texture), used for sculpt. */
-	float rake_factor;
-
-	/** Blend mode. */
-	short blend;
-	/** #eObjectMode: to see if the brush is compatible, use for display only. */
-	short ob_mode;
-	/** Brush weight. */
-	float weight;
-	/** Brush diameter. */
-	int size;
-	/** General purpose flag. */
-	int flag;
-	int flag2;
-	/** Pressure influence for mask. */
-	int mask_pressure;
-	/** Jitter the position of the brush. */
-	float jitter;
-	/** Absolute jitter in pixels. */
-	int jitter_absolute;
-	int overlay_flags;
-	/** Spacing of paint operations. */
-	int spacing;
-	/** Turning radius (in pixels) for smooth stroke. */
-	int smooth_stroke_radius;
-	/** Higher values limit fast changes in the stroke direction. */
-	float smooth_stroke_factor;
-	/** Paint operations / second (airbrush). */
-	float rate;
-
-	/** Color. */
-	float rgb[3];
-	/** Opacity. */
-	float alpha;
-
-	/** Background color. */
-	float secondary_rgb[3];
-
-	/** The direction of movement for sculpt vertices. */
-	int sculpt_plane;
-
-	/** Offset for plane brushes (clay, flatten, fill, scrape). */
-	float plane_offset;
-
-	int gradient_spacing;
-	/** Source for stroke color gradient application. */
-	char gradient_stroke_mode;
-	/** Source for fill tool color gradient application. */
-	char gradient_fill_mode;
-
-	char _pad;
-	/** Projection shape (sphere, circle). */
-	char falloff_shape;
-	float falloff_angle;
-
-	/** Active sculpt tool. */
-	char sculpt_tool;
-	/** Active vertex paint. */
-	char vertexpaint_tool;
-	/** Active weight paint. */
-	char weightpaint_tool;
-	/** Active image paint tool. */
-	char imagepaint_tool;
-	/** Enum eBrushMaskTool, only used if sculpt_tool is SCULPT_TOOL_MASK. */
-	char mask_tool;
-	/** Active grease pencil tool. */
-	char gpencil_tool;
-	char _pad0[6];
-
-	float autosmooth_factor;
-
-	float normal_radius_factor;
-
-	float topology_rake_factor;
-
-	float crease_pinch_factor;
-
-	int curve_preset;
-
-	int automasking_mode;
-	int sculpt_color_mix_mode;
-
-	float plane_trim;
-	/** Affectable height of brush (layer height for layer tool, i.e.). */
-	float height;
-
-	float texture_sample_bias;
-
-	/* overlay */
-	int texture_overlay_alpha;
-	int mask_overlay_alpha;
-	int cursor_overlay_alpha;
-
-	float unprojected_radius;
-
-	/* soften/sharpen */
-	float sharp_threshold;
-	int blur_kernel_radius;
-	int blur_mode;
-
-	/* fill tool */
-	float fill_threshold;
-
-	float add_col[3];
-	float sub_col[3];
-
-	float stencil_pos[2];
-	float stencil_dimension[2];
-
-	float mask_stencil_pos[2];
-	float mask_stencil_dimension[2];
-
-	struct BrushGpencilSettings *gpencil_settings;
-=======
   ID id;
 
   struct BrushClone clone;
@@ -378,6 +243,7 @@
   int size;
   /** General purpose flag. */
   int flag;
+  int flag2;
   /** Pressure influence for mask. */
   int mask_pressure;
   /** Jitter the position of the brush. */
@@ -431,13 +297,20 @@
   char mask_tool;
   /** Active grease pencil tool. */
   char gpencil_tool;
-  char _pad0[2];
+  char _pad0[6];
 
   float autosmooth_factor;
 
+  float normal_radius_factor;
+
   float topology_rake_factor;
 
   float crease_pinch_factor;
+
+  int curve_preset;
+
+  int automasking_mode;
+  int sculpt_color_mix_mode;
 
   float plane_trim;
   /** Affectable height of brush (layer height for layer tool, i.e.). */
@@ -470,7 +343,6 @@
   float mask_stencil_dimension[2];
 
   struct BrushGpencilSettings *gpencil_settings;
->>>>>>> e12c08e8
 
 } Brush;
 typedef struct PaletteColor {
@@ -555,7 +427,7 @@
 } eBrushFlags;
 
 typedef enum eBrushFlags2 {
-	BRUSH_WORLD_SPACING = (1 << 0),
+  BRUSH_WORLD_SPACING = (1 << 0),
 } eBrushFlags2;
 
 typedef enum {
@@ -579,75 +451,6 @@
 
 /* Brush.sculpt_tool */
 typedef enum eBrushSculptTool {
-<<<<<<< HEAD
-	SCULPT_TOOL_DRAW = 1,
-	SCULPT_TOOL_SMOOTH = 2,
-	SCULPT_TOOL_PINCH = 3,
-	SCULPT_TOOL_INFLATE = 4,
-	SCULPT_TOOL_GRAB = 5,
-	SCULPT_TOOL_LAYER = 6,
-	SCULPT_TOOL_FLATTEN = 7,
-	SCULPT_TOOL_CLAY = 8,
-	SCULPT_TOOL_FILL = 9,
-	SCULPT_TOOL_SCRAPE = 10,
-	SCULPT_TOOL_NUDGE = 11,
-	SCULPT_TOOL_THUMB = 12,
-	SCULPT_TOOL_SNAKE_HOOK = 13,
-	SCULPT_TOOL_ROTATE = 14,
-	SCULPT_TOOL_SIMPLIFY = 15,
-	SCULPT_TOOL_CREASE = 16,
-	SCULPT_TOOL_BLOB = 17,
-	SCULPT_TOOL_CLAY_STRIPS = 18,
-	SCULPT_TOOL_MASK = 19,
-	SCULPT_TOOL_DAM = 20,
-	SCULPT_TOOL_PAINT = 21,
-} eBrushSculptTool;
-
-/** When #BRUSH_ACCUMULATE is used */
-#define SCULPT_TOOL_HAS_ACCUMULATE(t) ELEM(t, \
-	SCULPT_TOOL_DRAW, \
-	SCULPT_TOOL_CREASE, \
-	SCULPT_TOOL_BLOB, \
-	SCULPT_TOOL_LAYER, \
-	SCULPT_TOOL_INFLATE, \
-	SCULPT_TOOL_CLAY, \
-	SCULPT_TOOL_CLAY_STRIPS, \
-	SCULPT_TOOL_ROTATE, \
-	SCULPT_TOOL_FLATTEN \
-	)
-
-#define SCULPT_TOOL_HAS_NORMAL_WEIGHT(t) ELEM(t, \
-	SCULPT_TOOL_GRAB, \
-	SCULPT_TOOL_SNAKE_HOOK \
-	)
-
-#define SCULPT_TOOL_HAS_RAKE(t) ELEM(t, \
-	SCULPT_TOOL_SNAKE_HOOK \
-	)
-
-#define SCULPT_TOOL_HAS_DYNTOPO(t) (ELEM(t, \
-	/* These brushes, as currently coded, cannot support dynamic topology */ \
-	SCULPT_TOOL_GRAB, \
-	SCULPT_TOOL_ROTATE, \
-	SCULPT_TOOL_THUMB, \
-	SCULPT_TOOL_LAYER, \
-	SCULPT_TOOL_DAM, \
-	SCULPT_TOOL_PAINT, \
-	\
-	/* These brushes could handle dynamic topology, \
-	 * but user feedback indicates it's better not to */ \
-	SCULPT_TOOL_SMOOTH, \
-	SCULPT_TOOL_MASK \
-	) == 0)
-
-#define SCULPT_TOOL_HAS_TOPOLOGY_RAKE(t) (ELEM(t, \
-	/* These brushes, as currently coded, cannot support topology rake. */ \
-	SCULPT_TOOL_GRAB, \
-	SCULPT_TOOL_ROTATE, \
-	SCULPT_TOOL_THUMB, \
-	SCULPT_TOOL_MASK \
-	) == 0)
-=======
   SCULPT_TOOL_DRAW = 1,
   SCULPT_TOOL_SMOOTH = 2,
   SCULPT_TOOL_PINCH = 3,
@@ -667,6 +470,8 @@
   SCULPT_TOOL_BLOB = 17,
   SCULPT_TOOL_CLAY_STRIPS = 18,
   SCULPT_TOOL_MASK = 19,
+  SCULPT_TOOL_DAM = 20,
+  SCULPT_TOOL_PAINT = 21,
 } eBrushSculptTool;
 
 /** When #BRUSH_ACCUMULATE is used */
@@ -692,6 +497,8 @@
         SCULPT_TOOL_ROTATE, \
         SCULPT_TOOL_THUMB, \
         SCULPT_TOOL_LAYER, \
+        SCULPT_TOOL_DAM, \
+        SCULPT_TOOL_PAINT, \
 \
         /* These brushes could handle dynamic topology, \
    * but user feedback indicates it's better not to */ \
@@ -704,7 +511,6 @@
         SCULPT_TOOL_ROTATE, \
         SCULPT_TOOL_THUMB, \
         SCULPT_TOOL_MASK) == 0)
->>>>>>> e12c08e8
 
 /* ImagePaintSettings.tool */
 typedef enum eBrushImagePaintTool {
