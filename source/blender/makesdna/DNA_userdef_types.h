--- conflicted
+++ resolved
@@ -901,18 +901,11 @@
  *
  * \note don't add new flags here, use 'uiflag' which has flags free. */
 typedef enum eUserpref_UI_Flag2 {
-<<<<<<< HEAD
-	USER_UIFLAG2_DEPRECATED_0   = (1 << 0),
-	USER_REGION_OVERLAP			= (1 << 1),
-	USER_TRACKPAD_NATURAL		= (1 << 2),
-	USER_EDIT_MODE_SMOOTH_WIRE	= (1 << 3),
-	USER_2D_VIEWPORT_PANNING	= (1 << 4),
-=======
-	USER_UIFLAG2_UNUSED_0       = (1 << 0),  /* cleared */
+	USER_UIFLAG2_UNUSED_0       = (1 << 0),
 	USER_REGION_OVERLAP         = (1 << 1),
 	USER_TRACKPAD_NATURAL       = (1 << 2),
-	USER_UIFLAG2_UNUSED_3       = (1 << 3),  /* dirty */
->>>>>>> 91ffd39e
+	USER_UIFLAG2_UNUSED_3       = (1 << 3),
+	USER_2D_VIEWPORT_PANNING    = (1 << 4),
 } eUserpref_UI_Flag2;
 
 typedef enum eUserpref_GPU_Flag {
