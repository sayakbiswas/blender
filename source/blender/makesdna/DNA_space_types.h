/*
 * This program is free software; you can redistribute it and/or
 * modify it under the terms of the GNU General Public License
 * as published by the Free Software Foundation; either version 2
 * of the License, or (at your option) any later version.
 *
 * This program is distributed in the hope that it will be useful,
 * but WITHOUT ANY WARRANTY; without even the implied warranty of
 * MERCHANTABILITY or FITNESS FOR A PARTICULAR PURPOSE.  See the
 * GNU General Public License for more details.
 *
 * You should have received a copy of the GNU General Public License
 * along with this program; if not, write to the Free Software Foundation,
 * Inc., 51 Franklin Street, Fifth Floor, Boston, MA 02110-1301, USA.
 *
 * The Original Code is Copyright (C) 2001-2002 by NaN Holding BV.
 * All rights reserved.
 */
/** \file
 * \ingroup DNA
 *
 * Structs for each of space type in the user interface.
 */

#ifndef __DNA_SPACE_TYPES_H__
#define __DNA_SPACE_TYPES_H__

#include "DNA_defs.h"
#include "DNA_listBase.h"
#include "DNA_color_types.h"        /* for Histogram */
#include "DNA_vec_types.h"
#include "DNA_outliner_types.h"     /* for TreeStoreElem */
#include "DNA_image_types.h"        /* ImageUser */
#include "DNA_movieclip_types.h"    /* MovieClipUser */
#include "DNA_sequence_types.h"     /* SequencerScopes */
#include "DNA_node_types.h"         /* for bNodeInstanceKey */
/* Hum ... Not really nice... but needed for spacebuts. */
#include "DNA_view2d_types.h"

struct BLI_mempool;
struct FileLayout;
struct FileList;
struct FileSelectParams;
struct Histogram;
struct ID;
struct Image;
struct Mask;
struct MovieClip;
struct MovieClipScopes;
struct Scopes;
struct Script;
struct SpaceGraph;
struct Text;
struct bDopeSheet;
struct bGPdata;
struct bNodeTree;
struct wmOperator;
struct wmTimer;

/* TODO 2.8: We don't write the global areas to files currently. Uncomment
 * define to enable writing (should become the default in a bit). */
//#define WITH_GLOBAL_AREA_WRITING


/* -------------------------------------------------------------------- */
/** \name SpaceLink (Base)
 * \{ */

/**
 * The base structure all the other spaces
 * are derived (implicitly) from. Would be
 * good to make this explicit.
 */
typedef struct SpaceLink {
	struct SpaceLink *next, *prev;
	/** Storage of regions for inactive spaces. */
	ListBase regionbase;
	char spacetype;
	char link_flag;
	char _pad0[6];
} SpaceLink;

/** \} */

/* -------------------------------------------------------------------- */
/** \name Space Info
 * \{ */

/* Info Header */
typedef struct SpaceInfo {
	SpaceLink *next, *prev;
	/** Storage of regions for inactive spaces. */
	ListBase regionbase;
	char spacetype;
	char link_flag;
	char _pad0[6];
	/* End 'SpaceLink' header. */

	char rpt_mask;
	char _pad[7];
} SpaceInfo;

/* SpaceInfo.rpt_mask */
typedef enum eSpaceInfo_RptMask {
	INFO_RPT_DEBUG  = (1 << 0),
	INFO_RPT_INFO   = (1 << 1),
	INFO_RPT_OP     = (1 << 2),
	INFO_RPT_WARN   = (1 << 3),
	INFO_RPT_ERR    = (1 << 4),
} eSpaceInfo_RptMask;

/** \} */

/* -------------------------------------------------------------------- */
/** \name Properties Editor
 * \{ */

/* Properties Editor */
typedef struct SpaceProperties {
	SpaceLink *next, *prev;
	/** Storage of regions for inactive spaces. */
	ListBase regionbase;
	char spacetype;
	char link_flag;
	char _pad0[6];
	/* End 'SpaceLink' header. */

	/** Deprecated, copied to region. */
	View2D v2d DNA_DEPRECATED;

	/* For different kinds of property editors (exposed in the space type selector). */
	short space_subtype;

	/** Context tabs. */
	short mainb, mainbo, mainbuser;
	/** Preview is signal to refresh. */
	short preview;
	char _pad[5];
	char flag;

	/** Runtime. */
	void *path;
	/** Runtime. */
	int pathflag, dataicon;
	ID *pinid;

	void *texuser;
} SpaceProperties;

/* button defines (deprecated) */
#ifdef DNA_DEPRECATED_ALLOW
/* warning: the values of these defines are used in SpaceProperties.tabs[8] */
/* SpaceProperties.mainb new */
#define CONTEXT_SCENE   0
#define CONTEXT_OBJECT  1
// #define CONTEXT_TYPES   2
#define CONTEXT_SHADING 3
#define CONTEXT_EDITING 4
// #define CONTEXT_SCRIPT  5
// #define CONTEXT_LOGIC   6

/* SpaceProperties.mainb old (deprecated) */
// #define BUTS_VIEW           0
#define BUTS_LAMP           1
#define BUTS_MAT            2
#define BUTS_TEX            3
#define BUTS_ANIM           4
#define BUTS_WORLD          5
#define BUTS_RENDER         6
#define BUTS_EDIT           7
// #define BUTS_GAME           8
#define BUTS_FPAINT         9
#define BUTS_RADIO          10
#define BUTS_SCRIPT         11
// #define BUTS_SOUND          12
#define BUTS_CONSTRAINT     13
// #define BUTS_EFFECTS        14
#endif /* DNA_DEPRECATED_ALLOW */

/* SpaceProperties.mainb new */
typedef enum eSpaceButtons_Context {
	BCONTEXT_RENDER = 0,
	BCONTEXT_SCENE = 1,
	BCONTEXT_WORLD = 2,
	BCONTEXT_OBJECT = 3,
	BCONTEXT_DATA = 4,
	BCONTEXT_MATERIAL = 5,
	BCONTEXT_TEXTURE = 6,
	BCONTEXT_PARTICLE = 7,
	BCONTEXT_PHYSICS = 8,
	BCONTEXT_BONE = 9,
	BCONTEXT_MODIFIER = 10,
	BCONTEXT_CONSTRAINT = 11,
	BCONTEXT_BONE_CONSTRAINT = 12,
	BCONTEXT_VIEW_LAYER = 13,
	BCONTEXT_TOOL = 14,
	BCONTEXT_SHADERFX = 15,
	BCONTEXT_OUTPUT = 16,

	/* always as last... */
	BCONTEXT_TOT
} eSpaceButtons_Context;

/* SpaceProperties.flag */
typedef enum eSpaceButtons_Flag {
	SB_PRV_OSA = (1 << 0),
	SB_PIN_CONTEXT = (1 << 1),
	SB_FLAG_UNUSED_2 = (1 << 2),
	SB_FLAG_UNUSED_3 = (1 << 3),
	/** Do not add materials, particles, etc. in TemplateTextureUser list. */
	SB_TEX_USER_LIMITED = (1 << 3),
	SB_SHADING_CONTEXT = (1 << 4),
} eSpaceButtons_Flag;

/** \} */

/* -------------------------------------------------------------------- */
/** \name Outliner
 * \{ */

/* Outliner */
typedef struct SpaceOutliner {
	SpaceLink *next, *prev;
	/** Storage of regions for inactive spaces. */
	ListBase regionbase;
	char spacetype;
	char link_flag;
	char _pad0[6];
	/* End 'SpaceLink' header. */

	/** Deprecated, copied to region. */
	View2D v2d DNA_DEPRECATED;

	ListBase tree;

	/* treestore is an ordered list of TreeStoreElem's from outliner tree;
	 * Note that treestore may contain duplicate elements if element
	 * is used multiple times in outliner tree (e. g. linked objects)
	 * Also note that BLI_mempool can not be read/written in DNA directly,
	 * therefore readfile.c/writefile.c linearize treestore into TreeStore structure
	 */
	struct BLI_mempool *treestore;

	/* search stuff */
	char search_string[64];
	struct TreeStoreElem search_tse;

	short flag, outlinevis, storeflag, search_flags;
	int filter;
	char filter_state;
	char _pad;
	short filter_id_type;

	/**
	 * Pointers to treestore elements, grouped by (id, type, nr)
	 * in hashtable for faster searching */
	void *treehash;
} SpaceOutliner;


/* SpaceOutliner.flag */
typedef enum eSpaceOutliner_Flag {
	SO_TESTBLOCKS           = (1 << 0),
	SO_NEWSELECTED          = (1 << 1),
	SO_HIDE_RESTRICTCOLS    = (1 << 2),
	SO_HIDE_KEYINGSETINFO   = (1 << 3),
	SO_SKIP_SORT_ALPHA      = (1 << 4),
} eSpaceOutliner_Flag;

/* SpaceOutliner.filter */
typedef enum eSpaceOutliner_Filter {
	SO_FILTER_SEARCH           = (1 << 0),  /* Run-time flag. */
	SO_FILTER_UNUSED_1         = (1 << 1),  /* cleared */
	SO_FILTER_NO_OBJECT        = (1 << 2),
	SO_FILTER_NO_OB_CONTENT    = (1 << 3), /* Not only mesh, but modifiers, constraints, ... */
	SO_FILTER_NO_CHILDREN      = (1 << 4),

	SO_FILTER_UNUSED_5         = (1 << 5),  /* cleared */
	SO_FILTER_NO_OB_MESH       = (1 << 6),
	SO_FILTER_NO_OB_ARMATURE   = (1 << 7),
	SO_FILTER_NO_OB_EMPTY      = (1 << 8),
	SO_FILTER_NO_OB_LAMP       = (1 << 9),
	SO_FILTER_NO_OB_CAMERA     = (1 << 10),
	SO_FILTER_NO_OB_OTHERS     = (1 << 11),

	SO_FILTER_UNUSED_12         = (1 << 12),  /* cleared */
	SO_FILTER_OB_STATE_VISIBLE  = (1 << 13), /* Not set via DNA. */
	SO_FILTER_OB_STATE_SELECTED = (1 << 14), /* Not set via DNA. */
	SO_FILTER_OB_STATE_ACTIVE   = (1 << 15), /* Not set via DNA. */
	SO_FILTER_NO_COLLECTION     = (1 << 16),

	SO_FILTER_ID_TYPE           = (1 << 17),
} eSpaceOutliner_Filter;

#define SO_FILTER_OB_TYPE (SO_FILTER_NO_OB_MESH | \
                           SO_FILTER_NO_OB_ARMATURE | \
                           SO_FILTER_NO_OB_EMPTY | \
                           SO_FILTER_NO_OB_LAMP | \
                           SO_FILTER_NO_OB_CAMERA | \
                           SO_FILTER_NO_OB_OTHERS)

#define SO_FILTER_OB_STATE (SO_FILTER_OB_STATE_VISIBLE | \
                            SO_FILTER_OB_STATE_SELECTED | \
                            SO_FILTER_OB_STATE_ACTIVE)

#define SO_FILTER_ANY (SO_FILTER_NO_OB_CONTENT | \
                       SO_FILTER_NO_CHILDREN | \
                       SO_FILTER_OB_TYPE | \
                       SO_FILTER_OB_STATE | \
                       SO_FILTER_NO_COLLECTION)

/* SpaceOutliner.filter_state */
typedef enum eSpaceOutliner_StateFilter {
	SO_FILTER_OB_ALL           = 0,
	SO_FILTER_OB_VISIBLE       = 1,
	SO_FILTER_OB_SELECTED      = 2,
	SO_FILTER_OB_ACTIVE        = 3,
} eSpaceOutliner_StateFilter;

/* SpaceOutliner.outlinevis */
typedef enum eSpaceOutliner_Mode {
	SO_SCENES            = 0,
	/* SO_CUR_SCENE      = 1, */  /* deprecated! */
	/* SO_VISIBLE        = 2, */  /* deprecated! */
	/* SO_SELECTED       = 3, */  /* deprecated! */
	/* SO_ACTIVE         = 4, */  /* deprecated! */
	/* SO_SAME_TYPE      = 5, */  /* deprecated! */
	/* SO_GROUPS         = 6, */  /* deprecated! */
	SO_LIBRARIES         = 7,
	/* SO_VERSE_SESSION  = 8, */  /* deprecated! */
	/* SO_VERSE_MS       = 9, */  /* deprecated! */
	SO_SEQUENCE          = 10,
	SO_DATA_API          = 11,
	/* SO_USERDEF        = 12, */  /* deprecated! */
	/* SO_KEYMAP         = 13, */  /* deprecated! */
	SO_ID_ORPHANS        = 14,
	SO_VIEW_LAYER        = 15,
} eSpaceOutliner_Mode;

/* SpaceOutliner.storeflag */
typedef enum eSpaceOutliner_StoreFlag {
	/* cleanup tree */
	SO_TREESTORE_CLEANUP    = (1 << 0),
	SO_TREESTORE_UNUSED_1 = (1 << 1),  /* cleared */
	/* rebuild the tree, similar to cleanup,
	 * but defer a call to BKE_outliner_treehash_rebuild_from_treestore instead */
	SO_TREESTORE_REBUILD    = (1 << 2),
} eSpaceOutliner_StoreFlag;

/* outliner search flags (SpaceOutliner.search_flags) */
typedef enum eSpaceOutliner_Search_Flags {
	SO_FIND_CASE_SENSITIVE  = (1 << 0),
	SO_FIND_COMPLETE        = (1 << 1),
	SO_SEARCH_RECURSIVE     = (1 << 2),
} eSpaceOutliner_Search_Flags;

/** \} */

/* -------------------------------------------------------------------- */
/** \name Graph Editor
 * \{ */

typedef struct SpaceGraph_Runtime {
	/** #eGraphEdit_Runtime_Flag */
	char flag;
	char _pad[7];
	/** Sampled snapshots of F-Curves used as in-session guides */
	ListBase ghost_curves;
} SpaceGraph_Runtime;

/* 'Graph' Editor (formerly known as the IPO Editor) */
typedef struct SpaceGraph {
	SpaceLink *next, *prev;
	/** Storage of regions for inactive spaces. */
	ListBase regionbase;
	char spacetype;
	char link_flag;
	char _pad0[6];
	/* End 'SpaceLink' header. */

	/** Deprecated, copied to region. */
	View2D v2d DNA_DEPRECATED;

	/** Settings for filtering animation data
	 * \note we use a pointer due to code-linking issues. */
	struct bDopeSheet *ads;

	/** Mode for the Graph editor (eGraphEdit_Mode). */
	short mode;
	/**
	 * Time-transform autosnapping settings for Graph editor
	 * (eAnimEdit_AutoSnap in DNA_action_types.h).
	 */
	short autosnap;
	/** Settings for Graph editor (eGraphEdit_Flag). */
	int flag;

	/** Time value for cursor (when in drivers mode; animation uses current frame). */
	float cursorTime;
	/** Cursor value (y-value, x-value is current frame). */
	float cursorVal;
	/** Pivot point for transforms. */
	int around;
	char _pad[4];

	SpaceGraph_Runtime runtime;
} SpaceGraph;


/* SpaceGraph.flag (Graph Editor Settings) */
typedef enum eGraphEdit_Flag {
	/* OLD DEPRECEATED SETTING */
	/* SIPO_LOCK_VIEW            = (1 << 0), */

	/* don't merge keyframes on the same frame after a transform */
	SIPO_NOTRANSKEYCULL       = (1 << 1),
	/* don't show any keyframe handles at all */
	SIPO_NOHANDLES            = (1 << 2),
	/* don't show current frame number beside indicator line */
	SIPO_NODRAWCFRANUM        = (1 << 3),
	/* show timing in seconds instead of frames */
	SIPO_DRAWTIME             = (1 << 4),
	/* only show keyframes for selected F-Curves */
	SIPO_SELCUVERTSONLY       = (1 << 5),
	/* draw names of F-Curves beside the respective curves */
	/* NOTE: currently not used */
	SIPO_DRAWNAMES            = (1 << 6),
	/* show sliders in channels list */
	SIPO_SLIDERS              = (1 << 7),
	/* don't show the horizontal component of the cursor */
	SIPO_NODRAWCURSOR         = (1 << 8),
	/* only show handles of selected keyframes */
	SIPO_SELVHANDLESONLY      = (1 << 9),
	/* don't perform realtime updates */
	SIPO_NOREALTIMEUPDATES    = (1 << 11),
	/* don't draw curves with AA ("beauty-draw") for performance */
	SIPO_BEAUTYDRAW_OFF       = (1 << 12),
	/* draw grouped channels with colors set in group */
	SIPO_NODRAWGCOLORS        = (1 << 13),
	/* normalize curves on display */
	SIPO_NORMALIZE            = (1 << 14),
	SIPO_NORMALIZE_FREEZE     = (1 << 15),
	/* show vertical line for every marker */
	SIPO_MARKER_LINES         = (1 << 16),
} eGraphEdit_Flag;

/* SpaceGraph.mode (Graph Editor Mode) */
typedef enum eGraphEdit_Mode {
	/* all animation curves (from all over Blender) */
	SIPO_MODE_ANIMATION = 0,
	/* drivers only */
	SIPO_MODE_DRIVERS = 1,
} eGraphEdit_Mode;

typedef enum eGraphEdit_Runtime_Flag {
	/** Temporary flag to force channel selections to be synced with main. */
	SIPO_RUNTIME_FLAG_NEED_CHAN_SYNC        = (1 << 0),
	/** Temporary flag to force fcurves to recalculate colors. */
	SIPO_RUNTIME_FLAG_NEED_CHAN_SYNC_COLOR  = (1 << 1),
} eGraphEdit_Runtime_Flag;

/** \} */

/* -------------------------------------------------------------------- */
/** \name NLA Editor
 * \{ */

/* NLA Editor */
typedef struct SpaceNla {
	struct SpaceLink *next, *prev;
	/** Storage of regions for inactive spaces. */
	ListBase regionbase;
	char spacetype;
	char link_flag;
	char _pad0[6];
	/* End 'SpaceLink' header. */

	/** This uses the same settings as autosnap for Action Editor. */
	short autosnap;
	short flag;
	char _pad[4];

	struct bDopeSheet *ads;
	/** Deprecated, copied to region. */
	View2D v2d DNA_DEPRECATED;
} SpaceNla;

/* SpaceNla.flag */
typedef enum eSpaceNla_Flag {
	SNLA_FLAG_UNUSED_0 = (1 << 0),
	SNLA_FLAG_UNUSED_1 = (1 << 1),
	/* draw timing in seconds instead of frames */
	SNLA_DRAWTIME          = (1 << 2),
	SNLA_FLAG_UNUSED_3 = (1 << 3),
	/* don't draw frame number beside frame indicator */
	SNLA_NODRAWCFRANUM     = (1 << 4),
	/* don't draw influence curves on strips */
	SNLA_NOSTRIPCURVES     = (1 << 5),
	/* don't perform realtime updates */
	SNLA_NOREALTIMEUPDATES = (1 << 6),
	/* don't show local strip marker indications */
	SNLA_NOLOCALMARKERS    = (1 << 7),
	/* show vertical line for every marker */
	SNLA_SHOW_MARKER_LINES = (1 << 8),
} eSpaceNla_Flag;

/** \} */

/* -------------------------------------------------------------------- */
/** \name Sequence Editor
 * \{ */

/* Sequencer */
typedef struct SpaceSeq {
	SpaceLink *next, *prev;
	/** Storage of regions for inactive spaces. */
	ListBase regionbase;
	char spacetype;
	char link_flag;
	char _pad0[6];
	/* End 'SpaceLink' header. */

	/** Deprecated, copied to region. */
	View2D v2d DNA_DEPRECATED;

	/** Deprecated: offset for drawing the image preview. */
	float xof DNA_DEPRECATED, yof DNA_DEPRECATED;
	/** Weird name for the sequencer subtype (seq, image, luma... etc). */
	short mainb;
	/** ESpaceSeq_Proxy_RenderSize. */
	short render_size;
	short chanshown;
	short zebra;
	int flag;
	/** Deprecated, handled by View2D now. */
	float zoom DNA_DEPRECATED;
	/** See SEQ_VIEW_* below. */
	int view;
	int overlay_type;
	/** Overlay an image of the editing on below the strips. */
	int draw_flag;
	char _pad[4];

	/** Grease-pencil data. */
	struct bGPdata *gpd;

	/** Different scoped displayed in space. */
	struct SequencerScopes scopes;

	/** Multiview current eye - for internal use. */
	char multiview_eye;
	char _pad2[7];

	struct GPUFX *compositor;
	void *_pad3;
} SpaceSeq;


/* SpaceSeq.mainb */
typedef enum eSpaceSeq_RegionType {
	SEQ_DRAW_SEQUENCE = 0,
	SEQ_DRAW_IMG_IMBUF = 1,
	SEQ_DRAW_IMG_WAVEFORM = 2,
	SEQ_DRAW_IMG_VECTORSCOPE = 3,
	SEQ_DRAW_IMG_HISTOGRAM = 4,
} eSpaceSeq_RegionType;

/* SpaceSeq.draw_flag */
typedef enum eSpaceSeq_DrawFlag {
	SEQ_DRAW_BACKDROP              = (1 << 0),
	SEQ_DRAW_OFFSET_EXT            = (1 << 1),
} eSpaceSeq_DrawFlag;


/* SpaceSeq.flag */
typedef enum eSpaceSeq_Flag {
	SEQ_DRAWFRAMES              = (1 << 0),
	SEQ_MARKER_TRANS            = (1 << 1),
	SEQ_DRAW_COLOR_SEPARATED    = (1 << 2),
	SEQ_SHOW_SAFE_MARGINS       = (1 << 3),
	SEQ_SHOW_GPENCIL            = (1 << 4),
	SEQ_NO_DRAW_CFRANUM         = (1 << 5),
	SEQ_USE_ALPHA               = (1 << 6), /* use RGBA display mode for preview */
	SEQ_ALL_WAVEFORMS           = (1 << 7), /* draw all waveforms */
	SEQ_NO_WAVEFORMS            = (1 << 8), /* draw no waveforms */
	SEQ_SHOW_SAFE_CENTER        = (1 << 9),
	SEQ_SHOW_METADATA           = (1 << 10),
	SEQ_SHOW_MARKER_LINES       = (1 << 11),
} eSpaceSeq_Flag;

/* SpaceSeq.view */
typedef enum eSpaceSeq_Displays {
	SEQ_VIEW_SEQUENCE = 1,
	SEQ_VIEW_PREVIEW = 2,
	SEQ_VIEW_SEQUENCE_PREVIEW = 3,
} eSpaceSeq_Dispays;

/* SpaceSeq.render_size */
typedef enum eSpaceSeq_Proxy_RenderSize {
	SEQ_PROXY_RENDER_SIZE_NONE      =  -1,
	SEQ_PROXY_RENDER_SIZE_SCENE     =   0,
	SEQ_PROXY_RENDER_SIZE_25        =  25,
	SEQ_PROXY_RENDER_SIZE_50        =  50,
	SEQ_PROXY_RENDER_SIZE_75        =  75,
	SEQ_PROXY_RENDER_SIZE_100       =  99,
	SEQ_PROXY_RENDER_SIZE_FULL      = 100,
} eSpaceSeq_Proxy_RenderSize;

typedef struct MaskSpaceInfo {
	/* **** mask editing **** */
	struct Mask *mask;
	/* draw options */
	char draw_flag;
	char draw_type;
	char overlay_mode;
	char _pad3[5];
} MaskSpaceInfo;

/* SpaceSeq.mainb */
typedef enum eSpaceSeq_OverlayType {
	SEQ_DRAW_OVERLAY_RECT = 0,
	SEQ_DRAW_OVERLAY_REFERENCE = 1,
	SEQ_DRAW_OVERLAY_CURRENT = 2,
} eSpaceSeq_OverlayType;

/** \} */

/* -------------------------------------------------------------------- */
/** \name File Selector
 * \{ */

/* Config and Input for File Selector */
typedef struct FileSelectParams {
	/** Title, also used for the text of the execute button. */
	char title[96];
	/**
	 * Directory, FILE_MAX_LIBEXTRA, 1024 + 66, this is for extreme case when 1023 length path
	 * needs to be linked in, where foo.blend/Armature need adding
	 */
	char dir[1090];
	char file[256];

	char renamefile[256];
	short rename_flag;

	/** List of filetypes to filter (FILE_MAXFILE). */
	char filter_glob[256];

	/** Text items name must match to be shown. */
	char filter_search[64];
	/** Same as filter, but for ID types (aka library groups). */
	int filter_id;

	/** Active file used for keyboard navigation. */
	int active_file;
	/** File under cursor. */
	int highlight_file;
	int sel_first;
	int sel_last;
	unsigned short thumbnail_size;
	char _pad1[2];

	/* short */
	/** XXXXX for now store type here, should be moved to the operator. */
	short type;
	/** Settings for filter, hiding dots files. */
	short flag;
	/** Sort order. */
	short sort;
	/** Display mode flag. */
	short display;
	/** Filter when (flags & FILE_FILTER) is true. */
	int filter;

	/** Max number of levels in dirtree to show at once, 0 to disable recursion. */
	short recursion_level;

	/* XXX --- still unused -- */
	/** Show font preview. */
	short f_fp;
	/** String to use for font preview. */
	char fp_str[8];

	/* XXX --- end unused -- */
} FileSelectParams;

/* File Browser */
typedef struct SpaceFile {
	SpaceLink *next, *prev;
	/** Storage of regions for inactive spaces. */
	ListBase regionbase;
	char spacetype;
	char link_flag;
	char _pad0[6];
	/* End 'SpaceLink' header. */

	char _pad1[4];
	int scroll_offset;

	/* BKE_ST_MAXNAME */
	char asset_engine[64];

	struct FileSelectParams *params;

	/** Holds the list of files to show. */
	struct FileList *files;

	/** Holds the list of previous directories to show. */
	ListBase *folders_prev;
	/** Holds the list of next directories (pushed from previous) to show. */
	ListBase *folders_next;

	/* operator that is invoking fileselect
	 * op->exec() will be called on the 'Load' button.
	 * if operator provides op->cancel(), then this will be invoked
	 * on the cancel button.
	 */
	struct wmOperator *op;

	struct wmTimer *smoothscroll_timer;
	struct wmTimer *previews_timer;

	struct FileLayout *layout;

	short recentnr, bookmarknr;
	short systemnr, system_bookmarknr;
} SpaceFile;

/* FileSelectParams.display */
enum eFileDisplayType {
	FILE_DEFAULTDISPLAY = 0,
	FILE_SHORTDISPLAY = 1,
	FILE_LONGDISPLAY = 2,
	FILE_IMGDISPLAY = 3,
};

/* FileSelectParams.sort */
enum eFileSortType {
	FILE_SORT_NONE = 0,
	FILE_SORT_ALPHA = 1,
	FILE_SORT_EXTENSION = 2,
	FILE_SORT_TIME = 3,
	FILE_SORT_SIZE = 4,
};

/* these values need to be hardcoded in structs, dna does not recognize defines */
/* also defined in BKE */
#define FILE_MAXDIR         768
#define FILE_MAXFILE        256
#define FILE_MAX            1024

#define FILE_MAX_LIBEXTRA   (FILE_MAX + MAX_ID_NAME)

/* filesel types */
#define FILE_UNIX           8
#define FILE_BLENDER        8 /* don't display relative paths */
#define FILE_SPECIAL        9

#define FILE_LOADLIB        1
#define FILE_MAIN           2

/* filesel op property -> action */
typedef enum eFileSel_Action {
	FILE_OPENFILE = 0,
	FILE_SAVE = 1,
} eFileSel_Action;

/* sfile->params->flag */
/* Note: short flag, also used as 16 lower bits of flags in link/append code
 *       (WM and BLO code area, see BLO_LibLinkFlags in BLO_readfile.h). */
typedef enum eFileSel_Params_Flag {
	FILE_PARAMS_FLAG_UNUSED_1       = (1 << 0),  /* cleared */
	FILE_RELPATH                    = (1 << 1),
	FILE_LINK                       = (1 << 2),
	FILE_HIDE_DOT                   = (1 << 3),
	FILE_AUTOSELECT                 = (1 << 4),
	FILE_ACTIVE_COLLECTION          = (1 << 5),
	FILE_PARAMS_FLAG_UNUSED_6       = (1 << 6),  /* cleared */
	FILE_DIRSEL_ONLY                = (1 << 7),
	FILE_FILTER                     = (1 << 8),
	FILE_PARAMS_FLAG_UNUSED_9       = (1 << 9),  /* cleared */
	FILE_GROUP_INSTANCE             = (1 << 10),
} eFileSel_Params_Flag;

/* sfile->params->rename_flag */
/* Note: short flag. Defined as bitflags, but currently only used as exclusive status markers... */
typedef enum eFileSel_Params_RenameFlag {
	/* Used when we only have the name of the entry we want to rename, but not yet access to its matching file entry. */
	FILE_PARAMS_RENAME_PENDING            = 1 << 0,
	/* We are actually renaming an entry. */
	FILE_PARAMS_RENAME_ACTIVE             = 1 << 1,
	/* Used to scroll to newly renamed entry. */
	FILE_PARAMS_RENAME_POSTSCROLL_PENDING = 1 << 2,
	FILE_PARAMS_RENAME_POSTSCROLL_ACTIVE  = 1 << 3,
} eFileSel_Params_RenameFlag;

/* files in filesel list: file types
 * Note we could use mere values (instead of bitflags) for file types themselves,
 * but since we do not lack of bytes currently...
 */
typedef enum eFileSel_File_Types {
	FILE_TYPE_BLENDER           = (1 << 2),
	FILE_TYPE_BLENDER_BACKUP    = (1 << 3),
	FILE_TYPE_IMAGE             = (1 << 4),
	FILE_TYPE_MOVIE             = (1 << 5),
	FILE_TYPE_PYSCRIPT          = (1 << 6),
	FILE_TYPE_FTFONT            = (1 << 7),
	FILE_TYPE_SOUND             = (1 << 8),
	FILE_TYPE_TEXT              = (1 << 9),
	/* 1 << 10 was FILE_TYPE_MOVIE_ICON, got rid of this so free slot for future type... */
	/** represents folders for filtering */
	FILE_TYPE_FOLDER            = (1 << 11),
	FILE_TYPE_BTX               = (1 << 12),
	FILE_TYPE_COLLADA           = (1 << 13),
	/** from filter_glob operator property */
	FILE_TYPE_OPERATOR          = (1 << 14),
	FILE_TYPE_APPLICATIONBUNDLE = (1 << 15),
	FILE_TYPE_ALEMBIC           = (1 << 16),

	/** An FS directory (i.e. S_ISDIR on its path is true). */
	FILE_TYPE_DIR               = (1 << 30),
	FILE_TYPE_BLENDERLIB        = (1u << 31),
} eFileSel_File_Types;

/* Selection Flags in filesel: struct direntry, unsigned char selflag */
typedef enum eDirEntry_SelectFlag {
/*	FILE_SEL_ACTIVE         = (1 << 1), */ /* UNUSED */
	FILE_SEL_HIGHLIGHTED    = (1 << 2),
	FILE_SEL_SELECTED       = (1 << 3),
	FILE_SEL_EDITING        = (1 << 4),
} eDirEntry_SelectFlag;

/* ***** Related to file browser, but never saved in DNA, only here to help with RNA. ***** */

/* Container for a view, only relevant in asset context. */
typedef struct FileDirEntryView {
	struct FileDirEntryView *next, *prev;

<<<<<<< HEAD
	int uuid[4];
	char *name;
	char *description;

	uint64_t size;
	int64_t time;  /* Should be duplicate of revision's time (easier to have everything in sigle struct). */
	/* Temp caching of UI-generated strings... */
	char    size_str[16];
	char    time_str[8];
	char    date_str[16];
} FileDirEntryView;
=======
/* Used to communicate with asset engines outside of 'import' context. */
#
#
typedef struct AssetUUID {
	int uuid_asset[4];
	int uuid_variant[4];
	int uuid_revision[4];
} AssetUUID;

#
#
typedef struct AssetUUIDList {
	AssetUUID *uuids;
	int nbr_uuids;
	char _pad[4];
} AssetUUIDList;
>>>>>>> b29790a9

/* Container for a revision, only relevant in asset context. */
#
#
typedef struct FileDirEntryRevision {
	struct FileDirEntryRevision *next, *prev;

	int uuid[4];
	char *comment;
	void *_pad;

	int64_t time;

	ListBase views;
	int nbr_views;
	int act_view;
} FileDirEntryRevision;

/* Container for a variant, only relevant in asset context.
 * In case there are no variants, a single one shall exist, with NULL name/description. */
#
#
typedef struct FileDirEntryVariant {
	struct FileDirEntryVariant *next, *prev;

	int uuid[4];
	char *name;
	char *description;

	ListBase revisions;
	int nbr_revisions;
	int act_revision;
} FileDirEntryVariant;

/* Container for mere direntry, with additional asset-related data. */
#
#
typedef struct FileDirEntry {
	struct FileDirEntry *next, *prev;

	int uuid_repository[4];
	int uuid[4];
	char *name;
	char *description;

	/* Either point to active variant/revision if available, or own entry
	 * (in mere filebrowser case). */
	FileDirEntryView *entry;

	/** #eFileSel_File_Types. */
	int typeflag;
	/** ID type, in case typeflag has FILE_TYPE_BLENDERLIB set. */
	int blentype;

	char *relpath;

	/** TODO: make this a real ID pointer? */
	void *poin;
	struct ImBuf *image;

	/* Tags are for info only, most of filtering is done in asset engine. */
	char **tags;
	int nbr_tags;

	short status;
	short flags;

	ListBase variants;
	int nbr_variants;
	int act_variant;
} FileDirEntry;

/* Array of direntries. */
/* This struct is used in various, different contexts.
 * In Filebrowser UI, it stores the total number of available entries, the number of visible (filtered) entries,
 *                    and a subset of those in 'entries' ListBase, from idx_start (included) to idx_end (excluded).
 * In AssetEngine context (i.e. outside of 'browsing' context), entries contain all needed data, there is no filtering,
 *                        so nbr_entries_filtered, entry_idx_start and entry_idx_end should all be set to -1.
 */
#
#
typedef struct FileDirEntryArr {
	ListBase entries;
	int nbr_entries;
	int nbr_entries_filtered;

	/** FILE_MAX. */
	char root[1024];
} FileDirEntryArr;

/* FileDirEntry.status */
enum {
	ASSET_STATUS_LOCAL  = 1 << 0,  /* If active uuid is available locally/immediately. */
	ASSET_STATUS_LATEST = 1 << 1,  /* If active uuid is latest available version. */
};

/* FileDirEntry.flags */
enum {
	FILE_ENTRY_INVALID_PREVIEW = 1 << 0,  /* The preview for this entry could not be generated. */
};

/** \} */

/* -------------------------------------------------------------------- */
/** \name Image/UV Editor
 * \{ */

/* Image/UV Editor */
typedef struct SpaceImage {
	SpaceLink *next, *prev;
	/** Storage of regions for inactive spaces. */
	ListBase regionbase;
	char spacetype;
	char link_flag;
	char _pad0[6];
	/* End 'SpaceLink' header. */

	struct Image *image;
	struct ImageUser iuser;

	/** Histogram waveform and vectorscope. */
	struct Scopes scopes;
	/** Sample line histogram. */
	struct Histogram sample_line_hist;

	/** Grease pencil data. */
	struct bGPdata *gpd;

	/** UV editor 2d cursor. */
	float cursor[2];
	/** User defined offset, image is centered. */
	float xof, yof;
	/** User defined zoom level. */
	float zoom;
	/** Storage for offset while render drawing. */
	float centx, centy;

	/** View/paint/mask. */
	char  mode;
	/* Storage for sub-space types. */
	char mode_prev;

	char  pin;
	char _pad1;
	/**
	 * The currently active tile of the image when tile is enabled,
	 * is kept in sync with the active faces tile.
	 */
	short curtile;
	short lock;
	/** UV draw type. */
	char dt_uv;
	/** Sticky selection type. */
	char sticky;
	char dt_uvstretch;
	char around;

	int flag;

	char pixel_snap_mode;
	char _pad2[3];

	MaskSpaceInfo mask_info;
} SpaceImage;


/* SpaceImage.dt_uv */
typedef enum eSpaceImage_UVDT {
	SI_UVDT_OUTLINE = 0,
	SI_UVDT_DASH = 1,
	SI_UVDT_BLACK = 2,
	SI_UVDT_WHITE = 3,
} eSpaceImage_UVDT;

/* SpaceImage.dt_uvstretch */
typedef enum eSpaceImage_UVDT_Stretch {
	SI_UVDT_STRETCH_ANGLE = 0,
	SI_UVDT_STRETCH_AREA = 1,
} eSpaceImage_UVDT_Stretch;

/* SpaceImage.pixel_snap_mode */
typedef enum eSpaceImage_PixelSnapMode {
	SI_PIXEL_SNAP_DISABLED = 0,
	SI_PIXEL_SNAP_CENTER = 1,
	SI_PIXEL_SNAP_CORNER = 2,
} eSpaceImage_Snap_Mode;

/* SpaceImage.mode */
typedef enum eSpaceImage_Mode {
	SI_MODE_VIEW  = 0,
	SI_MODE_PAINT = 1,
	SI_MODE_MASK  = 2,
	SI_MODE_UV    = 3,
} eSpaceImage_Mode;

/* SpaceImage.sticky
 * Note DISABLE should be 0, however would also need to re-arrange icon order,
 * also, sticky loc is the default mode so this means we don't need to 'do_versions' */
typedef enum eSpaceImage_Sticky {
	SI_STICKY_LOC      = 0,
	SI_STICKY_DISABLE  = 1,
	SI_STICKY_VERTEX   = 2,
} eSpaceImage_Sticky;

/* SpaceImage.flag */
typedef enum eSpaceImage_Flag {
	SI_FLAG_UNUSED_0      = (1 << 0),  /* cleared */
	SI_FLAG_UNUSED_1      = (1 << 1),  /* cleared */
	SI_CLIP_UV            = (1 << 2),
	SI_FLAG_UNUSED_3      = (1 << 3),  /* cleared */
	SI_NO_DRAWFACES       = (1 << 4),
	SI_DRAWSHADOW         = (1 << 5),
	SI_FLAG_UNUSED_6      = (1 << 6),  /* cleared */
	SI_FLAG_UNUSED_7      = (1 << 7),  /* cleared */
	SI_FLAG_UNUSED_8      = (1 << 8),  /* cleared */
	SI_COORDFLOATS        = (1 << 9),
	SI_FLAG_UNUSED_10     = (1 << 10),
	SI_LIVE_UNWRAP        = (1 << 11),
	SI_USE_ALPHA          = (1 << 12),
	SI_SHOW_ALPHA         = (1 << 13),
	SI_SHOW_ZBUF          = (1 << 14),

	/* next two for render window display */
	SI_PREVSPACE          = (1 << 15),
	SI_FULLWINDOW         = (1 << 16),

	SI_FLAG_UNUSED_17 = (1 << 17),  /* cleared */
	SI_FLAG_UNUSED_18 = (1 << 18),  /* cleared */

	/* this means that the image is drawn until it reaches the view edge,
	 * in the image view, it's unrelated to the 'tile' mode for texface
	 */
	SI_DRAW_TILE          = (1 << 19),
	SI_SMOOTH_UV          = (1 << 20),
	SI_DRAW_STRETCH       = (1 << 21),
	SI_SHOW_GPENCIL       = (1 << 22),
	SI_FLAG_UNUSED_23     = (1 << 23),  /* cleared */

	SI_FLAG_UNUSED_24     = (1 << 24),

	SI_NO_DRAW_TEXPAINT   = (1 << 25),
	SI_DRAW_METADATA      = (1 << 26),

	SI_SHOW_R             = (1 << 27),
	SI_SHOW_G             = (1 << 28),
	SI_SHOW_B             = (1 << 29),

	SI_NO_DRAWEDGES       = (1 << 30),
} eSpaceImage_Flag;

/* SpaceImage.other_uv_filter */
typedef enum eSpaceImage_OtherUVFilter {
	SI_FILTER_SAME_IMAGE    = 0,
	SI_FILTER_ALL           = 1,
} eSpaceImage_OtherUVFilter;

/** \} */

/* -------------------------------------------------------------------- */
/** \name Text Editor
 * \{ */

/* Text Editor */
typedef struct SpaceText {
	SpaceLink *next, *prev;
	/** Storage of regions for inactive spaces. */
	ListBase regionbase;
	char spacetype;
	char link_flag;
	char _pad0[6];
	/* End 'SpaceLink' header. */

	struct Text *text;

	int top, viewlines;
	short flags, menunr;

	/** User preference, is font_size! */
	short lheight;
	/**
	 * Runtime computed, character width
	 * and the number of chars to use when showing line numbers.
	 */
	char cwidth, linenrs_tot;
	int left;
	int showlinenrs;
	int tabnumber;

	short showsyntax;
	short line_hlight;
	short overwrite;
	/** Run python while editing, evil. */
	short live_edit;
	float pix_per_line;

	struct rcti txtscroll, txtbar;

	int wordwrap, doplugins;

	/** ST_MAX_FIND_STR. */
	char findstr[256];
	/** ST_MAX_FIND_STR. */
	char replacestr[256];

	/** Column number to show right margin at. */
	short margin_column;
	/** Actual lineheight, dpi controlled. */
	short lheight_dpi;
	char _pad[4];

	/** Cache for faster drawing. */
	void *drawcache;

	/** Runtime, for scroll increments smaller than a line. */
	float scroll_accum[2];
} SpaceText;


/* SpaceText flags (moved from DNA_text_types.h) */
typedef enum eSpaceText_Flags {
	/* scrollable */
	ST_SCROLL_SELECT        = (1 << 0),
	/* clear namespace after script execution (BPY_main.c) */
	ST_CLEAR_NAMESPACE      = (1 << 4),

	ST_FIND_WRAP            = (1 << 5),
	ST_FIND_ALL             = (1 << 6),
	ST_SHOW_MARGIN          = (1 << 7),
	ST_MATCH_CASE           = (1 << 8),

	ST_FIND_ACTIVATE		= (1 << 9),
} eSpaceText_Flags;

/* SpaceText.findstr/replacestr */
#define ST_MAX_FIND_STR     256

/** \} */

/* -------------------------------------------------------------------- */
/** \name Script View (Obsolete)
 * \{ */

/* Script Runtime Data - Obsolete (pre 2.5) */
typedef struct Script {
	ID id;

	void *py_draw;
	void *py_event;
	void *py_button;
	void *py_browsercallback;
	void *py_globaldict;

	int flags, lastspace;
	/**
	 * Store the script file here so we can re-run it on loading blender,
	 * if "Enable Scripts" is on
	 */
	/** 1024 = FILE_MAX. */
	char scriptname[1024];
	/** 1024 = FILE_MAX. */
	char scriptarg[256];
} Script;
#define SCRIPT_SET_NULL(_script) _script->py_draw = _script->py_event = _script->py_button = _script->py_browsercallback = _script->py_globaldict = NULL; _script->flags = 0

/* Script View - Obsolete (pre 2.5) */
typedef struct SpaceScript {
	SpaceLink *next, *prev;
	/** Storage of regions for inactive spaces. */
	ListBase regionbase;
	char spacetype;
	char link_flag;
	char _pad0[6];
	/* End 'SpaceLink' header. */

	struct Script *script;

	short flags, menunr;
	char _pad1[4];

	void *but_refs;
} SpaceScript;

/** \} */

/* -------------------------------------------------------------------- */
/** \name Nodes Editor
 * \{ */

typedef struct bNodeTreePath {
	struct bNodeTreePath *next, *prev;

	struct bNodeTree *nodetree;
	/** Base key for nodes in this tree instance. */
	bNodeInstanceKey parent_key;
	char _pad[4];
	/** V2d center point, so node trees can have different offsets in editors. */
	float view_center[2];

	/** MAX_NAME. */
	char node_name[64];
} bNodeTreePath;

typedef struct SpaceNode {
	SpaceLink *next, *prev;
	/** Storage of regions for inactive spaces. */
	ListBase regionbase;
	char spacetype;
	char link_flag;
	char _pad0[6];
	/* End 'SpaceLink' header. */

	/** Deprecated, copied to region. */
	View2D v2d DNA_DEPRECATED;

	/** Context, no need to save in file? well... pinning... */
	struct ID *id, *from;
	/** Menunr: browse id block in header. */
	short flag;
	char _pad1[2];
	/** Internal state variables. */
	float aspect;
	char _pad2[4];

	/** Offset for drawing the backdrop. */
	float xof, yof;
	/** Zoom for backdrop. */
	float zoom;
	/** Mouse pos for drawing socketless link and adding nodes. */
	float cursor[2];

	/* XXX nodetree pointer info is all in the path stack now,
	 * remove later on and use bNodeTreePath instead. For now these variables are set when pushing/popping
	 * from path stack, to avoid having to update all the functions and operators. Can be done when
	 * design is accepted and everything is properly tested.
	 */
	ListBase treepath;

	struct bNodeTree *nodetree, *edittree;

	/* tree type for the current node tree */
	char tree_idname[64];
	/** Treetype: as same nodetree->type. */
	int treetype DNA_DEPRECATED;
	char _pad3[4];

	/** Texfrom object, world or brush. */
	short texfrom;
	/** Shader from object or world. */
	short shaderfrom;
	/** Currently on 0/1, for auto compo. */
	short recalc;

	/** Direction for offsetting nodes on insertion. */
	char insert_ofs_dir;
	char _pad4;

	/** Temporary data for modal linking operator. */
	ListBase linkdrag;
	/* XXX hack for translate_attach op-macros to pass data from transform op to insert_offset op */
	/** Temporary data for node insert offset (in UI called Auto-offset). */
	struct NodeInsertOfsData *iofsd;

	/** Grease-pencil data. */
	struct bGPdata *gpd;
} SpaceNode;

/* SpaceNode.flag */
typedef enum eSpaceNode_Flag {
	SNODE_BACKDRAW       = (1 << 1),
	SNODE_SHOW_GPENCIL   = (1 << 2),
	SNODE_USE_ALPHA      = (1 << 3),
	SNODE_SHOW_ALPHA     = (1 << 4),
	SNODE_SHOW_R         = (1 << 7),
	SNODE_SHOW_G         = (1 << 8),
	SNODE_SHOW_B         = (1 << 9),
	SNODE_AUTO_RENDER    = (1 << 5),
	SNODE_FLAG_UNUSED_6  = (1 << 6),   /* cleared */
	SNODE_FLAG_UNUSED_10 = (1 << 10),  /* cleared */
	SNODE_FLAG_UNUSED_11 = (1 << 11),  /* cleared */
	SNODE_PIN            = (1 << 12),
	/** automatically offset following nodes in a chain on insertion */
	SNODE_SKIP_INSOFFSET = (1 << 13),
} eSpaceNode_Flag;

/* SpaceNode.texfrom */
typedef enum eSpaceNode_TexFrom {
	/* SNODE_TEX_OBJECT   = 0, */
	SNODE_TEX_WORLD    = 1,
	SNODE_TEX_BRUSH    = 2,
	SNODE_TEX_LINESTYLE = 3,
} eSpaceNode_TexFrom;

/* SpaceNode.shaderfrom */
typedef enum eSpaceNode_ShaderFrom {
	SNODE_SHADER_OBJECT = 0,
	SNODE_SHADER_WORLD = 1,
	SNODE_SHADER_LINESTYLE = 2,
} eSpaceNode_ShaderFrom;

/* SpaceNode.insert_ofs_dir */
enum {
	SNODE_INSERTOFS_DIR_RIGHT = 0,
	SNODE_INSERTOFS_DIR_LEFT  = 1,
};

/** \} */

/* -------------------------------------------------------------------- */
/** \name Console
 * \{ */

/* Console content */
typedef struct ConsoleLine {
	struct ConsoleLine *next, *prev;

	/* keep these 3 vars so as to share free, realloc funcs */
	/** Allocated length. */
	int len_alloc;
	/** Real len - strlen(). */
	int len;
	char *line;

	int cursor;
	/** Only for use when in the 'scrollback' listbase. */
	int type;
} ConsoleLine;

/* ConsoleLine.type */
typedef enum eConsoleLine_Type {
	CONSOLE_LINE_OUTPUT = 0,
	CONSOLE_LINE_INPUT = 1,
	CONSOLE_LINE_INFO = 2, /* autocomp feedback */
	CONSOLE_LINE_ERROR = 3,
} eConsoleLine_Type;


/* Console View */
typedef struct SpaceConsole {
	SpaceLink *next, *prev;
	/** Storage of regions for inactive spaces. */
	ListBase regionbase;
	char spacetype;
	char link_flag;
	char _pad0[6];
	/* End 'SpaceLink' header. */

	/* space vars */
	int lheight;
	char _pad[4];

	/** ConsoleLine; output. */
	ListBase scrollback;
	/** ConsoleLine; command history, current edited line is the first. */
	ListBase history;
	char prompt[256];
	/** Multiple consoles are possible, not just python. */
	char language[32];

	int sel_start;
	int sel_end;
} SpaceConsole;

/** \} */

/* -------------------------------------------------------------------- */
/** \name User Preferences
 * \{ */

typedef struct SpaceUserPref {
	SpaceLink *next, *prev;
	/** Storage of regions for inactive spaces. */
	ListBase regionbase;
	char spacetype;
	char link_flag;
	char _pad0[6];
	/* End 'SpaceLink' header. */

	char _pad1[7];
	char filter_type;
	/** Search term for filtering in the UI. */
	char filter[64];
} SpaceUserPref;

/** \} */

/* -------------------------------------------------------------------- */
/** \name Motion Tracking
 * \{ */

/* Clip Editor */
typedef struct SpaceClip {
	SpaceLink *next, *prev;
	/** Storage of regions for inactive spaces. */
	ListBase regionbase;
	char spacetype;
	char link_flag;
	char _pad0[6];
	/* End 'SpaceLink' header. */

	char _pad1[4];

	/** User defined offset, image is centered. */
	float xof, yof;
	/** User defined offset from locked position. */
	float xlockof, ylockof;
	/** User defined zoom level. */
	float zoom;

	/** User of clip. */
	struct MovieClipUser user;
	/** Clip data. */
	struct MovieClip *clip;
	/** Different scoped displayed in space panels. */
	struct MovieClipScopes scopes;

	/** Flags. */
	int flag;
	/** Editor mode (editing context being displayed). */
	short mode;
	/** Type of the clip editor view. */
	short view;

	/** Length of displaying path, in frames. */
	int path_length;

	/* current stabilization data */
	/** Pre-composed stabilization data. */
	float loc[2], scale, angle;
	char _pad[4];
	/**
	 * Current stabilization matrix and the same matrix in unified space,
	 * defined when drawing and used for mouse position calculation.
	 */
	float stabmat[4][4], unistabmat[4][4];

	/* movie postprocessing */
	int postproc_flag;

	/* grease pencil */
	short gpencil_src;
	char _pad2[2];

	/** Pivot point for transforms. */
	int around;
	char _pad4[4];

	/** Mask editor 2d cursor. */
	float cursor[2];

	MaskSpaceInfo mask_info;
} SpaceClip;

/* SpaceClip.flag */
typedef enum eSpaceClip_Flag {
	SC_SHOW_MARKER_PATTERN      = (1 << 0),
	SC_SHOW_MARKER_SEARCH       = (1 << 1),
	SC_LOCK_SELECTION           = (1 << 2),
	SC_SHOW_TINY_MARKER         = (1 << 3),
	SC_SHOW_TRACK_PATH          = (1 << 4),
	SC_SHOW_BUNDLES             = (1 << 5),
	SC_MUTE_FOOTAGE             = (1 << 6),
	SC_HIDE_DISABLED            = (1 << 7),
	SC_SHOW_NAMES               = (1 << 8),
	SC_SHOW_GRID                = (1 << 9),
	SC_SHOW_STABLE              = (1 << 10),
	SC_MANUAL_CALIBRATION       = (1 << 11),
	SC_SHOW_ANNOTATION          = (1 << 12),
	SC_SHOW_FILTERS             = (1 << 13),
	SC_SHOW_GRAPH_FRAMES        = (1 << 14),
	SC_SHOW_GRAPH_TRACKS_MOTION = (1 << 15),
/*	SC_SHOW_PYRAMID_LEVELS      = (1 << 16), */	/* UNUSED */
	SC_LOCK_TIMECURSOR          = (1 << 17),
	SC_SHOW_SECONDS             = (1 << 18),
	SC_SHOW_GRAPH_SEL_ONLY      = (1 << 19),
	SC_SHOW_GRAPH_HIDDEN        = (1 << 20),
	SC_SHOW_GRAPH_TRACKS_ERROR  = (1 << 21),
	SC_SHOW_METADATA            = (1 << 22),
} eSpaceClip_Flag;

/* SpaceClip.mode */
typedef enum eSpaceClip_Mode {
	SC_MODE_TRACKING = 0,
	/*SC_MODE_RECONSTRUCTION = 1,*/  /* DEPRECATED */
	/*SC_MODE_DISTORTION = 2,*/  /* DEPRECATED */
	SC_MODE_MASKEDIT = 3,
} eSpaceClip_Mode;

/* SpaceClip.view */
typedef enum eSpaceClip_View {
	SC_VIEW_CLIP = 0,
	SC_VIEW_GRAPH = 1,
	SC_VIEW_DOPESHEET = 2,
} eSpaceClip_View;

/* SpaceClip.gpencil_src */
typedef enum eSpaceClip_GPencil_Source {
	SC_GPENCIL_SRC_CLIP = 0,
	SC_GPENCIL_SRC_TRACK = 1,
} eSpaceClip_GPencil_Source;


/** \} */

/* -------------------------------------------------------------------- */
/** \name Top Bar
 * \{ */

/* These two lines with # tell makesdna this struct can be excluded.
 * Should be: #ifndef WITH_GLOBAL_AREA_WRITING */
#
#
typedef struct SpaceTopBar {
	SpaceLink *next, *prev;
	/** Storage of regions for inactive spaces. */
	ListBase regionbase;
	char spacetype;
	char link_flag;
	char _pad0[6];
	/* End 'SpaceLink' header. */
} SpaceTopBar;

/** \} */

/* -------------------------------------------------------------------- */
/** \name Status Bar
 * \{ */

/* These two lines with # tell makesdna this struct can be excluded.
 * Should be: #ifndef WITH_GLOBAL_AREA_WRITING */
#
#
typedef struct SpaceStatusBar {
	SpaceLink *next, *prev;
	/** Storage of regions for inactive spaces. */
	ListBase regionbase;
	char spacetype;
	char link_flag;
	char _pad0[6];
	/* End 'SpaceLink' header. */
} SpaceStatusBar;

/** \} */

/* -------------------------------------------------------------------- */
/** \name Space Defines (eSpace_Type)
 * \{ */

/* space types, moved from DNA_screen_types.h */
/* Do NOT change order, append on end. types are hardcoded needed */
typedef enum eSpace_Type {
	SPACE_EMPTY    = 0,
	SPACE_VIEW3D   = 1,
	SPACE_GRAPH      = 2,
	SPACE_OUTLINER = 3,
	SPACE_PROPERTIES     = 4,
	SPACE_FILE     = 5,
	SPACE_IMAGE    = 6,
	SPACE_INFO     = 7,
	SPACE_SEQ      = 8,
	SPACE_TEXT     = 9,
#ifdef DNA_DEPRECATED
	SPACE_IMASEL   = 10, /* deprecated */
	SPACE_SOUND    = 11, /* Deprecated */
#endif
	SPACE_ACTION   = 12,
	SPACE_NLA      = 13,
	/* TODO: fully deprecate */
	SPACE_SCRIPT   = 14, /* Deprecated */
	SPACE_TIME     = 15, /* Deprecated */
	SPACE_NODE     = 16,
	SPACE_LOGIC    = 17, /* deprecated */
	SPACE_CONSOLE  = 18,
	SPACE_USERPREF = 19,
	SPACE_CLIP     = 20,
	SPACE_TOPBAR   = 21,
	SPACE_STATUSBAR = 22,

	SPACE_TYPE_LAST = SPACE_STATUSBAR,
} eSpace_Type;

/* use for function args */
#define SPACE_TYPE_ANY -1

#define IMG_SIZE_FALLBACK 256

/** \} */

#endif  /* __DNA_SPACE_TYPES_H__ */<|MERGE_RESOLUTION|>--- conflicted
+++ resolved
@@ -836,7 +836,6 @@
 typedef struct FileDirEntryView {
 	struct FileDirEntryView *next, *prev;
 
-<<<<<<< HEAD
 	int uuid[4];
 	char *name;
 	char *description;
@@ -848,28 +847,8 @@
 	char    time_str[8];
 	char    date_str[16];
 } FileDirEntryView;
-=======
-/* Used to communicate with asset engines outside of 'import' context. */
-#
-#
-typedef struct AssetUUID {
-	int uuid_asset[4];
-	int uuid_variant[4];
-	int uuid_revision[4];
-} AssetUUID;
-
-#
-#
-typedef struct AssetUUIDList {
-	AssetUUID *uuids;
-	int nbr_uuids;
-	char _pad[4];
-} AssetUUIDList;
->>>>>>> b29790a9
 
 /* Container for a revision, only relevant in asset context. */
-#
-#
 typedef struct FileDirEntryRevision {
 	struct FileDirEntryRevision *next, *prev;
 
@@ -886,8 +865,6 @@
 
 /* Container for a variant, only relevant in asset context.
  * In case there are no variants, a single one shall exist, with NULL name/description. */
-#
-#
 typedef struct FileDirEntryVariant {
 	struct FileDirEntryVariant *next, *prev;
 
@@ -901,8 +878,6 @@
 } FileDirEntryVariant;
 
 /* Container for mere direntry, with additional asset-related data. */
-#
-#
 typedef struct FileDirEntry {
 	struct FileDirEntry *next, *prev;
 
@@ -945,8 +920,6 @@
  * In AssetEngine context (i.e. outside of 'browsing' context), entries contain all needed data, there is no filtering,
  *                        so nbr_entries_filtered, entry_idx_start and entry_idx_end should all be set to -1.
  */
-#
-#
 typedef struct FileDirEntryArr {
 	ListBase entries;
 	int nbr_entries;
