/*
 * ***** BEGIN GPL LICENSE BLOCK *****
 *
 * This program is free software; you can redistribute it and/or
 * modify it under the terms of the GNU General Public License
 * as published by the Free Software Foundation; either version 2
 * of the License, or (at your option) any later version.
 *
 * This program is distributed in the hope that it will be useful,
 * but WITHOUT ANY WARRANTY; without even the implied warranty of
 * MERCHANTABILITY or FITNESS FOR A PARTICULAR PURPOSE.  See the
 * GNU General Public License for more details.
 *
 * You should have received a copy of the GNU General Public License
 * along with this program; if not, write to the Free Software Foundation,
 * Inc., 51 Franklin Street, Fifth Floor, Boston, MA 02110-1301, USA.
 *
 * The Original Code is Copyright (C) 2009 Blender Foundation, Joshua Leung
 * All rights reserved.
 *
 * Contributor(s): Joshua Leung (full recode)
 *
 * ***** END GPL LICENSE BLOCK *****
 */

/** \file DNA_anim_types.h
 *  \ingroup DNA
 */

#ifndef __DNA_ANIM_TYPES_H__
#define __DNA_ANIM_TYPES_H__

#ifdef __cplusplus
extern "C" {
#endif

#include "DNA_ID.h"
#include "DNA_listBase.h"
#include "DNA_action_types.h"
#include "DNA_curve_types.h"

/* ************************************************ */
/* F-Curve DataTypes */

/* Modifiers -------------------------------------- */

/* F-Curve Modifiers (fcm)
 *
 * These alter the way F-Curves behave, by altering the value that is returned
 * when evaluating the curve's data at some time (t).
 */
typedef struct FModifier {
	struct FModifier *next, *prev;

	struct FCurve *curve;  /* containing curve, only used for updates to CYCLES */
	void *data;			/* pointer to modifier data */

	char name[64];		/* user-defined description for the modifier - MAX_ID_NAME-2 */
	short type;			/* type of f-curve modifier */
	short flag;			/* settings for the modifier */

	float influence;	/* the amount that the modifier should influence the value */

	float sfra;			/* start frame of restricted frame-range */
	float efra;			/* end frame of restricted frame-range */
	float blendin;		/* number of frames from sfra before modifier takes full influence */
	float blendout;		/* number of frames from efra before modifier fades out */
} FModifier;

/* Types of F-Curve modifier
 * WARNING: order here is important!
 */
typedef enum eFModifier_Types {
	FMODIFIER_TYPE_NULL = 0,
	FMODIFIER_TYPE_GENERATOR = 1,
	FMODIFIER_TYPE_FN_GENERATOR = 2,
	FMODIFIER_TYPE_ENVELOPE = 3,
	FMODIFIER_TYPE_CYCLES = 4,
	FMODIFIER_TYPE_NOISE = 5,
	FMODIFIER_TYPE_FILTER = 6,		/* unimplemented - for applying: fft, high/low pass filters, etc. */
	FMODIFIER_TYPE_PYTHON = 7,
	FMODIFIER_TYPE_LIMITS = 8,
	FMODIFIER_TYPE_STEPPED = 9,

	/* NOTE: all new modifiers must be added above this line */
	FMODIFIER_NUM_TYPES
} eFModifier_Types;

/* F-Curve Modifier Settings */
typedef enum eFModifier_Flags {
		/* modifier is not able to be evaluated for some reason, and should be skipped (internal) */
	FMODIFIER_FLAG_DISABLED		 = (1<<0),
		/* modifier's data is expanded (in UI) */
	FMODIFIER_FLAG_EXPANDED		 = (1<<1),
		/* modifier is active one (in UI) for editing purposes */
	FMODIFIER_FLAG_ACTIVE		 = (1<<2),
		/* user wants modifier to be skipped */
	FMODIFIER_FLAG_MUTED		 = (1<<3),
		/* restrict range that F-Modifier can be considered over */
	FMODIFIER_FLAG_RANGERESTRICT = (1<<4),
		/* use influence control */
	FMODIFIER_FLAG_USEINFLUENCE  = (1<<5)
} eFModifier_Flags;

/* --- */

/* Generator modifier data */
typedef struct FMod_Generator {
		/* general generator information */
	float *coefficients;		/* coefficients array */
	unsigned int arraysize;		/* size of the coefficients array */

	int poly_order;				/* order of polynomial generated (i.e. 1 for linear, 2 for quadratic) */
	int mode;					/* which 'generator' to use eFMod_Generator_Modes */

		/* settings */
	int flag;					/* settings */
} FMod_Generator;

/* generator modes */
typedef enum eFMod_Generator_Modes {
	FCM_GENERATOR_POLYNOMIAL	= 0,
	FCM_GENERATOR_POLYNOMIAL_FACTORISED = 1
} eFMod_Generator_Modes;


/* generator flags
 * - shared by Generator and Function Generator
 */
typedef enum eFMod_Generator_Flags {
		/* generator works in conjunction with other modifiers (i.e. doesn't replace those before it) */
	FCM_GENERATOR_ADDITIVE	= (1<<0)
} eFMod_Generator_Flags;


/* 'Built-In Function' Generator modifier data
 *
 * This uses the general equation for equations:
 * y = amplitude * fn(phase_multiplier*x + phase_offset) + y_offset
 *
 * where amplitude, phase_multiplier/offset, y_offset are user-defined coefficients,
 * x is the evaluation 'time', and 'y' is the resultant value
 */
typedef struct FMod_FunctionGenerator {
		/* coefficients for general equation (as above) */
	float amplitude;
	float phase_multiplier;
	float phase_offset;
	float value_offset;

		/* flags */
	int type;				/* eFMod_Generator_Functions */
	int flag;				/* eFMod_Generator_flags */
} FMod_FunctionGenerator;

/* 'function' generator types */
typedef enum eFMod_Generator_Functions {
	FCM_GENERATOR_FN_SIN	= 0,
	FCM_GENERATOR_FN_COS	= 1,
	FCM_GENERATOR_FN_TAN	= 2,
	FCM_GENERATOR_FN_SQRT	= 3,
	FCM_GENERATOR_FN_LN	= 4,
	FCM_GENERATOR_FN_SINC	= 5
} eFMod_Generator_Functions;


/* envelope modifier - envelope data */
typedef struct FCM_EnvelopeData {
	float min, max;				/* min/max values for envelope at this point (absolute values)  */
	float time;					/* time for that this sample-point occurs */

	short f1;					/* settings for 'min' control point */
	short f2;					/* settings for 'max' control point */
} FCM_EnvelopeData;

/* envelope-like adjustment to values (for fade in/out) */
typedef struct FMod_Envelope {
	FCM_EnvelopeData *data;		/* data-points defining envelope to apply (array)  */
	int totvert;				/* number of envelope points */

	float midval;				/* value that envelope's influence is centered around / based on */
	float min, max;				/* distances from 'middle-value' for 1:1 envelope influence */
} FMod_Envelope;


/* cycling/repetition modifier data */
// TODO: we can only do complete cycles...
typedef struct FMod_Cycles {
	short 	before_mode;		/* extrapolation mode to use before first keyframe */
	short 	after_mode;			/* extrapolation mode to use after last keyframe */
	short 	before_cycles;		/* number of 'cycles' before first keyframe to do */
	short 	after_cycles;		/* number of 'cycles' after last keyframe to do */
} FMod_Cycles;

/* cycling modes */
typedef enum eFMod_Cycling_Modes {
	FCM_EXTRAPOLATE_NONE = 0,			/* don't do anything */
	FCM_EXTRAPOLATE_CYCLIC,				/* repeat keyframe range as-is */
	FCM_EXTRAPOLATE_CYCLIC_OFFSET,		/* repeat keyframe range, but with offset based on gradient between values */
	FCM_EXTRAPOLATE_MIRROR				/* alternate between forward and reverse playback of keyframe range */
} eFMod_Cycling_Modes;


/* Python-script modifier data */
typedef struct FMod_Python {
	struct Text *script;		/* text buffer containing script to execute */
	IDProperty *prop;			/* ID-properties to provide 'custom' settings */
} FMod_Python;


/* limits modifier data */
typedef struct FMod_Limits {
	rctf rect;					/* rect defining the min/max values */
	int flag;					/* settings for limiting */
	int pad;
} FMod_Limits;

/* limiting flags */
typedef enum eFMod_Limit_Flags {
	FCM_LIMIT_XMIN		= (1<<0),
	FCM_LIMIT_XMAX		= (1<<1),
	FCM_LIMIT_YMIN		= (1<<2),
	FCM_LIMIT_YMAX		= (1<<3)
} eFMod_Limit_Flags;


/* noise modifier data */
typedef struct FMod_Noise {
	float size;
	float strength;
	float phase;
	float offset;

	short depth;
	short modification;
} FMod_Noise;

/* modification modes */
typedef enum eFMod_Noise_Modifications {
	FCM_NOISE_MODIF_REPLACE = 0,	/* Modify existing curve, matching it's shape */
	FCM_NOISE_MODIF_ADD,			/* Add noise to the curve */
	FCM_NOISE_MODIF_SUBTRACT,		/* Subtract noise from the curve */
	FCM_NOISE_MODIF_MULTIPLY		/* Multiply the curve by noise */
} eFMod_Noise_Modifications;


/* stepped modifier data */
typedef struct FMod_Stepped {
	float step_size;                /* Number of frames each interpolated value should be held */
	float offset;                   /* Reference frame number that stepping starts from */

	float start_frame;              /* start frame of the frame range that modifier works in */
	float end_frame;                /* end frame of the frame range that modifier works in */

	int flag;                       /* various settings */
} FMod_Stepped;

/* stepped modifier range flags */
typedef enum eFMod_Stepped_Flags {
	FCM_STEPPED_NO_BEFORE 	= (1<<0),	/* don't affect frames before the start frame */
	FCM_STEPPED_NO_AFTER 	= (1<<1),	/* don't affect frames after the end frame */
} eFMod_Stepped_Flags;

/* Drivers -------------------------------------- */

/* Driver Target (dtar)
 *
 * Defines how to access a dependency needed for a driver variable.
 */
typedef struct DriverTarget {
	ID 	*id;				/* ID-block which owns the target, no user count */

	char *rna_path;			/* RNA path defining the setting to use (for DVAR_TYPE_SINGLE_PROP) */

	char pchan_name[64];	/* name of the posebone to use (for vars where DTAR_FLAG_STRUCT_REF is used) - MAX_ID_NAME-2 */
	short transChan;		/* transform channel index (for DVAR_TYPE_TRANSFORM_CHAN)*/

	short flag;				/* flags for the validity of the target (NOTE: these get reset every time the types change) */
	int idtype;				/* type of ID-block that this target can use */
} DriverTarget;

/* Driver Target flags */
typedef enum eDriverTarget_Flag {
		/* used for targets that use the pchan_name instead of RNA path
		 * (i.e. rotation difference)
		 */
	DTAR_FLAG_STRUCT_REF	= (1 << 0),
		/* idtype can only be 'Object' */
	DTAR_FLAG_ID_OB_ONLY	= (1 << 1),

	/* "localspace" flags */
		/* base flag - basically "pre parent+constraints" */
	DTAR_FLAG_LOCALSPACE	= (1 << 2),
		/* include constraints transformed to space including parents */
	DTAR_FLAG_LOCAL_CONSTS	= (1 << 3),

	/* error flags */
	DTAR_FLAG_INVALID		= (1 << 4),
} eDriverTarget_Flag;

/* Transform Channels for Driver Targets */
typedef enum eDriverTarget_TransformChannels {
	DTAR_TRANSCHAN_LOCX = 0,
	DTAR_TRANSCHAN_LOCY,
	DTAR_TRANSCHAN_LOCZ,
	DTAR_TRANSCHAN_ROTX,
	DTAR_TRANSCHAN_ROTY,
	DTAR_TRANSCHAN_ROTZ,
	DTAR_TRANSCHAN_SCALEX,
	DTAR_TRANSCHAN_SCALEY,
	DTAR_TRANSCHAN_SCALEZ,

	MAX_DTAR_TRANSCHAN_TYPES
} eDriverTarget_TransformChannels;

/* --- */

/* maximum number of driver targets per variable */
#define MAX_DRIVER_TARGETS 	8


/* Driver Variable (dvar)
 *
 * A 'variable' for use as an input for the driver evaluation.
 * Defines a way of accessing some channel to use, that can be
 * referred to in the expression as a variable, thus simplifying
 * expressions and also Depsgraph building.
 */
typedef struct DriverVar {
	struct DriverVar *next, *prev;

	char name[64];              /* name of the variable to use in py-expression (must be valid python identifier) - MAX_ID_NAME-2 */

	DriverTarget targets[8];    /* MAX_DRIVER_TARGETS, target slots */

	char num_targets;           /* number of targets actually used by this variable */
	char type;                  /* type of driver variable (eDriverVar_Types) */

	short flag;                 /* validation tags, etc. (eDriverVar_Flags) */
	float curval;               /* result of previous evaluation */
} DriverVar;

/* Driver Variable Types */
typedef enum eDriverVar_Types {
		/* single RNA property */
	DVAR_TYPE_SINGLE_PROP	= 0,
		/* rotation difference (between 2 bones) */
	DVAR_TYPE_ROT_DIFF,
		/* distance between objects/bones */
	DVAR_TYPE_LOC_DIFF,
		/* 'final' transform for object/bones */
	DVAR_TYPE_TRANSFORM_CHAN,

	/* maximum number of variable types
	 * NOTE: this must always be th last item in this list,
	 *       so add new types above this line.
	 */
	MAX_DVAR_TYPES
} eDriverVar_Types;

/* Driver Variable Flags */
typedef enum eDriverVar_Flags {
	/* variable is not set up correctly */
	DVAR_FLAG_ERROR               = (1 << 0),

	/* variable name doesn't pass the validation tests */
	DVAR_FLAG_INVALID_NAME        = (1 << 1),
	/* name starts with a number */
	DVAR_FLAG_INVALID_START_NUM   = (1 << 2),
	/* name starts with a special character (!, $, @, #, _, etc.) */
	DVAR_FLAG_INVALID_START_CHAR  = (1 << 3),
	/* name contains a space */
	DVAR_FLAG_INVALID_HAS_SPACE   = (1 << 4),
	/* name contains a dot */
	DVAR_FLAG_INVALID_HAS_DOT     = (1 << 5),
	/* name contains invalid chars */
	DVAR_FLAG_INVALID_HAS_SPECIAL = (1 << 6),
	/* name is a reserved keyword */
	DVAR_FLAG_INVALID_PY_KEYWORD  = (1 << 7),
	/* name is zero-length */
	DVAR_FLAG_INVALID_EMPTY       = (1 << 8),
} eDriverVar_Flags;

/* All invalid dvar name flags */
#define DVAR_ALL_INVALID_FLAGS (   \
	DVAR_FLAG_INVALID_NAME |       \
	DVAR_FLAG_INVALID_START_NUM | \
	DVAR_FLAG_INVALID_START_CHAR | \
	DVAR_FLAG_INVALID_HAS_SPACE |  \
	DVAR_FLAG_INVALID_HAS_DOT |    \
	DVAR_FLAG_INVALID_HAS_SPECIAL |  \
	DVAR_FLAG_INVALID_PY_KEYWORD  | \
	DVAR_FLAG_INVALID_EMPTY  \
)

/* --- */

/* Channel Driver (i.e. Drivers / Expressions) (driver)
 *
 * Channel Drivers are part of the dependency system, and are executed in addition to
 * normal user-defined animation. They take the animation result of some channel(s), and
 * use that (optionally combined with its own F-Curve for modification of results) to define
 * the value of some setting semi-procedurally.
 *
 * Drivers are stored as part of F-Curve data, so that the F-Curve's RNA-path settings (for storing
 * what setting the driver will affect). The order in which they are stored defines the order that they're
 * evaluated in. This order is set by the Depsgraph's sorting stuff.
 */
typedef struct ChannelDriver {
	ListBase variables;	/* targets for this driver (i.e. list of DriverVar) */

	/* python expression to execute (may call functions defined in an accessory file)
	 * which relates the target 'variables' in some way to yield a single usable value
	 */
	char expression[256];	/* expression to compile for evaluation */
	void *expr_comp; 		/* PyObject - compiled expression, don't save this */

	struct ExprPyLike_Parsed *expr_simple; /* compiled simple arithmetic expression */

	float curval;		/* result of previous evaluation */
	float influence;	/* influence of driver on result */ // XXX to be implemented... this is like the constraint influence setting

		/* general settings */
	int type;			/* type of driver */
	int flag;			/* settings of driver */
} ChannelDriver;

/* driver type */
typedef enum eDriver_Types {
		/* target values are averaged together */
	DRIVER_TYPE_AVERAGE	= 0,
		/* python expression/function relates targets */
	DRIVER_TYPE_PYTHON,
		/* sum of all values */
	DRIVER_TYPE_SUM,
		/* smallest value */
	DRIVER_TYPE_MIN,
		/* largest value */
	DRIVER_TYPE_MAX
} eDriver_Types;

/* driver flags */
/* note: (1<<5) is deprecated; was "DRIVER_FLAG_SHOWDEBUG" */
typedef enum eDriver_Flags {
		/* driver has invalid settings (internal flag)  */
	DRIVER_FLAG_INVALID		= (1<<0),
		/* driver needs recalculation (set by depsgraph) */
	DRIVER_FLAG_RECALC		= (1<<1),
		/* driver does replace value, but overrides (for layering of animation over driver) */
		// TODO: this needs to be implemented at some stage or left out...
	//DRIVER_FLAG_LAYERING	= (1<<2),
		/* use when the expression needs to be recompiled */
	DRIVER_FLAG_RECOMPILE	= (1<<3),
		/* the names are cached so they don't need have python unicode versions created each time */
	DRIVER_FLAG_RENAMEVAR	= (1<<4),
		/* include 'self' in the drivers namespace. */
	DRIVER_FLAG_USE_SELF	= (1<<6),
} eDriver_Flags;

/* F-Curves -------------------------------------- */

/* FPoint (fpt)
 *
 * This is the bare-minimum data required storing motion samples. Should be more efficient
 * than using BPoints, which contain a lot of other unnecessary data...
 */
typedef struct FPoint {
	float vec[2];		/* time + value */
	int flag;			/* selection info */
	int pad;
} FPoint;

/* 'Function-Curve' - defines values over time for a given setting (fcu) */
typedef struct FCurve {
	struct FCurve *next, *prev;

		/* group */
	bActionGroup *grp;		/* group that F-Curve belongs to */

		/* driver settings */
	ChannelDriver *driver;	/* only valid for drivers (i.e. stored in AnimData not Actions) */
		/* evaluation settings */
	ListBase modifiers;		/* FCurve Modifiers */

		/* motion data */
	BezTriple *bezt;		/* user-editable keyframes (array) */
	FPoint *fpt;			/* 'baked/imported' motion samples (array) */
	unsigned int totvert;	/* total number of points which define the curve (i.e. size of arrays in FPoints) */

		/* value cache + settings */
	float curval;			/* value stored from last time curve was evaluated (not threadsafe, debug display only!) */
	/* Value which comes from original DNA ddatablock at a time f-curve was evaluated. */
	float orig_dna_val;
	short flag;				/* user-editable settings for this curve */
	short extend;			/* value-extending mode for this curve (does not cover  */
	char auto_smoothing;	/* auto-handle smoothing mode */

	char pad[3];

		/* RNA - data link */
	int array_index;		/* if applicable, the index of the RNA-array item to get */
	char *rna_path;			/* RNA-path to resolve data-access */

		/* curve coloring (for editor) */
	int color_mode;			/* coloring method to use (eFCurve_Coloring) */
	float color[3];			/* the last-color this curve took */

	float prev_norm_factor, prev_offset;
} FCurve;


/* user-editable flags/settings */
typedef enum eFCurve_Flags {
		/* curve/keyframes are visible in editor */
	FCURVE_VISIBLE		= (1<<0),
		/* curve is selected for editing  */
	FCURVE_SELECTED 	= (1<<1),
		/* curve is active one */
	FCURVE_ACTIVE		= (1<<2),
		/* keyframes (beztriples) cannot be edited */
	FCURVE_PROTECTED	= (1<<3),
		/* fcurve will not be evaluated for the next round */
	FCURVE_MUTED		= (1<<4),

		/* fcurve uses 'auto-handles', which stay horizontal... */
		// DEPRECATED
	FCURVE_AUTO_HANDLES	= (1<<5),
	FCURVE_MOD_OFF		= (1<<6),
		/* skip evaluation, as RNA-path cannot be resolved (similar to muting, but cannot be set by user) */
	FCURVE_DISABLED			= (1<<10),
		/* curve can only have whole-number values (integer types) */
	FCURVE_INT_VALUES		= (1<<11),
		/* curve can only have certain discrete-number values (no interpolation at all, for enums/booleans) */
	FCURVE_DISCRETE_VALUES	= (1<<12),

		/* temporary tag for editing */
	FCURVE_TAGGED			= (1<<15)
} eFCurve_Flags;

/* extrapolation modes (only simple value 'extending') */
typedef enum eFCurve_Extend {
	FCURVE_EXTRAPOLATE_CONSTANT	= 0,	/* just extend min/max keyframe value  */
	FCURVE_EXTRAPOLATE_LINEAR			/* just extend gradient of segment between first segment keyframes */
} eFCurve_Extend;

/* curve coloring modes */
typedef enum eFCurve_Coloring {
	FCURVE_COLOR_AUTO_RAINBOW = 0,		/* automatically determine color using rainbow (calculated at drawtime) */
	FCURVE_COLOR_AUTO_RGB     = 1,		/* automatically determine color using XYZ (array index) <-> RGB */
	FCURVE_COLOR_AUTO_YRGB    = 3,		/* automatically determine color where XYZ <-> RGB, but index(X) != 0 */
	FCURVE_COLOR_CUSTOM       = 2,		/* custom color */
} eFCurve_Coloring;

/* curve smoothing modes */
typedef enum eFCurve_Smoothing {
	FCURVE_SMOOTH_NONE             = 0,	/* legacy mode: auto handles only consider adjacent points */
	FCURVE_SMOOTH_CONT_ACCEL       = 1,	/* maintain continuity of the acceleration */
} eFCurve_Smoothing;

/* ************************************************ */
/* 'Action' Datatypes */

/* NOTE: Although these are part of the Animation System,
 * they are not stored here... see DNA_action_types.h instead
 */


/* ************************************************ */
<<<<<<< HEAD
=======
/* Animation Reuse - i.e. users of Actions */

/* Retargetting ----------------------------------- */

/* Retargetting Pair
 *
 * Defines what parts of the paths should be remapped from 'abc' to 'xyz'.
 * TODO:
 * - Regrex (possibly provided through PY, though having our own module might be faster)
 *   would be important to have at some point. Current replacements are just simple
 *   string matches...
 */
typedef struct AnimMapPair {
	char from[128];		/* part of path to bed replaced */
	char to[128];		/* part of path to replace with */
} AnimMapPair;

/* Retargetting Information for Actions
 *
 * This should only be used if it is strictly necessary (i.e. user will need to explicitly
 * add this when they find that some channels do not match, or motion is not going to right
 * places). When executing an action, this will be checked to see if it provides any useful
 * remaps for the given paths.
 *
 * NOTE: we currently don't store this in the Action itself, as that causes too many problems.
 */
// FIXME: will this be too clumsy or slow? If we're using RNA paths anyway, we'll have to accept
// such consequences...
typedef struct AnimMapper {
	struct AnimMapper *next, *prev;

	bAction *target;		/* target action */
	ListBase mappings;		/* remapping table (bAnimMapPair) */
} AnimMapper;

/* ************************************************ */
>>>>>>> d7f55c4f
/* NLA - Non-Linear Animation */

/* NLA Strips ------------------------------------- */

/* NLA Strip (strip)
 *
 * A NLA Strip is a container for the reuse of Action data, defining parameters
 * to control the remapping of the Action data to some destination.
 */
typedef struct NlaStrip {
	struct NlaStrip *next, *prev;

	ListBase strips;            /* 'Child' strips (used for 'meta' strips) */
	bAction *act;               /* Action that is referenced by this strip (strip is 'user' of the action) */

	ListBase fcurves;           /* F-Curves for controlling this strip's influence and timing */    // TODO: move out?
	ListBase modifiers;         /* F-Curve modifiers to be applied to the entire strip's referenced F-Curves */

	char name[64];              /* User-Visible Identifier for Strip - MAX_ID_NAME-2 */

	float influence;            /* Influence of strip */
	float strip_time;           /* Current 'time' within action being used (automatically evaluated, but can be overridden) */

	float start, end;           /* extents of the strip */
	float actstart, actend;     /* range of the action to use */

	float repeat;               /* The number of times to repeat the action range (only when no F-Curves) */
	float scale;                /* The amount the action range is scaled by (only when no F-Curves) */

	float blendin, blendout;    /* strip blending length (only used when there are no F-Curves) */
	short blendmode;            /* strip blending mode (layer-based mixing) */

	short extendmode;           /* strip extrapolation mode (time-based mixing) */
	short pad1;

	short type;                 /* type of NLA strip */

	void *speaker_handle;       /* handle for speaker objects */

	int flag;                   /* settings */
	int pad2;
} NlaStrip;

/* NLA Strip Blending Mode */
typedef enum eNlaStrip_Blend_Mode {
	NLASTRIP_MODE_REPLACE = 0,
	NLASTRIP_MODE_ADD,
	NLASTRIP_MODE_SUBTRACT,
	NLASTRIP_MODE_MULTIPLY
} eNlaStrip_Blend_Mode;

/* NLA Strip Extrpolation Mode */
typedef enum eNlaStrip_Extrapolate_Mode {
		/* extend before first frame if no previous strips in track, and always hold+extend last frame */
	NLASTRIP_EXTEND_HOLD = 0,
		/* only hold+extend last frame */
	NLASTRIP_EXTEND_HOLD_FORWARD = 1,
		/* don't contribute at all */
	NLASTRIP_EXTEND_NOTHING = 2
} eNlaStrip_Extrapolate_Mode;

/* NLA Strip Settings */
typedef enum eNlaStrip_Flag {
	/* UI selection flags */
		/* NLA strip is the active one in the track (also indicates if strip is being tweaked) */
	NLASTRIP_FLAG_ACTIVE        = (1<<0),
		/* NLA strip is selected for editing */
	NLASTRIP_FLAG_SELECT        = (1<<1),
//  NLASTRIP_FLAG_SELECT_L      = (1<<2),   // left handle selected
//  NLASTRIP_FLAG_SELECT_R      = (1<<3),   // right handle selected
		/* NLA strip uses the same action that the action being tweaked uses (not set for the twaking one though) */
	NLASTRIP_FLAG_TWEAKUSER     = (1<<4),

	/* controls driven by local F-Curves */
		/* strip influence is controlled by local F-Curve */
	NLASTRIP_FLAG_USR_INFLUENCE = (1<<5),
	NLASTRIP_FLAG_USR_TIME      = (1<<6),
	NLASTRIP_FLAG_USR_TIME_CYCLIC = (1<<7),

		/* NLA strip length is synced to the length of the referenced action */
	NLASTRIP_FLAG_SYNC_LENGTH   = (1<<9),

	/* playback flags (may be overridden by F-Curves) */
		/* NLA strip blendin/out values are set automatically based on overlaps */
	NLASTRIP_FLAG_AUTO_BLENDS   = (1<<10),
		/* NLA strip is played back in reverse order */
	NLASTRIP_FLAG_REVERSE       = (1<<11),
		/* NLA strip is muted (i.e. doesn't contribute in any way) */
	NLASTRIP_FLAG_MUTED         = (1<<12),
		/* NLA Strip is played back in 'ping-pong' style */
	NLASTRIP_FLAG_MIRROR        = (1<<13),

	/* temporary editing flags */
		/* NLA-Strip is really just a temporary meta used to facilitate easier transform code */
	NLASTRIP_FLAG_TEMP_META     = (1<<30),
	NLASTRIP_FLAG_EDIT_TOUCHED  = (1u << 31)
} eNlaStrip_Flag;

/* NLA Strip Type */
typedef enum eNlaStrip_Type {
		/* 'clip' - references an Action */
	NLASTRIP_TYPE_CLIP	= 0,
		/* 'transition' - blends between the adjacent strips */
	NLASTRIP_TYPE_TRANSITION,
		/* 'meta' - a strip which acts as a container for a few others */
	NLASTRIP_TYPE_META,

		/* 'emit sound' - a strip which is used for timing when speaker emits sounds */
	NLASTRIP_TYPE_SOUND
} eNlaStrip_Type;

/* NLA Tracks ------------------------------------- */

/* NLA Track (nlt)
 *
 * A track groups a bunch of 'strips', which should form a continuous set of
 * motion, on top of which other such groups can be layered. This should allow
 * for animators to work in a non-destructive manner, layering tweaks, etc. over
 * 'rough' blocks of their work.
 */
typedef struct NlaTrack {
	struct NlaTrack *next, *prev;

	ListBase strips;		/* bActionStrips in this track */

	int flag;				/* settings for this track */
	int index;				/* index of the track in the stack (NOTE: not really useful, but we need a pad var anyways!) */

	char name[64];			/* short user-description of this track - MAX_ID_NAME-2 */
} NlaTrack;

/* settings for track */
typedef enum eNlaTrack_Flag {
		/* track is the one that settings can be modified on, also indicates if track is being 'tweaked' */
	NLATRACK_ACTIVE		= (1<<0),
		/* track is selected in UI for relevant editing operations */
	NLATRACK_SELECTED	= (1<<1),
		/* track is not evaluated */
	NLATRACK_MUTED		= (1<<2),
		/* track is the only one evaluated (must be used in conjunction with adt->flag) */
	NLATRACK_SOLO		= (1<<3),
		/* track's settings (and strips) cannot be edited (to guard against unwanted changes) */
	NLATRACK_PROTECTED	= (1<<4),

		/* track is not allowed to execute, usually as result of tweaking being enabled (internal flag) */
	NLATRACK_DISABLED	= (1<<10)
} eNlaTrack_Flag;


/* ************************************ */
/* KeyingSet Datatypes */

/* Path for use in KeyingSet definitions (ksp)
 *
 * Paths may be either specific (specifying the exact sub-ID
 * dynamic data-block - such as PoseChannels - to act upon, ala
 * Maya's 'Character Sets' and XSI's 'Marking Sets'), or they may
 * be generic (using various placeholder template tags that will be
 * replaced with appropriate information from the context).
 */
typedef struct KS_Path {
	struct KS_Path *next, *prev;

	ID *id;					/* ID block that keyframes are for */
	char group[64];			/* name of the group to add to - MAX_ID_NAME-2 */

	int idtype;				/* ID-type that path can be used on */

	short groupmode;		/* group naming (eKSP_Grouping) */
	short flag;				/* various settings, etc. */

	char *rna_path;			/* dynamically (or statically in the case of predefined sets) path */
	int array_index;		/* index that path affects */

	short keyingflag;		/* (eInsertKeyFlags) settings to supply insertkey() with */
	short keyingoverride;	/* (eInsertKeyFlags) for each flag set, the relevant keyingflag bit overrides the default */
} KS_Path;

/* KS_Path->flag */
typedef enum eKSP_Settings {
		/* entire array (not just the specified index) gets keyframed */
	KSP_FLAG_WHOLE_ARRAY	= (1<<0)
} eKSP_Settings;

/* KS_Path->groupmode */
typedef enum eKSP_Grouping {
		/* path should be grouped using group name stored in path */
	KSP_GROUP_NAMED = 0,
		/* path should not be grouped at all */
	KSP_GROUP_NONE,
		/* path should be grouped using KeyingSet's name */
	KSP_GROUP_KSNAME,
		/* path should be grouped using name of inner-most context item from templates
		 * - this is most useful for relative KeyingSets only
		 */
	KSP_GROUP_TEMPLATE_ITEM
} eKSP_Grouping;

/* ---------------- */

/* KeyingSet definition (ks)
 *
 * A KeyingSet defines a group of properties that should
 * be keyframed together, providing a convenient way for animators
 * to insert keyframes without resorting to Auto-Keyframing.
 *
 * A few 'generic' (non-absolute and dependent on templates) KeyingSets
 * are defined 'built-in' to facilitate easy animating for the casual
 * animator without the need to add extra steps to the rigging process.
 */
typedef struct KeyingSet {
	struct KeyingSet *next, *prev;

	ListBase paths;			/* (KS_Path) paths to keyframe to */

	char idname[64];		/* unique name (for search, etc.) - MAX_ID_NAME-2  */
	char name[64];			/* user-viewable name for KeyingSet (for menus, etc.) - MAX_ID_NAME-2 */
	char description[240];	/* (RNA_DYN_DESCR_MAX) short help text. */
	char typeinfo[64];		/* name of the typeinfo data used for the relative paths - MAX_ID_NAME-2 */

	int active_path;		/* index of the active path */

	short flag;				/* settings for KeyingSet */

	short keyingflag;		/* (eInsertKeyFlags) settings to supply insertkey() with */
	short keyingoverride;	/* (eInsertKeyFlags) for each flag set, the relevant keyingflag bit overrides the default */

	char pad[6];
} KeyingSet;

/* KeyingSet settings */
typedef enum eKS_Settings {
		/* keyingset cannot be removed (and doesn't need to be freed) */
	KEYINGSET_BUILTIN		= (1<<0),
		/* keyingset does not depend on context info (i.e. paths are absolute) */
	KEYINGSET_ABSOLUTE		= (1<<1)
} eKS_Settings;

/* Flags for use by keyframe creation/deletion calls */
typedef enum eInsertKeyFlags {
	INSERTKEY_NOFLAGS       = 0,
	INSERTKEY_NEEDED 	= (1<<0),	/* only insert keyframes where they're needed */
	INSERTKEY_MATRIX 	= (1<<1),	/* insert 'visual' keyframes where possible/needed */
	INSERTKEY_FAST 		= (1<<2),	/* don't recalculate handles,etc. after adding key */
	INSERTKEY_FASTR		= (1<<3),	/* don't realloc mem (or increase count, as array has already been set out) */
	INSERTKEY_REPLACE 	= (1<<4),	/* only replace an existing keyframe (this overrides INSERTKEY_NEEDED) */
	INSERTKEY_XYZ2RGB	= (1<<5),	/* transform F-Curves should have XYZ->RGB color mode */
	INSERTKEY_NO_USERPREF	= (1<<6),	/* ignore user-prefs (needed for predictable API use) */
	/* Allow to make a full copy of new key into existing one, if any, instead of 'reusing' existing handles.
	 * Used by copy/paste code. */
	INSERTKEY_OVERWRITE_FULL = (1<<7),
	INSERTKEY_DRIVER         = (1<<8),	/* for driver FCurves, use driver's "input" value - for easier corrective driver setup */
	INSERTKEY_CYCLE_AWARE    = (1<<9),	/* for cyclic FCurves, adjust key timing to preserve the cycle period and flow */
} eInsertKeyFlags;

/* ************************************************ */
/* Animation Data */

/* AnimOverride ------------------------------------- */

/* Animation Override (aor)
 *
 * This is used to as temporary storage of values which have been changed by the user, but not
 * yet keyframed (thus, would get overwritten by the animation system before the user had a chance
 * to see the changes that were made).
 *
 * It is probably not needed for overriding keyframed values in most cases, as those will only get evaluated
 * on frame-change now. That situation may change in future.
 */
typedef struct AnimOverride {
	struct AnimOverride *next, *prev;

	char *rna_path;			/* RNA-path to use to resolve data-access */
	int array_index;		/* if applicable, the index of the RNA-array item to get */

	float value;			/* value to override setting with */
} AnimOverride;

/* AnimData ------------------------------------- */

/* Animation data for some ID block (adt)
 *
 * This block of data is used to provide all of the necessary animation data for a datablock.
 * Currently, this data will not be reusable, as there shouldn't be any need to do so.
 *
 * This information should be made available for most if not all ID-blocks, which should
 * enable all of its settings to be animatable locally. Animation from 'higher-up' ID-AnimData
 * blocks may override local settings.
 *
 * This datablock should be placed immediately after the ID block where it is used, so that
 * the code which retrieves this data can do so in an easier manner. See blenkernel/intern/anim_sys.c for details.
 */
typedef struct AnimData {
		/* active action - acts as the 'tweaking track' for the NLA */
	bAction     *action;
		/* temp-storage for the 'real' active action (i.e. the one used before the tweaking-action
		 * took over to be edited in the Animation Editors)
		 */
	bAction     *tmpact;

		/* nla-tracks */
	ListBase    nla_tracks;
		/* active NLA-track (only set/used during tweaking, so no need to worry about dangling pointers) */
	NlaTrack	*act_track;
		/* active NLA-strip (only set/used during tweaking, so no need to worry about dangling pointers) */
	NlaStrip    *actstrip;

	/* 'drivers' for this ID-block's settings - FCurves, but are completely
	 * separate from those for animation data
	 */
	ListBase    drivers;    /* standard user-created Drivers/Expressions (used as part of a rig) */
	ListBase    overrides;  /* temp storage (AnimOverride) of values for settings that are animated (but the value hasn't been keyframed) */

	FCurve **driver_array;  /* runtime data, for depsgraph evaluation */

		/* settings for animation evaluation */
	int flag;               /* user-defined settings */
	int recalc;             /* depsgraph recalculation flags */

		/* settings for active action evaluation (based on NLA strip settings) */
	short act_blendmode;    /* accumulation mode for active action */
	short act_extendmode;   /* extrapolation mode for active action */
	float act_influence;    /* influence for active action */
} AnimData;

/* Animation Data settings (mostly for NLA) */
typedef enum eAnimData_Flag {
		/* only evaluate a single track in the NLA */
	ADT_NLA_SOLO_TRACK      = (1<<0),
		/* don't use NLA */
	ADT_NLA_EVAL_OFF        = (1<<1),
		/* NLA is being 'tweaked' (i.e. in EditMode) */
	ADT_NLA_EDIT_ON         = (1<<2),
		/* active Action for 'tweaking' does not have mapping applied for editing */
	ADT_NLA_EDIT_NOMAP      = (1<<3),
		/* NLA-Strip F-Curves are expanded in UI */
	ADT_NLA_SKEYS_COLLAPSED = (1<<4),

		/* drivers expanded in UI */
	ADT_DRIVERS_COLLAPSED   = (1<<10),
		/* don't execute drivers */
	ADT_DRIVERS_DISABLED    = (1<<11),

		/* AnimData block is selected in UI */
	ADT_UI_SELECTED         = (1<<14),
		/* AnimData block is active in UI */
	ADT_UI_ACTIVE           = (1<<15),

		/* F-Curves from this AnimData block are not visible in the Graph Editor */
	ADT_CURVES_NOT_VISIBLE  = (1<<16),

		/* F-Curves from this AnimData block are always visible */
	ADT_CURVES_ALWAYS_VISIBLE = (1<<17),
} eAnimData_Flag;

/* Animation Data recalculation settings (to be set by depsgraph) */
typedef enum eAnimData_Recalc {
	ADT_RECALC_DRIVERS      = (1 << 0),
	ADT_RECALC_ANIM         = (1 << 1),
	ADT_RECALC_ALL          = (ADT_RECALC_DRIVERS | ADT_RECALC_ANIM)
} eAnimData_Recalc;

/* Base Struct for Anim ------------------------------------- */

/* Used for BKE_animdata_from_id()
 * All ID-datablocks which have their own 'local' AnimData
 * should have the same arrangement in their structs.
 */
typedef struct IdAdtTemplate {
	ID id;
	AnimData *adt;
} IdAdtTemplate;

/* ************************************************ */

#ifdef __cplusplus
};
#endif

#endif /* __DNA_ANIM_TYPES_H__ */<|MERGE_RESOLUTION|>--- conflicted
+++ resolved
@@ -566,45 +566,6 @@
 
 
 /* ************************************************ */
-<<<<<<< HEAD
-=======
-/* Animation Reuse - i.e. users of Actions */
-
-/* Retargetting ----------------------------------- */
-
-/* Retargetting Pair
- *
- * Defines what parts of the paths should be remapped from 'abc' to 'xyz'.
- * TODO:
- * - Regrex (possibly provided through PY, though having our own module might be faster)
- *   would be important to have at some point. Current replacements are just simple
- *   string matches...
- */
-typedef struct AnimMapPair {
-	char from[128];		/* part of path to bed replaced */
-	char to[128];		/* part of path to replace with */
-} AnimMapPair;
-
-/* Retargetting Information for Actions
- *
- * This should only be used if it is strictly necessary (i.e. user will need to explicitly
- * add this when they find that some channels do not match, or motion is not going to right
- * places). When executing an action, this will be checked to see if it provides any useful
- * remaps for the given paths.
- *
- * NOTE: we currently don't store this in the Action itself, as that causes too many problems.
- */
-// FIXME: will this be too clumsy or slow? If we're using RNA paths anyway, we'll have to accept
-// such consequences...
-typedef struct AnimMapper {
-	struct AnimMapper *next, *prev;
-
-	bAction *target;		/* target action */
-	ListBase mappings;		/* remapping table (bAnimMapPair) */
-} AnimMapper;
-
-/* ************************************************ */
->>>>>>> d7f55c4f
 /* NLA - Non-Linear Animation */
 
 /* NLA Strips ------------------------------------- */
