/**
 * blenlib/DNA_actuator_types.h (mar-2001 nzc)
 *	
 * $Id$ 
 *
 * ***** BEGIN GPL LICENSE BLOCK *****
 *
 * This program is free software; you can redistribute it and/or
 * modify it under the terms of the GNU General Public License
 * as published by the Free Software Foundation; either version 2
 * of the License, or (at your option) any later version.
 *
 * This program is distributed in the hope that it will be useful,
 * but WITHOUT ANY WARRANTY; without even the implied warranty of
 * MERCHANTABILITY or FITNESS FOR A PARTICULAR PURPOSE.  See the
 * GNU General Public License for more details.
 *
 * You should have received a copy of the GNU General Public License
 * along with this program; if not, write to the Free Software Foundation,
 * Inc., 59 Temple Place - Suite 330, Boston, MA  02111-1307, USA.
 *
 * The Original Code is Copyright (C) 2001-2002 by NaN Holding BV.
 * All rights reserved.
 *
 * The Original Code is: all of this file.
 *
 * Contributor(s): none yet.
 *
 * ***** END GPL LICENSE BLOCK *****
 */
#ifndef DNA_ACTUATOR_TYPES_H
#define DNA_ACTUATOR_TYPES_H

struct Object;
struct Mesh;
struct Scene;
struct Group;
struct Text;

// for Sound3D
#include "DNA_sound_types.h"

/* ****************** ACTUATORS ********************* */

/* unused now, moved to editobjectactuator in 2.02. Still needed for dna */
typedef struct bAddObjectActuator {
	int time, pad;
	struct Object *ob;
} bAddObjectActuator;

typedef struct bActionActuator {								
	struct bAction *act;	/* Pointer to action */				
	short	type, flag;		/* Playback type */					
	int	sta, end;		/* Start & End frames */			
	char	name[32];		/* For property-driven playback */	
	char	frameProp[32];	/* Set this property to the actions current frame */
	short	blendin;		/* Number of frames of blending */
	short	priority;		/* Execution priority */
	short	end_reset;	/* Ending the actuator (negative pulse) wont reset the the action to its starting frame */
	short	strideaxis;		/* Displacement axis */
	float	stridelength;	/* Displacement incurred by cycle */
} bActionActuator;												

typedef struct bSoundActuator {
	short flag, sndnr;
	int sta, end;
	short pad1[2];
	float volume, pitch;
	struct bSound *sound;
	struct Sound3D sound3D;
	short type, makecopy;
	short copymade, pad2[1];
} bSoundActuator;

typedef struct bEditObjectActuator {
	int time;
	short type, flag;
	struct Object *ob;
	struct Mesh *me;
	char name[32];
	float linVelocity[3]; /* initial lin. velocity on creation */
	float angVelocity[3]; /* initial ang. velocity on creation */
	float mass;
	short localflag; /* flag for the lin & ang. vel: apply locally   */
	short dyn_operation;
} bEditObjectActuator;

typedef struct bSceneActuator {
	short type, flag;
	int pad;
	struct Scene *scene;
	struct Object *camera;
} bSceneActuator;

typedef struct bPropertyActuator {
	int flag, type;
	char name[32], value[32];
	struct Object *ob;
} bPropertyActuator;

typedef struct bObjectActuator {
	short flag, type, otype;
	short damping;
	float forceloc[3], forcerot[3];
	float loc[3], rot[3];
	float dloc[3], drot[3];
	float linearvelocity[3], angularvelocity[3];
	struct Object *reference;
} bObjectActuator;

typedef struct bIpoActuator {
	short flag, type;
	int sta, end;
	char name[32];
	char frameProp[32];	/* Set this property to the actions current frame */
	
	short pad1, cur, butsta, butend;
	
} bIpoActuator;

typedef struct bCameraActuator {
	struct Object *ob;
	float height, min, max;
	float fac;
	short flag, axis;
	float visifac;
} bCameraActuator ;

typedef struct bConstraintActuator {
	short type, mode;
	short flag, damp;
	short time, rotdamp;
	int pad;
	float minloc[3], maxloc[3];
	float minrot[3], maxrot[3];
	char matprop[32];
} bConstraintActuator;

typedef struct bGroupActuator {
	short flag, type;
	int sta, end;
	char name[32];		/* property or groupkey */
	
	short pad[3], cur, butsta, butend;/* not referenced, can remove? */
	/* struct Group *group;		not used, remove */
	
} bGroupActuator;

/* I added a few extra fields here, to facilitate conversions                */
typedef struct bRandomActuator {
	int  seed;
	int   distribution;
	int int_arg_1;
	int int_arg_2;
	float float_arg_1;
	float float_arg_2;
	char  propname[32];
} bRandomActuator;

typedef struct bMessageActuator {
	/**
	 * Send to all objects with this propertyname. Empty to broadcast.
	 */
	char toPropName[32];

	/**
	 * (Possible future use) pointer to a single destination object.
	 */
	struct Object *toObject;

	/**
	 * Message Subject to send.
	 */
	char subject[32];

	/**
	 * bodyType is either 'User defined text' or PropName
	 */
	short bodyType, pad1;
	int pad2;

	/**
	 * Either User Defined Text or our PropName to send value of
	 */
	char body[32];
} bMessageActuator;

typedef struct bGameActuator {
	short flag, type;
	int sta, end;
	char filename[64];
	char loadaniname[64];
} bGameActuator;

typedef struct bVisibilityActuator {
	/** bit 0: Is this object visible? 
	 ** bit 1: Apply recursively  
	 ** bit 2: Is this object an occluder? */
	int flag;
} bVisibilityActuator;

typedef struct bTwoDFilterActuator{
	char pad[4];
	/* Tells what type of 2D Filter */
	short type;
	/* (flag == 0) means 2D filter is activate and
	   (flag != 0) means 2D filter is inactive */
	short flag;
	int   int_arg;
	/* a float argument */
	float float_arg;
	struct Text *text;
}bTwoDFilterActuator;

typedef struct bParentActuator {
	char pad[2];
	short flag;
	int type;
	struct Object *ob;
} bParentActuator;

typedef struct bStateActuator {
	int type;			/* 0=Set, 1=Add, 2=Rem, 3=Chg */
	unsigned int mask;	/* the bits to change */
} bStateActuator;

typedef struct bArmatureActuator {
	char posechannel[32];
	char constraint[32];
	int type;		/* 0=run, 1=enable, 2=disable, 3=set target, 4=set weight */
	float weight;
	struct Object *target;
	struct Object *subtarget;
} bArmatureActuator;

typedef struct bActuator {
	struct bActuator *next, *prev, *mynew;
	short type;
	/**
	 * Tells what type of actuator data <data> holds. 
	 */
	short flag;
	short otype, go;
	char name[32];

	/**
	 * Data must point to an object actuator type struct.
	 */
	void *data;

	/**
	 * For ipo's and props: to find out which object the actuator
	 * belongs to */
	struct Object *ob;		
	
} bActuator;

typedef struct FreeCamera {
	float mass, accelleration;
	float maxspeed, maxrotspeed,  maxtiltspeed;
	int flag;
	float rotdamp, tiltdamp, speeddamp, pad;
} FreeCamera;

/* objectactuator->flag */
#define ACT_FORCE_LOCAL			1
#define ACT_TORQUE_LOCAL		2
#define ACT_SERVO_LIMIT_X		2
#define ACT_DLOC_LOCAL			4
#define ACT_SERVO_LIMIT_Y		4
#define ACT_DROT_LOCAL			8
#define ACT_SERVO_LIMIT_Z		8
#define ACT_LIN_VEL_LOCAL		16
#define ACT_ANG_VEL_LOCAL		32
//#define ACT_ADD_LIN_VEL_LOCAL	64
#define ACT_ADD_LIN_VEL			64

/* objectactuator->type */
#define ACT_OBJECT_NORMAL	0
#define ACT_OBJECT_SERVO	1

/* actuator->type */
#define ACT_OBJECT		0
#define ACT_IPO			1
#define ACT_LAMP		2
#define ACT_CAMERA		3
#define ACT_MATERIAL	4
#define ACT_SOUND		5
#define ACT_PROPERTY	6
	/* these two obsolete since 2.02 */
#define ACT_ADD_OBJECT	7
#define ACT_END_OBJECT	8

#define ACT_CONSTRAINT	9
#define ACT_EDIT_OBJECT	10
#define ACT_SCENE		11
#define ACT_GROUP		12
#define ACT_RANDOM      13
#define ACT_MESSAGE     14
#define ACT_ACTION		15	/* __ NLA */
#define ACT_GAME		17
#define ACT_VISIBILITY          18
#define ACT_2DFILTER	19
#define ACT_PARENT      20
#define ACT_SHAPEACTION 21
#define ACT_STATE		22
#define ACT_ARMATURE	23

/* actuator flag */
#define ACT_SHOW		1
#define ACT_DEL			2
#define ACT_NEW			4
#define ACT_LINKED		8	
#define ACT_VISIBLE		16	
#define ACT_PIN			32

/* link codes */
#define LINK_SENSOR		0
#define LINK_CONTROLLER	1
#define LINK_ACTUATOR	2

/* keyboardsensor->type */
#define SENS_ALL_KEYS	1

/* actionactuator->type */
#define ACT_ACTION_PLAY			0
#define ACT_ACTION_PINGPONG		1
#define ACT_ACTION_FLIPPER		2
#define ACT_ACTION_LOOP_STOP	3
#define ACT_ACTION_LOOP_END		4
#define ACT_ACTION_KEY2KEY		5
#define ACT_ACTION_FROM_PROP	6
#define ACT_ACTION_MOTION		7

/* ipoactuator->type */
#define ACT_IPO_PLAY		0
#define ACT_IPO_PINGPONG	1
#define ACT_IPO_FLIPPER		2
#define ACT_IPO_LOOP_STOP	3
#define ACT_IPO_LOOP_END	4
#define ACT_IPO_KEY2KEY		5
#define ACT_IPO_FROM_PROP	6

/* groupactuator->type */
#define ACT_GROUP_PLAY		0
#define ACT_GROUP_PINGPONG	1
#define ACT_GROUP_FLIPPER	2
#define ACT_GROUP_LOOP_STOP	3
#define ACT_GROUP_LOOP_END	4
#define ACT_GROUP_FROM_PROP	5
#define ACT_GROUP_SET		6

/* ipoactuator->flag */
#define ACT_IPOFORCE        (1 << 0)
#define ACT_IPOEND          (1 << 1)
#define ACT_IPOLOCAL		(1 << 2)
#define ACT_IPOCHILD        (1 << 4)	
#define ACT_IPOADD			(1 << 5)

/* ipoactuator->flag for k2k */
#define ACT_K2K_PREV		1
#define ACT_K2K_CYCLIC		2
#define ACT_K2K_PINGPONG	4
#define ACT_K2K_HOLD		8

/* property actuator->type */
#define ACT_PROP_ASSIGN		0
#define ACT_PROP_ADD		1
#define ACT_PROP_COPY		2
#define ACT_PROP_TOGGLE		3

/* constraint flag */
#define ACT_CONST_LOCX		1
#define ACT_CONST_LOCY		2
#define ACT_CONST_LOCZ		4
#define ACT_CONST_ROTX		8
#define ACT_CONST_ROTY		16
#define ACT_CONST_ROTZ		32
#define ACT_CONST_NORMAL	64
#define ACT_CONST_MATERIAL	128
#define ACT_CONST_PERMANENT 256
#define ACT_CONST_DISTANCE	512
#define ACT_CONST_LOCAL     1024
#define ACT_CONST_DOROTFH	2048

/* constraint mode */
#define ACT_CONST_DIRPX		1
#define ACT_CONST_DIRPY		2
#define ACT_CONST_DIRPZ		4
#define ACT_CONST_DIRNX		8
#define ACT_CONST_DIRNY		16
#define ACT_CONST_DIRNZ		32

/* constraint type */
#define ACT_CONST_TYPE_LOC	0
#define ACT_CONST_TYPE_DIST	1
#define ACT_CONST_TYPE_ORI	2
#define ACT_CONST_TYPE_FH   3

/* editObjectActuator->type */
#define ACT_EDOB_ADD_OBJECT		0
#define ACT_EDOB_END_OBJECT		1
#define ACT_EDOB_REPLACE_MESH		2
#define ACT_EDOB_TRACK_TO		3
#define ACT_EDOB_DYNAMICS		4

/* editObjectActuator->localflag */
#define ACT_EDOB_LOCAL_LINV		2
#define ACT_EDOB_LOCAL_ANGV		4


/* editObjectActuator->flag */
#define ACT_TRACK_3D			1

/* editObjectActuator->flag for replace mesh actuator */
#define ACT_EDOB_REPLACE_MESH_NOGFX		2 /* use for replace mesh actuator */
#define ACT_EDOB_REPLACE_MESH_PHYS		4

/* SceneActuator->type */
#define ACT_SCENE_RESTART		0
#define ACT_SCENE_SET			1
#define ACT_SCENE_CAMERA		2
#define ACT_SCENE_ADD_FRONT		3
#define ACT_SCENE_ADD_BACK		4
#define ACT_SCENE_REMOVE		5
#define ACT_SCENE_SUSPEND		6
#define ACT_SCENE_RESUME		7


/* randomAct->distribution */
#define ACT_RANDOM_BOOL_CONST                  0
#define ACT_RANDOM_BOOL_UNIFORM                1
#define ACT_RANDOM_BOOL_BERNOUILLI             2
#define ACT_RANDOM_INT_CONST                   3
#define ACT_RANDOM_INT_UNIFORM                 4
#define ACT_RANDOM_INT_POISSON		           5
#define ACT_RANDOM_FLOAT_CONST                 6
#define ACT_RANDOM_FLOAT_UNIFORM               7
#define ACT_RANDOM_FLOAT_NORMAL                8
#define ACT_RANDOM_FLOAT_NEGATIVE_EXPONENTIAL  9

/* SoundActuator->flag */
#define ACT_SND_3D_SOUND		1

/*  SoundActuator->type */
#define ACT_SND_PLAY_STOP_SOUND		0
#define ACT_SND_PLAY_END_SOUND		1
#define ACT_SND_LOOP_STOP_SOUND		2
#define ACT_SND_LOOP_END_SOUND		3
#define ACT_SND_LOOP_BIDIRECTIONAL_SOUND		4
#define ACT_SND_LOOP_BIDIRECTIONAL_STOP_SOUND	5

/* messageactuator->type */
#define ACT_MESG_MESG		0
#define ACT_MESG_PROP		1

/* gameactuator->type */
#define ACT_GAME_LOAD		0
#define ACT_GAME_START		1
#define ACT_GAME_RESTART	2
#define ACT_GAME_QUIT		3
#define ACT_GAME_SAVECFG	4
#define ACT_GAME_LOADCFG	5

/* visibilityact->flag */
/* Set means the object will become invisible */
#define ACT_VISIBILITY_INVISIBLE       (1 << 0)
#define ACT_VISIBILITY_RECURSIVE       (1 << 1)
#define ACT_VISIBILITY_OCCLUSION       (1 << 2)

/* twodfilter->type */
#define ACT_2DFILTER_ENABLED			-2
#define ACT_2DFILTER_DISABLED			-1
#define ACT_2DFILTER_NOFILTER			0
#define ACT_2DFILTER_MOTIONBLUR			1
#define ACT_2DFILTER_BLUR				2
#define ACT_2DFILTER_SHARPEN			3
#define ACT_2DFILTER_DILATION			4
#define ACT_2DFILTER_EROSION			5
#define ACT_2DFILTER_LAPLACIAN			6
#define ACT_2DFILTER_SOBEL				7
#define ACT_2DFILTER_PREWITT			8
#define ACT_2DFILTER_GRAYSCALE			9
#define ACT_2DFILTER_SEPIA				10
#define ACT_2DFILTER_INVERT				11
#define ACT_2DFILTER_CUSTOMFILTER		12
#define ACT_2DFILTER_NUMBER_OF_FILTERS	13

/* parentactuator->type */
#define ACT_PARENT_SET      0
#define ACT_PARENT_REMOVE   1

/* parentactuator->flag */
#define ACT_PARENT_COMPOUND	1
#define ACT_PARENT_GHOST	2

<<<<<<< HEAD
=======
/* armatureactuator->type */
#define ACT_ARM_RUN			0
#define ACT_ARM_ENABLE		1
#define ACT_ARM_DISABLE		2
#define ACT_ARM_SETTARGET	3
#define ACT_ARM_SETWEIGHT	4
/* update this define if more type are addedd */
#define ACT_ARM_MAXTYPE		4

>>>>>>> 8ea29046
#endif

<|MERGE_RESOLUTION|>--- conflicted
+++ resolved
@@ -494,8 +494,6 @@
 #define ACT_PARENT_COMPOUND	1
 #define ACT_PARENT_GHOST	2
 
-<<<<<<< HEAD
-=======
 /* armatureactuator->type */
 #define ACT_ARM_RUN			0
 #define ACT_ARM_ENABLE		1
@@ -505,6 +503,5 @@
 /* update this define if more type are addedd */
 #define ACT_ARM_MAXTYPE		4
 
->>>>>>> 8ea29046
 #endif
 
