--- conflicted
+++ resolved
@@ -64,55 +64,15 @@
 		return NULL;
 	}
 
-<<<<<<< HEAD
-static PyObject *pyop_poll( PyObject * self, PyObject * args)
-{
-	wmOperatorType *ot;
-	char		*opname;
-	PyObject	*context_dict= NULL; /* optional args */
-	PyObject	*context_dict_back;
-	PyObject	*ret;
-
-	// XXX Todo, work out a better solution for passing on context, could make a tuple from self and pack the name and Context into it...
-	bContext *C = BPy_GetContext();
-	
-	if (!PyArg_ParseTuple(args, "s|O:_bpy.ops.poll", &opname, &context_dict))
-=======
 	if (!PyArg_ParseTuple(args, "s|Os:_bpy.ops.poll", &opname, &context_dict, &context_str))
->>>>>>> 2198cfdb
 		return NULL;
 	
 	ot= WM_operatortype_find(opname, TRUE);
 
 	if (ot == NULL) {
-<<<<<<< HEAD
-		PyErr_Format(PyExc_SystemError, "Polling operator \"bpy.ops.%s\" error, could not be found", opname);
-		return NULL;
-	}
-
-	if(!PyDict_Check(context_dict))
-		context_dict= NULL;
-
-	context_dict_back= CTX_py_dict_get(C);
-
-	CTX_py_dict_set(C, (void *)context_dict);
-	Py_XINCREF(context_dict); /* so we done loose it */
-	
-	/* main purpose of thsi function */
-	ret= WM_operator_poll((bContext*)C, ot) ? Py_True : Py_False;
-	
-	/* restore with original context dict, probably NULL but need this for nested operator calls */
-	Py_XDECREF(context_dict);
-	CTX_py_dict_set(C, (void *)context_dict_back);
-	
-	Py_INCREF(ret);
-	return ret;
-}
-=======
 		PyErr_Format(PyExc_AttributeError, "Polling operator \"bpy.ops.%s\" error, could not be found", opname);
 		return NULL;
 	}
->>>>>>> 2198cfdb
 
 	if(context_str) {
 		if(RNA_enum_value_from_id(operator_context_items, context_str, &context)==0) {
@@ -407,28 +367,9 @@
 
 PyObject *BPY_operator_module(void)
 {
-<<<<<<< HEAD
-	static PyMethodDef pyop_poll_meth =		{"poll", (PyCFunction) pyop_poll, METH_VARARGS, NULL};
-	static PyMethodDef pyop_call_meth =		{"call", (PyCFunction) pyop_call, METH_VARARGS, NULL};
-	static PyMethodDef pyop_as_string_meth ={"as_string", (PyCFunction) pyop_as_string, METH_VARARGS, NULL};
-	static PyMethodDef pyop_dir_meth =		{"dir", (PyCFunction) pyop_dir, METH_NOARGS, NULL};
-	static PyMethodDef pyop_getrna_meth =	{"get_rna", (PyCFunction) pyop_getrna, METH_O, NULL};
-	static PyMethodDef pyop_macro_def_meth ={"macro_define", (PyCFunction) PYOP_wrap_macro_define, METH_VARARGS, NULL};
-
-	PyObject *submodule = PyModule_New("_bpy.ops");
-	PyDict_SetItemString(PyImport_GetModuleDict(), "_bpy.ops", submodule);
-
-	PyModule_AddObject( submodule, "poll",	PyCFunction_New(&pyop_poll_meth, NULL) );
-	PyModule_AddObject( submodule, "call",	PyCFunction_New(&pyop_call_meth,	NULL) );
-	PyModule_AddObject( submodule, "as_string",PyCFunction_New(&pyop_as_string_meth,NULL) );
-	PyModule_AddObject( submodule, "dir",		PyCFunction_New(&pyop_dir_meth,		NULL) );
-	PyModule_AddObject( submodule, "get_rna",	PyCFunction_New(&pyop_getrna_meth,	NULL) );
-	PyModule_AddObject( submodule, "macro_define",PyCFunction_New(&pyop_macro_def_meth,		NULL) );
-=======
 	PyObject *submodule;
 
 	submodule= PyModule_Create(&bpy_ops_module);
->>>>>>> 2198cfdb
 
 	return submodule;
 }