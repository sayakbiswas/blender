--- conflicted
+++ resolved
@@ -112,12 +112,8 @@
 	BKE_constraint_mat_convertspace(ob, pchan, (float (*)[4])mat_ret, from, to);
 }
 
-<<<<<<< HEAD
-static void rna_Object_matrix_camera(Object *ob, float mat_ret[16], int width, int height, float scalex, float scaley)
-=======
 static void rna_Object_calc_matrix_camera(
         Object *ob, float mat_ret[16], int width, int height, float scalex, float scaley)
->>>>>>> d8b00a3b
 {
 	CameraParams params;
 
@@ -129,17 +125,6 @@
 	BKE_camera_params_compute_viewplane(&params, width, height, scalex, scaley);
 	BKE_camera_params_compute_matrix(&params);
 
-<<<<<<< HEAD
-	printf("cam viewplane: %f, %f, %f, %f\n", params.viewplane.xmin, params.viewplane.xmax, params.viewplane.ymin, params.viewplane.ymax);
-	print_m4("cam mat", params.winmat);
-
-	copy_m4_m4((float (*)[4])mat_ret, params.winmat);
-}
-
-static void rna_Object_camera_fit_coordinates(Object *ob, Scene *scene, int num_cos, float *cos, float co_ret[3], float *scale_ret)
-{
-	BKE_camera_view_frame_fit_to_coordinates(scene, (float (*)[3])cos, num_cos / 3, ob, co_ret, scale_ret);
-=======
 	copy_m4_m4((float (*)[4])mat_ret, params.winmat);
 }
 
@@ -147,7 +132,6 @@
         Object *ob, Scene *scene, int num_cos, float *cos, float co_ret[3], float *scale_ret)
 {
 	BKE_camera_view_frame_fit_to_coords(scene, (float (*)[3])cos, num_cos / 3, ob, co_ret, scale_ret);
->>>>>>> d8b00a3b
 }
 
 /* copied from Mesh_getFromObject and adapted to RNA interface */
@@ -507,24 +491,6 @@
 	                    "The space to which you want to transform 'matrix'");
 
 	/* Camera-related operations */
-<<<<<<< HEAD
-	func = RNA_def_function(srna, "matrix_camera", "rna_Object_matrix_camera");
-	RNA_def_function_ui_description(func, "Generate the camera projection matrix of this object (mostly useful for Camera and Lamp types)");
-	parm = RNA_def_property(func, "matrix_return", PROP_FLOAT, PROP_MATRIX);
-	RNA_def_property_multi_array(parm, 2, rna_matrix_dimsize_4x4);
-	RNA_def_property_ui_text(parm, "", "The camera projection matrix");
-	RNA_def_function_output(func, parm);
-	parm = RNA_def_int(func, "width", 1, 0, INT_MAX, "", "Width of the render area", 0, 10000);
-	parm = RNA_def_int(func, "height", 1, 0, INT_MAX, "", "Height of the render area", 0, 10000);
-	parm = RNA_def_float(func, "scale_x", 1.0f, 1.0e-6f, FLT_MAX, "", "Width scaling factor", 1.0e-6f, 100.0f);
-	parm = RNA_def_float(func, "scale_y", 1.0f, 1.0e-6f, FLT_MAX, "", "height scaling factor", 1.0e-6f, 100.0f);
-
-	func = RNA_def_function(srna, "camera_fit_coordinates", "rna_Object_camera_fit_coordinates");
-	RNA_def_function_ui_description(func, "Compute the coordinate (and scale for ortho cameras) given object should be to 'see' all given coordinates");
-	parm = RNA_def_pointer(func, "scene", "Scene", "", "Scene to get render size information from, if available");
-	RNA_def_property_flag(parm, PROP_REQUIRED);
-	parm = RNA_def_float_array(func, "coordinates", 1, NULL, -FLT_MAX, FLT_MAX, "", "Coordinates to fit in", -FLT_MAX, FLT_MAX);
-=======
 	func = RNA_def_function(srna, "calc_matrix_camera", "rna_Object_calc_matrix_camera");
 	RNA_def_function_ui_description(func, "Generate the camera projection matrix of this object "
 	                                      "(mostly useful for Camera and Lamp types)");
@@ -544,7 +510,6 @@
 	RNA_def_property_flag(parm, PROP_REQUIRED);
 	parm = RNA_def_float_array(func, "coordinates", 1, NULL, -FLT_MAX, FLT_MAX, "", "Coordinates to fit in",
 	                           -FLT_MAX, FLT_MAX);
->>>>>>> d8b00a3b
 	RNA_def_property_flag(parm, PROP_REQUIRED | PROP_NEVER_NULL | PROP_DYNAMIC);
 	parm = RNA_def_property(func, "co_return", PROP_FLOAT, PROP_XYZ);
 	RNA_def_property_array(parm, 3);
