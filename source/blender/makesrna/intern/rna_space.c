/*
 * This program is free software; you can redistribute it and/or
 * modify it under the terms of the GNU General Public License
 * as published by the Free Software Foundation; either version 2
 * of the License, or (at your option) any later version.
 *
 * This program is distributed in the hope that it will be useful,
 * but WITHOUT ANY WARRANTY; without even the implied warranty of
 * MERCHANTABILITY or FITNESS FOR A PARTICULAR PURPOSE.  See the
 * GNU General Public License for more details.
 *
 * You should have received a copy of the GNU General Public License
 * along with this program; if not, write to the Free Software Foundation,
 * Inc., 51 Franklin Street, Fifth Floor, Boston, MA 02110-1301, USA.
 */

/** \file
 * \ingroup RNA
 */

#include <stdlib.h>
#include <string.h>

#include "MEM_guardedalloc.h"

#include "BLT_translation.h"

#include "RNA_access.h"
#include "RNA_define.h"

#include "BKE_asset_engine.h"
#include "BKE_image.h"
#include "BKE_key.h"
#include "BKE_movieclip.h"
#include "BKE_node.h"
#include "BKE_studiolight.h"
#include "BKE_sequencer.h"

#include "BLI_math.h"

#include "DNA_action_types.h"
#include "DNA_gpencil_types.h"
#include "DNA_key_types.h"
#include "DNA_material_types.h"
#include "DNA_node_types.h"
#include "DNA_object_types.h"
#include "DNA_space_types.h"
#include "DNA_sequence_types.h"
#include "DNA_mask_types.h"
#include "DNA_view3d_types.h"
#include "DNA_workspace_types.h"

#include "rna_internal.h"

#include "WM_api.h"
#include "WM_types.h"

#include "RE_engine.h"
#include "RE_pipeline.h"

#include "RNA_enum_types.h"

const EnumPropertyItem rna_enum_space_type_items[] = {
    /* empty must be here for python, is skipped for UI */
    {SPACE_EMPTY, "EMPTY", ICON_NONE, "Empty", ""},

    /* General */
    {0, "", ICON_NONE, "General", ""},
    {SPACE_VIEW3D,
     "VIEW_3D",
     ICON_VIEW3D,
     "3D Viewport",
     "Manipulate objects in a 3D environment"},
    {SPACE_IMAGE,
     "IMAGE_EDITOR",
     ICON_IMAGE,
     "UV/Image Editor",
     "View and edit images and UV Maps"},
    {SPACE_NODE,
     "NODE_EDITOR",
     ICON_NODETREE,
     "Node Editor",
     "Editor for node-based shading and compositing tools"},
    {SPACE_SEQ, "SEQUENCE_EDITOR", ICON_SEQUENCE, "Video Sequencer", "Video editing tools"},
    {SPACE_CLIP, "CLIP_EDITOR", ICON_TRACKER, "Movie Clip Editor", "Motion tracking tools"},

    /* Animation */
    {0, "", ICON_NONE, "Animation", ""},
#if 0
    {SPACE_ACTION,
     "TIMELINE",
     ICON_TIME,
     "Timeline",
     "Timeline and playback controls (NOTE: Switch to 'Timeline' mode)"}, /* XXX */
#endif
    {SPACE_ACTION, "DOPESHEET_EDITOR", ICON_ACTION, "Dope Sheet", "Adjust timing of keyframes"},
    {SPACE_GRAPH,
     "GRAPH_EDITOR",
     ICON_GRAPH,
     "Graph Editor",
     "Edit drivers and keyframe interpolation"},
    {SPACE_NLA, "NLA_EDITOR", ICON_NLA, "Nonlinear Animation", "Combine and layer Actions"},

    /* Scripting */
    {0, "", ICON_NONE, "Scripting", ""},
    {SPACE_TEXT,
     "TEXT_EDITOR",
     ICON_TEXT,
     "Text Editor",
     "Edit scripts and in-file documentation"},
    {SPACE_CONSOLE,
     "CONSOLE",
     ICON_CONSOLE,
     "Python Console",
     "Interactive programmatic console for "
     "advanced editing and script development"},
    {SPACE_INFO, "INFO", ICON_INFO, "Info", "Log of operations, warnings and error messages"},
    /* Special case: Top-bar and Status-bar aren't supposed to be a regular editor for the user. */
    {SPACE_TOPBAR,
     "TOPBAR",
     ICON_NONE,
     "Top Bar",
     "Global bar at the top of the screen for "
     "global per-window settings"},
    {SPACE_STATUSBAR,
     "STATUSBAR",
     ICON_NONE,
     "Status Bar",
     "Global bar at the bottom of the "
     "screen for general status information"},

    /* Data */
    {0, "", ICON_NONE, "Data", ""},
    {SPACE_OUTLINER,
     "OUTLINER",
     ICON_OUTLINER,
     "Outliner",
     "Overview of scene graph and all available data-blocks"},
    {SPACE_PROPERTIES,
     "PROPERTIES",
     ICON_PROPERTIES,
     "Properties",
     "Edit properties of active object and related data-blocks"},
    {SPACE_FILE, "FILE_BROWSER", ICON_FILEBROWSER, "File Browser", "Browse for files and assets"},
    {SPACE_USERPREF,
     "PREFERENCES",
     ICON_PREFERENCES,
     "Preferences",
     "Edit persistent configuration settings"},
    {0, NULL, 0, NULL, NULL},
};

const EnumPropertyItem rna_enum_space_graph_mode_items[] = {
    {SIPO_MODE_ANIMATION,
     "FCURVES",
     ICON_GRAPH,
     "Graph Editor",
     "Edit animation/keyframes displayed as 2D curves"},
    {SIPO_MODE_DRIVERS, "DRIVERS", ICON_DRIVER, "Drivers", "Edit drivers"},
    {0, NULL, 0, NULL, NULL},
};

#define SACT_ITEM_DOPESHEET \
  { \
    SACTCONT_DOPESHEET, "DOPESHEET", ICON_ACTION, "Dope Sheet", "Edit all keyframes in scene" \
  }
#define SACT_ITEM_TIMELINE \
  { \
    SACTCONT_TIMELINE, "TIMELINE", ICON_TIME, "Timeline", "Timeline and playback controls" \
  }
#define SACT_ITEM_ACTION \
  { \
    SACTCONT_ACTION, "ACTION", ICON_OBJECT_DATA, "Action Editor", \
        "Edit keyframes in active object's Object-level action" \
  }
#define SACT_ITEM_SHAPEKEY \
  { \
    SACTCONT_SHAPEKEY, "SHAPEKEY", ICON_SHAPEKEY_DATA, "Shape Key Editor", \
        "Edit keyframes in active object's Shape Keys action" \
  }
#define SACT_ITEM_GPENCIL \
  { \
    SACTCONT_GPENCIL, "GPENCIL", ICON_GREASEPENCIL, "Grease Pencil", \
        "Edit timings for all Grease Pencil sketches in file" \
  }
#define SACT_ITEM_MASK \
  { \
    SACTCONT_MASK, "MASK", ICON_MOD_MASK, "Mask", "Edit timings for Mask Editor splines" \
  }
#define SACT_ITEM_CACHEFILE \
  { \
    SACTCONT_CACHEFILE, "CACHEFILE", ICON_FILE, "Cache File", \
        "Edit timings for Cache File data-blocks" \
  }

#ifndef RNA_RUNTIME
/* XXX: action-editor is currently for object-level only actions,
 * so show that using object-icon hint */
static EnumPropertyItem rna_enum_space_action_mode_all_items[] = {
    SACT_ITEM_DOPESHEET,
    SACT_ITEM_TIMELINE,
    SACT_ITEM_ACTION,
    SACT_ITEM_SHAPEKEY,
    SACT_ITEM_GPENCIL,
    SACT_ITEM_MASK,
    SACT_ITEM_CACHEFILE,
    {0, NULL, 0, NULL, NULL},
};
static EnumPropertyItem rna_enum_space_action_ui_mode_items[] = {
    SACT_ITEM_DOPESHEET,
    /* SACT_ITEM_TIMELINE, */
    SACT_ITEM_ACTION,
    SACT_ITEM_SHAPEKEY,
    SACT_ITEM_GPENCIL,
    SACT_ITEM_MASK,
    SACT_ITEM_CACHEFILE,
    {0, NULL, 0, NULL, NULL},
};
#endif
/* expose as ui_mode */
const EnumPropertyItem rna_enum_space_action_mode_items[] = {
    SACT_ITEM_DOPESHEET,
    SACT_ITEM_TIMELINE,
    {0, NULL, 0, NULL, NULL},
};

#undef SACT_ITEM_DOPESHEET
#undef SACT_ITEM_TIMELINE
#undef SACT_ITEM_ACTION
#undef SACT_ITEM_SHAPEKEY
#undef SACT_ITEM_GPENCIL
#undef SACT_ITEM_MASK
#undef SACT_ITEM_CACHEFILE

#define SI_ITEM_VIEW(name, icon) \
  { \
    SI_MODE_VIEW, "VIEW", icon, name, "View the image" \
  }
#define SI_ITEM_UV \
  { \
    SI_MODE_UV, "UV", ICON_UV, "UV Editor", "UV edit in mesh editmode" \
  }
#define SI_ITEM_PAINT \
  { \
    SI_MODE_PAINT, "PAINT", ICON_TPAINT_HLT, "Paint", "2D image painting mode" \
  }
#define SI_ITEM_MASK \
  { \
    SI_MODE_MASK, "MASK", ICON_MOD_MASK, "Mask", "Mask editing" \
  }

const EnumPropertyItem rna_enum_space_image_mode_all_items[] = {
    SI_ITEM_VIEW("View", ICON_FILE_IMAGE),
    SI_ITEM_UV,
    SI_ITEM_PAINT,
    SI_ITEM_MASK,
    {0, NULL, 0, NULL, NULL},
};

static const EnumPropertyItem rna_enum_space_image_mode_ui_items[] = {
    SI_ITEM_VIEW("View", ICON_FILE_IMAGE),
    SI_ITEM_PAINT,
    SI_ITEM_MASK,
    {0, NULL, 0, NULL, NULL},
};

const EnumPropertyItem rna_enum_space_image_mode_items[] = {
    SI_ITEM_VIEW("Image Editor", ICON_IMAGE),
    SI_ITEM_UV,
    {0, NULL, 0, NULL, NULL},
};

#undef SI_ITEM_VIEW
#undef SI_ITEM_UV
#undef SI_ITEM_PAINT
#undef SI_ITEM_MASK

#define V3D_S3D_CAMERA_LEFT {STEREO_LEFT_ID, "LEFT", ICON_RESTRICT_RENDER_OFF, "Left", ""},
#define V3D_S3D_CAMERA_RIGHT {STEREO_RIGHT_ID, "RIGHT", ICON_RESTRICT_RENDER_OFF, "Right", ""},
#define V3D_S3D_CAMERA_S3D {STEREO_3D_ID, "S3D", ICON_CAMERA_STEREO, "3D", ""},
#ifdef RNA_RUNTIME
#  define V3D_S3D_CAMERA_VIEWS {STEREO_MONO_ID, "MONO", ICON_RESTRICT_RENDER_OFF, "Views", ""},
#endif

static const EnumPropertyItem stereo3d_camera_items[] = {
    V3D_S3D_CAMERA_LEFT V3D_S3D_CAMERA_RIGHT V3D_S3D_CAMERA_S3D{0, NULL, 0, NULL, NULL},
};

#ifdef RNA_RUNTIME
static const EnumPropertyItem multiview_camera_items[] = {
    V3D_S3D_CAMERA_VIEWS V3D_S3D_CAMERA_S3D{0, NULL, 0, NULL, NULL},
};
#endif

#undef V3D_S3D_CAMERA_LEFT
#undef V3D_S3D_CAMERA_RIGHT
#undef V3D_S3D_CAMERA_S3D
#undef V3D_S3D_CAMERA_VIEWS

#ifndef RNA_RUNTIME
static const EnumPropertyItem stereo3d_eye_items[] = {
    {STEREO_LEFT_ID, "LEFT_EYE", ICON_NONE, "Left Eye"},
    {STEREO_RIGHT_ID, "RIGHT_EYE", ICON_NONE, "Right Eye"},
    {0, NULL, 0, NULL, NULL},
};
#endif

static const EnumPropertyItem display_channels_items[] = {
    {SI_USE_ALPHA,
     "COLOR_ALPHA",
     ICON_IMAGE_RGB_ALPHA,
     "Color and Alpha",
     "Display image with RGB colors and alpha transparency"},
    {0, "COLOR", ICON_IMAGE_RGB, "Color", "Display image with RGB colors"},
    {SI_SHOW_ALPHA, "ALPHA", ICON_IMAGE_ALPHA, "Alpha", "Display  alpha transparency channel"},
    {SI_SHOW_ZBUF,
     "Z_BUFFER",
     ICON_IMAGE_ZDEPTH,
     "Z-Buffer",
     "Display Z-buffer associated with image (mapped from camera clip start to end)"},
    {SI_SHOW_R, "RED", ICON_COLOR_RED, "Red", ""},
    {SI_SHOW_G, "GREEN", ICON_COLOR_GREEN, "Green", ""},
    {SI_SHOW_B, "BLUE", ICON_COLOR_BLUE, "Blue", ""},
    {0, NULL, 0, NULL, NULL},
};

#ifndef RNA_RUNTIME
static const EnumPropertyItem autosnap_items[] = {
    {SACTSNAP_OFF, "NONE", 0, "No Auto-Snap", ""},
    /* {-1, "", 0, "", ""}, */
    {SACTSNAP_STEP, "STEP", 0, "Frame Step", "Snap to 1.0 frame intervals"},
    {SACTSNAP_TSTEP, "TIME_STEP", 0, "Second Step", "Snap to 1.0 second intervals"},
    /* {-1, "", 0, "", ""}, */
    {SACTSNAP_FRAME, "FRAME", 0, "Nearest Frame", "Snap to actual frames (nla-action time)"},
    {SACTSNAP_SECOND, "SECOND", 0, "Nearest Second", "Snap to actual seconds (nla-action time)"},
    /* {-1, "", 0, "", ""}, */
    {SACTSNAP_MARKER, "MARKER", 0, "Nearest Marker", "Snap to nearest marker"},
    {0, NULL, 0, NULL, NULL},
};
#endif

const EnumPropertyItem rna_enum_shading_type_items[] = {
    {OB_WIRE, "WIREFRAME", ICON_SHADING_WIRE, "Wireframe", "Display the object as wire edges"},
    {OB_SOLID, "SOLID", ICON_SHADING_SOLID, "Solid", "Display in solid mode"},
    {OB_MATERIAL, "MATERIAL", ICON_SHADING_TEXTURE, "Look Dev", "Display in Look Dev mode"},
    {OB_RENDER, "RENDERED", ICON_SHADING_RENDERED, "Rendered", "Display render preview"},
    {0, NULL, 0, NULL, NULL},
};

static const EnumPropertyItem rna_enum_viewport_lighting_items[] = {
    {V3D_LIGHTING_STUDIO, "STUDIO", 0, "Studio", "Display using studio lighting"},
    {V3D_LIGHTING_MATCAP, "MATCAP", 0, "MatCap", "Display using matcap material and lighting"},
    {V3D_LIGHTING_FLAT, "FLAT", 0, "Flat", "Display using flat lighting"},
    {0, NULL, 0, NULL, NULL},
};

static const EnumPropertyItem rna_enum_shading_color_type_items[] = {
    {V3D_SHADING_MATERIAL_COLOR, "MATERIAL", 0, "Material", "Show material color"},
    {V3D_SHADING_SINGLE_COLOR, "SINGLE", 0, "Single", "Show scene in a single color"},
    {V3D_SHADING_OBJECT_COLOR, "OBJECT", 0, "Object", "Show object color"},
    {V3D_SHADING_RANDOM_COLOR, "RANDOM", 0, "Random", "Show random object color"},
    {V3D_SHADING_VERTEX_COLOR, "VERTEX", 0, "Vertex", "Show active vertex color"},
    {V3D_SHADING_TEXTURE_COLOR, "TEXTURE", 0, "Texture", "Show texture"},
    {0, NULL, 0, NULL, NULL},
};

static const EnumPropertyItem rna_enum_studio_light_items[] = {
    {0, "DEFAULT", 0, "Default", ""},
    {0, NULL, 0, NULL, NULL},
};

const EnumPropertyItem rna_enum_clip_editor_mode_items[] = {
    {SC_MODE_TRACKING, "TRACKING", ICON_ANIM_DATA, "Tracking", "Show tracking and solving tools"},
    {SC_MODE_MASKEDIT, "MASK", ICON_MOD_MASK, "Mask", "Show mask editing tools"},
    {0, NULL, 0, NULL, NULL},
};

/* Actually populated dynamically trough a function,
 * but helps for context-less access (e.g. doc, i18n...). */
static const EnumPropertyItem buttons_context_items[] = {
    {BCONTEXT_TOOL, "TOOL", ICON_TOOL_SETTINGS, "Tool", "Active Tool and Workspace settings"},
    {BCONTEXT_SCENE, "SCENE", ICON_SCENE_DATA, "Scene", "Scene"},
    {BCONTEXT_RENDER, "RENDER", ICON_SCENE, "Render", "Render"},
    {BCONTEXT_OUTPUT, "OUTPUT", ICON_OUTPUT, "Output", "Output"},
    {BCONTEXT_VIEW_LAYER, "VIEW_LAYER", ICON_RENDER_RESULT, "View Layer", "View Layer"},
    {BCONTEXT_WORLD, "WORLD", ICON_WORLD, "World", "World"},
    {BCONTEXT_OBJECT, "OBJECT", ICON_OBJECT_DATA, "Object", "Object"},
    {BCONTEXT_CONSTRAINT, "CONSTRAINT", ICON_CONSTRAINT, "Constraints", "Object Constraints"},
    {BCONTEXT_MODIFIER, "MODIFIER", ICON_MODIFIER, "Modifiers", "Modifiers"},
    {BCONTEXT_DATA, "DATA", ICON_NONE, "Data", "Object Data"},
    {BCONTEXT_BONE, "BONE", ICON_BONE_DATA, "Bone", "Bone"},
    {BCONTEXT_BONE_CONSTRAINT,
     "BONE_CONSTRAINT",
     ICON_CONSTRAINT_BONE,
     "Bone Constraints",
     "Bone Constraints"},
    {BCONTEXT_MATERIAL, "MATERIAL", ICON_MATERIAL, "Material", "Material"},
    {BCONTEXT_TEXTURE, "TEXTURE", ICON_TEXTURE, "Texture", "Texture"},
    {BCONTEXT_PARTICLE, "PARTICLES", ICON_PARTICLES, "Particles", "Particles"},
    {BCONTEXT_PHYSICS, "PHYSICS", ICON_PHYSICS, "Physics", "Physics"},
    {BCONTEXT_SHADERFX, "SHADERFX", ICON_SHADERFX, "Effects", "Object visual effects"},
    {0, NULL, 0, NULL, NULL},
};

static const EnumPropertyItem fileselectparams_recursion_level_items[] = {
    {0, "NONE", 0, "None", "Only list current directory's content, with no recursion"},
    {1, "BLEND", 0, "Blend File", "List .blend files' content"},
    {2, "ALL_1", 0, "One Level", "List all sub-directories' content, one level of recursion"},
    {3, "ALL_2", 0, "Two Levels", "List all sub-directories' content, two levels of recursion"},
    {4,
     "ALL_3",
     0,
     "Three Levels",
     "List all sub-directories' content, three levels of recursion"},
    {0, NULL, 0, NULL, NULL},
};

const EnumPropertyItem rna_enum_file_sort_items[] = {
    {FILE_SORT_ALPHA,
     "FILE_SORT_ALPHA",
     ICON_SORTALPHA,
     "Sort alphabetically",
     "Sort the file list alphabetically"},
    {FILE_SORT_EXTENSION,
     "FILE_SORT_EXTENSION",
     ICON_SORTBYEXT,
     "Sort by extension",
     "Sort the file list by extension/type"},
    {FILE_SORT_TIME,
     "FILE_SORT_TIME",
     ICON_SORTTIME,
     "Sort by time",
     "Sort files by modification time"},
    {FILE_SORT_SIZE, "FILE_SORT_SIZE", ICON_SORTSIZE, "Sort by size", "Sort files by size"},
    {0, NULL, 0, NULL, NULL},
};

#ifdef RNA_RUNTIME

#  include "DNA_anim_types.h"
#  include "DNA_scene_types.h"
#  include "DNA_screen_types.h"
#  include "DNA_userdef_types.h"

#  include "BLI_listbase.h"
#  include "BLI_path_util.h"
#  include "BLI_string.h"

#  include "BKE_animsys.h"
#  include "BKE_asset_engine.h"
#  include "BKE_brush.h"
#  include "BKE_colortools.h"
#  include "BKE_context.h"
#  include "BKE_layer.h"
#  include "BKE_global.h"
#  include "BKE_nla.h"
#  include "BKE_paint.h"
#  include "BKE_scene.h"
#  include "BKE_screen.h"
#  include "BKE_icons.h"
#  include "BKE_workspace.h"

#  include "DEG_depsgraph.h"
#  include "DEG_depsgraph_build.h"

#  include "ED_anim_api.h"
#  include "ED_buttons.h"
#  include "ED_fileselect.h"
#  include "ED_image.h"
#  include "ED_node.h"
#  include "ED_transform.h"
#  include "ED_screen.h"
#  include "ED_view3d.h"
#  include "ED_sequencer.h"
#  include "ED_clip.h"

#  include "GPU_material.h"

#  include "IMB_imbuf_types.h"

#  include "UI_interface.h"
#  include "UI_view2d.h"

static StructRNA *rna_Space_refine(struct PointerRNA *ptr)
{
  SpaceLink *space = (SpaceLink *)ptr->data;

  switch (space->spacetype) {
    case SPACE_VIEW3D:
      return &RNA_SpaceView3D;
    case SPACE_GRAPH:
      return &RNA_SpaceGraphEditor;
    case SPACE_OUTLINER:
      return &RNA_SpaceOutliner;
    case SPACE_PROPERTIES:
      return &RNA_SpaceProperties;
    case SPACE_FILE:
      return &RNA_SpaceFileBrowser;
    case SPACE_IMAGE:
      return &RNA_SpaceImageEditor;
    case SPACE_INFO:
      return &RNA_SpaceInfo;
    case SPACE_SEQ:
      return &RNA_SpaceSequenceEditor;
    case SPACE_TEXT:
      return &RNA_SpaceTextEditor;
    case SPACE_ACTION:
      return &RNA_SpaceDopeSheetEditor;
    case SPACE_NLA:
      return &RNA_SpaceNLA;
    case SPACE_NODE:
      return &RNA_SpaceNodeEditor;
    case SPACE_CONSOLE:
      return &RNA_SpaceConsole;
    case SPACE_USERPREF:
      return &RNA_SpacePreferences;
    case SPACE_CLIP:
      return &RNA_SpaceClipEditor;
    default:
      return &RNA_Space;
  }
}

static ScrArea *rna_area_from_space(PointerRNA *ptr)
{
  bScreen *sc = (bScreen *)ptr->id.data;
  SpaceLink *link = (SpaceLink *)ptr->data;
  return BKE_screen_find_area_from_space(sc, link);
}

static void area_region_from_regiondata(bScreen *sc,
                                        void *regiondata,
                                        ScrArea **r_sa,
                                        ARegion **r_ar)
{
  ScrArea *sa;
  ARegion *ar;

  *r_sa = NULL;
  *r_ar = NULL;

  for (sa = sc->areabase.first; sa; sa = sa->next) {
    for (ar = sa->regionbase.first; ar; ar = ar->next) {
      if (ar->regiondata == regiondata) {
        *r_sa = sa;
        *r_ar = ar;
        return;
      }
    }
  }
}

static void rna_area_region_from_regiondata(PointerRNA *ptr, ScrArea **r_sa, ARegion **r_ar)
{
  bScreen *sc = (bScreen *)ptr->id.data;
  void *regiondata = ptr->data;

  area_region_from_regiondata(sc, regiondata, r_sa, r_ar);
}

/* -------------------------------------------------------------------- */
/** \name Generic Region Flag Access
 * \{ */

static bool rna_Space_bool_from_region_flag_get_by_type(PointerRNA *ptr,
                                                        const int region_type,
                                                        const int region_flag)
{
  ScrArea *sa = rna_area_from_space(ptr);
  ARegion *ar = BKE_area_find_region_type(sa, region_type);
  if (ar) {
    return (ar->flag & region_flag);
  }
  return false;
}

static void rna_Space_bool_from_region_flag_set_by_type(PointerRNA *ptr,
                                                        const int region_type,
                                                        const int region_flag,
                                                        bool value)
{
  ScrArea *sa = rna_area_from_space(ptr);
  ARegion *ar = BKE_area_find_region_type(sa, region_type);
  if (ar) {
    SET_FLAG_FROM_TEST(ar->flag, value, region_flag);
  }
  ED_region_tag_redraw(ar);
}

static void rna_Space_bool_from_region_flag_update_by_type(bContext *C,
                                                           PointerRNA *ptr,
                                                           const int region_type,
                                                           const int region_flag)
{
  ScrArea *sa = rna_area_from_space(ptr);
  ARegion *ar = BKE_area_find_region_type(sa, region_type);
  if (ar) {
    if (region_flag == RGN_FLAG_HIDDEN) {
      /* Only support animation when the area is in the current context. */
      if (ar->overlap && (sa == CTX_wm_area(C))) {
        ED_region_visibility_change_update_animated(C, sa, ar);
      }
      else {
        ED_region_visibility_change_update(C, sa, ar);
      }
    }
    else if (region_flag == RGN_FLAG_HIDDEN_BY_USER) {
      if (!(ar->flag & RGN_FLAG_HIDDEN_BY_USER) != !(ar->flag & RGN_FLAG_HIDDEN)) {
        ED_region_toggle_hidden(C, ar);

        if ((ar->flag & RGN_FLAG_HIDDEN_BY_USER) == 0) {
          ED_area_type_hud_ensure(C, sa);
        }
      }
    }
  }
}

/** \} */

/* -------------------------------------------------------------------- */
/** \name Region Flag Access (Typed Callbacks)
 * \{ */

/* Header Region. */
static bool rna_Space_show_region_header_get(PointerRNA *ptr)
{
  return !rna_Space_bool_from_region_flag_get_by_type(ptr, RGN_TYPE_HEADER, RGN_FLAG_HIDDEN);
}
static void rna_Space_show_region_header_set(PointerRNA *ptr, bool value)
{
  rna_Space_bool_from_region_flag_set_by_type(ptr, RGN_TYPE_HEADER, RGN_FLAG_HIDDEN, !value);

  /* Special case, never show the tool properties when the header is invisible. */
  bool value_for_tool_header = value;
  if (value == true) {
    ScrArea *sa = rna_area_from_space(ptr);
    ARegion *ar_tool_header = BKE_area_find_region_type(sa, RGN_TYPE_TOOL_HEADER);
    if (ar_tool_header != NULL) {
      value_for_tool_header = !(ar_tool_header->flag & RGN_FLAG_HIDDEN_BY_USER);
    }
  }
  rna_Space_bool_from_region_flag_set_by_type(
      ptr, RGN_TYPE_TOOL_HEADER, RGN_FLAG_HIDDEN, !value_for_tool_header);
}
static void rna_Space_show_region_header_update(bContext *C, PointerRNA *ptr)
{
  rna_Space_bool_from_region_flag_update_by_type(C, ptr, RGN_TYPE_HEADER, RGN_FLAG_HIDDEN);
}

/* Footer Region. */
static bool rna_Space_show_region_footer_get(PointerRNA *ptr)
{
  return !rna_Space_bool_from_region_flag_get_by_type(ptr, RGN_TYPE_FOOTER, RGN_FLAG_HIDDEN);
}
static void rna_Space_show_region_footer_set(PointerRNA *ptr, bool value)
{
  rna_Space_bool_from_region_flag_set_by_type(ptr, RGN_TYPE_FOOTER, RGN_FLAG_HIDDEN, !value);
}
static void rna_Space_show_region_footer_update(bContext *C, PointerRNA *ptr)
{
  rna_Space_bool_from_region_flag_update_by_type(C, ptr, RGN_TYPE_FOOTER, RGN_FLAG_HIDDEN);
}

/* Tool Header Region.
 *
 * This depends on the 'RGN_TYPE_TOOL_HEADER'
 */
static bool rna_Space_show_region_tool_header_get(PointerRNA *ptr)
{
  return !rna_Space_bool_from_region_flag_get_by_type(
      ptr, RGN_TYPE_TOOL_HEADER, RGN_FLAG_HIDDEN_BY_USER);
}
static void rna_Space_show_region_tool_header_set(PointerRNA *ptr, bool value)
{
  rna_Space_bool_from_region_flag_set_by_type(
      ptr, RGN_TYPE_TOOL_HEADER, RGN_FLAG_HIDDEN_BY_USER, !value);
  rna_Space_bool_from_region_flag_set_by_type(ptr, RGN_TYPE_TOOL_HEADER, RGN_FLAG_HIDDEN, !value);
}
static void rna_Space_show_region_tool_header_update(bContext *C, PointerRNA *ptr)
{
  rna_Space_bool_from_region_flag_update_by_type(C, ptr, RGN_TYPE_TOOL_HEADER, RGN_FLAG_HIDDEN);
}

/* Tools Region. */
static bool rna_Space_show_region_toolbar_get(PointerRNA *ptr)
{
  return !rna_Space_bool_from_region_flag_get_by_type(ptr, RGN_TYPE_TOOLS, RGN_FLAG_HIDDEN);
}
static void rna_Space_show_region_toolbar_set(PointerRNA *ptr, bool value)
{
  rna_Space_bool_from_region_flag_set_by_type(ptr, RGN_TYPE_TOOLS, RGN_FLAG_HIDDEN, !value);
}
static void rna_Space_show_region_toolbar_update(bContext *C, PointerRNA *ptr)
{
  rna_Space_bool_from_region_flag_update_by_type(C, ptr, RGN_TYPE_TOOLS, RGN_FLAG_HIDDEN);
}

/* UI Region */
static bool rna_Space_show_region_ui_get(PointerRNA *ptr)
{
  return !rna_Space_bool_from_region_flag_get_by_type(ptr, RGN_TYPE_UI, RGN_FLAG_HIDDEN);
}
static void rna_Space_show_region_ui_set(PointerRNA *ptr, bool value)
{
  rna_Space_bool_from_region_flag_set_by_type(ptr, RGN_TYPE_UI, RGN_FLAG_HIDDEN, !value);
}
static void rna_Space_show_region_ui_update(bContext *C, PointerRNA *ptr)
{
  rna_Space_bool_from_region_flag_update_by_type(C, ptr, RGN_TYPE_UI, RGN_FLAG_HIDDEN);
}

/* Redo (HUD) Region */
static bool rna_Space_show_region_hud_get(PointerRNA *ptr)
{
  return !rna_Space_bool_from_region_flag_get_by_type(ptr, RGN_TYPE_HUD, RGN_FLAG_HIDDEN_BY_USER);
}
static void rna_Space_show_region_hud_set(PointerRNA *ptr, bool value)
{
  rna_Space_bool_from_region_flag_set_by_type(ptr, RGN_TYPE_HUD, RGN_FLAG_HIDDEN_BY_USER, !value);
}
static void rna_Space_show_region_hud_update(bContext *C, PointerRNA *ptr)
{
  rna_Space_bool_from_region_flag_update_by_type(C, ptr, RGN_TYPE_HUD, RGN_FLAG_HIDDEN_BY_USER);
}

/** \} */

static bool rna_Space_view2d_sync_get(PointerRNA *ptr)
{
  ScrArea *sa;
  ARegion *ar;

  sa = rna_area_from_space(ptr); /* can be NULL */
  ar = BKE_area_find_region_type(sa, RGN_TYPE_WINDOW);
  if (ar) {
    View2D *v2d = &ar->v2d;
    return (v2d->flag & V2D_VIEWSYNC_SCREEN_TIME) != 0;
  }

  return false;
}

static void rna_Space_view2d_sync_set(PointerRNA *ptr, bool value)
{
  ScrArea *sa;
  ARegion *ar;

  sa = rna_area_from_space(ptr); /* can be NULL */
  ar = BKE_area_find_region_type(sa, RGN_TYPE_WINDOW);
  if (ar) {
    View2D *v2d = &ar->v2d;
    if (value) {
      v2d->flag |= V2D_VIEWSYNC_SCREEN_TIME;
    }
    else {
      v2d->flag &= ~V2D_VIEWSYNC_SCREEN_TIME;
    }
  }
}

static void rna_Space_view2d_sync_update(Main *UNUSED(bmain),
                                         Scene *UNUSED(scene),
                                         PointerRNA *ptr)
{
  ScrArea *sa;
  ARegion *ar;

  sa = rna_area_from_space(ptr); /* can be NULL */
  ar = BKE_area_find_region_type(sa, RGN_TYPE_WINDOW);

  if (ar) {
    bScreen *sc = (bScreen *)ptr->id.data;
    View2D *v2d = &ar->v2d;

    UI_view2d_sync(sc, sa, v2d, V2D_LOCK_SET);
  }
}

static void rna_GPencil_update(Main *bmain, Scene *UNUSED(scene), PointerRNA *UNUSED(ptr))
{
  /* need set all caches as dirty to recalculate onion skinning */
  for (Object *ob = bmain->objects.first; ob; ob = ob->id.next) {
    if (ob->type == OB_GPENCIL) {
      DEG_id_tag_update(&ob->id, ID_RECALC_GEOMETRY);
    }
  }
  WM_main_add_notifier(NC_GPENCIL | NA_EDITED, NULL);
}

/* Space 3D View */
static void rna_SpaceView3D_camera_update(Main *bmain, Scene *scene, PointerRNA *ptr)
{
  View3D *v3d = (View3D *)(ptr->data);
  if (v3d->scenelock) {
    wmWindowManager *wm = bmain->wm.first;

    scene->camera = v3d->camera;
    WM_windows_scene_data_sync(&wm->windows, scene);
  }
}

static void rna_SpaceView3D_use_local_camera_set(PointerRNA *ptr, bool value)
{
  View3D *v3d = (View3D *)(ptr->data);
  bScreen *sc = (bScreen *)ptr->id.data;

  v3d->scenelock = !value;

  if (!value) {
    Scene *scene = ED_screen_scene_find(sc, G_MAIN->wm.first);
    v3d->camera = scene->camera;
  }
}

static float rna_View3DOverlay_GridScaleUnit_get(PointerRNA *ptr)
{
  View3D *v3d = (View3D *)(ptr->data);
  bScreen *screen = ptr->id.data;
  Scene *scene = ED_screen_scene_find(screen, G_MAIN->wm.first);

  return ED_view3d_grid_scale(scene, v3d, NULL);
}

static PointerRNA rna_SpaceView3D_region_3d_get(PointerRNA *ptr)
{
  View3D *v3d = (View3D *)(ptr->data);
  ScrArea *sa = rna_area_from_space(ptr);
  void *regiondata = NULL;
  if (sa) {
    ListBase *regionbase = (sa->spacedata.first == v3d) ? &sa->regionbase : &v3d->regionbase;
    ARegion *ar = regionbase->last; /* always last in list, weak .. */
    regiondata = ar->regiondata;
  }

  return rna_pointer_inherit_refine(ptr, &RNA_RegionView3D, regiondata);
}

static void rna_SpaceView3D_region_quadviews_begin(CollectionPropertyIterator *iter,
                                                   PointerRNA *ptr)
{
  View3D *v3d = (View3D *)(ptr->data);
  ScrArea *sa = rna_area_from_space(ptr);
  int i = 3;

  ARegion *ar = ((sa && sa->spacedata.first == v3d) ? &sa->regionbase : &v3d->regionbase)->last;
  ListBase lb = {NULL, NULL};

  if (ar && ar->alignment == RGN_ALIGN_QSPLIT) {
    while (i-- && ar) {
      ar = ar->prev;
    }

    if (i < 0) {
      lb.first = ar;
    }
  }

  rna_iterator_listbase_begin(iter, &lb, NULL);
}

static PointerRNA rna_SpaceView3D_region_quadviews_get(CollectionPropertyIterator *iter)
{
  void *regiondata = ((ARegion *)rna_iterator_listbase_get(iter))->regiondata;

  return rna_pointer_inherit_refine(&iter->parent, &RNA_RegionView3D, regiondata);
}

static void rna_RegionView3D_quadview_update(Main *UNUSED(main),
                                             Scene *UNUSED(scene),
                                             PointerRNA *ptr)
{
  ScrArea *sa;
  ARegion *ar;

  rna_area_region_from_regiondata(ptr, &sa, &ar);
  if (sa && ar && ar->alignment == RGN_ALIGN_QSPLIT) {
    ED_view3d_quadview_update(sa, ar, false);
  }
}

/* same as above but call clip==true */
static void rna_RegionView3D_quadview_clip_update(Main *UNUSED(main),
                                                  Scene *UNUSED(scene),
                                                  PointerRNA *ptr)
{
  ScrArea *sa;
  ARegion *ar;

  rna_area_region_from_regiondata(ptr, &sa, &ar);
  if (sa && ar && ar->alignment == RGN_ALIGN_QSPLIT) {
    ED_view3d_quadview_update(sa, ar, true);
  }
}

static void rna_RegionView3D_view_location_get(PointerRNA *ptr, float *values)
{
  RegionView3D *rv3d = (RegionView3D *)(ptr->data);
  negate_v3_v3(values, rv3d->ofs);
}

static void rna_RegionView3D_view_location_set(PointerRNA *ptr, const float *values)
{
  RegionView3D *rv3d = (RegionView3D *)(ptr->data);
  negate_v3_v3(rv3d->ofs, values);
}

static void rna_RegionView3D_view_rotation_get(PointerRNA *ptr, float *values)
{
  RegionView3D *rv3d = (RegionView3D *)(ptr->data);
  invert_qt_qt(values, rv3d->viewquat);
}

static void rna_RegionView3D_view_rotation_set(PointerRNA *ptr, const float *values)
{
  RegionView3D *rv3d = (RegionView3D *)(ptr->data);
  invert_qt_qt(rv3d->viewquat, values);
}

static void rna_RegionView3D_view_matrix_set(PointerRNA *ptr, const float *values)
{
  RegionView3D *rv3d = (RegionView3D *)(ptr->data);
  float mat[4][4];
  invert_m4_m4(mat, (float(*)[4])values);
  ED_view3d_from_m4(mat, rv3d->ofs, rv3d->viewquat, &rv3d->dist);
}

static bool rna_RegionView3D_is_orthographic_side_view_get(PointerRNA *ptr)
{
  RegionView3D *rv3d = (RegionView3D *)(ptr->data);
  return RV3D_VIEW_IS_AXIS(rv3d->view);
}

static void rna_3DViewShading_type_update(Main *bmain, Scene *scene, PointerRNA *ptr)
{
  ID *id = ptr->id.data;
  if (GS(id->name) == ID_SCE) {
    return;
  }

  View3DShading *shading = ptr->data;
  if (shading->type == OB_MATERIAL ||
      (shading->type == OB_RENDER && !STREQ(scene->r.engine, RE_engine_id_BLENDER_WORKBENCH))) {
    /* When switching from workbench to render or material mode the geometry of any
     * active sculpt session needs to be recalculated. */
    for (Object *ob = bmain->objects.first; ob; ob = ob->id.next) {
      if (ob->sculpt) {
        DEG_id_tag_update(&ob->id, ID_RECALC_GEOMETRY);
      }
    }
  }

  bScreen *screen = ptr->id.data;
  for (ScrArea *sa = screen->areabase.first; sa; sa = sa->next) {
    for (SpaceLink *sl = sa->spacedata.first; sl; sl = sl->next) {
      if (sl->spacetype == SPACE_VIEW3D) {
        View3D *v3d = (View3D *)sl;
        if (&v3d->shading == shading) {
          ED_view3d_shade_update(bmain, v3d, sa);
          return;
        }
      }
    }
  }
}

static Scene *rna_3DViewShading_scene(PointerRNA *ptr)
{
  /* Get scene, depends if using 3D view or OpenGL render settings. */
  ID *id = ptr->id.data;
  if (GS(id->name) == ID_SCE) {
    return (Scene *)id;
  }
  else {
    bScreen *screen = ptr->id.data;
    return WM_windows_scene_get_from_screen(G_MAIN->wm.first, screen);
  }
}

static int rna_3DViewShading_type_get(PointerRNA *ptr)
{
  /* Available shading types depend on render engine. */
  Scene *scene = rna_3DViewShading_scene(ptr);
  RenderEngineType *type = (scene) ? RE_engines_find(scene->r.engine) : NULL;
  View3DShading *shading = (View3DShading *)ptr->data;

  if (scene == NULL || BKE_scene_uses_blender_eevee(scene)) {
    return shading->type;
  }
  else if (BKE_scene_uses_blender_workbench(scene)) {
    return (shading->type == OB_MATERIAL) ? OB_SOLID : shading->type;
  }
  else {
    if (shading->type == OB_RENDER && !(type && type->view_draw)) {
      return OB_MATERIAL;
    }
    else {
      return shading->type;
    }
  }
}

static void rna_3DViewShading_type_set(PointerRNA *ptr, int value)
{
  View3DShading *shading = (View3DShading *)ptr->data;
  if (value != shading->type && value == OB_RENDER) {
    shading->prev_type = shading->type;
  }
  shading->type = value;
}

static const EnumPropertyItem *rna_3DViewShading_type_itemf(bContext *UNUSED(C),
                                                            PointerRNA *ptr,
                                                            PropertyRNA *UNUSED(prop),
                                                            bool *r_free)
{
  Scene *scene = rna_3DViewShading_scene(ptr);
  RenderEngineType *type = (scene) ? RE_engines_find(scene->r.engine) : NULL;

  EnumPropertyItem *item = NULL;
  int totitem = 0;

  RNA_enum_items_add_value(&item, &totitem, rna_enum_shading_type_items, OB_WIRE);
  RNA_enum_items_add_value(&item, &totitem, rna_enum_shading_type_items, OB_SOLID);

  if (scene == NULL || BKE_scene_uses_blender_eevee(scene)) {
    RNA_enum_items_add_value(&item, &totitem, rna_enum_shading_type_items, OB_MATERIAL);
    RNA_enum_items_add_value(&item, &totitem, rna_enum_shading_type_items, OB_RENDER);
  }
  else if (BKE_scene_uses_blender_workbench(scene)) {
    RNA_enum_items_add_value(&item, &totitem, rna_enum_shading_type_items, OB_RENDER);
  }
  else {
    RNA_enum_items_add_value(&item, &totitem, rna_enum_shading_type_items, OB_MATERIAL);
    if (type && type->view_draw) {
      RNA_enum_items_add_value(&item, &totitem, rna_enum_shading_type_items, OB_RENDER);
    }
  }

  RNA_enum_item_end(&item, &totitem);
  *r_free = true;

  return item;
}

/* Shading.selected_studio_light */
static PointerRNA rna_View3DShading_selected_studio_light_get(PointerRNA *ptr)
{
  View3DShading *shading = (View3DShading *)ptr->data;
  StudioLight *sl;
  if (shading->type == OB_SOLID && shading->light == V3D_LIGHTING_MATCAP) {
    sl = BKE_studiolight_find(shading->matcap, STUDIOLIGHT_FLAG_ALL);
  }
  else if (shading->type == OB_SOLID && shading->light == V3D_LIGHTING_STUDIO) {
    sl = BKE_studiolight_find(shading->studio_light, STUDIOLIGHT_FLAG_ALL);
  }
  else {
    sl = BKE_studiolight_find(shading->lookdev_light, STUDIOLIGHT_FLAG_ALL);
  }
  return rna_pointer_inherit_refine(ptr, &RNA_StudioLight, sl);
}

/* shading.light */
static const EnumPropertyItem *rna_View3DShading_color_type_itemf(bContext *UNUSED(C),
                                                                  PointerRNA *ptr,
                                                                  PropertyRNA *UNUSED(prop),
                                                                  bool *r_free)
{
  View3DShading *shading = (View3DShading *)ptr->data;

  int totitem = 0;

  if (shading->type == OB_WIRE) {
    EnumPropertyItem *item = NULL;
    RNA_enum_items_add_value(
        &item, &totitem, rna_enum_shading_color_type_items, V3D_SHADING_SINGLE_COLOR);
    RNA_enum_items_add_value(
        &item, &totitem, rna_enum_shading_color_type_items, V3D_SHADING_OBJECT_COLOR);
    RNA_enum_items_add_value(
        &item, &totitem, rna_enum_shading_color_type_items, V3D_SHADING_RANDOM_COLOR);
    RNA_enum_item_end(&item, &totitem);
    *r_free = true;
    return item;
  }
  else {
    /* Solid mode, or lookdev mode for workbench engine. */
    r_free = false;
    return rna_enum_shading_color_type_items;
  }
}

/* Studio light */
static int rna_View3DShading_studio_light_get(PointerRNA *ptr)
{
  View3DShading *shading = (View3DShading *)ptr->data;
  char *dna_storage = shading->studio_light;

  int flag = STUDIOLIGHT_TYPE_STUDIO;
  if (shading->type == OB_SOLID && shading->light == V3D_LIGHTING_MATCAP) {
    flag = STUDIOLIGHT_TYPE_MATCAP;
    dna_storage = shading->matcap;
  }
  else if (shading->type == OB_MATERIAL) {
    flag = STUDIOLIGHT_TYPE_WORLD;
    dna_storage = shading->lookdev_light;
  }
  StudioLight *sl = BKE_studiolight_find(dna_storage, flag);
  if (sl) {
    BLI_strncpy(dna_storage, sl->name, FILE_MAXFILE);
    return sl->index;
  }
  else {
    return 0;
  }
}

static void rna_View3DShading_studio_light_set(PointerRNA *ptr, int value)
{
  View3DShading *shading = (View3DShading *)ptr->data;
  char *dna_storage = shading->studio_light;

  int flag = STUDIOLIGHT_TYPE_STUDIO;
  if (shading->type == OB_SOLID && shading->light == V3D_LIGHTING_MATCAP) {
    flag = STUDIOLIGHT_TYPE_MATCAP;
    dna_storage = shading->matcap;
  }
  else if (shading->type == OB_MATERIAL) {
    flag = STUDIOLIGHT_TYPE_WORLD;
    dna_storage = shading->lookdev_light;
  }
  StudioLight *sl = BKE_studiolight_findindex(value, flag);
  if (sl) {
    BLI_strncpy(dna_storage, sl->name, FILE_MAXFILE);
  }
}

static const EnumPropertyItem *rna_View3DShading_studio_light_itemf(bContext *UNUSED(C),
                                                                    PointerRNA *ptr,
                                                                    PropertyRNA *UNUSED(prop),
                                                                    bool *r_free)
{
  View3DShading *shading = (View3DShading *)ptr->data;
  EnumPropertyItem *item = NULL;
  int totitem = 0;

  if (shading->type == OB_SOLID && shading->light == V3D_LIGHTING_MATCAP) {
    const int flags = (STUDIOLIGHT_EXTERNAL_FILE | STUDIOLIGHT_TYPE_MATCAP);

    LISTBASE_FOREACH (StudioLight *, sl, BKE_studiolight_listbase()) {
      int icon_id = (shading->flag & V3D_SHADING_MATCAP_FLIP_X) ? sl->icon_id_matcap_flipped :
                                                                  sl->icon_id_matcap;
      if ((sl->flag & flags) == flags) {
        EnumPropertyItem tmp = {sl->index, sl->name, icon_id, sl->name, ""};
        RNA_enum_item_add(&item, &totitem, &tmp);
      }
    }
  }
  else {
    LISTBASE_FOREACH (StudioLight *, sl, BKE_studiolight_listbase()) {
      int icon_id = sl->icon_id_irradiance;
      bool show_studiolight = false;

      if (sl->flag & STUDIOLIGHT_INTERNAL) {
        /* always show internal lights for solid */
        if (shading->type == OB_SOLID) {
          show_studiolight = true;
        }
      }
      else {
        switch (shading->type) {
          case OB_SOLID:
          case OB_TEXTURE:
            show_studiolight = ((sl->flag & STUDIOLIGHT_TYPE_STUDIO) != 0);
            break;

          case OB_MATERIAL:
            show_studiolight = ((sl->flag & STUDIOLIGHT_TYPE_WORLD) != 0);
            icon_id = sl->icon_id_radiance;
            break;
        }
      }

      if (show_studiolight) {
        EnumPropertyItem tmp = {sl->index, sl->name, icon_id, sl->name, ""};
        RNA_enum_item_add(&item, &totitem, &tmp);
      }
    }
  }

  RNA_enum_item_end(&item, &totitem);
  *r_free = true;
  return item;
}

static const EnumPropertyItem *rna_SpaceView3D_stereo3d_camera_itemf(bContext *C,
                                                                     PointerRNA *UNUSED(ptr),
                                                                     PropertyRNA *UNUSED(prop),
                                                                     bool *UNUSED(r_free))
{
  Scene *scene = CTX_data_scene(C);

  if (scene->r.views_format == SCE_VIEWS_FORMAT_MULTIVIEW) {
    return multiview_camera_items;
  }
  else {
    return stereo3d_camera_items;
  }
}

static int rna_SpaceView3D_icon_from_show_object_viewport_get(PointerRNA *ptr)
{
  const View3D *v3d = (View3D *)ptr->data;
  /* Ignore selection values when view is off,
   * intent is to show if visible objects aren't selectable. */
  const int view_value = (v3d->object_type_exclude_viewport != 0);
  const int select_value = (v3d->object_type_exclude_select &
                            ~v3d->object_type_exclude_viewport) != 0;
  return ICON_VIS_SEL_11 + (view_value << 1) + select_value;
}

static char *rna_View3DShading_path(PointerRNA *UNUSED(ptr))
{
  return BLI_strdup("shading");
}

static PointerRNA rna_SpaceView3D_overlay_get(PointerRNA *ptr)
{
  return rna_pointer_inherit_refine(ptr, &RNA_View3DOverlay, ptr->data);
}

static char *rna_View3DOverlay_path(PointerRNA *UNUSED(ptr))
{
  return BLI_strdup("overlay");
}

/* Space Image Editor */

static PointerRNA rna_SpaceImageEditor_uvedit_get(PointerRNA *ptr)
{
  return rna_pointer_inherit_refine(ptr, &RNA_SpaceUVEditor, ptr->data);
}

static void rna_SpaceImageEditor_mode_update(Main *bmain, Scene *scene, PointerRNA *UNUSED(ptr))
{
  ED_space_image_paint_update(bmain, bmain->wm.first, scene);
}

static void rna_SpaceImageEditor_show_stereo_set(PointerRNA *ptr, int value)
{
  SpaceImage *sima = (SpaceImage *)(ptr->data);

  if (value) {
    sima->iuser.flag |= IMA_SHOW_STEREO;
  }
  else {
    sima->iuser.flag &= ~IMA_SHOW_STEREO;
  }
}

static bool rna_SpaceImageEditor_show_stereo_get(PointerRNA *ptr)
{
  SpaceImage *sima = (SpaceImage *)(ptr->data);
  return (sima->iuser.flag & IMA_SHOW_STEREO) != 0;
}

static void rna_SpaceImageEditor_show_stereo_update(Main *UNUSED(bmain),
                                                    Scene *UNUSED(unused),
                                                    PointerRNA *ptr)
{
  SpaceImage *sima = (SpaceImage *)(ptr->data);
  Image *ima = sima->image;

  if (ima) {
    if (ima->rr) {
      BKE_image_multilayer_index(ima->rr, &sima->iuser);
    }
    else {
      BKE_image_multiview_index(ima, &sima->iuser);
    }
  }
}

static bool rna_SpaceImageEditor_show_render_get(PointerRNA *ptr)
{
  SpaceImage *sima = (SpaceImage *)(ptr->data);
  return ED_space_image_show_render(sima);
}

static bool rna_SpaceImageEditor_show_paint_get(PointerRNA *ptr)
{
  SpaceImage *sima = (SpaceImage *)(ptr->data);
  return ED_space_image_show_paint(sima);
}

static bool rna_SpaceImageEditor_show_uvedit_get(PointerRNA *ptr)
{
  SpaceImage *sima = (SpaceImage *)(ptr->data);
  bScreen *sc = (bScreen *)ptr->id.data;
  wmWindow *win = ED_screen_window_find(sc, G_MAIN->wm.first);
  ViewLayer *view_layer = WM_window_get_active_view_layer(win);
  Object *obedit = OBEDIT_FROM_VIEW_LAYER(view_layer);
  return ED_space_image_show_uvedit(sima, obedit);
}

static bool rna_SpaceImageEditor_show_maskedit_get(PointerRNA *ptr)
{
  SpaceImage *sima = (SpaceImage *)(ptr->data);
  bScreen *sc = (bScreen *)ptr->id.data;
  wmWindow *win = ED_screen_window_find(sc, G_MAIN->wm.first);
  ViewLayer *view_layer = WM_window_get_active_view_layer(win);
  return ED_space_image_check_show_maskedit(sima, view_layer);
}

static void rna_SpaceImageEditor_image_set(PointerRNA *ptr,
                                           PointerRNA value,
                                           struct ReportList *UNUSED(reports))
{
  SpaceImage *sima = (SpaceImage *)(ptr->data);
  bScreen *sc = (bScreen *)ptr->id.data;
  wmWindow *win = ED_screen_window_find(sc, G_MAIN->wm.first);
  ViewLayer *view_layer = WM_window_get_active_view_layer(win);
  Object *obedit = OBEDIT_FROM_VIEW_LAYER(view_layer);

  BLI_assert(BKE_id_is_in_global_main(value.data));
  ED_space_image_set(G_MAIN, sima, obedit, (Image *)value.data, false);
}

static void rna_SpaceImageEditor_mask_set(PointerRNA *ptr,
                                          PointerRNA value,
                                          struct ReportList *UNUSED(reports))
{
  SpaceImage *sima = (SpaceImage *)(ptr->data);

  ED_space_image_set_mask(NULL, sima, (Mask *)value.data);
}

static const EnumPropertyItem *rna_SpaceImageEditor_display_channels_itemf(
    bContext *UNUSED(C), PointerRNA *ptr, PropertyRNA *UNUSED(prop), bool *r_free)
{
  SpaceImage *sima = (SpaceImage *)ptr->data;
  EnumPropertyItem *item = NULL;
  ImBuf *ibuf;
  void *lock;
  int zbuf, alpha, totitem = 0;

  ibuf = ED_space_image_acquire_buffer(sima, &lock);

  alpha = ibuf && (ibuf->channels == 4);
  zbuf = ibuf && (ibuf->zbuf || ibuf->zbuf_float || (ibuf->channels == 1));

  ED_space_image_release_buffer(sima, ibuf, lock);

  if (alpha && zbuf) {
    return display_channels_items;
  }

  if (alpha) {
    RNA_enum_items_add_value(&item, &totitem, display_channels_items, SI_USE_ALPHA);
    RNA_enum_items_add_value(&item, &totitem, display_channels_items, 0);
    RNA_enum_items_add_value(&item, &totitem, display_channels_items, SI_SHOW_ALPHA);
  }
  else if (zbuf) {
    RNA_enum_items_add_value(&item, &totitem, display_channels_items, 0);
    RNA_enum_items_add_value(&item, &totitem, display_channels_items, SI_SHOW_ZBUF);
  }
  else {
    RNA_enum_items_add_value(&item, &totitem, display_channels_items, 0);
  }

  RNA_enum_items_add_value(&item, &totitem, display_channels_items, SI_SHOW_R);
  RNA_enum_items_add_value(&item, &totitem, display_channels_items, SI_SHOW_G);
  RNA_enum_items_add_value(&item, &totitem, display_channels_items, SI_SHOW_B);

  RNA_enum_item_end(&item, &totitem);
  *r_free = true;

  return item;
}

static void rna_SpaceImageEditor_zoom_get(PointerRNA *ptr, float *values)
{
  SpaceImage *sima = (SpaceImage *)ptr->data;
  ScrArea *sa;
  ARegion *ar;

  values[0] = values[1] = 1;

  /* find aregion */
  sa = rna_area_from_space(ptr); /* can be NULL */
  ar = BKE_area_find_region_type(sa, RGN_TYPE_WINDOW);
  if (ar) {
    ED_space_image_get_zoom(sima, ar, &values[0], &values[1]);
  }
}

static void rna_SpaceImageEditor_cursor_location_get(PointerRNA *ptr, float *values)
{
  SpaceImage *sima = (SpaceImage *)ptr->data;

  if (sima->flag & SI_COORDFLOATS) {
    copy_v2_v2(values, sima->cursor);
  }
  else {
    int w, h;
    ED_space_image_get_size(sima, &w, &h);

    values[0] = sima->cursor[0] * w;
    values[1] = sima->cursor[1] * h;
  }
}

static void rna_SpaceImageEditor_cursor_location_set(PointerRNA *ptr, const float *values)
{
  SpaceImage *sima = (SpaceImage *)ptr->data;

  if (sima->flag & SI_COORDFLOATS) {
    copy_v2_v2(sima->cursor, values);
  }
  else {
    int w, h;
    ED_space_image_get_size(sima, &w, &h);

    sima->cursor[0] = values[0] / w;
    sima->cursor[1] = values[1] / h;
  }
}

static void rna_SpaceImageEditor_image_update(Main *UNUSED(bmain),
                                              Scene *UNUSED(scene),
                                              PointerRNA *ptr)
{
  SpaceImage *sima = (SpaceImage *)ptr->data;
  Image *ima = sima->image;

  /* make sure all the iuser settings are valid for the sima image */
  if (ima) {
    if (ima->rr) {
      if (BKE_image_multilayer_index(sima->image->rr, &sima->iuser) == NULL) {
        BKE_image_init_imageuser(sima->image, &sima->iuser);
      }
    }
    else {
      BKE_image_multiview_index(ima, &sima->iuser);
    }
  }
}

static void rna_SpaceImageEditor_scopes_update(struct bContext *C, struct PointerRNA *ptr)
{
  SpaceImage *sima = (SpaceImage *)ptr->data;
  ImBuf *ibuf;
  void *lock;

  ibuf = ED_space_image_acquire_buffer(sima, &lock);
  if (ibuf) {
    ED_space_image_scopes_update(C, sima, ibuf, true);
    WM_main_add_notifier(NC_IMAGE, sima->image);
  }
  ED_space_image_release_buffer(sima, ibuf, lock);
}

static const EnumPropertyItem *rna_SpaceImageEditor_pivot_itemf(bContext *UNUSED(C),
                                                                PointerRNA *ptr,
                                                                PropertyRNA *UNUSED(prop),
                                                                bool *UNUSED(r_free))
{
  static const EnumPropertyItem pivot_items[] = {
      {V3D_AROUND_CENTER_BOUNDS, "CENTER", ICON_PIVOT_BOUNDBOX, "Bounding Box Center", ""},
      {V3D_AROUND_CENTER_MEDIAN, "MEDIAN", ICON_PIVOT_MEDIAN, "Median Point", ""},
      {V3D_AROUND_CURSOR, "CURSOR", ICON_PIVOT_CURSOR, "2D Cursor", ""},
      {V3D_AROUND_LOCAL_ORIGINS,
       "INDIVIDUAL_ORIGINS",
       ICON_PIVOT_INDIVIDUAL,
       "Individual Origins",
       "Pivot around each selected island's own median point"},
      {0, NULL, 0, NULL, NULL},
  };

  SpaceImage *sima = (SpaceImage *)ptr->data;

  if (sima->mode == SI_MODE_PAINT) {
    return rna_enum_transform_pivot_items_full;
  }
  else {
    return pivot_items;
  }
}

/* Space Text Editor */

static void rna_SpaceTextEditor_word_wrap_set(PointerRNA *ptr, bool value)
{
  SpaceText *st = (SpaceText *)(ptr->data);

  st->wordwrap = value;
  st->left = 0;
}

static void rna_SpaceTextEditor_text_set(PointerRNA *ptr,
                                         PointerRNA value,
                                         struct ReportList *UNUSED(reports))
{
  SpaceText *st = (SpaceText *)(ptr->data);

  st->text = value.data;

  WM_main_add_notifier(NC_TEXT | NA_SELECTED, st->text);
}

static void rna_SpaceTextEditor_updateEdited(Main *UNUSED(bmain),
                                             Scene *UNUSED(scene),
                                             PointerRNA *ptr)
{
  SpaceText *st = (SpaceText *)ptr->data;

  if (st->text) {
    WM_main_add_notifier(NC_TEXT | NA_EDITED, st->text);
  }
}

/* Space Properties */

/* note: this function exists only to avoid id refcounting */
static void rna_SpaceProperties_pin_id_set(PointerRNA *ptr,
                                           PointerRNA value,
                                           struct ReportList *UNUSED(reports))
{
  SpaceProperties *sbuts = (SpaceProperties *)(ptr->data);
  sbuts->pinid = value.data;
}

static StructRNA *rna_SpaceProperties_pin_id_typef(PointerRNA *ptr)
{
  SpaceProperties *sbuts = (SpaceProperties *)(ptr->data);

  if (sbuts->pinid) {
    return ID_code_to_RNA_type(GS(sbuts->pinid->name));
  }

  return &RNA_ID;
}

static void rna_SpaceProperties_pin_id_update(Main *UNUSED(bmain),
                                              Scene *UNUSED(scene),
                                              PointerRNA *ptr)
{
  SpaceProperties *sbuts = (SpaceProperties *)(ptr->data);
  ID *id = sbuts->pinid;

  if (id == NULL) {
    sbuts->flag &= ~SB_PIN_CONTEXT;
    return;
  }

  switch (GS(id->name)) {
    case ID_MA:
      WM_main_add_notifier(NC_MATERIAL | ND_SHADING, NULL);
      break;
    case ID_TE:
      WM_main_add_notifier(NC_TEXTURE, NULL);
      break;
    case ID_WO:
      WM_main_add_notifier(NC_WORLD, NULL);
      break;
    case ID_LA:
      WM_main_add_notifier(NC_LAMP, NULL);
      break;
    default:
      break;
  }
}

static void rna_SpaceProperties_context_set(PointerRNA *ptr, int value)
{
  SpaceProperties *sbuts = (SpaceProperties *)(ptr->data);

  sbuts->mainb = value;
  sbuts->mainbuser = value;
}

static const EnumPropertyItem *rna_SpaceProperties_context_itemf(bContext *UNUSED(C),
                                                                 PointerRNA *ptr,
                                                                 PropertyRNA *UNUSED(prop),
                                                                 bool *r_free)
{
  SpaceProperties *sbuts = (SpaceProperties *)(ptr->data);
  EnumPropertyItem *item = NULL;
  int totitem = 0;

  if (sbuts->pathflag & (1 << BCONTEXT_TOOL)) {
    RNA_enum_items_add_value(&item, &totitem, buttons_context_items, BCONTEXT_TOOL);
  }

  if (totitem) {
    RNA_enum_item_add_separator(&item, &totitem);
  }

  if (sbuts->pathflag & (1 << BCONTEXT_RENDER)) {
    RNA_enum_items_add_value(&item, &totitem, buttons_context_items, BCONTEXT_RENDER);
  }

  if (sbuts->pathflag & (1 << BCONTEXT_OUTPUT)) {
    RNA_enum_items_add_value(&item, &totitem, buttons_context_items, BCONTEXT_OUTPUT);
  }

  if (sbuts->pathflag & (1 << BCONTEXT_VIEW_LAYER)) {
    RNA_enum_items_add_value(&item, &totitem, buttons_context_items, BCONTEXT_VIEW_LAYER);
  }

  if (sbuts->pathflag & (1 << BCONTEXT_SCENE)) {
    RNA_enum_items_add_value(&item, &totitem, buttons_context_items, BCONTEXT_SCENE);
  }

  if (sbuts->pathflag & (1 << BCONTEXT_WORLD)) {
    RNA_enum_items_add_value(&item, &totitem, buttons_context_items, BCONTEXT_WORLD);
  }

  if (totitem) {
    RNA_enum_item_add_separator(&item, &totitem);
  }

  if (sbuts->pathflag & (1 << BCONTEXT_OBJECT)) {
    RNA_enum_items_add_value(&item, &totitem, buttons_context_items, BCONTEXT_OBJECT);
  }

  if (sbuts->pathflag & (1 << BCONTEXT_MODIFIER)) {
    RNA_enum_items_add_value(&item, &totitem, buttons_context_items, BCONTEXT_MODIFIER);
  }

  if (sbuts->pathflag & (1 << BCONTEXT_SHADERFX)) {
    RNA_enum_items_add_value(&item, &totitem, buttons_context_items, BCONTEXT_SHADERFX);
  }

  if (sbuts->pathflag & (1 << BCONTEXT_PARTICLE)) {
    RNA_enum_items_add_value(&item, &totitem, buttons_context_items, BCONTEXT_PARTICLE);
  }

  if (sbuts->pathflag & (1 << BCONTEXT_PHYSICS)) {
    RNA_enum_items_add_value(&item, &totitem, buttons_context_items, BCONTEXT_PHYSICS);
  }

  if (sbuts->pathflag & (1 << BCONTEXT_CONSTRAINT)) {
    RNA_enum_items_add_value(&item, &totitem, buttons_context_items, BCONTEXT_CONSTRAINT);
  }

  if (sbuts->pathflag & (1 << BCONTEXT_DATA)) {
    RNA_enum_items_add_value(&item, &totitem, buttons_context_items, BCONTEXT_DATA);
    (item + totitem - 1)->icon = sbuts->dataicon;
  }

  if (sbuts->pathflag & (1 << BCONTEXT_BONE)) {
    RNA_enum_items_add_value(&item, &totitem, buttons_context_items, BCONTEXT_BONE);
  }

  if (sbuts->pathflag & (1 << BCONTEXT_BONE_CONSTRAINT)) {
    RNA_enum_items_add_value(&item, &totitem, buttons_context_items, BCONTEXT_BONE_CONSTRAINT);
  }

  if (sbuts->pathflag & (1 << BCONTEXT_MATERIAL)) {
    RNA_enum_items_add_value(&item, &totitem, buttons_context_items, BCONTEXT_MATERIAL);
  }

  if (totitem) {
    RNA_enum_item_add_separator(&item, &totitem);
  }

  if (sbuts->pathflag & (1 << BCONTEXT_TEXTURE)) {
    RNA_enum_items_add_value(&item, &totitem, buttons_context_items, BCONTEXT_TEXTURE);
  }

  RNA_enum_item_end(&item, &totitem);
  *r_free = true;

  return item;
}

static void rna_SpaceProperties_context_update(Main *UNUSED(bmain),
                                               Scene *UNUSED(scene),
                                               PointerRNA *ptr)
{
  SpaceProperties *sbuts = (SpaceProperties *)(ptr->data);
  /* XXX BCONTEXT_DATA is ugly, but required for lights... See T51318. */
  if (ELEM(sbuts->mainb, BCONTEXT_WORLD, BCONTEXT_MATERIAL, BCONTEXT_TEXTURE, BCONTEXT_DATA)) {
    sbuts->preview = 1;
  }
}

/* Space Console */
static void rna_ConsoleLine_body_get(PointerRNA *ptr, char *value)
{
  ConsoleLine *ci = (ConsoleLine *)ptr->data;
  memcpy(value, ci->line, ci->len + 1);
}

static int rna_ConsoleLine_body_length(PointerRNA *ptr)
{
  ConsoleLine *ci = (ConsoleLine *)ptr->data;
  return ci->len;
}

static void rna_ConsoleLine_body_set(PointerRNA *ptr, const char *value)
{
  ConsoleLine *ci = (ConsoleLine *)ptr->data;
  int len = strlen(value);

  if ((len >= ci->len_alloc) || (len * 2 < ci->len_alloc)) { /* allocate a new string */
    MEM_freeN(ci->line);
    ci->line = MEM_mallocN((len + 1) * sizeof(char), "rna_consoleline");
    ci->len_alloc = len + 1;
  }
  memcpy(ci->line, value, len + 1);
  ci->len = len;

  if (ci->cursor > len) {
    /* clamp the cursor */
    ci->cursor = len;
  }
}

static void rna_ConsoleLine_cursor_index_range(
    PointerRNA *ptr, int *min, int *max, int *UNUSED(softmin), int *UNUSED(softmax))
{
  ConsoleLine *ci = (ConsoleLine *)ptr->data;

  *min = 0;
  *max = ci->len; /* intentionally _not_ -1 */
}

/* Space Dopesheet */

static void rna_SpaceDopeSheetEditor_action_set(PointerRNA *ptr,
                                                PointerRNA value,
                                                struct ReportList *UNUSED(reports))
{
  SpaceAction *saction = (SpaceAction *)(ptr->data);
  bAction *act = (bAction *)value.data;

  if ((act == NULL) || (act->idroot == 0)) {
    /* just set if we're clearing the action or if the action is "amorphous" still */
    saction->action = act;
  }
  else {
    /* action to set must strictly meet the mode criteria... */
    if (saction->mode == SACTCONT_ACTION) {
      /* currently, this is "object-level" only, until we have some way of specifying this */
      if (act->idroot == ID_OB) {
        saction->action = act;
      }
      else {
        printf(
            "ERROR: cannot assign Action '%s' to Action Editor, as action is not object-level "
            "animation\n",
            act->id.name + 2);
      }
    }
    else if (saction->mode == SACTCONT_SHAPEKEY) {
      /* as the name says, "shapekey-level" only... */
      if (act->idroot == ID_KE) {
        saction->action = act;
      }
      else {
        printf(
            "ERROR: cannot assign Action '%s' to Shape Key Editor, as action doesn't animate "
            "Shape Keys\n",
            act->id.name + 2);
      }
    }
    else {
      printf(
          "ACK: who's trying to set an action while not in a mode displaying a single Action "
          "only?\n");
    }
  }
}

static void rna_SpaceDopeSheetEditor_action_update(bContext *C, PointerRNA *ptr)
{
  SpaceAction *saction = (SpaceAction *)(ptr->data);
  ViewLayer *view_layer = CTX_data_view_layer(C);
  Main *bmain = CTX_data_main(C);
  Object *obact = OBACT(view_layer);

  /* we must set this action to be the one used by active object (if not pinned) */
  if (obact /* && saction->pin == 0*/) {
    AnimData *adt = NULL;

    if (saction->mode == SACTCONT_ACTION) {
      /* TODO: context selector could help decide this with more control? */
      adt = BKE_animdata_add_id(&obact->id); /* this only adds if non-existent */
    }
    else if (saction->mode == SACTCONT_SHAPEKEY) {
      Key *key = BKE_key_from_object(obact);
      if (key) {
        adt = BKE_animdata_add_id(&key->id); /* this only adds if non-existent */
      }
    }

    /* set action */
    // FIXME: this overlaps a lot with the BKE_animdata_set_action() API method
    if (adt) {
      /* Don't do anything if old and new actions are the same... */
      if (adt->action != saction->action) {
        /* NLA Tweak Mode needs special handling... */
        if (adt->flag & ADT_NLA_EDIT_ON) {
          /* Exit editmode first - we cannot change actions while in tweakmode
           * NOTE: This will clear the action ref properly
           */
          BKE_nla_tweakmode_exit(adt);

          /* Assign new action, and adjust the usercounts accordingly */
          adt->action = saction->action;
          id_us_plus((ID *)adt->action);
        }
        else {
          /* Handle old action... */
          if (adt->action) {
            /* Fix id-count of action we're replacing */
            id_us_min(&adt->action->id);

            /* To prevent data loss (i.e. if users flip between actions using the Browse menu),
             * stash this action if nothing else uses it.
             *
             * EXCEPTION:
             * This callback runs when unlinking actions. In that case, we don't want to
             * stash the action, as the user is signaling that they want to detach it.
             * This can be reviewed again later,
             * but it could get annoying if we keep these instead.
             */
            if ((adt->action->id.us <= 0) && (saction->action != NULL)) {
              /* XXX: Things here get dodgy if this action is only partially completed,
               *      and the user then uses the browse menu to get back to this action,
               *      assigning it as the active action (i.e. the stash strip gets out of sync)
               */
              BKE_nla_action_stash(adt);
            }
          }

          /* Assign new action, and adjust the usercounts accordingly */
          adt->action = saction->action;
          id_us_plus((ID *)adt->action);
        }
      }

      /* Force update of animdata */
      DEG_id_tag_update(&obact->id, ID_RECALC_ANIMATION);
    }

    /* force depsgraph flush too */
    DEG_id_tag_update(&obact->id, ID_RECALC_TRANSFORM | ID_RECALC_GEOMETRY);
    /* Update relations as well, so new time source dependency is added. */
    DEG_relations_tag_update(bmain);
  }
}

static void rna_SpaceDopeSheetEditor_mode_update(bContext *C, PointerRNA *ptr)
{
  SpaceAction *saction = (SpaceAction *)(ptr->data);
  ScrArea *sa = CTX_wm_area(C);
  ViewLayer *view_layer = CTX_data_view_layer(C);
  Object *obact = OBACT(view_layer);

  /* special exceptions for ShapeKey Editor mode */
  if (saction->mode == SACTCONT_SHAPEKEY) {
    Key *key = BKE_key_from_object(obact);

    /* 1) update the action stored for the editor */
    if (key) {
      saction->action = (key->adt) ? key->adt->action : NULL;
    }
    else {
      saction->action = NULL;
    }

    /* 2) enable 'show sliders' by default, since one of the main
     *    points of the ShapeKey Editor is to provide a one-stop shop
     *    for controlling the shapekeys, whose main control is the value
     */
    saction->flag |= SACTION_SLIDERS;
  }
  /* make sure action stored is valid */
  else if (saction->mode == SACTCONT_ACTION) {
    /* 1) update the action stored for the editor */
    /* TODO: context selector could help decide this with more control? */
    if (obact) {
      saction->action = (obact->adt) ? obact->adt->action : NULL;
    }
    else {
      saction->action = NULL;
    }
  }

  /* Collapse (and show) summary channel and hide channel list for timeline */
  if (saction->mode == SACTCONT_TIMELINE) {
    saction->ads.flag |= ADS_FLAG_SUMMARY_COLLAPSED;
    saction->ads.filterflag |= ADS_FILTER_SUMMARY;
  }

  if (sa && sa->spacedata.first == saction) {
    ARegion *channels_region = BKE_area_find_region_type(sa, RGN_TYPE_CHANNELS);
    if (channels_region) {
      if (saction->mode == SACTCONT_TIMELINE) {
        channels_region->flag |= RGN_FLAG_HIDDEN;
      }
      else {
        channels_region->flag &= ~RGN_FLAG_HIDDEN;
      }
      ED_region_visibility_change_update(C, sa, channels_region);
    }
  }

  /* recalculate extents of channel list */
  saction->runtime.flag |= SACTION_RUNTIME_FLAG_NEED_CHAN_SYNC;

  /* store current mode as "old mode",
   * so that returning from other editors doesn't always reset to "Action Editor" */
  if (saction->mode != SACTCONT_TIMELINE) {
    saction->mode_prev = saction->mode;
  }
}

/* Space Graph Editor */

static void rna_SpaceGraphEditor_display_mode_update(bContext *C, PointerRNA *ptr)
{
  ScrArea *sa = rna_area_from_space(ptr);
  SpaceGraph *sipo = (SpaceGraph *)ptr->data;

  /* for "Drivers" mode, enable all the necessary bits and pieces */
  if (sipo->mode == SIPO_MODE_DRIVERS) {
    ED_drivers_editor_init(C, sa);
    ED_area_tag_redraw(sa);
  }

  /* after changing view mode, must force recalculation of F-Curve colors
   * which can only be achieved using refresh as opposed to redraw
   */
  ED_area_tag_refresh(sa);
}

static bool rna_SpaceGraphEditor_has_ghost_curves_get(PointerRNA *ptr)
{
  SpaceGraph *sipo = (SpaceGraph *)(ptr->data);
  return (BLI_listbase_is_empty(&sipo->runtime.ghost_curves) == false);
}

static void rna_SpaceConsole_rect_update(Main *UNUSED(bmain),
                                         Scene *UNUSED(scene),
                                         PointerRNA *ptr)
{
  SpaceConsole *sc = ptr->data;
  WM_main_add_notifier(NC_SPACE | ND_SPACE_CONSOLE | NA_EDITED, sc);
}

static void rna_SequenceEditor_update_cache(Main *UNUSED(bmain),
                                            Scene *scene,
                                            PointerRNA *UNUSED(ptr))
{
  BKE_sequencer_cache_cleanup(scene);
}

static void rna_Sequencer_view_type_update(Main *UNUSED(bmain),
                                           Scene *UNUSED(scene),
                                           PointerRNA *ptr)
{
  ScrArea *sa = rna_area_from_space(ptr);
  ED_area_tag_refresh(sa);
}

/* Space Node Editor */

static void rna_SpaceNodeEditor_node_tree_set(PointerRNA *ptr,
                                              const PointerRNA value,
                                              struct ReportList *UNUSED(reports))
{
  SpaceNode *snode = (SpaceNode *)ptr->data;
  ED_node_tree_start(snode, (bNodeTree *)value.data, NULL, NULL);
}

static bool rna_SpaceNodeEditor_node_tree_poll(PointerRNA *ptr, const PointerRNA value)
{
  SpaceNode *snode = (SpaceNode *)ptr->data;
  bNodeTree *ntree = (bNodeTree *)value.data;

  /* node tree type must match the selected type in node editor */
  return (STREQ(snode->tree_idname, ntree->idname));
}

static void rna_SpaceNodeEditor_node_tree_update(const bContext *C, PointerRNA *UNUSED(ptr))
{
  ED_node_tree_update(C);
}

static int rna_SpaceNodeEditor_tree_type_get(PointerRNA *ptr)
{
  SpaceNode *snode = (SpaceNode *)ptr->data;
  return rna_node_tree_idname_to_enum(snode->tree_idname);
}
static void rna_SpaceNodeEditor_tree_type_set(PointerRNA *ptr, int value)
{
  SpaceNode *snode = (SpaceNode *)ptr->data;
  ED_node_set_tree_type(snode, rna_node_tree_type_from_enum(value));
}
static bool rna_SpaceNodeEditor_tree_type_poll(void *Cv, bNodeTreeType *type)
{
  bContext *C = (bContext *)Cv;
  if (type->poll) {
    return type->poll(C, type);
  }
  else {
    return true;
  }
}

const EnumPropertyItem *RNA_enum_node_tree_types_itemf_impl(bContext *C, bool *r_free)
{
  return rna_node_tree_type_itemf(C, rna_SpaceNodeEditor_tree_type_poll, r_free);
}

static const EnumPropertyItem *rna_SpaceNodeEditor_tree_type_itemf(bContext *C,
                                                                   PointerRNA *UNUSED(ptr),
                                                                   PropertyRNA *UNUSED(prop),
                                                                   bool *r_free)
{
  return RNA_enum_node_tree_types_itemf_impl(C, r_free);
}

static void rna_SpaceNodeEditor_path_get(PointerRNA *ptr, char *value)
{
  SpaceNode *snode = ptr->data;
  ED_node_tree_path_get(snode, value);
}

static int rna_SpaceNodeEditor_path_length(PointerRNA *ptr)
{
  SpaceNode *snode = ptr->data;
  return ED_node_tree_path_length(snode);
}

static void rna_SpaceNodeEditor_path_clear(SpaceNode *snode, bContext *C)
{
  ED_node_tree_start(snode, NULL, NULL, NULL);
  ED_node_tree_update(C);
}

static void rna_SpaceNodeEditor_path_start(SpaceNode *snode, bContext *C, PointerRNA *node_tree)
{
  ED_node_tree_start(snode, (bNodeTree *)node_tree->data, NULL, NULL);
  ED_node_tree_update(C);
}

static void rna_SpaceNodeEditor_path_append(SpaceNode *snode,
                                            bContext *C,
                                            PointerRNA *node_tree,
                                            PointerRNA *node)
{
  ED_node_tree_push(snode, node_tree->data, node->data);
  ED_node_tree_update(C);
}

static void rna_SpaceNodeEditor_path_pop(SpaceNode *snode, bContext *C)
{
  ED_node_tree_pop(snode);
  ED_node_tree_update(C);
}

static void rna_SpaceNodeEditor_show_backdrop_update(Main *UNUSED(bmain),
                                                     Scene *UNUSED(scene),
                                                     PointerRNA *UNUSED(ptr))
{
  WM_main_add_notifier(NC_NODE | NA_EDITED, NULL);
  WM_main_add_notifier(NC_SCENE | ND_NODES, NULL);
}

static void rna_SpaceNodeEditor_cursor_location_from_region(SpaceNode *snode,
                                                            bContext *C,
                                                            int x,
                                                            int y)
{
  ARegion *ar = CTX_wm_region(C);

  UI_view2d_region_to_view(&ar->v2d, x, y, &snode->cursor[0], &snode->cursor[1]);
  snode->cursor[0] /= UI_DPI_FAC;
  snode->cursor[1] /= UI_DPI_FAC;
}

static void rna_SpaceClipEditor_clip_set(PointerRNA *ptr,
                                         PointerRNA value,
                                         struct ReportList *UNUSED(reports))
{
  SpaceClip *sc = (SpaceClip *)(ptr->data);
  bScreen *screen = (bScreen *)ptr->id.data;

  ED_space_clip_set_clip(NULL, screen, sc, (MovieClip *)value.data);
}

static void rna_SpaceClipEditor_mask_set(PointerRNA *ptr,
                                         PointerRNA value,
                                         struct ReportList *UNUSED(reports))
{
  SpaceClip *sc = (SpaceClip *)(ptr->data);

  ED_space_clip_set_mask(NULL, sc, (Mask *)value.data);
}

static void rna_SpaceClipEditor_clip_mode_update(Main *UNUSED(bmain),
                                                 Scene *UNUSED(scene),
                                                 PointerRNA *ptr)
{
  SpaceClip *sc = (SpaceClip *)(ptr->data);

  sc->scopes.ok = 0;
}

static void rna_SpaceClipEditor_lock_selection_update(Main *UNUSED(bmain),
                                                      Scene *UNUSED(scene),
                                                      PointerRNA *ptr)
{
  SpaceClip *sc = (SpaceClip *)(ptr->data);

  sc->xlockof = 0.f;
  sc->ylockof = 0.f;
}

static void rna_SpaceClipEditor_view_type_update(Main *UNUSED(bmain),
                                                 Scene *UNUSED(scene),
                                                 PointerRNA *ptr)
{
  ScrArea *sa = rna_area_from_space(ptr);
  ED_area_tag_refresh(sa);
}

/* File browser. */

static bool rna_FileSelectParams_use_lib_get(PointerRNA *ptr)
{
  FileSelectParams *params = ptr->data;

  return params && (params->type == FILE_LOADLIB);
}

static const EnumPropertyItem *rna_FileSelectParams_recursion_level_itemf(
    bContext *UNUSED(C), PointerRNA *ptr, PropertyRNA *UNUSED(prop), bool *r_free)
{
  FileSelectParams *params = ptr->data;

  if (params && params->type != FILE_LOADLIB) {
    EnumPropertyItem *item = NULL;
    int totitem = 0;

    RNA_enum_items_add_value(&item, &totitem, fileselectparams_recursion_level_items, 0);
    RNA_enum_items_add_value(&item, &totitem, fileselectparams_recursion_level_items, 2);
    RNA_enum_items_add_value(&item, &totitem, fileselectparams_recursion_level_items, 3);
    RNA_enum_items_add_value(&item, &totitem, fileselectparams_recursion_level_items, 4);

    RNA_enum_item_end(&item, &totitem);
    *r_free = true;

    return item;
  }

  *r_free = false;
  return fileselectparams_recursion_level_items;
}

static void rna_FileSelectPrams_filter_glob_set(PointerRNA *ptr, const char *value)
{
  FileSelectParams *params = ptr->data;

  BLI_strncpy(params->filter_glob, value, sizeof(params->filter_glob));

  /* Remove stupi things like last group being a wildcard-only one... */
  BLI_path_extension_glob_validate(params->filter_glob);
}

static int rna_FileBrowser_AE_type_enum_get(PointerRNA *ptr)
{
  SpaceFile *sf = ptr->data;
  return BLI_findstringindex(&asset_engines, sf->asset_engine, offsetof(AssetEngineType, idname));
}

static void rna_FileBrowser_AE_type_enum_set(PointerRNA *ptr, const int value)
{
  SpaceFile *sf = ptr->data;
  AssetEngineType *aet = BLI_findlink(&asset_engines, value);

  if (aet) {
    BLI_strncpy(sf->asset_engine, aet->idname, sizeof(sf->asset_engine));
  }
}

static const EnumPropertyItem *rna_FileBrowser_AE_type_enum_itemf(bContext *UNUSED(C),
                                                                  PointerRNA *UNUSED(ptr),
                                                                  PropertyRNA *UNUSED(prop),
                                                                  bool *r_free)
{
  EnumPropertyItem *items = NULL;
  AssetEngineType *aet = NULL;
  int totitem = 0;

  for (aet = asset_engines.first; aet; aet = aet->next) {
    EnumPropertyItem item = {totitem, aet->idname, 0, aet->name, ""};
    RNA_enum_item_add(&items, &totitem, &item);
  }

  RNA_enum_item_end(&items, &totitem);
  *r_free = true;

  return items;
}

static PointerRNA rna_FileBrowser_AE_ptr_get(PointerRNA *ptr)
{
  SpaceFile *sfile = ptr->data;
  AssetEngine *ae = ED_filelist_assetengine_get(sfile);
  return rna_pointer_inherit_refine(ptr, &RNA_AssetEngine, ae);
}

static void rna_FileBrowser_FSMenuEntry_path_get(PointerRNA *ptr, char *value)
{
  char *path = ED_fsmenu_entry_get_path(ptr->data);

  strcpy(value, path ? path : "");
}

static int rna_FileBrowser_FSMenuEntry_path_length(PointerRNA *ptr)
{
  char *path = ED_fsmenu_entry_get_path(ptr->data);

  return (int)(path ? strlen(path) : 0);
}

static void rna_FileBrowser_FSMenuEntry_path_set(PointerRNA *ptr, const char *value)
{
  FSMenuEntry *fsm = ptr->data;

  /* Note: this will write to file immediately.
   * Not nice (and to be fixed ultimately), but acceptable in this case for now. */
  ED_fsmenu_entry_set_path(fsm, value);
}

static void rna_FileBrowser_FSMenuEntry_name_get(PointerRNA *ptr, char *value)
{
  strcpy(value, ED_fsmenu_entry_get_name(ptr->data));
}

static int rna_FileBrowser_FSMenuEntry_name_length(PointerRNA *ptr)
{
  return (int)strlen(ED_fsmenu_entry_get_name(ptr->data));
}

static void rna_FileBrowser_FSMenuEntry_name_set(PointerRNA *ptr, const char *value)
{
  FSMenuEntry *fsm = ptr->data;

  /* Note: this will write to file immediately.
   * Not nice (and to be fixed ultimately), but acceptable in this case for now. */
  ED_fsmenu_entry_set_name(fsm, value);
}

static int rna_FileBrowser_FSMenuEntry_name_get_editable(PointerRNA *ptr,
                                                         const char **UNUSED(r_info))
{
  FSMenuEntry *fsm = ptr->data;

  return fsm->save ? PROP_EDITABLE : 0;
}

static bool rna_FileBrowser_FSMenuEntry_use_save_get(PointerRNA *ptr)
{
  FSMenuEntry *fsm = ptr->data;
  return fsm->save;
}

static bool rna_FileBrowser_FSMenuEntry_is_valid_get(PointerRNA *ptr)
{
  FSMenuEntry *fsm = ptr->data;
  return fsm->valid;
}

static void rna_FileBrowser_FSMenu_next(CollectionPropertyIterator *iter)
{
  ListBaseIterator *internal = &iter->internal.listbase;

  if (internal->skip) {
    do {
      internal->link = (Link *)(((FSMenuEntry *)(internal->link))->next);
      iter->valid = (internal->link != NULL);
    } while (iter->valid && internal->skip(iter, internal->link));
  }
  else {
    internal->link = (Link *)(((FSMenuEntry *)(internal->link))->next);
    iter->valid = (internal->link != NULL);
  }
}

static void rna_FileBrowser_FSMenu_begin(CollectionPropertyIterator *iter, FSMenuCategory category)
{
  ListBaseIterator *internal = &iter->internal.listbase;

  struct FSMenu *fsmenu = ED_fsmenu_get();
  struct FSMenuEntry *fsmentry = ED_fsmenu_get_category(fsmenu, category);

  internal->link = (fsmentry) ? (Link *)fsmentry : NULL;
  internal->skip = NULL;

  iter->valid = (internal->link != NULL);
}

static PointerRNA rna_FileBrowser_FSMenu_get(CollectionPropertyIterator *iter)
{
  ListBaseIterator *internal = &iter->internal.listbase;
  PointerRNA r_ptr;

  RNA_pointer_create(NULL, &RNA_FileBrowserFSMenuEntry, internal->link, &r_ptr);

  return r_ptr;
}

static void rna_FileBrowser_FSMenu_end(CollectionPropertyIterator *UNUSED(iter))
{
}

static void rna_FileBrowser_FSMenuSystem_data_begin(CollectionPropertyIterator *iter,
                                                    PointerRNA *UNUSED(ptr))
{
  rna_FileBrowser_FSMenu_begin(iter, FS_CATEGORY_SYSTEM);
}

static int rna_FileBrowser_FSMenuSystem_data_length(PointerRNA *UNUSED(ptr))
{
  struct FSMenu *fsmenu = ED_fsmenu_get();

  return ED_fsmenu_get_nentries(fsmenu, FS_CATEGORY_SYSTEM);
}

static void rna_FileBrowser_FSMenuSystemBookmark_data_begin(CollectionPropertyIterator *iter,
                                                            PointerRNA *UNUSED(ptr))
{
  rna_FileBrowser_FSMenu_begin(iter, FS_CATEGORY_SYSTEM_BOOKMARKS);
}

static int rna_FileBrowser_FSMenuSystemBookmark_data_length(PointerRNA *UNUSED(ptr))
{
  struct FSMenu *fsmenu = ED_fsmenu_get();

  return ED_fsmenu_get_nentries(fsmenu, FS_CATEGORY_SYSTEM_BOOKMARKS);
}

static void rna_FileBrowser_FSMenuBookmark_data_begin(CollectionPropertyIterator *iter,
                                                      PointerRNA *UNUSED(ptr))
{
  rna_FileBrowser_FSMenu_begin(iter, FS_CATEGORY_BOOKMARKS);
}

static int rna_FileBrowser_FSMenuBookmark_data_length(PointerRNA *UNUSED(ptr))
{
  struct FSMenu *fsmenu = ED_fsmenu_get();

  return ED_fsmenu_get_nentries(fsmenu, FS_CATEGORY_BOOKMARKS);
}

static void rna_FileBrowser_FSMenuRecent_data_begin(CollectionPropertyIterator *iter,
                                                    PointerRNA *UNUSED(ptr))
{
  rna_FileBrowser_FSMenu_begin(iter, FS_CATEGORY_RECENT);
}

static int rna_FileBrowser_FSMenuRecent_data_length(PointerRNA *UNUSED(ptr))
{
  struct FSMenu *fsmenu = ED_fsmenu_get();

  return ED_fsmenu_get_nentries(fsmenu, FS_CATEGORY_RECENT);
}

static int rna_FileBrowser_FSMenu_active_get(PointerRNA *ptr, const FSMenuCategory category)
{
  SpaceFile *sf = ptr->data;
  int actnr = -1;

  switch (category) {
    case FS_CATEGORY_SYSTEM:
      actnr = sf->systemnr;
      break;
    case FS_CATEGORY_SYSTEM_BOOKMARKS:
      actnr = sf->system_bookmarknr;
      break;
    case FS_CATEGORY_BOOKMARKS:
      actnr = sf->bookmarknr;
      break;
    case FS_CATEGORY_RECENT:
      actnr = sf->recentnr;
      break;
  }

  return actnr;
}

static void rna_FileBrowser_FSMenu_active_set(PointerRNA *ptr,
                                              int value,
                                              const FSMenuCategory category)
{
  SpaceFile *sf = ptr->data;
  struct FSMenu *fsmenu = ED_fsmenu_get();
  FSMenuEntry *fsm = ED_fsmenu_get_entry(fsmenu, category, value);

  if (fsm && sf->params) {
    switch (category) {
      case FS_CATEGORY_SYSTEM:
        sf->systemnr = value;
        break;
      case FS_CATEGORY_SYSTEM_BOOKMARKS:
        sf->system_bookmarknr = value;
        break;
      case FS_CATEGORY_BOOKMARKS:
        sf->bookmarknr = value;
        break;
      case FS_CATEGORY_RECENT:
        sf->recentnr = value;
        break;
    }

    BLI_strncpy(sf->params->dir, fsm->path, sizeof(sf->params->dir));
  }
}

static void rna_FileBrowser_FSMenu_active_range(PointerRNA *UNUSED(ptr),
                                                int *min,
                                                int *max,
                                                int *softmin,
                                                int *softmax,
                                                const FSMenuCategory category)
{
  struct FSMenu *fsmenu = ED_fsmenu_get();

  *min = *softmin = -1;
  *max = *softmax = ED_fsmenu_get_nentries(fsmenu, category) - 1;
}

static void rna_FileBrowser_FSMenu_active_update(struct bContext *C, PointerRNA *UNUSED(ptr))
{
  ED_file_change_dir(C);
}

static int rna_FileBrowser_FSMenuSystem_active_get(PointerRNA *ptr)
{
  return rna_FileBrowser_FSMenu_active_get(ptr, FS_CATEGORY_SYSTEM);
}

static void rna_FileBrowser_FSMenuSystem_active_set(PointerRNA *ptr, int value)
{
  rna_FileBrowser_FSMenu_active_set(ptr, value, FS_CATEGORY_SYSTEM);
}

static void rna_FileBrowser_FSMenuSystem_active_range(
    PointerRNA *ptr, int *min, int *max, int *softmin, int *softmax)
{
  rna_FileBrowser_FSMenu_active_range(ptr, min, max, softmin, softmax, FS_CATEGORY_SYSTEM);
}

static int rna_FileBrowser_FSMenuSystemBookmark_active_get(PointerRNA *ptr)
{
  return rna_FileBrowser_FSMenu_active_get(ptr, FS_CATEGORY_SYSTEM_BOOKMARKS);
}

static void rna_FileBrowser_FSMenuSystemBookmark_active_set(PointerRNA *ptr, int value)
{
  rna_FileBrowser_FSMenu_active_set(ptr, value, FS_CATEGORY_SYSTEM_BOOKMARKS);
}

static void rna_FileBrowser_FSMenuSystemBookmark_active_range(
    PointerRNA *ptr, int *min, int *max, int *softmin, int *softmax)
{
  rna_FileBrowser_FSMenu_active_range(
      ptr, min, max, softmin, softmax, FS_CATEGORY_SYSTEM_BOOKMARKS);
}

static int rna_FileBrowser_FSMenuBookmark_active_get(PointerRNA *ptr)
{
  return rna_FileBrowser_FSMenu_active_get(ptr, FS_CATEGORY_BOOKMARKS);
}

static void rna_FileBrowser_FSMenuBookmark_active_set(PointerRNA *ptr, int value)
{
  rna_FileBrowser_FSMenu_active_set(ptr, value, FS_CATEGORY_BOOKMARKS);
}

static void rna_FileBrowser_FSMenuBookmark_active_range(
    PointerRNA *ptr, int *min, int *max, int *softmin, int *softmax)
{
  rna_FileBrowser_FSMenu_active_range(ptr, min, max, softmin, softmax, FS_CATEGORY_BOOKMARKS);
}

static int rna_FileBrowser_FSMenuRecent_active_get(PointerRNA *ptr)
{
  return rna_FileBrowser_FSMenu_active_get(ptr, FS_CATEGORY_RECENT);
}

static void rna_FileBrowser_FSMenuRecent_active_set(PointerRNA *ptr, int value)
{
  rna_FileBrowser_FSMenu_active_set(ptr, value, FS_CATEGORY_RECENT);
}

static void rna_FileBrowser_FSMenuRecent_active_range(
    PointerRNA *ptr, int *min, int *max, int *softmin, int *softmax)
{
  rna_FileBrowser_FSMenu_active_range(ptr, min, max, softmin, softmax, FS_CATEGORY_RECENT);
}

#else

static const EnumPropertyItem dt_uv_items[] = {
    {SI_UVDT_OUTLINE, "OUTLINE", 0, "Outline", "Display white edges with black outline"},
    {SI_UVDT_DASH, "DASH", 0, "Dash", "Display dashed black-white edges"},
    {SI_UVDT_BLACK, "BLACK", 0, "Black", "Display black edges"},
    {SI_UVDT_WHITE, "WHITE", 0, "White", "Display white edges"},
    {0, NULL, 0, NULL, NULL},
};

static void rna_def_space_generic_show_region_toggles(StructRNA *srna, int region_type_mask)
{
  PropertyRNA *prop;

#  define DEF_SHOW_REGION_PROPERTY(identifier, label, description) \
    { \
      prop = RNA_def_property(srna, STRINGIFY(identifier), PROP_BOOLEAN, PROP_NONE); \
      RNA_def_property_flag(prop, PROP_CONTEXT_UPDATE); \
      RNA_def_property_boolean_funcs(prop, \
                                     STRINGIFY(rna_Space_##identifier##_get), \
                                     STRINGIFY(rna_Space_##identifier##_set)); \
      RNA_def_property_ui_text(prop, label, description); \
      RNA_def_property_update(prop, 0, STRINGIFY(rna_Space_##identifier##_update)); \
    } \
    ((void)0)

  if (region_type_mask & (1 << RGN_TYPE_TOOL_HEADER)) {
    region_type_mask &= ~(1 << RGN_TYPE_TOOL_HEADER);
    DEF_SHOW_REGION_PROPERTY(show_region_tool_header, "Tool Settings", "");
  }
  if (region_type_mask & (1 << RGN_TYPE_HEADER)) {
    region_type_mask &= ~(1 << RGN_TYPE_HEADER);
    DEF_SHOW_REGION_PROPERTY(show_region_header, "Header", "");
  }
  if (region_type_mask & (1 << RGN_TYPE_FOOTER)) {
    region_type_mask &= ~(1 << RGN_TYPE_FOOTER);
    DEF_SHOW_REGION_PROPERTY(show_region_footer, "Footer", "");
  }
  if (region_type_mask & (1 << RGN_TYPE_TOOLS)) {
    region_type_mask &= ~(1 << RGN_TYPE_TOOLS);
    DEF_SHOW_REGION_PROPERTY(show_region_toolbar, "Toolbar", "");
  }
  if (region_type_mask & (1 << RGN_TYPE_UI)) {
    region_type_mask &= ~(1 << RGN_TYPE_UI);
    DEF_SHOW_REGION_PROPERTY(show_region_ui, "Sidebar", "");
  }
  if (region_type_mask & (1 << RGN_TYPE_HUD)) {
    region_type_mask &= ~(1 << RGN_TYPE_HUD);
    DEF_SHOW_REGION_PROPERTY(show_region_hud, "Adjust Last Operation", "");
  }
  BLI_assert(region_type_mask == 0);
}

static void rna_def_space(BlenderRNA *brna)
{
  StructRNA *srna;
  PropertyRNA *prop;

  srna = RNA_def_struct(brna, "Space", NULL);
  RNA_def_struct_sdna(srna, "SpaceLink");
  RNA_def_struct_ui_text(srna, "Space", "Space data for a screen area");
  RNA_def_struct_refine_func(srna, "rna_Space_refine");

  prop = RNA_def_property(srna, "type", PROP_ENUM, PROP_NONE);
  RNA_def_property_enum_sdna(prop, NULL, "spacetype");
  RNA_def_property_enum_items(prop, rna_enum_space_type_items);
  /* When making this editable, take care for the special case of global areas
   * (see rna_Area_type_set). */
  RNA_def_property_clear_flag(prop, PROP_EDITABLE);
  RNA_def_property_ui_text(prop, "Type", "Space data type");

  /* access to V2D_VIEWSYNC_SCREEN_TIME */
  prop = RNA_def_property(srna, "show_locked_time", PROP_BOOLEAN, PROP_NONE);
  RNA_def_property_boolean_funcs(prop, "rna_Space_view2d_sync_get", "rna_Space_view2d_sync_set");
  RNA_def_property_ui_text(prop, "Lock Time to Other Windows", "");
  RNA_def_property_update(prop, NC_SPACE | ND_SPACE_TIME, "rna_Space_view2d_sync_update");

  rna_def_space_generic_show_region_toggles(srna, (1 << RGN_TYPE_HEADER));
}

/* for all spaces that use a mask */
static void rna_def_space_mask_info(StructRNA *srna, int noteflag, const char *mask_set_func)
{
  PropertyRNA *prop;

  static const EnumPropertyItem overlay_mode_items[] = {
      {MASK_OVERLAY_ALPHACHANNEL,
       "ALPHACHANNEL",
       ICON_NONE,
       "Alpha Channel",
       "Show alpha channel of the mask"},
      {MASK_OVERLAY_COMBINED,
       "COMBINED",
       ICON_NONE,
       "Combined",
       "Combine space background image with the mask"},
      {0, NULL, 0, NULL, NULL},
  };

  prop = RNA_def_property(srna, "mask", PROP_POINTER, PROP_NONE);
  RNA_def_property_pointer_sdna(prop, NULL, "mask_info.mask");
  RNA_def_property_flag(prop, PROP_EDITABLE);
  RNA_def_property_ui_text(prop, "Mask", "Mask displayed and edited in this space");
  RNA_def_property_pointer_funcs(prop, NULL, mask_set_func, NULL, NULL);
  RNA_def_property_update(prop, noteflag, NULL);

  /* mask drawing */
  prop = RNA_def_property(srna, "mask_display_type", PROP_ENUM, PROP_NONE);
  RNA_def_property_enum_sdna(prop, NULL, "mask_info.draw_type");
  RNA_def_property_enum_items(prop, dt_uv_items);
  RNA_def_property_ui_text(prop, "Edge Display Type", "Display type for mask splines");
  RNA_def_property_update(prop, noteflag, NULL);

  prop = RNA_def_property(srna, "show_mask_smooth", PROP_BOOLEAN, PROP_NONE);
  RNA_def_property_boolean_sdna(prop, NULL, "mask_info.draw_flag", MASK_DRAWFLAG_SMOOTH);
  RNA_def_property_ui_text(prop, "Display Smooth Splines", "");
  RNA_def_property_update(prop, noteflag, NULL);

  prop = RNA_def_property(srna, "show_mask_overlay", PROP_BOOLEAN, PROP_NONE);
  RNA_def_property_boolean_sdna(prop, NULL, "mask_info.draw_flag", MASK_DRAWFLAG_OVERLAY);
  RNA_def_property_ui_text(prop, "Show Mask Overlay", "");
  RNA_def_property_update(prop, noteflag, NULL);

  prop = RNA_def_property(srna, "mask_overlay_mode", PROP_ENUM, PROP_NONE);
  RNA_def_property_enum_sdna(prop, NULL, "mask_info.overlay_mode");
  RNA_def_property_enum_items(prop, overlay_mode_items);
  RNA_def_property_ui_text(prop, "Overlay Mode", "Overlay mode of rasterized mask");
  RNA_def_property_update(prop, noteflag, NULL);
}

static void rna_def_space_image_uv(BlenderRNA *brna)
{
  StructRNA *srna;
  PropertyRNA *prop;

  static const EnumPropertyItem sticky_mode_items[] = {
      {SI_STICKY_DISABLE,
       "DISABLED",
       ICON_STICKY_UVS_DISABLE,
       "Disabled",
       "Sticky vertex selection disabled"},
      {SI_STICKY_LOC,
       "SHARED_LOCATION",
       ICON_STICKY_UVS_LOC,
       "Shared Location",
       "Select UVs that are at the same location and share a mesh vertex"},
      {SI_STICKY_VERTEX,
       "SHARED_VERTEX",
       ICON_STICKY_UVS_VERT,
       "Shared Vertex",
       "Select UVs that share mesh vertex, irrespective if they are in the same location"},
      {0, NULL, 0, NULL, NULL},
  };

  static const EnumPropertyItem dt_uvstretch_items[] = {
      {SI_UVDT_STRETCH_ANGLE, "ANGLE", 0, "Angle", "Angular distortion between UV and 3D angles"},
      {SI_UVDT_STRETCH_AREA, "AREA", 0, "Area", "Area distortion between UV and 3D faces"},
      {0, NULL, 0, NULL, NULL},
  };

  static const EnumPropertyItem pixel_snap_mode_items[] = {
      {SI_PIXEL_SNAP_DISABLED, "DISABLED", 0, "Disabled", "Don't snap to pixels"},
      {SI_PIXEL_SNAP_CORNER, "CORNER", 0, "Corner", "Snap to pixel corners"},
      {SI_PIXEL_SNAP_CENTER, "CENTER", 0, "Center", "Snap to pixel centers"},
      {0, NULL, 0, NULL, NULL},
  };

  srna = RNA_def_struct(brna, "SpaceUVEditor", NULL);
  RNA_def_struct_sdna(srna, "SpaceImage");
  RNA_def_struct_nested(brna, srna, "SpaceImageEditor");
  RNA_def_struct_ui_text(srna, "Space UV Editor", "UV editor data for the image editor space");

  /* selection */
  prop = RNA_def_property(srna, "sticky_select_mode", PROP_ENUM, PROP_NONE);
  RNA_def_property_enum_sdna(prop, NULL, "sticky");
  RNA_def_property_enum_items(prop, sticky_mode_items);
  RNA_def_property_ui_text(
      prop,
      "Sticky Selection Mode",
      "Automatically select also UVs sharing the same vertex as the ones being selected");
  RNA_def_property_update(prop, NC_SPACE | ND_SPACE_IMAGE, NULL);

  /* drawing */
  prop = RNA_def_property(srna, "edge_display_type", PROP_ENUM, PROP_NONE);
  RNA_def_property_enum_sdna(prop, NULL, "dt_uv");
  RNA_def_property_enum_items(prop, dt_uv_items);
  RNA_def_property_ui_text(prop, "Display As", "Display style for UV edges");
  RNA_def_property_update(prop, NC_SPACE | ND_SPACE_IMAGE, NULL);

  prop = RNA_def_property(srna, "show_smooth_edges", PROP_BOOLEAN, PROP_NONE);
  RNA_def_property_boolean_sdna(prop, NULL, "flag", SI_SMOOTH_UV);
  RNA_def_property_ui_text(prop, "Display Smooth Edges", "Display UV edges anti-aliased");
  RNA_def_property_update(prop, NC_SPACE | ND_SPACE_IMAGE, NULL);

  prop = RNA_def_property(srna, "show_stretch", PROP_BOOLEAN, PROP_NONE);
  RNA_def_property_boolean_sdna(prop, NULL, "flag", SI_DRAW_STRETCH);
  RNA_def_property_ui_text(
      prop,
      "Display Stretch",
      "Display faces colored according to the difference in shape between UVs and "
      "their 3D coordinates (blue for low distortion, red for high distortion)");
  RNA_def_property_update(prop, NC_SPACE | ND_SPACE_IMAGE, NULL);

  prop = RNA_def_property(srna, "display_stretch_type", PROP_ENUM, PROP_NONE);
  RNA_def_property_enum_sdna(prop, NULL, "dt_uvstretch");
  RNA_def_property_enum_items(prop, dt_uvstretch_items);
  RNA_def_property_ui_text(prop, "Display Stretch Type", "Type of stretch to draw");
  RNA_def_property_update(prop, NC_SPACE | ND_SPACE_IMAGE, NULL);

  prop = RNA_def_property(srna, "show_modified_edges", PROP_BOOLEAN, PROP_NONE);
  RNA_def_property_boolean_sdna(prop, NULL, "flag", SI_DRAWSHADOW);
  RNA_def_property_ui_text(
      prop, "Display Modified Edges", "Display edges after modifiers are applied");
  RNA_def_property_update(prop, NC_SPACE | ND_SPACE_IMAGE, NULL);

  prop = RNA_def_property(srna, "show_metadata", PROP_BOOLEAN, PROP_NONE);
  RNA_def_property_boolean_sdna(prop, NULL, "flag", SI_DRAW_METADATA);
  RNA_def_property_ui_text(prop, "Show Metadata", "Display metadata properties of the image");
  RNA_def_property_update(prop, NC_SPACE | ND_SPACE_IMAGE, NULL);

  prop = RNA_def_property(srna, "show_texpaint", PROP_BOOLEAN, PROP_NONE);
  RNA_def_property_boolean_negative_sdna(prop, NULL, "flag", SI_NO_DRAW_TEXPAINT);
  RNA_def_property_ui_text(
      prop, "Display Texture Paint UVs", "Display overlay of texture paint uv layer");
  RNA_def_property_update(prop, NC_SPACE | ND_SPACE_IMAGE, NULL);

  prop = RNA_def_property(srna, "show_pixel_coords", PROP_BOOLEAN, PROP_NONE);
  RNA_def_property_boolean_negative_sdna(prop, NULL, "flag", SI_COORDFLOATS);
  RNA_def_property_ui_text(
      prop, "Pixel Coordinates", "Display UV coordinates in pixels rather than from 0.0 to 1.0");
  RNA_def_property_update(prop, NC_SPACE | ND_SPACE_IMAGE, NULL);

  prop = RNA_def_property(srna, "show_faces", PROP_BOOLEAN, PROP_NONE);
  RNA_def_property_boolean_negative_sdna(prop, NULL, "flag", SI_NO_DRAWFACES);
  RNA_def_property_ui_text(prop, "Display Faces", "Display faces over the image");
  RNA_def_property_update(prop, NC_SPACE | ND_SPACE_IMAGE, NULL);

  prop = RNA_def_property(srna, "show_edges", PROP_BOOLEAN, PROP_NONE);
  RNA_def_property_boolean_negative_sdna(prop, NULL, "flag", SI_NO_DRAWEDGES);
  RNA_def_property_ui_text(prop, "Display Edges", "Display edges in vertex select mode");
  RNA_def_property_update(prop, NC_SPACE | ND_SPACE_IMAGE, NULL);

  /* todo: move edge and face drawing options here from G.f */

  prop = RNA_def_property(srna, "pixel_snap_mode", PROP_ENUM, PROP_NONE);
  RNA_def_property_enum_items(prop, pixel_snap_mode_items);
  RNA_def_property_ui_text(prop, "Snap to Pixels", "Snap UVs to pixels while editing");
  RNA_def_property_update(prop, NC_SPACE | ND_SPACE_IMAGE, NULL);

  prop = RNA_def_property(srna, "lock_bounds", PROP_BOOLEAN, PROP_NONE);
  RNA_def_property_boolean_sdna(prop, NULL, "flag", SI_CLIP_UV);
  RNA_def_property_ui_text(prop,
                           "Constrain to Image Bounds",
                           "Constraint to stay within the image bounds while editing");
  RNA_def_property_update(prop, NC_SPACE | ND_SPACE_IMAGE, NULL);

  prop = RNA_def_property(srna, "use_live_unwrap", PROP_BOOLEAN, PROP_NONE);
  RNA_def_property_boolean_sdna(prop, NULL, "flag", SI_LIVE_UNWRAP);
  RNA_def_property_ui_text(
      prop,
      "Live Unwrap",
      "Continuously unwrap the selected UV island while transforming pinned vertices");
  RNA_def_property_update(prop, NC_SPACE | ND_SPACE_IMAGE, NULL);
}

static void rna_def_space_outliner(BlenderRNA *brna)
{
  StructRNA *srna;
  PropertyRNA *prop;

  static const EnumPropertyItem display_mode_items[] = {
      {SO_SCENES,
       "SCENES",
       ICON_SCENE_DATA,
       "Scenes",
       "Display scenes and their view layers, collections and objects"},
      {SO_VIEW_LAYER,
       "VIEW_LAYER",
       ICON_RENDER_RESULT,
       "View Layer",
       "Display collections and objects in the view layer"},
      {SO_SEQUENCE, "SEQUENCE", ICON_SEQUENCE, "Sequence", "Display sequence data-blocks"},
      {SO_LIBRARIES,
       "LIBRARIES",
       ICON_FILE_BLEND,
       "Blender File",
       "Display data of current file and linked libraries"},
      {SO_DATA_API,
       "DATA_API",
       ICON_RNA,
       "Data API",
       "Display low level Blender data and its properties"},
      {SO_ID_ORPHANS,
       "ORPHAN_DATA",
       ICON_ORPHAN_DATA,
       "Orphan Data",
       "Display data-blocks which are unused and/or will be lost when the file is reloaded"},
      {0, NULL, 0, NULL, NULL},
  };

  static const EnumPropertyItem filter_state_items[] = {
      {SO_FILTER_OB_ALL, "ALL", 0, "All", "Show all objects in the view layer"},
      {SO_FILTER_OB_VISIBLE, "VISIBLE", 0, "Visible", "Show visible objects"},
      {SO_FILTER_OB_SELECTED, "SELECTED", 0, "Selected", "Show selected objects"},
      {SO_FILTER_OB_ACTIVE, "ACTIVE", 0, "Active", "Show only the active object"},
      {0, NULL, 0, NULL, NULL},
  };

  srna = RNA_def_struct(brna, "SpaceOutliner", "Space");
  RNA_def_struct_sdna(srna, "SpaceOutliner");
  RNA_def_struct_ui_text(srna, "Space Outliner", "Outliner space data");

  prop = RNA_def_property(srna, "display_mode", PROP_ENUM, PROP_NONE);
  RNA_def_property_enum_sdna(prop, NULL, "outlinevis");
  RNA_def_property_enum_items(prop, display_mode_items);
  RNA_def_property_ui_text(prop, "Display Mode", "Type of information to display");
  RNA_def_property_update(prop, NC_SPACE | ND_SPACE_OUTLINER, NULL);

  prop = RNA_def_property(srna, "filter_text", PROP_STRING, PROP_NONE);
  RNA_def_property_string_sdna(prop, NULL, "search_string");
  RNA_def_property_ui_text(prop, "Display Filter", "Live search filtering string");
  RNA_def_property_flag(prop, PROP_TEXTEDIT_UPDATE);
  RNA_def_property_update(prop, NC_SPACE | ND_SPACE_OUTLINER, NULL);

  prop = RNA_def_property(srna, "use_filter_case_sensitive", PROP_BOOLEAN, PROP_NONE);
  RNA_def_property_boolean_sdna(prop, NULL, "search_flags", SO_FIND_CASE_SENSITIVE);
  RNA_def_property_ui_text(
      prop, "Case Sensitive Matches Only", "Only use case sensitive matches of search string");
  RNA_def_property_update(prop, NC_SPACE | ND_SPACE_OUTLINER, NULL);

  prop = RNA_def_property(srna, "use_filter_complete", PROP_BOOLEAN, PROP_NONE);
  RNA_def_property_boolean_sdna(prop, NULL, "search_flags", SO_FIND_COMPLETE);
  RNA_def_property_ui_text(
      prop, "Complete Matches Only", "Only use complete matches of search string");
  RNA_def_property_update(prop, NC_SPACE | ND_SPACE_OUTLINER, NULL);

  prop = RNA_def_property(srna, "use_sort_alpha", PROP_BOOLEAN, PROP_NONE);
  RNA_def_property_boolean_negative_sdna(prop, NULL, "flag", SO_SKIP_SORT_ALPHA);
  RNA_def_property_ui_text(prop, "Sort Alphabetically", "");
  RNA_def_property_update(prop, NC_SPACE | ND_SPACE_OUTLINER, NULL);

  /* Granular restriction column option. */
  prop = RNA_def_property(srna, "show_restrict_column_enable", PROP_BOOLEAN, PROP_NONE);
  RNA_def_property_boolean_sdna(prop, NULL, "show_restrict_flags", SO_RESTRICT_ENABLE);
  RNA_def_property_ui_text(prop, "Exclude from View Layer", "Exclude from view layer");
  RNA_def_property_ui_icon(prop, ICON_CHECKBOX_HLT, 0);
  RNA_def_property_update(prop, NC_SPACE | ND_SPACE_OUTLINER, NULL);

  prop = RNA_def_property(srna, "show_restrict_column_select", PROP_BOOLEAN, PROP_NONE);
  RNA_def_property_boolean_sdna(prop, NULL, "show_restrict_flags", SO_RESTRICT_SELECT);
  RNA_def_property_ui_text(prop, "Selectable", "Selectable");
  RNA_def_property_ui_icon(prop, ICON_RESTRICT_SELECT_OFF, 0);
  RNA_def_property_update(prop, NC_SPACE | ND_SPACE_OUTLINER, NULL);

  prop = RNA_def_property(srna, "show_restrict_column_hide", PROP_BOOLEAN, PROP_NONE);
  RNA_def_property_boolean_sdna(prop, NULL, "show_restrict_flags", SO_RESTRICT_HIDE);
  RNA_def_property_ui_text(prop, "Hide in Viewport", "Temporarily hide in viewport");
  RNA_def_property_ui_icon(prop, ICON_HIDE_OFF, 0);
  RNA_def_property_update(prop, NC_SPACE | ND_SPACE_OUTLINER, NULL);

  prop = RNA_def_property(srna, "show_restrict_column_viewport", PROP_BOOLEAN, PROP_NONE);
  RNA_def_property_boolean_sdna(prop, NULL, "show_restrict_flags", SO_RESTRICT_VIEWPORT);
  RNA_def_property_ui_text(prop, "Disable in Viewports", "Globally disable in viewports");
  RNA_def_property_ui_icon(prop, ICON_RESTRICT_VIEW_OFF, 0);
  RNA_def_property_update(prop, NC_SPACE | ND_SPACE_OUTLINER, NULL);

  prop = RNA_def_property(srna, "show_restrict_column_render", PROP_BOOLEAN, PROP_NONE);
  RNA_def_property_boolean_sdna(prop, NULL, "show_restrict_flags", SO_RESTRICT_RENDER);
  RNA_def_property_ui_text(prop, "Disable in Renders", "Globally disable in renders");
  RNA_def_property_ui_icon(prop, ICON_RESTRICT_RENDER_OFF, 0);
  RNA_def_property_update(prop, NC_SPACE | ND_SPACE_OUTLINER, NULL);

  prop = RNA_def_property(srna, "show_restrict_column_holdout", PROP_BOOLEAN, PROP_NONE);
  RNA_def_property_boolean_sdna(prop, NULL, "show_restrict_flags", SO_RESTRICT_HOLDOUT);
  RNA_def_property_ui_text(prop, "Holdout", "Holdout");
  RNA_def_property_ui_icon(prop, ICON_HOLDOUT_ON, 0);
  RNA_def_property_update(prop, NC_SPACE | ND_SPACE_OUTLINER, NULL);

  prop = RNA_def_property(srna, "show_restrict_column_indirect_only", PROP_BOOLEAN, PROP_NONE);
  RNA_def_property_boolean_sdna(prop, NULL, "show_restrict_flags", SO_RESTRICT_INDIRECT_ONLY);
  RNA_def_property_ui_text(prop, "Indirect Only", "Indirect only");
  RNA_def_property_ui_icon(prop, ICON_INDIRECT_ONLY_ON, 0);
  RNA_def_property_update(prop, NC_SPACE | ND_SPACE_OUTLINER, NULL);

  /* Filters. */
  prop = RNA_def_property(srna, "use_filter_object", PROP_BOOLEAN, PROP_NONE);
  RNA_def_property_boolean_negative_sdna(prop, NULL, "filter", SO_FILTER_NO_OBJECT);
  RNA_def_property_ui_text(prop, "Filter Objects", "Show objects");
  RNA_def_property_update(prop, NC_SPACE | ND_SPACE_OUTLINER, NULL);

  prop = RNA_def_property(srna, "use_filter_object_content", PROP_BOOLEAN, PROP_NONE);
  RNA_def_property_boolean_negative_sdna(prop, NULL, "filter", SO_FILTER_NO_OB_CONTENT);
  RNA_def_property_ui_text(
      prop, "Show Object Contents", "Show what is inside the objects elements");
  RNA_def_property_update(prop, NC_SPACE | ND_SPACE_OUTLINER, NULL);

  prop = RNA_def_property(srna, "use_filter_children", PROP_BOOLEAN, PROP_NONE);
  RNA_def_property_boolean_negative_sdna(prop, NULL, "filter", SO_FILTER_NO_CHILDREN);
  RNA_def_property_ui_text(prop, "Show Object Children", "Show children");
  RNA_def_property_update(prop, NC_SPACE | ND_SPACE_OUTLINER, NULL);

  prop = RNA_def_property(srna, "use_filter_collection", PROP_BOOLEAN, PROP_NONE);
  RNA_def_property_boolean_negative_sdna(prop, NULL, "filter", SO_FILTER_NO_COLLECTION);
  RNA_def_property_ui_text(prop, "Show Collections", "Show collections");
  RNA_def_property_update(prop, NC_SPACE | ND_SPACE_OUTLINER, NULL);

  /* Filters object state. */
  prop = RNA_def_property(srna, "filter_state", PROP_ENUM, PROP_NONE);
  RNA_def_property_enum_sdna(prop, NULL, "filter_state");
  RNA_def_property_enum_items(prop, filter_state_items);
  RNA_def_property_ui_text(prop, "Object State Filter", "");
  RNA_def_property_update(prop, NC_SPACE | ND_SPACE_OUTLINER, NULL);

  /* Filters object type. */
  prop = RNA_def_property(srna, "use_filter_object_mesh", PROP_BOOLEAN, PROP_NONE);
  RNA_def_property_boolean_negative_sdna(prop, NULL, "filter", SO_FILTER_NO_OB_MESH);
  RNA_def_property_ui_text(prop, "Show Meshes", "Show mesh objects");
  RNA_def_property_update(prop, NC_SPACE | ND_SPACE_OUTLINER, NULL);

  prop = RNA_def_property(srna, "use_filter_object_armature", PROP_BOOLEAN, PROP_NONE);
  RNA_def_property_boolean_negative_sdna(prop, NULL, "filter", SO_FILTER_NO_OB_ARMATURE);
  RNA_def_property_ui_text(prop, "Show Armatures", "Show armature objects");
  RNA_def_property_update(prop, NC_SPACE | ND_SPACE_OUTLINER, NULL);

  prop = RNA_def_property(srna, "use_filter_object_empty", PROP_BOOLEAN, PROP_NONE);
  RNA_def_property_boolean_negative_sdna(prop, NULL, "filter", SO_FILTER_NO_OB_EMPTY);
  RNA_def_property_ui_text(prop, "Show Empties", "Show empty objects");
  RNA_def_property_update(prop, NC_SPACE | ND_SPACE_OUTLINER, NULL);

  prop = RNA_def_property(srna, "use_filter_object_light", PROP_BOOLEAN, PROP_NONE);
  RNA_def_property_boolean_negative_sdna(prop, NULL, "filter", SO_FILTER_NO_OB_LAMP);
  RNA_def_property_ui_text(prop, "Show Lights", "Show light objects");
  RNA_def_property_update(prop, NC_SPACE | ND_SPACE_OUTLINER, NULL);

  prop = RNA_def_property(srna, "use_filter_object_camera", PROP_BOOLEAN, PROP_NONE);
  RNA_def_property_boolean_negative_sdna(prop, NULL, "filter", SO_FILTER_NO_OB_CAMERA);
  RNA_def_property_ui_text(prop, "Show Cameras", "Show camera objects");
  RNA_def_property_update(prop, NC_SPACE | ND_SPACE_OUTLINER, NULL);

  prop = RNA_def_property(srna, "use_filter_object_others", PROP_BOOLEAN, PROP_NONE);
  RNA_def_property_boolean_negative_sdna(prop, NULL, "filter", SO_FILTER_NO_OB_OTHERS);
  RNA_def_property_ui_text(
      prop, "Show Other Objects", "Show curves, lattices, light probes, fonts, ...");
  RNA_def_property_update(prop, NC_SPACE | ND_SPACE_OUTLINER, NULL);

  /* Libraries filter. */
  prop = RNA_def_property(srna, "use_filter_id_type", PROP_BOOLEAN, PROP_NONE);
  RNA_def_property_boolean_sdna(prop, NULL, "filter", SO_FILTER_ID_TYPE);
  RNA_def_property_ui_text(prop, "Filter By Type", "Show only data-blocks of one type");
  RNA_def_property_update(prop, NC_SPACE | ND_SPACE_OUTLINER, NULL);

  prop = RNA_def_property(srna, "filter_id_type", PROP_ENUM, PROP_NONE);
  RNA_def_property_enum_sdna(prop, NULL, "filter_id_type");
  RNA_def_property_enum_items(prop, rna_enum_id_type_items);
  RNA_def_property_ui_text(prop, "Filter ID Type", "Data-block type to show");
  RNA_def_property_translation_context(prop, BLT_I18NCONTEXT_ID_ID);
}

static void rna_def_space_view3d_shading(BlenderRNA *brna)
{
  StructRNA *srna;
  PropertyRNA *prop;

  static const EnumPropertyItem background_type_items[] = {
      {V3D_SHADING_BACKGROUND_THEME, "THEME", 0, "Theme", "Use the theme for background color"},
      {V3D_SHADING_BACKGROUND_WORLD, "WORLD", 0, "World", "Use the world for background color"},
      {V3D_SHADING_BACKGROUND_VIEWPORT,
       "VIEWPORT",
       0,
       "Viewport",
       "Use a custom color limited to this viewport only"},
      {0, NULL, 0, NULL, NULL},
  };
  static const float default_background_color[] = {0.05f, 0.05f, 0.05f};

  static const EnumPropertyItem cavity_type_items[] = {
      {V3D_SHADING_CAVITY_SSAO,
       "WORLD",
       0,
       "World",
       "Cavity shading computed in world space, useful for larger-scale occlusion"},
      {V3D_SHADING_CAVITY_CURVATURE,
       "SCREEN",
       0,
       "Screen",
       "Curvature-based shading, useful for making fine details more visible"},
      {V3D_SHADING_CAVITY_BOTH, "BOTH", 0, "Both", "Use both effects simultaneously"},
      {0, NULL, 0, NULL, NULL},
  };

  /* Note these settings are used for both 3D viewport and the OpenGL render
   * engine in the scene, so can't assume to always be part of a screen. */
  srna = RNA_def_struct(brna, "View3DShading", NULL);
  RNA_def_struct_path_func(srna, "rna_View3DShading_path");
  RNA_def_struct_ui_text(
      srna, "3D View Shading Settings", "Settings for shading in the 3D viewport");

  prop = RNA_def_property(srna, "type", PROP_ENUM, PROP_NONE);
  RNA_def_property_enum_items(prop, rna_enum_shading_type_items);
  RNA_def_property_enum_funcs(prop,
                              "rna_3DViewShading_type_get",
                              "rna_3DViewShading_type_set",
                              "rna_3DViewShading_type_itemf");
  RNA_def_property_ui_text(
      prop, "Viewport Shading", "Method to display/shade objects in the 3D View");
  RNA_def_property_update(prop, NC_SPACE | ND_SPACE_VIEW3D, "rna_3DViewShading_type_update");

  prop = RNA_def_property(srna, "light", PROP_ENUM, PROP_NONE);
  RNA_def_property_enum_sdna(prop, NULL, "light");
  RNA_def_property_enum_items(prop, rna_enum_viewport_lighting_items);
  RNA_def_property_ui_text(prop, "Lighting", "Lighting Method for Solid/Texture Viewport Shading");
  RNA_def_property_update(prop, NC_SPACE | ND_SPACE_VIEW3D, NULL);

  prop = RNA_def_property(srna, "show_object_outline", PROP_BOOLEAN, PROP_NONE);
  RNA_def_property_boolean_sdna(prop, NULL, "flag", V3D_SHADING_OBJECT_OUTLINE);
  RNA_def_property_clear_flag(prop, PROP_ANIMATABLE);
  RNA_def_property_ui_text(prop, "Outline", "Show Object Outline");
  RNA_def_property_update(prop, NC_SPACE | ND_SPACE_VIEW3D, NULL);

  prop = RNA_def_property(srna, "studio_light", PROP_ENUM, PROP_NONE);
  RNA_def_property_enum_items(prop, rna_enum_studio_light_items);
  RNA_def_property_enum_default(prop, 0);
  RNA_def_property_enum_funcs(prop,
                              "rna_View3DShading_studio_light_get",
                              "rna_View3DShading_studio_light_set",
                              "rna_View3DShading_studio_light_itemf");
  RNA_def_property_ui_text(prop, "Studiolight", "Studio lighting setup");
  RNA_def_property_update(prop, NC_SPACE | ND_SPACE_VIEW3D, NULL);

  prop = RNA_def_property(srna, "use_world_space_lighting", PROP_BOOLEAN, PROP_NONE);
  RNA_def_property_boolean_sdna(prop, NULL, "flag", V3D_SHADING_WORLD_ORIENTATION);
  RNA_def_property_clear_flag(prop, PROP_ANIMATABLE);
  RNA_def_property_ui_text(
      prop, "World Space Lighting", "Make the lighting fixed and not follow the camera");
  RNA_def_property_update(prop, NC_SPACE | ND_SPACE_VIEW3D, NULL);

  prop = RNA_def_property(srna, "show_backface_culling", PROP_BOOLEAN, PROP_NONE);
  RNA_def_property_boolean_sdna(prop, NULL, "flag", V3D_SHADING_BACKFACE_CULLING);
  RNA_def_property_ui_text(
      prop, "Backface Culling", "Use back face culling to hide the back side of faces");
  RNA_def_property_update(prop, NC_SPACE | ND_SPACE_VIEW3D, NULL);

  prop = RNA_def_property(srna, "show_cavity", PROP_BOOLEAN, PROP_NONE);
  RNA_def_property_boolean_sdna(prop, NULL, "flag", V3D_SHADING_CAVITY);
  RNA_def_property_clear_flag(prop, PROP_ANIMATABLE);
  RNA_def_property_ui_text(prop, "Cavity", "Show Cavity");
  RNA_def_property_update(prop, NC_SPACE | ND_SPACE_VIEW3D, NULL);

  prop = RNA_def_property(srna, "cavity_type", PROP_ENUM, PROP_NONE);
  RNA_def_property_enum_items(prop, cavity_type_items);
  RNA_def_property_ui_text(prop, "Cavity Type", "Way to draw the cavity shading");
  RNA_def_property_update(prop, NC_SPACE | ND_SPACE_VIEW3D, NULL);

  prop = RNA_def_property(srna, "curvature_ridge_factor", PROP_FLOAT, PROP_FACTOR);
  RNA_def_property_float_sdna(prop, NULL, "curvature_ridge_factor");
  RNA_def_property_float_default(prop, 1.0f);
  RNA_def_property_ui_text(prop, "Curvature Ridge", "Factor for the curvature ridges");
  RNA_def_property_range(prop, 0.0f, 2.0f);
  RNA_def_property_clear_flag(prop, PROP_ANIMATABLE);
  RNA_def_property_update(prop, NC_SPACE | ND_SPACE_VIEW3D, NULL);

  prop = RNA_def_property(srna, "curvature_valley_factor", PROP_FLOAT, PROP_FACTOR);
  RNA_def_property_float_sdna(prop, NULL, "curvature_valley_factor");
  RNA_def_property_float_default(prop, 1.0f);
  RNA_def_property_ui_text(prop, "Curvature Valley", "Factor for the curvature valleys");
  RNA_def_property_range(prop, 0.0f, 2.0f);
  RNA_def_property_clear_flag(prop, PROP_ANIMATABLE);
  RNA_def_property_update(prop, NC_SPACE | ND_SPACE_VIEW3D, NULL);

  prop = RNA_def_property(srna, "cavity_ridge_factor", PROP_FLOAT, PROP_FACTOR);
  RNA_def_property_float_sdna(prop, NULL, "cavity_ridge_factor");
  RNA_def_property_float_default(prop, 1.0f);
  RNA_def_property_ui_text(prop, "Cavity Ridge", "Factor for the cavity ridges");
  RNA_def_property_range(prop, 0.0f, 250.0f);
  RNA_def_property_ui_range(prop, 0.00f, 2.5f, 1, 3);
  RNA_def_property_clear_flag(prop, PROP_ANIMATABLE);
  RNA_def_property_update(prop, NC_SPACE | ND_SPACE_VIEW3D, NULL);

  prop = RNA_def_property(srna, "cavity_valley_factor", PROP_FLOAT, PROP_FACTOR);
  RNA_def_property_float_sdna(prop, NULL, "cavity_valley_factor");
  RNA_def_property_float_default(prop, 1.0);
  RNA_def_property_ui_text(prop, "Cavity Valley", "Factor for the cavity valleys");
  RNA_def_property_range(prop, 0.0f, 250.0f);
  RNA_def_property_ui_range(prop, 0.00f, 2.5f, 1, 3);
  RNA_def_property_clear_flag(prop, PROP_ANIMATABLE);
  RNA_def_property_update(prop, NC_SPACE | ND_SPACE_VIEW3D, NULL);

  prop = RNA_def_property(srna, "selected_studio_light", PROP_POINTER, PROP_NONE);
  RNA_def_property_struct_type(prop, "StudioLight");
  RNA_define_verify_sdna(0);
  RNA_def_property_ui_text(prop, "Studio Light", "Selected StudioLight");
  RNA_def_property_pointer_funcs(
      prop, "rna_View3DShading_selected_studio_light_get", NULL, NULL, NULL);
  RNA_def_property_clear_flag(prop, PROP_ANIMATABLE | PROP_EDITABLE);
  RNA_define_verify_sdna(1);

  prop = RNA_def_property(srna, "studiolight_rotate_z", PROP_FLOAT, PROP_ANGLE);
  RNA_def_property_float_sdna(prop, NULL, "studiolight_rot_z");
  RNA_def_property_float_default(prop, 0.0);
  RNA_def_property_ui_text(
      prop, "Studiolight Rotation", "Rotation of the studiolight around the Z-Axis");
  RNA_def_property_range(prop, -M_PI, M_PI);
  RNA_def_property_clear_flag(prop, PROP_ANIMATABLE);
  RNA_def_property_update(prop, NC_SPACE | ND_SPACE_VIEW3D, NULL);

  prop = RNA_def_property(srna, "color_type", PROP_ENUM, PROP_NONE);
  RNA_def_property_enum_sdna(prop, NULL, "color_type");
  RNA_def_property_enum_items(prop, rna_enum_shading_color_type_items);
  RNA_def_property_enum_funcs(prop, NULL, NULL, "rna_View3DShading_color_type_itemf");
  RNA_def_property_ui_text(prop, "Color", "Color Type");
  RNA_def_property_clear_flag(prop, PROP_ANIMATABLE);
  RNA_def_property_update(prop, NC_SPACE | ND_SPACE_VIEW3D, NULL);

  prop = RNA_def_property(srna, "wireframe_color_type", PROP_ENUM, PROP_NONE);
  RNA_def_property_enum_sdna(prop, NULL, "wire_color_type");
  RNA_def_property_enum_items(prop, rna_enum_shading_color_type_items);
  RNA_def_property_enum_funcs(prop, NULL, NULL, "rna_View3DShading_color_type_itemf");
  RNA_def_property_ui_text(prop, "Color", "Color Type");
  RNA_def_property_update(prop, NC_SPACE | ND_SPACE_VIEW3D, NULL);

  prop = RNA_def_property(srna, "single_color", PROP_FLOAT, PROP_COLOR);
  RNA_def_property_float_sdna(prop, NULL, "single_color");
  RNA_def_property_array(prop, 3);
  RNA_def_property_ui_text(prop, "Color", "Color for single color mode");
  RNA_def_property_range(prop, 0.0f, 1.0f);
  RNA_def_property_update(prop, NC_SPACE | ND_SPACE_VIEW3D, NULL);

  prop = RNA_def_property(srna, "background_type", PROP_ENUM, PROP_NONE);
  RNA_def_property_enum_items(prop, background_type_items);
  RNA_def_property_ui_text(prop, "Background", "Way to draw the background");
  RNA_def_property_update(prop, NC_SPACE | ND_SPACE_VIEW3D, NULL);

  prop = RNA_def_property(srna, "background_color", PROP_FLOAT, PROP_COLOR);
  RNA_def_property_array(prop, 3);
  RNA_def_property_float_array_default(prop, default_background_color);
  RNA_def_property_ui_text(prop, "Background Color", "Color for custom background color");
  RNA_def_property_range(prop, 0.0f, 1.0f);
  RNA_def_property_update(prop, NC_SPACE | ND_SPACE_VIEW3D, NULL);

  prop = RNA_def_property(srna, "show_shadows", PROP_BOOLEAN, PROP_NONE);
  RNA_def_property_boolean_sdna(prop, NULL, "flag", V3D_SHADING_SHADOW);
  RNA_def_property_clear_flag(prop, PROP_ANIMATABLE);
  RNA_def_property_ui_text(prop, "Shadow", "Show Shadow");
  RNA_def_property_update(prop, NC_SPACE | ND_SPACE_VIEW3D, NULL);

  prop = RNA_def_property(srna, "show_xray", PROP_BOOLEAN, PROP_NONE);
  RNA_def_property_boolean_sdna(prop, NULL, "flag", V3D_SHADING_XRAY);
  RNA_def_property_clear_flag(prop, PROP_ANIMATABLE);
  RNA_def_property_ui_text(prop, "Show X-Ray", "Show whole scene transparent");
  RNA_def_property_update(prop, NC_SPACE | ND_SPACE_VIEW3D, NULL);

  prop = RNA_def_property(srna, "show_xray_wireframe", PROP_BOOLEAN, PROP_NONE);
  RNA_def_property_boolean_sdna(prop, NULL, "flag", V3D_SHADING_XRAY_WIREFRAME);
  RNA_def_property_clear_flag(prop, PROP_ANIMATABLE);
  RNA_def_property_ui_text(prop, "Show X-Ray", "Show whole scene transparent");
  RNA_def_property_update(prop, NC_SPACE | ND_SPACE_VIEW3D, NULL);

  prop = RNA_def_property(srna, "xray_alpha", PROP_FLOAT, PROP_FACTOR);
  RNA_def_property_float_sdna(prop, NULL, "xray_alpha");
  RNA_def_property_float_default(prop, 0.5);
  RNA_def_property_ui_text(prop, "X-Ray Alpha", "Amount of alpha to use");
  RNA_def_property_range(prop, 0.0f, 1.0f);
  RNA_def_property_clear_flag(prop, PROP_ANIMATABLE);
  RNA_def_property_update(prop, NC_SPACE | ND_SPACE_VIEW3D, NULL);

  prop = RNA_def_property(srna, "xray_alpha_wireframe", PROP_FLOAT, PROP_FACTOR);
  RNA_def_property_float_sdna(prop, NULL, "xray_alpha_wire");
  RNA_def_property_float_default(prop, 0.5);
  RNA_def_property_ui_text(prop, "X-Ray Alpha", "Amount of alpha to use");
  RNA_def_property_range(prop, 0.0f, 1.0f);
  RNA_def_property_clear_flag(prop, PROP_ANIMATABLE);
  RNA_def_property_update(prop, NC_SPACE | ND_SPACE_VIEW3D, NULL);

  prop = RNA_def_property(srna, "use_dof", PROP_BOOLEAN, PROP_NONE);
  RNA_def_property_boolean_sdna(prop, NULL, "flag", V3D_SHADING_DEPTH_OF_FIELD);
  RNA_def_property_clear_flag(prop, PROP_ANIMATABLE);
  RNA_def_property_ui_text(
      prop,
      "Depth Of Field",
      "Use depth of field on viewport using the values from the active camera");
  RNA_def_property_update(prop, NC_SPACE | ND_SPACE_VIEW3D, NULL);

  prop = RNA_def_property(srna, "use_scene_lights", PROP_BOOLEAN, PROP_NONE);
  RNA_def_property_boolean_sdna(prop, NULL, "flag", V3D_SHADING_SCENE_LIGHTS);
  RNA_def_property_clear_flag(prop, PROP_ANIMATABLE);
  RNA_def_property_ui_text(prop, "Scene Lights", "Render lights and light probes of the scene");
  RNA_def_property_update(prop, NC_SPACE | ND_SPACE_VIEW3D, NULL);

  prop = RNA_def_property(srna, "use_scene_world", PROP_BOOLEAN, PROP_NONE);
  RNA_def_property_boolean_sdna(prop, NULL, "flag", V3D_SHADING_SCENE_WORLD);
  RNA_def_property_clear_flag(prop, PROP_ANIMATABLE);
  RNA_def_property_ui_text(prop, "Scene World", "Use scene world for lighting");
  RNA_def_property_update(prop, NC_SPACE | ND_SPACE_VIEW3D, NULL);

  prop = RNA_def_property(srna, "show_specular_highlight", PROP_BOOLEAN, PROP_NONE);
  RNA_def_property_boolean_sdna(prop, NULL, "flag", V3D_SHADING_SPECULAR_HIGHLIGHT);
  RNA_def_property_clear_flag(prop, PROP_ANIMATABLE);
  RNA_def_property_ui_text(prop, "Specular Highlights", "Render specular highlights");
  RNA_def_property_update(prop, NC_SPACE | ND_SPACE_VIEW3D, NULL);

  prop = RNA_def_property(srna, "object_outline_color", PROP_FLOAT, PROP_COLOR);
  RNA_def_property_float_sdna(prop, NULL, "object_outline_color");
  RNA_def_property_array(prop, 3);
  RNA_def_property_ui_text(prop, "Outline Color", "Color for object outline");
  RNA_def_property_range(prop, 0.0f, 1.0f);
  RNA_def_property_update(prop, NC_SPACE | ND_SPACE_VIEW3D, NULL);

  prop = RNA_def_property(srna, "shadow_intensity", PROP_FLOAT, PROP_FACTOR);
  RNA_def_property_float_sdna(prop, NULL, "shadow_intensity");
  RNA_def_property_float_default(prop, 0.5);
  RNA_def_property_ui_text(prop, "Shadow Intensity", "Darkness of shadows");
  RNA_def_property_range(prop, 0.0f, 1.0f);
  RNA_def_property_ui_range(prop, 0.00f, 1.0f, 1, 3);
  RNA_def_property_clear_flag(prop, PROP_ANIMATABLE);
  RNA_def_property_update(prop, NC_SPACE | ND_SPACE_VIEW3D, NULL);

  prop = RNA_def_property(srna, "studiolight_background_alpha", PROP_FLOAT, PROP_FACTOR);
  RNA_def_property_float_sdna(prop, NULL, "studiolight_background");
  RNA_def_property_float_default(prop, 0.0);
  RNA_def_property_ui_text(prop, "Background", "Show the studiolight in the background");
  RNA_def_property_range(prop, 0.0f, 1.0f);
  RNA_def_property_ui_range(prop, 0.00f, 1.0f, 1, 3);
  RNA_def_property_clear_flag(prop, PROP_ANIMATABLE);
  RNA_def_property_update(prop, NC_SPACE | ND_SPACE_VIEW3D, NULL);
}

static void rna_def_space_view3d_overlay(BlenderRNA *brna)
{
  StructRNA *srna;
  PropertyRNA *prop;

  srna = RNA_def_struct(brna, "View3DOverlay", NULL);
  RNA_def_struct_sdna(srna, "View3D");
  RNA_def_struct_nested(brna, srna, "SpaceView3D");
  RNA_def_struct_path_func(srna, "rna_View3DOverlay_path");
  RNA_def_struct_ui_text(
      srna, "3D View Overlay Settings", "Settings for display of overlays in the 3D viewport");

  prop = RNA_def_property(srna, "show_overlays", PROP_BOOLEAN, PROP_NONE);
  RNA_def_property_boolean_negative_sdna(prop, NULL, "flag2", V3D_HIDE_OVERLAYS);
  RNA_def_property_ui_text(prop, "Show Overlays", "Display overlays like gizmos and outlines");
  RNA_def_property_update(prop, NC_SPACE | ND_SPACE_VIEW3D, "rna_GPencil_update");

  prop = RNA_def_property(srna, "show_ortho_grid", PROP_BOOLEAN, PROP_NONE);
  RNA_def_property_boolean_sdna(prop, NULL, "gridflag", V3D_SHOW_ORTHO_GRID);
  RNA_def_property_ui_text(prop, "Display Grid", "Show grid in othographic side view");
  RNA_def_property_update(prop, NC_SPACE | ND_SPACE_VIEW3D, NULL);

  prop = RNA_def_property(srna, "show_floor", PROP_BOOLEAN, PROP_NONE);
  RNA_def_property_boolean_sdna(prop, NULL, "gridflag", V3D_SHOW_FLOOR);
  RNA_def_property_ui_text(prop, "Display Grid Floor", "Show the ground plane grid");
  RNA_def_property_update(prop, NC_SPACE | ND_SPACE_VIEW3D, NULL);

  prop = RNA_def_property(srna, "show_axis_x", PROP_BOOLEAN, PROP_NONE);
  RNA_def_property_boolean_sdna(prop, NULL, "gridflag", V3D_SHOW_X);
  RNA_def_property_ui_text(prop, "Display X Axis", "Show the X axis line");
  RNA_def_property_update(prop, NC_SPACE | ND_SPACE_VIEW3D, NULL);

  prop = RNA_def_property(srna, "show_axis_y", PROP_BOOLEAN, PROP_NONE);
  RNA_def_property_boolean_sdna(prop, NULL, "gridflag", V3D_SHOW_Y);
  RNA_def_property_ui_text(prop, "Display Y Axis", "Show the Y axis line");
  RNA_def_property_update(prop, NC_SPACE | ND_SPACE_VIEW3D, NULL);

  prop = RNA_def_property(srna, "show_axis_z", PROP_BOOLEAN, PROP_NONE);
  RNA_def_property_boolean_sdna(prop, NULL, "gridflag", V3D_SHOW_Z);
  RNA_def_property_ui_text(prop, "Display Z Axis", "Show the Z axis line");
  RNA_def_property_update(prop, NC_SPACE | ND_SPACE_VIEW3D, NULL);

  prop = RNA_def_property(srna, "grid_scale", PROP_FLOAT, PROP_NONE);
  RNA_def_property_float_sdna(prop, NULL, "grid");
  RNA_def_property_ui_text(prop, "Grid Scale", "Distance between 3D View grid lines");
  RNA_def_property_range(prop, 0.0f, FLT_MAX);
  RNA_def_property_ui_range(prop, 0.001f, 1000.0f, 0.1f, 3);
  RNA_def_property_float_default(prop, 1.0f);
  RNA_def_property_update(prop, NC_SPACE | ND_SPACE_VIEW3D, NULL);

  prop = RNA_def_property(srna, "grid_lines", PROP_INT, PROP_NONE);
  RNA_def_property_int_sdna(prop, NULL, "gridlines");
  RNA_def_property_ui_text(
      prop, "Grid Lines", "Number of grid lines to display in perspective view");
  RNA_def_property_range(prop, 0, 1024);
  RNA_def_property_int_default(prop, 16);
  RNA_def_property_update(prop, NC_SPACE | ND_SPACE_VIEW3D, NULL);

  prop = RNA_def_property(srna, "grid_subdivisions", PROP_INT, PROP_NONE);
  RNA_def_property_int_sdna(prop, NULL, "gridsubdiv");
  RNA_def_property_ui_text(prop, "Grid Subdivisions", "Number of subdivisions between grid lines");
  RNA_def_property_range(prop, 1, 1024);
  RNA_def_property_int_default(prop, 10);
  RNA_def_property_update(prop, NC_SPACE | ND_SPACE_VIEW3D, NULL);

  prop = RNA_def_property(srna, "grid_scale_unit", PROP_FLOAT, PROP_NONE);
  RNA_def_property_clear_flag(prop, PROP_EDITABLE);
  RNA_def_property_float_funcs(prop, "rna_View3DOverlay_GridScaleUnit_get", NULL, NULL);
  RNA_def_property_ui_text(
      prop, "Grid Scale Unit", "Grid cell size scaled by scene unit system settings");

  prop = RNA_def_property(srna, "show_outline_selected", PROP_BOOLEAN, PROP_NONE);
  RNA_def_property_boolean_sdna(prop, NULL, "flag", V3D_SELECT_OUTLINE);
  RNA_def_property_ui_text(
      prop, "Outline Selected", "Show an outline highlight around selected objects");
  RNA_def_property_update(prop, NC_SPACE | ND_SPACE_VIEW3D, NULL);

  prop = RNA_def_property(srna, "show_object_origins", PROP_BOOLEAN, PROP_NONE);
  RNA_def_property_boolean_negative_sdna(
      prop, NULL, "overlay.flag", V3D_OVERLAY_HIDE_OBJECT_ORIGINS);
  RNA_def_property_ui_text(prop, "Object Origins", "Show object center dots");
  RNA_def_property_update(prop, NC_SPACE | ND_SPACE_VIEW3D, NULL);

  prop = RNA_def_property(srna, "show_object_origins_all", PROP_BOOLEAN, PROP_NONE);
  RNA_def_property_boolean_sdna(prop, NULL, "flag", V3D_DRAW_CENTERS);
  RNA_def_property_ui_text(
      prop,
      "All Object Origins",
      "Show the object origin center dot for all (selected and unselected) objects");
  RNA_def_property_update(prop, NC_SPACE | ND_SPACE_VIEW3D, NULL);

  prop = RNA_def_property(srna, "show_relationship_lines", PROP_BOOLEAN, PROP_NONE);
  RNA_def_property_boolean_negative_sdna(prop, NULL, "flag", V3D_HIDE_HELPLINES);
  RNA_def_property_ui_text(prop,
                           "Relationship Lines",
                           "Show dashed lines indicating parent or constraint relationships");
  RNA_def_property_update(prop, NC_SPACE | ND_SPACE_VIEW3D, NULL);

  prop = RNA_def_property(srna, "show_cursor", PROP_BOOLEAN, PROP_NONE);
  RNA_def_property_boolean_negative_sdna(prop, NULL, "overlay.flag", V3D_OVERLAY_HIDE_CURSOR);
  RNA_def_property_ui_text(prop, "Show 3D Cursor", "Display 3D Cursor Overlay");
  RNA_def_property_update(prop, NC_SPACE | ND_SPACE_VIEW3D, NULL);

  prop = RNA_def_property(srna, "show_text", PROP_BOOLEAN, PROP_NONE);
  RNA_def_property_boolean_negative_sdna(prop, NULL, "overlay.flag", V3D_OVERLAY_HIDE_TEXT);
  RNA_def_property_ui_text(prop, "Show Text", "Display overlay text");
  RNA_def_property_update(prop, NC_SPACE | ND_SPACE_VIEW3D, NULL);

  prop = RNA_def_property(srna, "show_extras", PROP_BOOLEAN, PROP_NONE);
  RNA_def_property_boolean_negative_sdna(
      prop, NULL, "overlay.flag", V3D_OVERLAY_HIDE_OBJECT_XTRAS);
  RNA_def_property_ui_text(
      prop, "Extras", "Object details, including empty wire, cameras and other visual guides");
  RNA_def_property_update(prop, NC_SPACE | ND_SPACE_VIEW3D, NULL);

  prop = RNA_def_property(srna, "show_bones", PROP_BOOLEAN, PROP_NONE);
  RNA_def_property_boolean_negative_sdna(prop, NULL, "overlay.flag", V3D_OVERLAY_HIDE_BONES);
  RNA_def_property_ui_text(
      prop, "Show Bones", "Display bones (disable to show motion paths only)");
  RNA_def_property_update(prop, NC_SPACE | ND_SPACE_VIEW3D, NULL);

  prop = RNA_def_property(srna, "show_face_orientation", PROP_BOOLEAN, PROP_NONE);
  RNA_def_property_boolean_sdna(prop, NULL, "overlay.flag", V3D_OVERLAY_FACE_ORIENTATION);
  RNA_def_property_clear_flag(prop, PROP_ANIMATABLE);
  RNA_def_property_ui_text(prop, "Face Orientation", "Show the Face Orientation Overlay");
  RNA_def_property_update(prop, NC_SPACE | ND_SPACE_VIEW3D, NULL);

  prop = RNA_def_property(srna, "show_xray_bone", PROP_BOOLEAN, PROP_NONE);
  RNA_def_property_boolean_sdna(prop, NULL, "overlay.flag", V3D_OVERLAY_BONE_SELECT);
  RNA_def_property_clear_flag(prop, PROP_ANIMATABLE);
  RNA_def_property_ui_text(prop, "Show Bone X-Ray", "Show the bone selection overlay");
  RNA_def_property_update(prop, NC_SPACE | ND_SPACE_VIEW3D, "rna_GPencil_update");

  prop = RNA_def_property(srna, "xray_alpha_bone", PROP_FLOAT, PROP_FACTOR);
  RNA_def_property_float_sdna(prop, NULL, "overlay.xray_alpha_bone");
  RNA_def_property_float_default(prop, 0.5f);
  RNA_def_property_ui_text(prop, "Opacity", "Opacity to use for bone selection");
  RNA_def_property_range(prop, 0.0f, 1.0f);
  RNA_def_property_clear_flag(prop, PROP_ANIMATABLE);
  RNA_def_property_update(prop, NC_SPACE | ND_SPACE_VIEW3D, "rna_GPencil_update");

  prop = RNA_def_property(srna, "show_motion_paths", PROP_BOOLEAN, PROP_NONE);
  RNA_def_property_boolean_negative_sdna(
      prop, NULL, "overlay.flag", V3D_OVERLAY_HIDE_MOTION_PATHS);
  RNA_def_property_clear_flag(prop, PROP_ANIMATABLE);
  RNA_def_property_ui_text(prop, "Motion Paths", "Show the Motion Paths Overlay");
  RNA_def_property_update(prop, NC_SPACE | ND_SPACE_VIEW3D, NULL);

  prop = RNA_def_property(srna, "show_onion_skins", PROP_BOOLEAN, PROP_NONE);
  RNA_def_property_boolean_sdna(prop, NULL, "overlay.flag", V3D_OVERLAY_ONION_SKINS);
  RNA_def_property_clear_flag(prop, PROP_ANIMATABLE);
  RNA_def_property_ui_text(prop, "Onion Skins", "Show the Onion Skinning Overlay");
  RNA_def_property_update(prop, NC_SPACE | ND_SPACE_VIEW3D, NULL);

  prop = RNA_def_property(srna, "show_look_dev", PROP_BOOLEAN, PROP_NONE);
  RNA_def_property_boolean_sdna(prop, NULL, "overlay.flag", V3D_OVERLAY_LOOK_DEV);
  RNA_def_property_clear_flag(prop, PROP_ANIMATABLE);
  RNA_def_property_ui_text(prop, "Look Dev Preview", "Show look development spheres and palette");
  RNA_def_property_update(prop, NC_SPACE | ND_SPACE_VIEW3D, NULL);

  prop = RNA_def_property(srna, "show_wireframes", PROP_BOOLEAN, PROP_NONE);
  RNA_def_property_boolean_sdna(prop, NULL, "overlay.flag", V3D_OVERLAY_WIREFRAMES);
  RNA_def_property_clear_flag(prop, PROP_ANIMATABLE);
  RNA_def_property_ui_text(prop, "Wireframe", "Show face edges wires");
  RNA_def_property_update(prop, NC_SPACE | ND_SPACE_VIEW3D, NULL);

  prop = RNA_def_property(srna, "wireframe_threshold", PROP_FLOAT, PROP_FACTOR);
  RNA_def_property_float_sdna(prop, NULL, "overlay.wireframe_threshold");
  RNA_def_property_float_default(prop, 0.5f);
  RNA_def_property_ui_text(
      prop, "Wireframe Threshold", "Adjust the number of wires displayed (1 for all wires)");
  RNA_def_property_range(prop, 0.0f, 1.0f);
  RNA_def_property_clear_flag(prop, PROP_ANIMATABLE);
  RNA_def_property_update(prop, NC_SPACE | ND_SPACE_VIEW3D, NULL);

  prop = RNA_def_property(srna, "show_paint_wire", PROP_BOOLEAN, PROP_NONE);
  RNA_def_property_boolean_sdna(prop, NULL, "overlay.paint_flag", V3D_OVERLAY_PAINT_WIRE);
  RNA_def_property_ui_text(prop, "Show Wire", "Use wireframe display in painting modes");
  RNA_def_property_update(prop, NC_SPACE | ND_SPACE_VIEW3D, NULL);

  prop = RNA_def_property(srna, "show_wpaint_contours", PROP_BOOLEAN, PROP_NONE);
  RNA_def_property_boolean_sdna(prop, NULL, "overlay.wpaint_flag", V3D_OVERLAY_WPAINT_CONTOURS);
  RNA_def_property_ui_text(
      prop,
      "Show Weight Contours",
      "Show contour lines formed by points with the same interpolated weight");
  RNA_def_property_update(prop, NC_SPACE | ND_SPACE_VIEW3D, NULL);

  prop = RNA_def_property(srna, "show_weight", PROP_BOOLEAN, PROP_NONE);
  RNA_def_property_boolean_sdna(prop, NULL, "overlay.edit_flag", V3D_OVERLAY_EDIT_WEIGHT);
  RNA_def_property_ui_text(prop, "Show Weights", "Display weights in editmode");
  RNA_def_property_update(prop, NC_SPACE | ND_SPACE_VIEW3D, NULL);

  prop = RNA_def_property(srna, "show_occlude_wire", PROP_BOOLEAN, PROP_NONE);
  RNA_def_property_boolean_sdna(prop, NULL, "overlay.edit_flag", V3D_OVERLAY_EDIT_OCCLUDE_WIRE);
  RNA_def_property_ui_text(prop, "Hidden Wire", "Use hidden wireframe display");
  RNA_def_property_update(prop, NC_SPACE | ND_SPACE_VIEW3D, NULL);

  prop = RNA_def_property(srna, "show_face_normals", PROP_BOOLEAN, PROP_NONE);
  RNA_def_property_boolean_sdna(prop, NULL, "overlay.edit_flag", V3D_OVERLAY_EDIT_FACE_NORMALS);
  RNA_def_property_ui_text(prop, "Display Normals", "Display face normals as lines");
  RNA_def_property_update(prop, NC_SPACE | ND_SPACE_VIEW3D, NULL);

  prop = RNA_def_property(srna, "show_vertex_normals", PROP_BOOLEAN, PROP_NONE);
  RNA_def_property_boolean_sdna(prop, NULL, "overlay.edit_flag", V3D_OVERLAY_EDIT_VERT_NORMALS);
  RNA_def_property_ui_text(prop, "Display Vertex Normals", "Display vertex normals as lines");
  RNA_def_property_update(prop, NC_SPACE | ND_SPACE_VIEW3D, NULL);

  prop = RNA_def_property(srna, "show_split_normals", PROP_BOOLEAN, PROP_NONE);
  RNA_def_property_boolean_sdna(prop, NULL, "overlay.edit_flag", V3D_OVERLAY_EDIT_LOOP_NORMALS);
  RNA_def_property_ui_text(
      prop, "Display Split Normals", "Display vertex-per-face normals as lines");
  RNA_def_property_update(prop, NC_SPACE | ND_SPACE_VIEW3D, NULL);

  prop = RNA_def_property(srna, "show_edges", PROP_BOOLEAN, PROP_NONE);
  RNA_def_property_boolean_sdna(prop, NULL, "overlay.edit_flag", V3D_OVERLAY_EDIT_EDGES);
  RNA_def_property_ui_text(prop, "Draw Edges", "Highlight selected edges");
  RNA_def_property_update(prop, NC_SPACE | ND_SPACE_VIEW3D, NULL);

  prop = RNA_def_property(srna, "show_faces", PROP_BOOLEAN, PROP_NONE);
  RNA_def_property_boolean_sdna(prop, NULL, "overlay.edit_flag", V3D_OVERLAY_EDIT_FACES);
  RNA_def_property_ui_text(prop, "Draw Faces", "Highlight selected faces");
  RNA_def_property_update(prop, NC_SPACE | ND_SPACE_VIEW3D, NULL);

  prop = RNA_def_property(srna, "show_face_center", PROP_BOOLEAN, PROP_NONE);
  RNA_def_property_boolean_sdna(prop, NULL, "overlay.edit_flag", V3D_OVERLAY_EDIT_FACE_DOT);
  RNA_def_property_ui_text(prop, "Draw Face Center", "Display face center");
  RNA_def_property_update(prop, NC_SPACE | ND_SPACE_VIEW3D, NULL);

  prop = RNA_def_property(srna, "show_edge_crease", PROP_BOOLEAN, PROP_NONE);
  RNA_def_property_boolean_sdna(prop, NULL, "overlay.edit_flag", V3D_OVERLAY_EDIT_CREASES);
  RNA_def_property_ui_text(
      prop, "Draw Creases", "Display creases created for Subdivision Surface modifier");
  RNA_def_property_update(prop, NC_SPACE | ND_SPACE_VIEW3D, NULL);

  prop = RNA_def_property(srna, "show_edge_bevel_weight", PROP_BOOLEAN, PROP_NONE);
  RNA_def_property_boolean_sdna(prop, NULL, "overlay.edit_flag", V3D_OVERLAY_EDIT_BWEIGHTS);
  RNA_def_property_ui_text(
      prop, "Draw Bevel Weights", "Display weights created for the Bevel modifier");
  RNA_def_property_update(prop, NC_SPACE | ND_SPACE_VIEW3D, NULL);

  prop = RNA_def_property(srna, "show_edge_seams", PROP_BOOLEAN, PROP_NONE);
  RNA_def_property_boolean_sdna(prop, NULL, "overlay.edit_flag", V3D_OVERLAY_EDIT_SEAMS);
  RNA_def_property_ui_text(prop, "Draw Seams", "Display UV unwrapping seams");
  RNA_def_property_update(prop, NC_SPACE | ND_SPACE_VIEW3D, NULL);

  prop = RNA_def_property(srna, "show_edge_sharp", PROP_BOOLEAN, PROP_NONE);
  RNA_def_property_boolean_sdna(prop, NULL, "overlay.edit_flag", V3D_OVERLAY_EDIT_SHARP);
  RNA_def_property_ui_text(
      prop, "Draw Sharp", "Display sharp edges, used with the Edge Split modifier");
  RNA_def_property_update(prop, NC_SPACE | ND_SPACE_VIEW3D, NULL);

  prop = RNA_def_property(srna, "show_freestyle_edge_marks", PROP_BOOLEAN, PROP_NONE);
  RNA_def_property_boolean_sdna(prop, NULL, "overlay.edit_flag", V3D_OVERLAY_EDIT_FREESTYLE_EDGE);
  RNA_def_property_ui_text(prop,
                           "Draw Freestyle Edge Marks",
                           "Display Freestyle edge marks, used with the Freestyle renderer");
  RNA_def_property_update(prop, NC_SPACE | ND_SPACE_VIEW3D, NULL);

  prop = RNA_def_property(srna, "show_freestyle_face_marks", PROP_BOOLEAN, PROP_NONE);
  RNA_def_property_boolean_sdna(prop, NULL, "overlay.edit_flag", V3D_OVERLAY_EDIT_FREESTYLE_FACE);
  RNA_def_property_ui_text(prop,
                           "Draw Freestyle Face Marks",
                           "Display Freestyle face marks, used with the Freestyle renderer");
  RNA_def_property_update(prop, NC_SPACE | ND_SPACE_VIEW3D, NULL);

  prop = RNA_def_property(srna, "show_statvis", PROP_BOOLEAN, PROP_NONE);
  RNA_def_property_boolean_sdna(prop, NULL, "overlay.edit_flag", V3D_OVERLAY_EDIT_STATVIS);
  RNA_def_property_ui_text(prop, "Stat Vis", "Display statistical information about the mesh");
  RNA_def_property_update(prop, NC_SPACE | ND_SPACE_VIEW3D, NULL);

  prop = RNA_def_property(srna, "show_extra_edge_length", PROP_BOOLEAN, PROP_NONE);
  RNA_def_property_boolean_sdna(prop, NULL, "overlay.edit_flag", V3D_OVERLAY_EDIT_EDGE_LEN);
  RNA_def_property_ui_text(
      prop,
      "Edge Length",
      "Display selected edge lengths, using global values when set in the transform panel");
  RNA_def_property_update(prop, NC_SPACE | ND_SPACE_VIEW3D, NULL);

  prop = RNA_def_property(srna, "show_extra_edge_angle", PROP_BOOLEAN, PROP_NONE);
  RNA_def_property_boolean_sdna(prop, NULL, "overlay.edit_flag", V3D_OVERLAY_EDIT_EDGE_ANG);
  RNA_def_property_ui_text(
      prop,
      "Edge Angle",
      "Display selected edge angle, using global values when set in the transform panel");
  RNA_def_property_update(prop, NC_SPACE | ND_SPACE_VIEW3D, NULL);

  prop = RNA_def_property(srna, "show_extra_face_angle", PROP_BOOLEAN, PROP_NONE);
  RNA_def_property_boolean_sdna(prop, NULL, "overlay.edit_flag", V3D_OVERLAY_EDIT_FACE_ANG);
  RNA_def_property_ui_text(prop,
                           "Face Angles",
                           "Display the angles in the selected edges, "
                           "using global values when set in the transform panel");
  RNA_def_property_update(prop, NC_SPACE | ND_SPACE_VIEW3D, NULL);

  prop = RNA_def_property(srna, "show_extra_face_area", PROP_BOOLEAN, PROP_NONE);
  RNA_def_property_boolean_sdna(prop, NULL, "overlay.edit_flag", V3D_OVERLAY_EDIT_FACE_AREA);
  RNA_def_property_ui_text(prop,
                           "Face Area",
                           "Display the area of selected faces, "
                           "using global values when set in the transform panel");
  RNA_def_property_update(prop, NC_SPACE | ND_SPACE_VIEW3D, NULL);

  prop = RNA_def_property(srna, "show_extra_indices", PROP_BOOLEAN, PROP_NONE);
  RNA_def_property_boolean_sdna(prop, NULL, "overlay.edit_flag", V3D_OVERLAY_EDIT_INDICES);
  RNA_def_property_ui_text(
      prop, "Indices", "Display the index numbers of selected vertices, edges, and faces");
  RNA_def_property_update(prop, NC_SPACE | ND_SPACE_VIEW3D, NULL);

  prop = RNA_def_property(srna, "show_curve_handles", PROP_BOOLEAN, PROP_NONE);
  RNA_def_property_boolean_sdna(prop, NULL, "overlay.edit_flag", V3D_OVERLAY_EDIT_CU_HANDLES);
  RNA_def_property_ui_text(prop, "Draw Handles", "Display Bezier handles in editmode");
  RNA_def_property_update(prop, NC_SPACE | ND_SPACE_VIEW3D, NULL);

  prop = RNA_def_property(srna, "show_curve_normals", PROP_BOOLEAN, PROP_NONE);
  RNA_def_property_boolean_sdna(prop, NULL, "overlay.edit_flag", V3D_OVERLAY_EDIT_CU_NORMALS);
  RNA_def_property_ui_text(prop, "Draw Normals", "Display 3D curve normals in editmode");
  RNA_def_property_update(prop, NC_SPACE | ND_SPACE_VIEW3D, NULL);

  prop = RNA_def_property(srna, "normals_length", PROP_FLOAT, PROP_FACTOR);
  RNA_def_property_float_sdna(prop, NULL, "overlay.normals_length");
  RNA_def_property_ui_text(prop, "Normal Size", "Display size for normals in the 3D view");
  RNA_def_property_range(prop, 0.00001, 100000.0);
  RNA_def_property_ui_range(prop, 0.01, 2.0, 1, 2);
  RNA_def_property_float_default(prop, 0.02);
  RNA_def_property_update(prop, NC_SPACE | ND_SPACE_VIEW3D, NULL);

  prop = RNA_def_property(srna, "backwire_opacity", PROP_FLOAT, PROP_FACTOR);
  RNA_def_property_float_sdna(prop, NULL, "overlay.backwire_opacity");
  RNA_def_property_ui_text(prop, "Backwire Opacity", "Opacity when rendering transparent wires");
  RNA_def_property_range(prop, 0.0f, 1.0f);
  RNA_def_property_update(prop, NC_SPACE | ND_SPACE_VIEW3D, NULL);

  prop = RNA_def_property(srna, "texture_paint_mode_opacity", PROP_FLOAT, PROP_FACTOR);
  RNA_def_property_float_sdna(prop, NULL, "overlay.texture_paint_mode_opacity");
  RNA_def_property_float_default(prop, 1.0f);
  RNA_def_property_ui_text(
      prop, "Stencil Opacity", "Opacity of the texture paint mode stencil mask overlay");
  RNA_def_property_range(prop, 0.0f, 1.0f);
  RNA_def_property_update(prop, NC_SPACE | ND_SPACE_VIEW3D, NULL);

  prop = RNA_def_property(srna, "vertex_paint_mode_opacity", PROP_FLOAT, PROP_FACTOR);
  RNA_def_property_float_sdna(prop, NULL, "overlay.vertex_paint_mode_opacity");
  RNA_def_property_float_default(prop, 1.0f);
  RNA_def_property_ui_text(
      prop, "Vertex Paint Opacity", "Opacity of the vertex paint mode overlay");
  RNA_def_property_range(prop, 0.0f, 1.0f);
  RNA_def_property_update(prop, NC_SPACE | ND_SPACE_VIEW3D, NULL);

  prop = RNA_def_property(srna, "weight_paint_mode_opacity", PROP_FLOAT, PROP_FACTOR);
  RNA_def_property_float_sdna(prop, NULL, "overlay.weight_paint_mode_opacity");
  RNA_def_property_float_default(prop, 1.0f);
  RNA_def_property_ui_text(
      prop, "Weight Paint Opacity", "Opacity of the weight paint mode overlay");
  RNA_def_property_range(prop, 0.0f, 1.0f);
  RNA_def_property_update(prop, NC_SPACE | ND_SPACE_VIEW3D, NULL);

  prop = RNA_def_property(srna, "sculpt_mode_mask_opacity", PROP_FLOAT, PROP_FACTOR);
  RNA_def_property_float_sdna(prop, NULL, "overlay.sculpt_mode_mask_opacity");
  RNA_def_property_float_default(prop, 1.0f);
  RNA_def_property_ui_text(prop, "Sculpt Mask Opacity", "");
  RNA_def_property_range(prop, 0.0f, 1.0f);
  RNA_def_property_update(prop, NC_SPACE | ND_SPACE_VIEW3D, NULL);

  /* grease pencil paper settings */
  prop = RNA_def_property(srna, "show_annotation", PROP_BOOLEAN, PROP_NONE);
  RNA_def_property_boolean_sdna(prop, NULL, "flag2", V3D_SHOW_ANNOTATION);
  RNA_def_property_ui_text(prop, "Show Annotation", "Show annotations for this view");
  RNA_def_property_update(prop, NC_SPACE | ND_SPACE_VIEW3D, NULL);

  prop = RNA_def_property(srna, "use_gpencil_paper", PROP_BOOLEAN, PROP_NONE);
  RNA_def_property_boolean_sdna(prop, NULL, "gp_flag", V3D_GP_SHOW_PAPER);
  RNA_def_property_ui_text(prop,
                           "Use Paper",
                           "Cover all viewport with a full color layer to improve visibility "
                           "while drawing over complex scenes");
  RNA_def_property_update(prop, NC_SPACE | ND_SPACE_VIEW3D, NULL);

  prop = RNA_def_property(srna, "use_gpencil_grid", PROP_BOOLEAN, PROP_NONE);
  RNA_def_property_boolean_sdna(prop, NULL, "gp_flag", V3D_GP_SHOW_GRID);
  RNA_def_property_ui_text(prop, "Use Grid", "Display a grid over grease pencil paper");
  RNA_def_property_update(prop, NC_SPACE | ND_SPACE_VIEW3D, NULL);

  prop = RNA_def_property(srna, "use_gpencil_fade_layers", PROP_BOOLEAN, PROP_NONE);
  RNA_def_property_boolean_sdna(prop, NULL, "gp_flag", V3D_GP_FADE_NOACTIVE_LAYERS);
  RNA_def_property_ui_text(
      prop, "Fade Layers", "Toggle fading of Grease Pencil layers except the active one");
  RNA_def_property_update(prop, NC_SPACE | ND_SPACE_VIEW3D, "rna_GPencil_update");

  prop = RNA_def_property(srna, "gpencil_grid_opacity", PROP_FLOAT, PROP_NONE);
  RNA_def_property_float_sdna(prop, NULL, "overlay.gpencil_grid_opacity");
  RNA_def_property_range(prop, 0.1f, 1.0f);
  RNA_def_property_float_default(prop, 0.9f);
  RNA_def_property_ui_text(prop, "Opacity", "Canvas grid opacity");
  RNA_def_property_update(prop, NC_SPACE | ND_SPACE_VIEW3D, NULL);

  /* Paper opacity factor */
  prop = RNA_def_property(srna, "gpencil_paper_opacity", PROP_FLOAT, PROP_NONE);
  RNA_def_property_float_sdna(prop, NULL, "overlay.gpencil_paper_opacity");
  RNA_def_property_range(prop, 0.0f, 1.0f);
  RNA_def_property_float_default(prop, 0.5f);
  RNA_def_property_ui_text(prop, "Opacity", "Paper opacity");
  RNA_def_property_update(prop, NC_SPACE | ND_SPACE_VIEW3D, NULL);

  /* Paper opacity factor */
  prop = RNA_def_property(srna, "gpencil_fade_layer", PROP_FLOAT, PROP_NONE);
  RNA_def_property_float_sdna(prop, NULL, "overlay.gpencil_fade_layer");
  RNA_def_property_range(prop, 0.0f, 1.0f);
  RNA_def_property_float_default(prop, 0.5f);
  RNA_def_property_ui_text(
      prop, "Opacity", "Fade layer opacity for Grease Pencil layers except the active one");
  RNA_def_property_update(prop, NC_SPACE | ND_SPACE_VIEW3D, "rna_GPencil_update");

  /* show edit lines */
  prop = RNA_def_property(srna, "use_gpencil_edit_lines", PROP_BOOLEAN, PROP_NONE);
  RNA_def_property_boolean_sdna(prop, NULL, "gp_flag", V3D_GP_SHOW_EDIT_LINES);
  RNA_def_property_ui_text(prop, "Show Edit Lines", "Show edit lines when editing strokes");
  RNA_def_property_update(prop, NC_SPACE | ND_SPACE_VIEW3D, "rna_GPencil_update");

  prop = RNA_def_property(srna, "use_gpencil_multiedit_line_only", PROP_BOOLEAN, PROP_NONE);
  RNA_def_property_boolean_sdna(prop, NULL, "gp_flag", V3D_GP_SHOW_MULTIEDIT_LINES);
  RNA_def_property_ui_text(prop, "Lines Only", "Only show edit lines for additional frames");
  RNA_def_property_update(prop, NC_SPACE | ND_SPACE_VIEW3D, "rna_GPencil_update");

  /* main grease pencil onion switch */
  prop = RNA_def_property(srna, "use_gpencil_onion_skin", PROP_BOOLEAN, PROP_NONE);
  RNA_def_property_boolean_sdna(prop, NULL, "gp_flag", V3D_GP_SHOW_ONION_SKIN);
  RNA_def_property_ui_text(
      prop, "Onion Skins", "Show ghosts of the keyframes before and after the current frame");
  RNA_def_property_update(prop, NC_SPACE | ND_SPACE_VIEW3D, "rna_GPencil_update");

  /* vertex opacity */
  prop = RNA_def_property(srna, "vertex_opacity", PROP_FLOAT, PROP_NONE);
  RNA_def_property_float_sdna(prop, NULL, "vertex_opacity");
  RNA_def_property_range(prop, 0.0f, 1.0f);
  RNA_def_property_ui_text(prop, "Vertex Opacity", "Opacity for edit vertices");
  RNA_def_parameter_clear_flags(prop, PROP_ANIMATABLE, 0);
  RNA_def_property_update(prop, NC_SCENE | ND_TOOLSETTINGS, "rna_GPencil_update");
}

static void rna_def_space_view3d(BlenderRNA *brna)
{
  StructRNA *srna;
  PropertyRNA *prop;

  static const EnumPropertyItem rv3d_persp_items[] = {
      {RV3D_PERSP, "PERSP", 0, "Perspective", ""},
      {RV3D_ORTHO, "ORTHO", 0, "Orthographic", ""},
      {RV3D_CAMOB, "CAMERA", 0, "Camera", ""},
      {0, NULL, 0, NULL, NULL},
  };

  static const EnumPropertyItem bundle_drawtype_items[] = {
      {OB_PLAINAXES, "PLAIN_AXES", 0, "Plain Axes", ""},
      {OB_ARROWS, "ARROWS", 0, "Arrows", ""},
      {OB_SINGLE_ARROW, "SINGLE_ARROW", 0, "Single Arrow", ""},
      {OB_CIRCLE, "CIRCLE", 0, "Circle", ""},
      {OB_CUBE, "CUBE", 0, "Cube", ""},
      {OB_EMPTY_SPHERE, "SPHERE", 0, "Sphere", ""},
      {OB_EMPTY_CONE, "CONE", 0, "Cone", ""},
      {0, NULL, 0, NULL, NULL},
  };

  srna = RNA_def_struct(brna, "SpaceView3D", "Space");
  RNA_def_struct_sdna(srna, "View3D");
  RNA_def_struct_ui_text(srna, "3D View Space", "3D View space data");

  rna_def_space_generic_show_region_toggles(srna,
                                            ((1 << RGN_TYPE_TOOL_HEADER) | (1 << RGN_TYPE_TOOLS) |
                                             (1 << RGN_TYPE_UI) | (1 << RGN_TYPE_HUD)));

  prop = RNA_def_property(srna, "camera", PROP_POINTER, PROP_NONE);
  RNA_def_property_flag(prop, PROP_EDITABLE);
  RNA_def_property_pointer_sdna(prop, NULL, "camera");
  RNA_def_property_ui_text(
      prop,
      "Camera",
      "Active camera used in this view (when unlocked from the scene's active camera)");
  RNA_def_property_update(prop, NC_SPACE | ND_SPACE_VIEW3D, "rna_SpaceView3D_camera_update");

  /* render border */
  prop = RNA_def_property(srna, "use_render_border", PROP_BOOLEAN, PROP_NONE);
  RNA_def_property_boolean_sdna(prop, NULL, "flag2", V3D_RENDER_BORDER);
  RNA_def_property_clear_flag(prop, PROP_ANIMATABLE);
  RNA_def_property_ui_text(prop,
                           "Render Region",
                           "Use a region within the frame size for rendered viewport"
                           "(when not viewing through the camera)");
  RNA_def_property_update(prop, NC_SPACE | ND_SPACE_VIEW3D, NULL);

  prop = RNA_def_property(srna, "render_border_min_x", PROP_FLOAT, PROP_NONE);
  RNA_def_property_float_sdna(prop, NULL, "render_border.xmin");
  RNA_def_property_range(prop, 0.0f, 1.0f);
  RNA_def_property_ui_text(prop, "Region Minimum X", "Minimum X value for the render region");
  RNA_def_property_update(prop, NC_SPACE | ND_SPACE_VIEW3D, NULL);

  prop = RNA_def_property(srna, "render_border_min_y", PROP_FLOAT, PROP_NONE);
  RNA_def_property_float_sdna(prop, NULL, "render_border.ymin");
  RNA_def_property_range(prop, 0.0f, 1.0f);
  RNA_def_property_ui_text(prop, "Region Minimum Y", "Minimum Y value for the render region");
  RNA_def_property_update(prop, NC_SPACE | ND_SPACE_VIEW3D, NULL);

  prop = RNA_def_property(srna, "render_border_max_x", PROP_FLOAT, PROP_NONE);
  RNA_def_property_float_sdna(prop, NULL, "render_border.xmax");
  RNA_def_property_range(prop, 0.0f, 1.0f);
  RNA_def_property_ui_text(prop, "Region Maximum X", "Maximum X value for the render region");
  RNA_def_property_update(prop, NC_SPACE | ND_SPACE_VIEW3D, NULL);

  prop = RNA_def_property(srna, "render_border_max_y", PROP_FLOAT, PROP_NONE);
  RNA_def_property_float_sdna(prop, NULL, "render_border.ymax");
  RNA_def_property_range(prop, 0.0f, 1.0f);
  RNA_def_property_ui_text(prop, "Region Maximum Y", "Maximum Y value for the render region");
  RNA_def_property_update(prop, NC_SPACE | ND_SPACE_VIEW3D, NULL);

  prop = RNA_def_property(srna, "lock_object", PROP_POINTER, PROP_NONE);
  RNA_def_property_flag(prop, PROP_EDITABLE);
  RNA_def_property_pointer_sdna(prop, NULL, "ob_centre");
  RNA_def_property_ui_text(
      prop, "Lock to Object", "3D View center is locked to this object's position");
  RNA_def_property_update(prop, NC_SPACE | ND_SPACE_VIEW3D, NULL);

  prop = RNA_def_property(srna, "lock_bone", PROP_STRING, PROP_NONE);
  RNA_def_property_string_sdna(prop, NULL, "ob_centre_bone");
  RNA_def_property_ui_text(
      prop, "Lock to Bone", "3D View center is locked to this bone's position");
  RNA_def_property_update(prop, NC_SPACE | ND_SPACE_VIEW3D, NULL);

  prop = RNA_def_property(srna, "lock_cursor", PROP_BOOLEAN, PROP_NONE);
  RNA_def_property_boolean_sdna(prop, NULL, "ob_centre_cursor", 1);
  RNA_def_property_ui_text(
      prop, "Lock to Cursor", "3D View center is locked to the cursor's position");
  RNA_def_property_update(prop, NC_SPACE | ND_SPACE_VIEW3D, NULL);

  prop = RNA_def_property(srna, "local_view", PROP_POINTER, PROP_NONE);
  RNA_def_property_pointer_sdna(prop, NULL, "localvd");
  RNA_def_property_ui_text(
      prop,
      "Local View",
      "Display an isolated sub-set of objects, apart from the scene visibility");

  prop = RNA_def_property(srna, "lens", PROP_FLOAT, PROP_UNIT_CAMERA);
  RNA_def_property_float_sdna(prop, NULL, "lens");
  RNA_def_property_ui_text(prop, "Lens", "Viewport lens angle");
  RNA_def_property_range(prop, 1.0f, 250.0f);
  RNA_def_property_update(prop, NC_SPACE | ND_SPACE_VIEW3D, NULL);

  prop = RNA_def_property(srna, "clip_start", PROP_FLOAT, PROP_DISTANCE);
  RNA_def_property_range(prop, 1e-6f, FLT_MAX);
  RNA_def_property_ui_range(prop, 0.001f, FLT_MAX, 10, 3);
  RNA_def_property_float_default(prop, 0.1f);
  RNA_def_property_ui_text(
      prop, "Clip Start", "3D View near clipping distance (perspective view only)");
  RNA_def_property_update(prop, NC_SPACE | ND_SPACE_VIEW3D, NULL);

  prop = RNA_def_property(srna, "clip_end", PROP_FLOAT, PROP_DISTANCE);
  RNA_def_property_range(prop, 1e-6f, FLT_MAX);
  RNA_def_property_ui_range(prop, 0.001f, FLT_MAX, 10, 3);
  RNA_def_property_float_default(prop, 1000.0f);
  RNA_def_property_ui_text(prop, "Clip End", "3D View far clipping distance");
  RNA_def_property_update(prop, NC_SPACE | ND_SPACE_VIEW3D, NULL);

  prop = RNA_def_property(srna, "lock_camera", PROP_BOOLEAN, PROP_NONE);
  RNA_def_property_boolean_sdna(prop, NULL, "flag2", V3D_LOCK_CAMERA);
  RNA_def_property_ui_text(
      prop, "Lock Camera to View", "Enable view navigation within the camera view");
  RNA_def_property_update(prop, NC_SPACE | ND_SPACE_VIEW3D, NULL);

  prop = RNA_def_property(srna, "show_gizmo", PROP_BOOLEAN, PROP_NONE);
  RNA_def_property_boolean_negative_sdna(prop, NULL, "gizmo_flag", V3D_GIZMO_HIDE);
  RNA_def_property_ui_text(prop, "Show Gizmo", "Show gizmos of all types");
  RNA_def_property_update(prop, NC_SPACE | ND_SPACE_VIEW3D, NULL);

  prop = RNA_def_property(srna, "show_gizmo_navigate", PROP_BOOLEAN, PROP_NONE);
  RNA_def_property_boolean_negative_sdna(prop, NULL, "gizmo_flag", V3D_GIZMO_HIDE_NAVIGATE);
  RNA_def_property_ui_text(prop, "Navigate Gizmo", "");
  RNA_def_property_update(prop, NC_SPACE | ND_SPACE_VIEW3D, NULL);

  prop = RNA_def_property(srna, "show_gizmo_context", PROP_BOOLEAN, PROP_NONE);
  RNA_def_property_boolean_negative_sdna(prop, NULL, "gizmo_flag", V3D_GIZMO_HIDE_CONTEXT);
  RNA_def_property_ui_text(prop, "Context Gizmo", "Context sensitive gizmos for the active item");
  RNA_def_property_update(prop, NC_SPACE | ND_SPACE_VIEW3D, NULL);

  prop = RNA_def_property(srna, "show_gizmo_tool", PROP_BOOLEAN, PROP_NONE);
  RNA_def_property_boolean_negative_sdna(prop, NULL, "gizmo_flag", V3D_GIZMO_HIDE_TOOL);
  RNA_def_property_ui_text(prop, "Tool Gizmo", "Active tool gizmo");
  RNA_def_property_update(prop, NC_SPACE | ND_SPACE_VIEW3D, NULL);

  /* Per object type gizmo display flags. */

  prop = RNA_def_property(srna, "show_gizmo_object_translate", PROP_BOOLEAN, PROP_NONE);
  RNA_def_property_boolean_sdna(prop, NULL, "gizmo_show_object", V3D_GIZMO_SHOW_OBJECT_TRANSLATE);
  RNA_def_property_ui_text(prop, "Show Object Location", "Gizmo to adjust location");
  RNA_def_property_update(prop, NC_SPACE | ND_SPACE_VIEW3D, NULL);

  prop = RNA_def_property(srna, "show_gizmo_object_rotate", PROP_BOOLEAN, PROP_NONE);
  RNA_def_property_boolean_sdna(prop, NULL, "gizmo_show_object", V3D_GIZMO_SHOW_OBJECT_ROTATE);
  RNA_def_property_ui_text(prop, "Show Object Rotation", "Gizmo to adjust rotation");
  RNA_def_property_update(prop, NC_SPACE | ND_SPACE_VIEW3D, NULL);

  prop = RNA_def_property(srna, "show_gizmo_object_scale", PROP_BOOLEAN, PROP_NONE);
  RNA_def_property_boolean_sdna(prop, NULL, "gizmo_show_object", V3D_GIZMO_SHOW_OBJECT_SCALE);
  RNA_def_property_ui_text(prop, "Show Object Scale", "Gizmo to adjust scale");
  RNA_def_property_update(prop, NC_SPACE | ND_SPACE_VIEW3D, NULL);

  /* Empty Object Data. */
  prop = RNA_def_property(srna, "show_gizmo_empty_image", PROP_BOOLEAN, PROP_NONE);
  RNA_def_property_boolean_sdna(prop, NULL, "gizmo_show_empty", V3D_GIZMO_SHOW_EMPTY_IMAGE);
  RNA_def_property_ui_text(prop, "Show Empty Image", "Gizmo to adjust image size and position");
  RNA_def_property_update(prop, NC_SPACE | ND_SPACE_VIEW3D, NULL);

  prop = RNA_def_property(srna, "show_gizmo_empty_force_field", PROP_BOOLEAN, PROP_NONE);
  RNA_def_property_boolean_sdna(prop, NULL, "gizmo_show_empty", V3D_GIZMO_SHOW_EMPTY_FORCE_FIELD);
  RNA_def_property_ui_text(prop, "Show Empty Force Field", "Gizmo to adjust the force field");
  RNA_def_property_update(prop, NC_SPACE | ND_SPACE_VIEW3D, NULL);

  /* Light Object Data. */
  prop = RNA_def_property(srna, "show_gizmo_light_size", PROP_BOOLEAN, PROP_NONE);
  RNA_def_property_boolean_sdna(prop, NULL, "gizmo_show_light", V3D_GIZMO_SHOW_LIGHT_SIZE);
  RNA_def_property_ui_text(prop, "Show Light Size", "Gizmo to adjust spot and area size");
  RNA_def_property_update(prop, NC_SPACE | ND_SPACE_VIEW3D, NULL);

  prop = RNA_def_property(srna, "show_gizmo_light_look_at", PROP_BOOLEAN, PROP_NONE);
  RNA_def_property_boolean_sdna(prop, NULL, "gizmo_show_light", V3D_GIZMO_SHOW_LIGHT_LOOK_AT);
  RNA_def_property_ui_text(
      prop, "Show Light Look-At", "Gizmo to adjust the direction of the light");
  RNA_def_property_update(prop, NC_SPACE | ND_SPACE_VIEW3D, NULL);

  /* Camera Object Data. */
  prop = RNA_def_property(srna, "show_gizmo_camera_lens", PROP_BOOLEAN, PROP_NONE);
  RNA_def_property_boolean_sdna(prop, NULL, "gizmo_show_camera", V3D_GIZMO_SHOW_CAMERA_LENS);
  RNA_def_property_ui_text(prop, "Show Camera Lens", "Gizmo to adjust camera lens & ortho size");
  RNA_def_property_update(prop, NC_SPACE | ND_SPACE_VIEW3D, NULL);

  prop = RNA_def_property(srna, "show_gizmo_camera_dof_distance", PROP_BOOLEAN, PROP_NONE);
  RNA_def_property_boolean_sdna(prop, NULL, "gizmo_show_camera", V3D_GIZMO_SHOW_CAMERA_DOF_DIST);
  RNA_def_property_ui_text(prop,
                           "Show Camera Focus Distance",
                           "Gizmo to adjust camera focus distance "
                           "(depends on limits display)");
  RNA_def_property_update(prop, NC_SPACE | ND_SPACE_VIEW3D, NULL);

  prop = RNA_def_property(srna, "use_local_camera", PROP_BOOLEAN, PROP_NONE);
  RNA_def_property_boolean_negative_sdna(prop, NULL, "scenelock", 1);
  RNA_def_property_boolean_funcs(prop, NULL, "rna_SpaceView3D_use_local_camera_set");
  RNA_def_property_ui_text(prop,
                           "Use Local Camera",
                           "Use a local camera in this view, rather than scene's active camera");
  RNA_def_property_update(prop, NC_SPACE | ND_SPACE_VIEW3D, NULL);

  prop = RNA_def_property(srna, "region_3d", PROP_POINTER, PROP_NONE);
  RNA_def_property_struct_type(prop, "RegionView3D");
  RNA_def_property_pointer_funcs(prop, "rna_SpaceView3D_region_3d_get", NULL, NULL, NULL);
  RNA_def_property_ui_text(
      prop, "3D Region", "3D region in this space, in case of quad view the camera region");

  prop = RNA_def_property(srna, "region_quadviews", PROP_COLLECTION, PROP_NONE);
  RNA_def_property_struct_type(prop, "RegionView3D");
  RNA_def_property_collection_funcs(prop,
                                    "rna_SpaceView3D_region_quadviews_begin",
                                    "rna_iterator_listbase_next",
                                    "rna_iterator_listbase_end",
                                    "rna_SpaceView3D_region_quadviews_get",
                                    NULL,
                                    NULL,
                                    NULL,
                                    NULL);
  RNA_def_property_ui_text(prop,
                           "Quad View Regions",
                           "3D regions (the third one defines quad view settings, "
                           "the fourth one is same as 'region_3d')");

  prop = RNA_def_property(srna, "show_reconstruction", PROP_BOOLEAN, PROP_NONE);
  RNA_def_property_boolean_sdna(prop, NULL, "flag2", V3D_SHOW_RECONSTRUCTION);
  RNA_def_property_ui_text(
      prop, "Show Reconstruction", "Display reconstruction data from active movie clip");
  RNA_def_property_update(prop, NC_SPACE | ND_SPACE_VIEW3D, NULL);

  prop = RNA_def_property(srna, "tracks_display_size", PROP_FLOAT, PROP_NONE);
  RNA_def_property_range(prop, 0.0, FLT_MAX);
  RNA_def_property_ui_range(prop, 0, 5, 1, 3);
  RNA_def_property_float_sdna(prop, NULL, "bundle_size");
  RNA_def_property_ui_text(prop, "Tracks Size", "Display size of tracks from reconstructed data");
  RNA_def_property_update(prop, NC_SPACE | ND_SPACE_VIEW3D, NULL);

  prop = RNA_def_property(srna, "tracks_display_type", PROP_ENUM, PROP_NONE);
  RNA_def_property_enum_sdna(prop, NULL, "bundle_drawtype");
  RNA_def_property_enum_items(prop, bundle_drawtype_items);
  RNA_def_property_ui_text(prop, "Tracks Display Type", "Viewport display style for tracks");
  RNA_def_property_update(prop, NC_SPACE | ND_SPACE_VIEW3D, NULL);

  prop = RNA_def_property(srna, "show_camera_path", PROP_BOOLEAN, PROP_NONE);
  RNA_def_property_boolean_sdna(prop, NULL, "flag2", V3D_SHOW_CAMERAPATH);
  RNA_def_property_ui_text(prop, "Show Camera Path", "Show reconstructed camera path");
  RNA_def_property_update(prop, NC_SPACE | ND_SPACE_VIEW3D, NULL);

  prop = RNA_def_property(srna, "show_bundle_names", PROP_BOOLEAN, PROP_NONE);
  RNA_def_property_boolean_sdna(prop, NULL, "flag2", V3D_SHOW_BUNDLENAME);
  RNA_def_property_ui_text(
      prop, "Show 3D Marker Names", "Show names for reconstructed tracks objects");
  RNA_def_property_update(prop, NC_SPACE | ND_SPACE_VIEW3D, NULL);

  prop = RNA_def_property(srna, "fx_settings", PROP_POINTER, PROP_NONE);
  RNA_def_property_ui_text(prop, "FX Options", "Options used for real time compositing");
  RNA_def_property_update(prop, NC_SPACE | ND_SPACE_VIEW3D, NULL);

  /* Stereo Settings */
  prop = RNA_def_property(srna, "stereo_3d_eye", PROP_ENUM, PROP_NONE);
  RNA_def_property_enum_sdna(prop, NULL, "multiview_eye");
  RNA_def_property_enum_items(prop, stereo3d_eye_items);
  RNA_def_property_enum_funcs(prop, NULL, NULL, "rna_SpaceView3D_stereo3d_camera_itemf");
  RNA_def_property_ui_text(prop, "Stereo Eye", "Current stereo eye being drawn");
  RNA_def_property_clear_flag(prop, PROP_EDITABLE);

  prop = RNA_def_property(srna, "stereo_3d_camera", PROP_ENUM, PROP_NONE);
  RNA_def_property_enum_sdna(prop, NULL, "stereo3d_camera");
  RNA_def_property_enum_items(prop, stereo3d_camera_items);
  RNA_def_property_enum_funcs(prop, NULL, NULL, "rna_SpaceView3D_stereo3d_camera_itemf");
  RNA_def_property_ui_text(prop, "Camera", "");
  RNA_def_property_update(prop, NC_SPACE | ND_SPACE_VIEW3D, NULL);

  prop = RNA_def_property(srna, "show_stereo_3d_cameras", PROP_BOOLEAN, PROP_NONE);
  RNA_def_property_boolean_sdna(prop, NULL, "stereo3d_flag", V3D_S3D_DISPCAMERAS);
  RNA_def_property_ui_text(prop, "Cameras", "Show the left and right cameras");
  RNA_def_property_update(prop, NC_SPACE | ND_SPACE_VIEW3D, NULL);

  prop = RNA_def_property(srna, "show_stereo_3d_convergence_plane", PROP_BOOLEAN, PROP_NONE);
  RNA_def_property_boolean_sdna(prop, NULL, "stereo3d_flag", V3D_S3D_DISPPLANE);
  RNA_def_property_ui_text(prop, "Plane", "Show the stereo 3d convergence plane");
  RNA_def_property_update(prop, NC_SPACE | ND_SPACE_VIEW3D, NULL);

  prop = RNA_def_property(srna, "stereo_3d_convergence_plane_alpha", PROP_FLOAT, PROP_FACTOR);
  RNA_def_property_float_sdna(prop, NULL, "stereo3d_convergence_alpha");
  RNA_def_property_ui_text(prop, "Plane Alpha", "Opacity (alpha) of the convergence plane");
  RNA_def_property_update(prop, NC_SPACE | ND_SPACE_VIEW3D, NULL);

  prop = RNA_def_property(srna, "show_stereo_3d_volume", PROP_BOOLEAN, PROP_NONE);
  RNA_def_property_boolean_sdna(prop, NULL, "stereo3d_flag", V3D_S3D_DISPVOLUME);
  RNA_def_property_ui_text(prop, "Volume", "Show the stereo 3d frustum volume");
  RNA_def_property_update(prop, NC_SPACE | ND_SPACE_VIEW3D, NULL);

  prop = RNA_def_property(srna, "stereo_3d_volume_alpha", PROP_FLOAT, PROP_FACTOR);
  RNA_def_property_float_sdna(prop, NULL, "stereo3d_volume_alpha");
  RNA_def_property_ui_text(prop, "Volume Alpha", "Opacity (alpha) of the cameras' frustum volume");
  RNA_def_property_update(prop, NC_SPACE | ND_SPACE_VIEW3D, NULL);

  {
    struct {
      const char *name;
      int type_mask;
      const char *identifier[2];
    } info[] = {
        {"Mesh", (1 << OB_MESH), {"show_object_viewport_mesh", "show_object_select_mesh"}},
        {"Curve", (1 << OB_CURVE), {"show_object_viewport_curve", "show_object_select_curve"}},
        {"Surface", (1 << OB_SURF), {"show_object_viewport_surf", "show_object_select_surf"}},
        {"Meta", (1 << OB_MBALL), {"show_object_viewport_meta", "show_object_select_meta"}},
        {"Font", (1 << OB_FONT), {"show_object_viewport_font", "show_object_select_font"}},
        {"Armature",
         (1 << OB_ARMATURE),
         {"show_object_viewport_armature", "show_object_select_armature"}},
        {"Lattice",
         (1 << OB_LATTICE),
         {"show_object_viewport_lattice", "show_object_select_lattice"}},
        {"Empty", (1 << OB_EMPTY), {"show_object_viewport_empty", "show_object_select_empty"}},
        {"Grease Pencil",
         (1 << OB_GPENCIL),
         {"show_object_viewport_grease_pencil", "show_object_select_grease_pencil"}},
        {"Camera", (1 << OB_CAMERA), {"show_object_viewport_camera", "show_object_select_camera"}},
        {"Light", (1 << OB_LAMP), {"show_object_viewport_light", "show_object_select_light"}},
        {"Speaker",
         (1 << OB_SPEAKER),
         {"show_object_viewport_speaker", "show_object_select_speaker"}},
        {"Light Probe",
         (1 << OB_LIGHTPROBE),
         {"show_object_viewport_light_probe", "show_object_select_light_probe"}},
    };

    const char *view_mask_member[2] = {
        "object_type_exclude_viewport",
        "object_type_exclude_select",
    };
    for (int mask_index = 0; mask_index < 2; mask_index++) {
      for (int type_index = 0; type_index < ARRAY_SIZE(info); type_index++) {
        prop = RNA_def_property(
            srna, info[type_index].identifier[mask_index], PROP_BOOLEAN, PROP_NONE);
        RNA_def_property_boolean_negative_sdna(
            prop, NULL, view_mask_member[mask_index], info[type_index].type_mask);
        RNA_def_property_ui_text(prop, info[type_index].name, "");
        RNA_def_property_update(prop, NC_SPACE | ND_SPACE_VIEW3D, NULL);
      }
    }

    /* Heper for drawing the icon. */
    prop = RNA_def_property(srna, "icon_from_show_object_viewport", PROP_INT, PROP_NONE);
    RNA_def_property_int_funcs(
        prop, "rna_SpaceView3D_icon_from_show_object_viewport_get", NULL, NULL);
    RNA_def_property_clear_flag(prop, PROP_EDITABLE);
    RNA_def_property_ui_text(prop, "Visibility Icon", "");
  }

  /* Nested Structs */
  prop = RNA_def_property(srna, "shading", PROP_POINTER, PROP_NONE);
  RNA_def_property_flag(prop, PROP_NEVER_NULL);
  RNA_def_property_struct_type(prop, "View3DShading");
  RNA_def_property_ui_text(prop, "Shading Settings", "Settings for shading in the 3D viewport");

  prop = RNA_def_property(srna, "overlay", PROP_POINTER, PROP_NONE);
  RNA_def_property_flag(prop, PROP_NEVER_NULL);
  RNA_def_property_struct_type(prop, "View3DOverlay");
  RNA_def_property_pointer_funcs(prop, "rna_SpaceView3D_overlay_get", NULL, NULL, NULL);
  RNA_def_property_ui_text(
      prop, "Overlay Settings", "Settings for display of overlays in the 3D viewport");

  rna_def_space_view3d_shading(brna);
  rna_def_space_view3d_overlay(brna);

  /* *** Animated *** */
  RNA_define_animate_sdna(true);
  /* region */

  srna = RNA_def_struct(brna, "RegionView3D", NULL);
  RNA_def_struct_sdna(srna, "RegionView3D");
  RNA_def_struct_ui_text(srna, "3D View Region", "3D View region data");

  prop = RNA_def_property(srna, "lock_rotation", PROP_BOOLEAN, PROP_NONE);
  RNA_def_property_boolean_sdna(prop, NULL, "viewlock", RV3D_LOCKED);
  RNA_def_property_ui_text(prop, "Lock", "Lock view rotation in side views");
  RNA_def_property_update(prop, NC_SPACE | ND_SPACE_VIEW3D, "rna_RegionView3D_quadview_update");

  prop = RNA_def_property(srna, "show_sync_view", PROP_BOOLEAN, PROP_NONE);
  RNA_def_property_boolean_sdna(prop, NULL, "viewlock", RV3D_BOXVIEW);
  RNA_def_property_ui_text(prop, "Box", "Sync view position between side views");
  RNA_def_property_update(prop, NC_SPACE | ND_SPACE_VIEW3D, "rna_RegionView3D_quadview_update");

  prop = RNA_def_property(srna, "use_box_clip", PROP_BOOLEAN, PROP_NONE);
  RNA_def_property_boolean_sdna(prop, NULL, "viewlock", RV3D_BOXCLIP);
  RNA_def_property_ui_text(
      prop, "Clip", "Clip objects based on what's visible in other side views");
  RNA_def_property_update(
      prop, NC_SPACE | ND_SPACE_VIEW3D, "rna_RegionView3D_quadview_clip_update");

  prop = RNA_def_property(srna, "perspective_matrix", PROP_FLOAT, PROP_MATRIX);
  RNA_def_property_float_sdna(prop, NULL, "persmat");
  RNA_def_property_clear_flag(
      prop, PROP_EDITABLE); /* XXX: for now, it's too risky for users to do this */
  RNA_def_property_multi_array(prop, 2, rna_matrix_dimsize_4x4);
  RNA_def_property_ui_text(
      prop, "Perspective Matrix", "Current perspective matrix (``window_matrix * view_matrix``)");

  prop = RNA_def_property(srna, "window_matrix", PROP_FLOAT, PROP_MATRIX);
  RNA_def_property_float_sdna(prop, NULL, "winmat");
  RNA_def_property_clear_flag(prop, PROP_EDITABLE);
  RNA_def_property_multi_array(prop, 2, rna_matrix_dimsize_4x4);
  RNA_def_property_ui_text(prop, "Window Matrix", "Current window matrix");

  prop = RNA_def_property(srna, "view_matrix", PROP_FLOAT, PROP_MATRIX);
  RNA_def_property_float_sdna(prop, NULL, "viewmat");
  RNA_def_property_multi_array(prop, 2, rna_matrix_dimsize_4x4);
  RNA_def_property_float_funcs(prop, NULL, "rna_RegionView3D_view_matrix_set", NULL);
  RNA_def_property_ui_text(prop, "View Matrix", "Current view matrix");
  RNA_def_property_update(prop, NC_SPACE | ND_SPACE_VIEW3D, NULL);

  prop = RNA_def_property(srna, "view_perspective", PROP_ENUM, PROP_NONE);
  RNA_def_property_enum_sdna(prop, NULL, "persp");
  RNA_def_property_enum_items(prop, rv3d_persp_items);
  RNA_def_property_ui_text(prop, "Perspective", "View Perspective");
  RNA_def_property_update(prop, NC_SPACE | ND_SPACE_VIEW3D, NULL);

  prop = RNA_def_property(srna, "is_perspective", PROP_BOOLEAN, PROP_NONE);
  RNA_def_property_boolean_sdna(prop, NULL, "is_persp", 1);
  RNA_def_property_ui_text(prop, "Is Perspective", "");
  RNA_def_property_flag(prop, PROP_EDITABLE);

  prop = RNA_def_property(srna, "is_orthographic_side_view", PROP_BOOLEAN, PROP_NONE);
  RNA_def_property_boolean_sdna(prop, NULL, "view", 0);
  RNA_def_property_boolean_funcs(prop, "rna_RegionView3D_is_orthographic_side_view_get", NULL);
  RNA_def_property_ui_text(prop, "Is Axis Aligned", "Is current view an orthographic side view");

  /* This isn't directly accessible from the UI, only an operator. */
  prop = RNA_def_property(srna, "use_clip_planes", PROP_BOOLEAN, PROP_NONE);
  RNA_def_property_boolean_sdna(prop, NULL, "rflag", RV3D_CLIPPING);
  RNA_def_property_ui_text(prop, "Use Clip Planes", "");

  prop = RNA_def_property(srna, "clip_planes", PROP_FLOAT, PROP_NONE);
  RNA_def_property_float_sdna(prop, NULL, "clip");
  RNA_def_property_multi_array(prop, 2, (int[]){6, 4});
  RNA_def_property_ui_text(prop, "Clip Planes", "");

  prop = RNA_def_property(srna, "view_location", PROP_FLOAT, PROP_TRANSLATION);
#  if 0
  RNA_def_property_float_sdna(prop, NULL, "ofs"); /* cant use because its negated */
#  else
  RNA_def_property_array(prop, 3);
  RNA_def_property_float_funcs(
      prop, "rna_RegionView3D_view_location_get", "rna_RegionView3D_view_location_set", NULL);
#  endif
  RNA_def_property_ui_text(prop, "View Location", "View pivot location");
  RNA_def_property_ui_range(prop, -10000.0, 10000.0, 10, RNA_TRANSLATION_PREC_DEFAULT);
  RNA_def_property_update(prop, NC_WINDOW, NULL);

  prop = RNA_def_property(
      srna, "view_rotation", PROP_FLOAT, PROP_QUATERNION); /* cant use because its inverted */
#  if 0
  RNA_def_property_float_sdna(prop, NULL, "viewquat");
#  else
  RNA_def_property_array(prop, 4);
  RNA_def_property_float_funcs(
      prop, "rna_RegionView3D_view_rotation_get", "rna_RegionView3D_view_rotation_set", NULL);
#  endif
  RNA_def_property_ui_text(prop, "View Rotation", "Rotation in quaternions (keep normalized)");
  RNA_def_property_update(prop, NC_SPACE | ND_SPACE_VIEW3D, NULL);

  /* not sure we need rna access to these but adding anyway */
  prop = RNA_def_property(srna, "view_distance", PROP_FLOAT, PROP_UNSIGNED);
  RNA_def_property_float_sdna(prop, NULL, "dist");
  RNA_def_property_ui_text(prop, "Distance", "Distance to the view location");
  RNA_def_property_update(prop, NC_SPACE | ND_SPACE_VIEW3D, NULL);

  prop = RNA_def_property(srna, "view_camera_zoom", PROP_FLOAT, PROP_UNSIGNED);
  RNA_def_property_float_sdna(prop, NULL, "camzoom");
  RNA_def_property_ui_text(prop, "Camera Zoom", "Zoom factor in camera view");
  RNA_def_property_range(prop, RV3D_CAMZOOM_MIN, RV3D_CAMZOOM_MAX);
  RNA_def_property_update(prop, NC_SPACE | ND_SPACE_VIEW3D, NULL);

  prop = RNA_def_property(srna, "view_camera_offset", PROP_FLOAT, PROP_NONE);
  RNA_def_property_float_sdna(prop, NULL, "camdx");
  RNA_def_property_array(prop, 2);
  RNA_def_property_ui_text(prop, "Camera Offset", "View shift in camera view");
  RNA_def_property_update(prop, NC_SPACE | ND_SPACE_VIEW3D, NULL);

  RNA_api_region_view3d(srna);
}

static void rna_def_space_buttons(BlenderRNA *brna)
{
  StructRNA *srna;
  PropertyRNA *prop;

  srna = RNA_def_struct(brna, "SpaceProperties", "Space");
  RNA_def_struct_sdna(srna, "SpaceProperties");
  RNA_def_struct_ui_text(srna, "Properties Space", "Properties space data");

  prop = RNA_def_property(srna, "context", PROP_ENUM, PROP_NONE);
  RNA_def_property_enum_sdna(prop, NULL, "mainb");
  RNA_def_property_enum_items(prop, buttons_context_items);
  RNA_def_property_enum_funcs(
      prop, NULL, "rna_SpaceProperties_context_set", "rna_SpaceProperties_context_itemf");
  RNA_def_property_ui_text(prop, "Context", "");
  RNA_def_property_update(
      prop, NC_SPACE | ND_SPACE_PROPERTIES, "rna_SpaceProperties_context_update");

  /* pinned data */
  prop = RNA_def_property(srna, "pin_id", PROP_POINTER, PROP_NONE);
  RNA_def_property_pointer_sdna(prop, NULL, "pinid");
  RNA_def_property_struct_type(prop, "ID");
  /* note: custom set function is ONLY to avoid rna setting a user for this. */
  RNA_def_property_pointer_funcs(
      prop, NULL, "rna_SpaceProperties_pin_id_set", "rna_SpaceProperties_pin_id_typef", NULL);
  RNA_def_property_flag(prop, PROP_EDITABLE | PROP_NEVER_UNLINK);
  RNA_def_property_update(
      prop, NC_SPACE | ND_SPACE_PROPERTIES, "rna_SpaceProperties_pin_id_update");

  prop = RNA_def_property(srna, "use_pin_id", PROP_BOOLEAN, PROP_NONE);
  RNA_def_property_boolean_sdna(prop, NULL, "flag", SB_PIN_CONTEXT);
  RNA_def_property_ui_text(prop, "Pin ID", "Use the pinned context");
}

static void rna_def_space_image(BlenderRNA *brna)
{
  StructRNA *srna;
  PropertyRNA *prop;

  srna = RNA_def_struct(brna, "SpaceImageEditor", "Space");
  RNA_def_struct_sdna(srna, "SpaceImage");
  RNA_def_struct_ui_text(srna, "Space Image Editor", "Image and UV editor space data");

  rna_def_space_generic_show_region_toggles(srna,
                                            ((1 << RGN_TYPE_TOOL_HEADER) | (1 << RGN_TYPE_TOOLS) |
                                             (1 << RGN_TYPE_UI) | (1 << RGN_TYPE_HUD)));

  /* image */
  prop = RNA_def_property(srna, "image", PROP_POINTER, PROP_NONE);
  RNA_def_property_pointer_funcs(prop, NULL, "rna_SpaceImageEditor_image_set", NULL, NULL);
  RNA_def_property_ui_text(prop, "Image", "Image displayed and edited in this space");
  RNA_def_property_flag(prop, PROP_EDITABLE);
  RNA_def_property_update(
      prop,
      NC_GEOM | ND_DATA,
      "rna_SpaceImageEditor_image_update"); /* is handled in image editor too */

  prop = RNA_def_property(srna, "image_user", PROP_POINTER, PROP_NONE);
  RNA_def_property_flag(prop, PROP_NEVER_NULL);
  RNA_def_property_pointer_sdna(prop, NULL, "iuser");
  RNA_def_property_ui_text(
      prop,
      "Image User",
      "Parameters defining which layer, pass and frame of the image is displayed");
  RNA_def_property_update(prop, NC_SPACE | ND_SPACE_IMAGE, NULL);

  prop = RNA_def_property(srna, "scopes", PROP_POINTER, PROP_NONE);
  RNA_def_property_pointer_sdna(prop, NULL, "scopes");
  RNA_def_property_struct_type(prop, "Scopes");
  RNA_def_property_ui_text(prop, "Scopes", "Scopes to visualize image statistics");
  RNA_def_property_flag(prop, PROP_CONTEXT_UPDATE);
  RNA_def_property_update(prop, NC_SPACE | ND_SPACE_IMAGE, "rna_SpaceImageEditor_scopes_update");

  prop = RNA_def_property(srna, "use_image_pin", PROP_BOOLEAN, PROP_NONE);
  RNA_def_property_boolean_sdna(prop, NULL, "pin", 0);
  RNA_def_property_ui_text(
      prop, "Image Pin", "Display current image regardless of object selection");
  RNA_def_property_ui_icon(prop, ICON_UNPINNED, 1);
  RNA_def_property_update(prop, NC_SPACE | ND_SPACE_IMAGE, NULL);

  prop = RNA_def_property(srna, "sample_histogram", PROP_POINTER, PROP_NONE);
  RNA_def_property_pointer_sdna(prop, NULL, "sample_line_hist");
  RNA_def_property_struct_type(prop, "Histogram");
  RNA_def_property_ui_text(prop, "Line sample", "Sampled colors along line");

  prop = RNA_def_property(srna, "zoom", PROP_FLOAT, PROP_NONE);
  RNA_def_property_array(prop, 2);
  RNA_def_property_clear_flag(prop, PROP_EDITABLE);
  RNA_def_property_float_funcs(prop, "rna_SpaceImageEditor_zoom_get", NULL, NULL);
  RNA_def_property_ui_text(prop, "Zoom", "Zoom factor");

  /* image draw */
  prop = RNA_def_property(srna, "show_repeat", PROP_BOOLEAN, PROP_NONE);
  RNA_def_property_boolean_sdna(prop, NULL, "flag", SI_DRAW_TILE);
  RNA_def_property_ui_text(
      prop, "Display Repeated", "Display the image repeated outside of the main view");
  RNA_def_property_update(prop, NC_SPACE | ND_SPACE_IMAGE, NULL);

  prop = RNA_def_property(srna, "show_annotation", PROP_BOOLEAN, PROP_NONE);
  RNA_def_property_boolean_sdna(prop, NULL, "flag", SI_SHOW_GPENCIL);
  RNA_def_property_ui_text(prop, "Show Annotation", "Show annotations for this view");
  RNA_def_property_update(prop, NC_SPACE | ND_SPACE_IMAGE, NULL);

  prop = RNA_def_property(srna, "display_channels", PROP_ENUM, PROP_NONE);
  RNA_def_property_enum_bitflag_sdna(prop, NULL, "flag");
  RNA_def_property_enum_items(prop, display_channels_items);
  RNA_def_property_enum_funcs(prop, NULL, NULL, "rna_SpaceImageEditor_display_channels_itemf");
  RNA_def_property_ui_text(prop, "Display Channels", "Channels of the image to draw");
  RNA_def_property_update(prop, NC_SPACE | ND_SPACE_IMAGE, NULL);

  prop = RNA_def_property(srna, "show_stereo_3d", PROP_BOOLEAN, PROP_NONE);
  RNA_def_property_boolean_funcs(
      prop, "rna_SpaceImageEditor_show_stereo_get", "rna_SpaceImageEditor_show_stereo_set");
  RNA_def_property_ui_text(prop, "Show Stereo", "Display the image in Stereo 3D");
  RNA_def_property_ui_icon(prop, ICON_CAMERA_STEREO, 0);
  RNA_def_property_update(
      prop, NC_SPACE | ND_SPACE_IMAGE, "rna_SpaceImageEditor_show_stereo_update");

  /* uv */
  prop = RNA_def_property(srna, "uv_editor", PROP_POINTER, PROP_NONE);
  RNA_def_property_flag(prop, PROP_NEVER_NULL);
  RNA_def_property_struct_type(prop, "SpaceUVEditor");
  RNA_def_property_pointer_funcs(prop, "rna_SpaceImageEditor_uvedit_get", NULL, NULL, NULL);
  RNA_def_property_ui_text(prop, "UV Editor", "UV editor settings");

  /* mode (hidden in the UI, see 'ui_mode') */
  prop = RNA_def_property(srna, "mode", PROP_ENUM, PROP_NONE);
  RNA_def_property_enum_sdna(prop, NULL, "mode");
  RNA_def_property_enum_items(prop, rna_enum_space_image_mode_all_items);
  RNA_def_property_ui_text(prop, "Mode", "Editing context being displayed");
  RNA_def_property_update(prop, NC_SPACE | ND_SPACE_IMAGE, "rna_SpaceImageEditor_mode_update");

  prop = RNA_def_property(srna, "ui_mode", PROP_ENUM, PROP_NONE);
  RNA_def_property_enum_sdna(prop, NULL, "mode");
  RNA_def_property_enum_items(prop, rna_enum_space_image_mode_ui_items);
  RNA_def_property_ui_text(prop, "Mode", "Editing context being displayed");
  RNA_def_property_update(prop, NC_SPACE | ND_SPACE_IMAGE, "rna_SpaceImageEditor_mode_update");

  /* transform */
  prop = RNA_def_property(srna, "cursor_location", PROP_FLOAT, PROP_XYZ);
  RNA_def_property_array(prop, 2);
  RNA_def_property_float_funcs(prop,
                               "rna_SpaceImageEditor_cursor_location_get",
                               "rna_SpaceImageEditor_cursor_location_set",
                               NULL);
  RNA_def_property_ui_text(prop, "2D Cursor Location", "2D cursor location for this view");
  RNA_def_property_update(prop, NC_SPACE | ND_SPACE_IMAGE, NULL);

  prop = RNA_def_property(srna, "pivot_point", PROP_ENUM, PROP_NONE);
  RNA_def_property_enum_sdna(prop, NULL, "around");
  RNA_def_property_enum_items(prop, rna_enum_transform_pivot_items_full);
  RNA_def_property_enum_funcs(prop, NULL, NULL, "rna_SpaceImageEditor_pivot_itemf");
  RNA_def_property_ui_text(prop, "Pivot", "Rotation/Scaling Pivot");
  RNA_def_property_update(prop, NC_SPACE | ND_SPACE_IMAGE, NULL);

  /* grease pencil */
  prop = RNA_def_property(srna, "grease_pencil", PROP_POINTER, PROP_NONE);
  RNA_def_property_pointer_sdna(prop, NULL, "gpd");
  RNA_def_property_struct_type(prop, "GreasePencil");
  RNA_def_property_pointer_funcs(
      prop, NULL, NULL, NULL, "rna_GPencil_datablocks_annotations_poll");
  RNA_def_property_flag(prop, PROP_EDITABLE | PROP_ID_REFCOUNT);
  RNA_def_property_ui_text(prop, "Grease Pencil", "Grease pencil data for this space");
  RNA_def_property_update(prop, NC_SPACE | ND_SPACE_IMAGE, NULL);

  /* update */
  prop = RNA_def_property(srna, "use_realtime_update", PROP_BOOLEAN, PROP_NONE);
  RNA_def_property_boolean_sdna(prop, NULL, "lock", 0);
  RNA_def_property_ui_text(prop,
                           "Update Automatically",
                           "Update other affected window spaces automatically to reflect changes "
                           "during interactive operations such as transform");

  /* state */
  prop = RNA_def_property(srna, "show_render", PROP_BOOLEAN, PROP_NONE);
  RNA_def_property_boolean_funcs(prop, "rna_SpaceImageEditor_show_render_get", NULL);
  RNA_def_property_clear_flag(prop, PROP_EDITABLE);
  RNA_def_property_ui_text(prop, "Show Render", "Show render related properties");

  prop = RNA_def_property(srna, "show_paint", PROP_BOOLEAN, PROP_NONE);
  RNA_def_property_boolean_funcs(prop, "rna_SpaceImageEditor_show_paint_get", NULL);
  RNA_def_property_clear_flag(prop, PROP_EDITABLE);
  RNA_def_property_ui_text(prop, "Show Paint", "Show paint related properties");

  prop = RNA_def_property(srna, "show_uvedit", PROP_BOOLEAN, PROP_NONE);
  RNA_def_property_boolean_funcs(prop, "rna_SpaceImageEditor_show_uvedit_get", NULL);
  RNA_def_property_clear_flag(prop, PROP_EDITABLE);
  RNA_def_property_ui_text(prop, "Show UV Editor", "Show UV editing related properties");

  prop = RNA_def_property(srna, "show_maskedit", PROP_BOOLEAN, PROP_NONE);
  RNA_def_property_boolean_funcs(prop, "rna_SpaceImageEditor_show_maskedit_get", NULL);
  RNA_def_property_clear_flag(prop, PROP_EDITABLE);
  RNA_def_property_ui_text(prop, "Show Mask Editor", "Show Mask editing related properties");

  rna_def_space_image_uv(brna);

  /* mask */
  rna_def_space_mask_info(srna, NC_SPACE | ND_SPACE_IMAGE, "rna_SpaceImageEditor_mask_set");
}

static void rna_def_space_sequencer(BlenderRNA *brna)
{
  StructRNA *srna;
  PropertyRNA *prop;

  static const EnumPropertyItem view_type_items[] = {
      {SEQ_VIEW_SEQUENCE, "SEQUENCER", ICON_SEQ_SEQUENCER, "Sequencer", ""},
      {SEQ_VIEW_PREVIEW, "PREVIEW", ICON_SEQ_PREVIEW, "Preview", ""},
      {SEQ_VIEW_SEQUENCE_PREVIEW,
       "SEQUENCER_PREVIEW",
       ICON_SEQ_SPLITVIEW,
       "Sequencer/Preview",
       ""},
      {0, NULL, 0, NULL, NULL},
  };

  static const EnumPropertyItem display_mode_items[] = {
      {SEQ_DRAW_IMG_IMBUF, "IMAGE", ICON_SEQ_PREVIEW, "Image Preview", ""},
      {SEQ_DRAW_IMG_WAVEFORM, "WAVEFORM", ICON_SEQ_LUMA_WAVEFORM, "Luma Waveform", ""},
      {SEQ_DRAW_IMG_VECTORSCOPE, "VECTOR_SCOPE", ICON_SEQ_CHROMA_SCOPE, "Chroma Vectorscope", ""},
      {SEQ_DRAW_IMG_HISTOGRAM, "HISTOGRAM", ICON_SEQ_HISTOGRAM, "Histogram", ""},
      {0, NULL, 0, NULL, NULL},
  };

  static const EnumPropertyItem proxy_render_size_items[] = {
      {SEQ_PROXY_RENDER_SIZE_NONE, "NONE", 0, "No display", ""},
      {SEQ_PROXY_RENDER_SIZE_SCENE, "SCENE", 0, "Scene render size", ""},
      {SEQ_PROXY_RENDER_SIZE_25, "PROXY_25", 0, "Proxy size 25%", ""},
      {SEQ_PROXY_RENDER_SIZE_50, "PROXY_50", 0, "Proxy size 50%", ""},
      {SEQ_PROXY_RENDER_SIZE_75, "PROXY_75", 0, "Proxy size 75%", ""},
      {SEQ_PROXY_RENDER_SIZE_100, "PROXY_100", 0, "Proxy size 100%", ""},
      {SEQ_PROXY_RENDER_SIZE_FULL, "FULL", 0, "No proxy, full render", ""},
      {0, NULL, 0, NULL, NULL},
  };

  static const EnumPropertyItem overlay_type_items[] = {
      {SEQ_DRAW_OVERLAY_RECT, "RECTANGLE", 0, "Rectangle", "Show rectangle area overlay"},
      {SEQ_DRAW_OVERLAY_REFERENCE, "REFERENCE", 0, "Reference", "Show reference frame only"},
      {SEQ_DRAW_OVERLAY_CURRENT, "CURRENT", 0, "Current", "Show current frame only"},
      {0, NULL, 0, NULL, NULL},
  };

  static const EnumPropertyItem preview_channels_items[] = {
      {SEQ_USE_ALPHA,
       "COLOR_ALPHA",
       ICON_IMAGE_RGB_ALPHA,
       "Color and Alpha",
       "Display image with RGB colors and alpha transparency"},
      {0, "COLOR", ICON_IMAGE_RGB, "Color", "Display image with RGB colors"},
      {0, NULL, 0, NULL, NULL},
  };

  static const EnumPropertyItem waveform_type_display_items[] = {
      {SEQ_NO_WAVEFORMS,
       "NO_WAVEFORMS",
       0,
       "Waveforms Off",
       "No waveforms drawn for any sound strips"},
      {SEQ_ALL_WAVEFORMS,
       "ALL_WAVEFORMS",
       0,
       "Waveforms On",
       "Waveforms drawn for all sound strips"},
      {0,
       "DEFAULT_WAVEFORMS",
       0,
       "Use Strip Option",
       "Waveforms drawn according to strip setting"},
      {0, NULL, 0, NULL, NULL},
  };

  srna = RNA_def_struct(brna, "SpaceSequenceEditor", "Space");
  RNA_def_struct_sdna(srna, "SpaceSeq");
  RNA_def_struct_ui_text(srna, "Space Sequence Editor", "Sequence editor space data");

  rna_def_space_generic_show_region_toggles(srna, (1 << RGN_TYPE_UI));

  /* view type, fairly important */
  prop = RNA_def_property(srna, "view_type", PROP_ENUM, PROP_NONE);
  RNA_def_property_enum_sdna(prop, NULL, "view");
  RNA_def_property_enum_items(prop, view_type_items);
  RNA_def_property_ui_text(
      prop, "View Type", "Type of the Sequencer view (sequencer, preview or both)");
  RNA_def_property_update(prop, 0, "rna_Sequencer_view_type_update");

  /* display type, fairly important */
  prop = RNA_def_property(srna, "display_mode", PROP_ENUM, PROP_NONE);
  RNA_def_property_enum_sdna(prop, NULL, "mainb");
  RNA_def_property_enum_items(prop, display_mode_items);
  RNA_def_property_ui_text(
      prop, "Display Mode", "View mode to use for displaying sequencer output");
  RNA_def_property_update(prop, NC_SPACE | ND_SPACE_SEQUENCER, NULL);

  /* flags */
  prop = RNA_def_property(srna, "show_frame_indicator", PROP_BOOLEAN, PROP_NONE);
  RNA_def_property_boolean_negative_sdna(prop, NULL, "flag", SEQ_NO_DRAW_CFRANUM);
  RNA_def_property_ui_text(prop,
                           "Show Frame Number Indicator",
                           "Show frame number beside the current frame indicator line");
  RNA_def_property_update(prop, NC_SPACE | ND_SPACE_SEQUENCER, NULL);

  prop = RNA_def_property(srna, "show_frames", PROP_BOOLEAN, PROP_NONE);
  RNA_def_property_boolean_sdna(prop, NULL, "flag", SEQ_DRAWFRAMES);
  RNA_def_property_ui_text(prop, "Display Frames", "Display frames rather than seconds");
  RNA_def_property_update(prop, NC_SPACE | ND_SPACE_SEQUENCER, NULL);

  prop = RNA_def_property(srna, "use_marker_sync", PROP_BOOLEAN, PROP_NONE);
  RNA_def_property_boolean_sdna(prop, NULL, "flag", SEQ_MARKER_TRANS);
  RNA_def_property_ui_text(prop, "Sync Markers", "Transform markers as well as strips");
  RNA_def_property_update(prop, NC_SPACE | ND_SPACE_SEQUENCER, NULL);

  prop = RNA_def_property(srna, "show_separate_color", PROP_BOOLEAN, PROP_NONE);
  RNA_def_property_boolean_sdna(prop, NULL, "flag", SEQ_DRAW_COLOR_SEPARATED);
  RNA_def_property_ui_text(prop, "Separate Colors", "Separate color channels in preview");
  RNA_def_property_update(prop, NC_SPACE | ND_SPACE_SEQUENCER, NULL);

  prop = RNA_def_property(srna, "show_safe_areas", PROP_BOOLEAN, PROP_NONE);
  RNA_def_property_boolean_sdna(prop, NULL, "flag", SEQ_SHOW_SAFE_MARGINS);
  RNA_def_property_ui_text(
      prop, "Safe Areas", "Show TV title safe and action safe areas in preview");
  RNA_def_property_update(prop, NC_SPACE | ND_SPACE_SEQUENCER, NULL);

  prop = RNA_def_property(srna, "show_safe_center", PROP_BOOLEAN, PROP_NONE);
  RNA_def_property_boolean_sdna(prop, NULL, "flag", SEQ_SHOW_SAFE_CENTER);
  RNA_def_property_ui_text(
      prop, "Center-Cut Safe Areas", "Show safe areas to fit content in a different aspect ratio");
  RNA_def_property_update(prop, NC_SPACE | ND_SPACE_SEQUENCER, NULL);

  prop = RNA_def_property(srna, "show_metadata", PROP_BOOLEAN, PROP_NONE);
  RNA_def_property_boolean_sdna(prop, NULL, "flag", SEQ_SHOW_METADATA);
  RNA_def_property_ui_text(prop, "Show Metadata", "Show metadata of first visible strip");
  RNA_def_property_update(prop, NC_SPACE | ND_SPACE_SEQUENCER, NULL);

  prop = RNA_def_property(srna, "show_seconds", PROP_BOOLEAN, PROP_NONE);
  RNA_def_property_boolean_negative_sdna(prop, NULL, "flag", SEQ_DRAWFRAMES);
  RNA_def_property_ui_text(prop, "Show Seconds", "Show timing in seconds not frames");
  RNA_def_property_update(prop, NC_SPACE | ND_SPACE_SEQUENCER, NULL);

  prop = RNA_def_property(srna, "show_marker_lines", PROP_BOOLEAN, PROP_NONE);
  RNA_def_property_boolean_sdna(prop, NULL, "flag", SEQ_SHOW_MARKER_LINES);
  RNA_def_property_ui_text(prop, "Show Marker Lines", "Show a vertical line for every marker");
  RNA_def_property_update(prop, NC_SPACE | ND_SPACE_SEQUENCER, NULL);

  prop = RNA_def_property(srna, "show_annotation", PROP_BOOLEAN, PROP_NONE);
  RNA_def_property_boolean_sdna(prop, NULL, "flag", SEQ_SHOW_GPENCIL);
  RNA_def_property_ui_text(prop, "Show Annotation", "Show annotations for this view");
  RNA_def_property_update(prop, NC_SPACE | ND_SPACE_SEQUENCER, NULL);

  prop = RNA_def_property(srna, "display_channel", PROP_INT, PROP_NONE);
  RNA_def_property_int_sdna(prop, NULL, "chanshown");
  RNA_def_property_ui_text(
      prop,
      "Display Channel",
      "The channel number shown in the image preview. 0 is the result of all strips combined");
  RNA_def_property_range(prop, -5, MAXSEQ);
  RNA_def_property_update(prop, NC_SPACE | ND_SPACE_SEQUENCER, "rna_SequenceEditor_update_cache");

  prop = RNA_def_property(srna, "preview_channels", PROP_ENUM, PROP_NONE);
  RNA_def_property_enum_bitflag_sdna(prop, NULL, "flag");
  RNA_def_property_enum_items(prop, preview_channels_items);
  RNA_def_property_ui_text(prop, "Display Channels", "Channels of the preview to draw");
  RNA_def_property_update(prop, NC_SPACE | ND_SPACE_SEQUENCER, "rna_SequenceEditor_update_cache");

  prop = RNA_def_property(srna, "waveform_display_type", PROP_ENUM, PROP_NONE);
  RNA_def_property_enum_bitflag_sdna(prop, NULL, "flag");
  RNA_def_property_enum_items(prop, waveform_type_display_items);
  RNA_def_property_ui_text(prop, "Waveform Displaying", "How Waveforms are drawn");
  RNA_def_property_update(prop, NC_SPACE | ND_SPACE_SEQUENCER, NULL);

  prop = RNA_def_property(srna, "show_overexposed", PROP_INT, PROP_NONE);
  RNA_def_property_int_sdna(prop, NULL, "zebra");
  RNA_def_property_ui_text(prop, "Show Overexposed", "Show overexposed areas with zebra stripes");
  RNA_def_property_range(prop, 0, 110);
  RNA_def_property_update(prop, NC_SPACE | ND_SPACE_SEQUENCER, NULL);

  prop = RNA_def_property(srna, "proxy_render_size", PROP_ENUM, PROP_NONE);
  RNA_def_property_enum_sdna(prop, NULL, "render_size");
  RNA_def_property_enum_items(prop, proxy_render_size_items);
  RNA_def_property_ui_text(prop,
                           "Proxy Render Size",
                           "Display preview using full resolution or different proxy resolutions");
  RNA_def_property_update(prop, NC_SPACE | ND_SPACE_SEQUENCER, "rna_SequenceEditor_update_cache");

  /* grease pencil */
  prop = RNA_def_property(srna, "grease_pencil", PROP_POINTER, PROP_NONE);
  RNA_def_property_pointer_sdna(prop, NULL, "gpd");
  RNA_def_property_struct_type(prop, "GreasePencil");
  RNA_def_property_pointer_funcs(
      prop, NULL, NULL, NULL, "rna_GPencil_datablocks_annotations_poll");
  RNA_def_property_flag(prop, PROP_EDITABLE | PROP_ID_REFCOUNT);
  RNA_def_property_ui_text(prop, "Grease Pencil", "Grease Pencil data for this Preview region");
  RNA_def_property_update(prop, NC_SPACE | ND_SPACE_SEQUENCER, NULL);

  prop = RNA_def_property(srna, "overlay_type", PROP_ENUM, PROP_NONE);
  RNA_def_property_enum_sdna(prop, NULL, "overlay_type");
  RNA_def_property_enum_items(prop, overlay_type_items);
  RNA_def_property_ui_text(prop, "Overlay Type", "Overlay draw type");
  RNA_def_property_update(prop, NC_SPACE | ND_SPACE_SEQUENCER, NULL);

  prop = RNA_def_property(srna, "show_backdrop", PROP_BOOLEAN, PROP_NONE);
  RNA_def_property_boolean_sdna(prop, NULL, "draw_flag", SEQ_DRAW_BACKDROP);
  RNA_def_property_ui_text(prop, "Use Backdrop", "Display result under strips");
  RNA_def_property_update(prop, NC_SPACE | ND_SPACE_SEQUENCER, NULL);

  prop = RNA_def_property(srna, "show_strip_offset", PROP_BOOLEAN, PROP_NONE);
  RNA_def_property_boolean_sdna(prop, NULL, "draw_flag", SEQ_DRAW_OFFSET_EXT);
  RNA_def_property_ui_text(prop, "Show Offsets", "Display strip in/out offsets");
  RNA_def_property_update(prop, NC_SPACE | ND_SPACE_SEQUENCER, NULL);
}

static void rna_def_space_text(BlenderRNA *brna)
{
  StructRNA *srna;
  PropertyRNA *prop;

  srna = RNA_def_struct(brna, "SpaceTextEditor", "Space");
  RNA_def_struct_sdna(srna, "SpaceText");
  RNA_def_struct_ui_text(srna, "Space Text Editor", "Text editor space data");

  rna_def_space_generic_show_region_toggles(srna, (1 << RGN_TYPE_UI) | (1 << RGN_TYPE_FOOTER));

  /* text */
  prop = RNA_def_property(srna, "text", PROP_POINTER, PROP_NONE);
  RNA_def_property_flag(prop, PROP_EDITABLE);
  RNA_def_property_ui_text(prop, "Text", "Text displayed and edited in this space");
  RNA_def_property_pointer_funcs(prop, NULL, "rna_SpaceTextEditor_text_set", NULL, NULL);
  RNA_def_property_update(prop, NC_SPACE | ND_SPACE_TEXT, NULL);

  /* display */
  prop = RNA_def_property(srna, "show_word_wrap", PROP_BOOLEAN, PROP_NONE);
  RNA_def_property_boolean_sdna(prop, NULL, "wordwrap", 0);
  RNA_def_property_boolean_funcs(prop, NULL, "rna_SpaceTextEditor_word_wrap_set");
  RNA_def_property_ui_text(
      prop, "Word Wrap", "Wrap words if there is not enough horizontal space");
  RNA_def_property_ui_icon(prop, ICON_WORDWRAP_ON, 0);
  RNA_def_property_update(prop, NC_SPACE | ND_SPACE_TEXT, NULL);

  prop = RNA_def_property(srna, "show_line_numbers", PROP_BOOLEAN, PROP_NONE);
  RNA_def_property_boolean_sdna(prop, NULL, "showlinenrs", 0);
  RNA_def_property_ui_text(prop, "Line Numbers", "Show line numbers next to the text");
  RNA_def_property_ui_icon(prop, ICON_LINENUMBERS_ON, 0);
  RNA_def_property_update(prop, NC_SPACE | ND_SPACE_TEXT, NULL);

  prop = RNA_def_property(srna, "show_syntax_highlight", PROP_BOOLEAN, PROP_NONE);
  RNA_def_property_boolean_sdna(prop, NULL, "showsyntax", 0);
  RNA_def_property_ui_text(prop, "Syntax Highlight", "Syntax highlight for scripting");
  RNA_def_property_ui_icon(prop, ICON_SYNTAX_ON, 0);
  RNA_def_property_update(prop, NC_SPACE | ND_SPACE_TEXT, NULL);

  prop = RNA_def_property(srna, "show_line_highlight", PROP_BOOLEAN, PROP_NONE);
  RNA_def_property_boolean_sdna(prop, NULL, "line_hlight", 0);
  RNA_def_property_ui_text(prop, "Highlight Line", "Highlight the current line");
  RNA_def_property_update(prop, NC_SPACE | ND_SPACE_TEXT, NULL);

  prop = RNA_def_property(srna, "tab_width", PROP_INT, PROP_NONE);
  RNA_def_property_int_sdna(prop, NULL, "tabnumber");
  RNA_def_property_range(prop, 2, 8);
  RNA_def_property_ui_text(prop, "Tab Width", "Number of spaces to display tabs with");
  RNA_def_property_update(prop, NC_SPACE | ND_SPACE_TEXT, "rna_SpaceTextEditor_updateEdited");

  prop = RNA_def_property(srna, "font_size", PROP_INT, PROP_NONE);
  RNA_def_property_int_sdna(prop, NULL, "lheight");
  RNA_def_property_range(prop, 8, 32);
  RNA_def_property_ui_text(prop, "Font Size", "Font size to use for displaying the text");
  RNA_def_property_update(prop, NC_SPACE | ND_SPACE_TEXT, NULL);

  prop = RNA_def_property(srna, "show_margin", PROP_BOOLEAN, PROP_NONE);
  RNA_def_property_boolean_sdna(prop, NULL, "flags", ST_SHOW_MARGIN);
  RNA_def_property_ui_text(prop, "Show Margin", "Show right margin");
  RNA_def_property_update(prop, NC_SPACE | ND_SPACE_TEXT, NULL);

  prop = RNA_def_property(srna, "margin_column", PROP_INT, PROP_NONE);
  RNA_def_property_int_sdna(prop, NULL, "margin_column");
  RNA_def_property_range(prop, 0, 1024);
  RNA_def_property_ui_text(prop, "Margin Column", "Column number to show right margin at");
  RNA_def_property_update(prop, NC_SPACE | ND_SPACE_TEXT, NULL);

  prop = RNA_def_property(srna, "top", PROP_INT, PROP_NONE);
  RNA_def_property_int_sdna(prop, NULL, "top");
  RNA_def_property_range(prop, 0, INT_MAX);
  RNA_def_property_ui_text(prop, "Top Line", "Top line visible");
  RNA_def_property_update(prop, NC_SPACE | ND_SPACE_TEXT, NULL);

  prop = RNA_def_property(srna, "visible_lines", PROP_INT, PROP_NONE);
  RNA_def_property_clear_flag(prop, PROP_EDITABLE);
  RNA_def_property_int_sdna(prop, NULL, "viewlines");
  RNA_def_property_ui_text(
      prop, "Visible Lines", "Amount of lines that can be visible in current editor");

  /* functionality options */
  prop = RNA_def_property(srna, "use_overwrite", PROP_BOOLEAN, PROP_NONE);
  RNA_def_property_boolean_sdna(prop, NULL, "overwrite", 1);
  RNA_def_property_ui_text(
      prop, "Overwrite", "Overwrite characters when typing rather than inserting them");
  RNA_def_property_update(prop, NC_SPACE | ND_SPACE_TEXT, NULL);

  prop = RNA_def_property(srna, "use_live_edit", PROP_BOOLEAN, PROP_NONE);
  RNA_def_property_boolean_sdna(prop, NULL, "live_edit", 1);
  RNA_def_property_ui_text(prop, "Live Edit", "Run python while editing");
  RNA_def_property_update(prop, NC_SPACE | ND_SPACE_TEXT, NULL);

  /* find */
  prop = RNA_def_property(srna, "use_find_all", PROP_BOOLEAN, PROP_NONE);
  RNA_def_property_boolean_sdna(prop, NULL, "flags", ST_FIND_ALL);
  RNA_def_property_ui_text(
      prop, "Find All", "Search in all text data-blocks, instead of only the active one");
  RNA_def_property_update(prop, NC_SPACE | ND_SPACE_TEXT, NULL);

  prop = RNA_def_property(srna, "use_find_wrap", PROP_BOOLEAN, PROP_NONE);
  RNA_def_property_boolean_sdna(prop, NULL, "flags", ST_FIND_WRAP);
  RNA_def_property_ui_text(
      prop, "Find Wrap", "Search again from the start of the file when reaching the end");
  RNA_def_property_update(prop, NC_SPACE | ND_SPACE_TEXT, NULL);

  prop = RNA_def_property(srna, "use_match_case", PROP_BOOLEAN, PROP_NONE);
  RNA_def_property_boolean_sdna(prop, NULL, "flags", ST_MATCH_CASE);
  RNA_def_property_ui_text(
      prop, "Match case", "Search string is sensitive to uppercase and lowercase letters");
  RNA_def_property_update(prop, NC_SPACE | ND_SPACE_TEXT, NULL);

  prop = RNA_def_property(srna, "find_text", PROP_STRING, PROP_NONE);
  RNA_def_property_string_sdna(prop, NULL, "findstr");
  RNA_def_property_ui_text(prop, "Find Text", "Text to search for with the find tool");
  RNA_def_property_update(prop, NC_SPACE | ND_SPACE_TEXT, NULL);

  prop = RNA_def_property(srna, "replace_text", PROP_STRING, PROP_NONE);
  RNA_def_property_string_sdna(prop, NULL, "replacestr");
  RNA_def_property_ui_text(
      prop, "Replace Text", "Text to replace selected text with using the replace tool");
  RNA_def_property_update(prop, NC_SPACE | ND_SPACE_TEXT, NULL);

  RNA_api_space_text(srna);
}

static void rna_def_space_dopesheet(BlenderRNA *brna)
{
  StructRNA *srna;
  PropertyRNA *prop;

  srna = RNA_def_struct(brna, "SpaceDopeSheetEditor", "Space");
  RNA_def_struct_sdna(srna, "SpaceAction");
  RNA_def_struct_ui_text(srna, "Space Dope Sheet Editor", "Dope Sheet space data");

  rna_def_space_generic_show_region_toggles(srna, (1 << RGN_TYPE_UI));

  /* data */
  prop = RNA_def_property(srna, "action", PROP_POINTER, PROP_NONE);
  RNA_def_property_flag(prop, PROP_EDITABLE);
  RNA_def_property_pointer_funcs(
      prop, NULL, "rna_SpaceDopeSheetEditor_action_set", NULL, "rna_Action_actedit_assign_poll");
  RNA_def_property_ui_text(prop, "Action", "Action displayed and edited in this space");
  RNA_def_property_flag(prop, PROP_CONTEXT_UPDATE);
  RNA_def_property_update(
      prop, NC_ANIMATION | ND_KEYFRAME | NA_EDITED, "rna_SpaceDopeSheetEditor_action_update");

  /* mode (hidden in the UI, see 'ui_mode') */
  prop = RNA_def_property(srna, "mode", PROP_ENUM, PROP_NONE);
  RNA_def_property_enum_sdna(prop, NULL, "mode");
  RNA_def_property_enum_items(prop, rna_enum_space_action_mode_all_items);
  RNA_def_property_ui_text(prop, "Mode", "Editing context being displayed");
  RNA_def_property_flag(prop, PROP_CONTEXT_UPDATE);
  RNA_def_property_update(
      prop, NC_SPACE | ND_SPACE_DOPESHEET, "rna_SpaceDopeSheetEditor_mode_update");

  prop = RNA_def_property(srna, "ui_mode", PROP_ENUM, PROP_NONE);
  RNA_def_property_enum_sdna(prop, NULL, "mode");
  RNA_def_property_enum_items(prop, rna_enum_space_action_ui_mode_items);
  RNA_def_property_ui_text(prop, "Mode", "Editing context being displayed");
  RNA_def_property_flag(prop, PROP_CONTEXT_UPDATE);
  RNA_def_property_update(
      prop, NC_SPACE | ND_SPACE_DOPESHEET, "rna_SpaceDopeSheetEditor_mode_update");

  /* display */
  prop = RNA_def_property(srna, "show_seconds", PROP_BOOLEAN, PROP_NONE);
  RNA_def_property_boolean_sdna(prop, NULL, "flag", SACTION_DRAWTIME);
  RNA_def_property_ui_text(prop, "Show Seconds", "Show timing in seconds not frames");
  RNA_def_property_update(prop, NC_SPACE | ND_SPACE_DOPESHEET, NULL);

  prop = RNA_def_property(srna, "show_frame_indicator", PROP_BOOLEAN, PROP_NONE);
  RNA_def_property_boolean_negative_sdna(prop, NULL, "flag", SACTION_NODRAWCFRANUM);
  RNA_def_property_ui_text(prop,
                           "Show Frame Number Indicator",
                           "Show frame number beside the current frame indicator line");
  RNA_def_property_update(prop, NC_SPACE | ND_SPACE_DOPESHEET, NULL);

  prop = RNA_def_property(srna, "show_sliders", PROP_BOOLEAN, PROP_NONE);
  RNA_def_property_boolean_sdna(prop, NULL, "flag", SACTION_SLIDERS);
  RNA_def_property_ui_text(prop, "Show Sliders", "Show sliders beside F-Curve channels");
  RNA_def_property_update(prop, NC_SPACE | ND_SPACE_DOPESHEET, NULL);

  prop = RNA_def_property(srna, "show_pose_markers", PROP_BOOLEAN, PROP_NONE);
  RNA_def_property_boolean_sdna(prop, NULL, "flag", SACTION_POSEMARKERS_SHOW);
  RNA_def_property_ui_text(prop,
                           "Show Pose Markers",
                           "Show markers belonging to the active action instead of Scene markers "
                           "(Action and Shape Key Editors only)");
  RNA_def_property_update(prop, NC_SPACE | ND_SPACE_DOPESHEET, NULL);

  prop = RNA_def_property(srna, "show_group_colors", PROP_BOOLEAN, PROP_NONE);
  RNA_def_property_boolean_negative_sdna(prop, NULL, "flag", SACTION_NODRAWGCOLORS);
  RNA_def_property_ui_text(
      prop,
      "Show Group Colors",
      "Display groups and channels with colors matching their corresponding groups "
      "(pose bones only currently)");
  RNA_def_property_update(prop, NC_SPACE | ND_SPACE_DOPESHEET, NULL);

  prop = RNA_def_property(srna, "show_interpolation", PROP_BOOLEAN, PROP_NONE);
  RNA_def_property_boolean_sdna(prop, NULL, "flag", SACTION_SHOW_INTERPOLATION);
  RNA_def_property_ui_text(prop,
                           "Show Handles And Interpolation",
                           "Display keyframe handle types and non-bezier interpolation modes");
  RNA_def_property_update(prop, NC_SPACE | ND_SPACE_DOPESHEET, NULL);

  prop = RNA_def_property(srna, "show_extremes", PROP_BOOLEAN, PROP_NONE);
  RNA_def_property_boolean_sdna(prop, NULL, "flag", SACTION_SHOW_EXTREMES);
  RNA_def_property_ui_text(prop,
                           "Show Curve Extremes",
                           "Mark keyframes where the key value flow changes direction, based on "
                           "comparison with adjacent keys");
  RNA_def_property_update(prop, NC_SPACE | ND_SPACE_DOPESHEET, NULL);

  prop = RNA_def_property(srna, "show_marker_lines", PROP_BOOLEAN, PROP_NONE);
  RNA_def_property_boolean_sdna(prop, NULL, "flag", SACTION_SHOW_MARKER_LINES);
  RNA_def_property_ui_text(prop, "Show Marker Lines", "Show a vertical line for every marker");
  RNA_def_property_update(prop, NC_SPACE | ND_SPACE_GRAPH, NULL);

  /* editing */
  prop = RNA_def_property(srna, "use_auto_merge_keyframes", PROP_BOOLEAN, PROP_NONE);
  RNA_def_property_boolean_negative_sdna(prop, NULL, "flag", SACTION_NOTRANSKEYCULL);
  RNA_def_property_ui_text(prop, "AutoMerge Keyframes", "Automatically merge nearby keyframes");
  RNA_def_property_update(prop, NC_SPACE | ND_SPACE_DOPESHEET, NULL);

  prop = RNA_def_property(srna, "use_realtime_update", PROP_BOOLEAN, PROP_NONE);
  RNA_def_property_boolean_negative_sdna(prop, NULL, "flag", SACTION_NOREALTIMEUPDATES);
  RNA_def_property_ui_text(
      prop,
      "Realtime Updates",
      "When transforming keyframes, changes to the animation data are flushed to other views");
  RNA_def_property_update(prop, NC_SPACE | ND_SPACE_DOPESHEET, NULL);

  prop = RNA_def_property(srna, "use_marker_sync", PROP_BOOLEAN, PROP_NONE);
  RNA_def_property_boolean_sdna(prop, NULL, "flag", SACTION_MARKERS_MOVE);
  RNA_def_property_ui_text(prop, "Sync Markers", "Sync Markers with keyframe edits");

  /* dopesheet */
  prop = RNA_def_property(srna, "dopesheet", PROP_POINTER, PROP_NONE);
  RNA_def_property_struct_type(prop, "DopeSheet");
  RNA_def_property_pointer_sdna(prop, NULL, "ads");
  RNA_def_property_ui_text(prop, "Dope Sheet", "Settings for filtering animation data");

  /* autosnap */
  prop = RNA_def_property(srna, "auto_snap", PROP_ENUM, PROP_NONE);
  RNA_def_property_enum_sdna(prop, NULL, "autosnap");
  RNA_def_property_enum_items(prop, autosnap_items);
  RNA_def_property_ui_text(
      prop, "Auto Snap", "Automatic time snapping settings for transformations");
  RNA_def_property_update(prop, NC_SPACE | ND_SPACE_DOPESHEET, NULL);

  /* displaying cache status */
  prop = RNA_def_property(srna, "show_cache", PROP_BOOLEAN, PROP_NONE);
  RNA_def_property_boolean_sdna(prop, NULL, "cache_display", TIME_CACHE_DISPLAY);
  RNA_def_property_ui_text(prop, "Show Cache", "Show the status of cached frames in the timeline");
  RNA_def_property_update(prop, NC_SPACE | ND_SPACE_TIME, NULL);

  prop = RNA_def_property(srna, "cache_softbody", PROP_BOOLEAN, PROP_NONE);
  RNA_def_property_boolean_sdna(prop, NULL, "cache_display", TIME_CACHE_SOFTBODY);
  RNA_def_property_ui_text(prop, "Softbody", "Show the active object's softbody point cache");
  RNA_def_property_update(prop, NC_SPACE | ND_SPACE_TIME, NULL);

  prop = RNA_def_property(srna, "cache_particles", PROP_BOOLEAN, PROP_NONE);
  RNA_def_property_boolean_sdna(prop, NULL, "cache_display", TIME_CACHE_PARTICLES);
  RNA_def_property_ui_text(prop, "Particles", "Show the active object's particle point cache");
  RNA_def_property_update(prop, NC_SPACE | ND_SPACE_TIME, NULL);

  prop = RNA_def_property(srna, "cache_cloth", PROP_BOOLEAN, PROP_NONE);
  RNA_def_property_boolean_sdna(prop, NULL, "cache_display", TIME_CACHE_CLOTH);
  RNA_def_property_ui_text(prop, "Cloth", "Show the active object's cloth point cache");
  RNA_def_property_update(prop, NC_SPACE | ND_SPACE_TIME, NULL);

  prop = RNA_def_property(srna, "cache_smoke", PROP_BOOLEAN, PROP_NONE);
  RNA_def_property_boolean_sdna(prop, NULL, "cache_display", TIME_CACHE_SMOKE);
  RNA_def_property_ui_text(prop, "Smoke", "Show the active object's smoke cache");
  RNA_def_property_update(prop, NC_SPACE | ND_SPACE_TIME, NULL);

  prop = RNA_def_property(srna, "cache_dynamicpaint", PROP_BOOLEAN, PROP_NONE);
  RNA_def_property_boolean_sdna(prop, NULL, "cache_display", TIME_CACHE_DYNAMICPAINT);
  RNA_def_property_ui_text(prop, "Dynamic Paint", "Show the active object's Dynamic Paint cache");
  RNA_def_property_update(prop, NC_SPACE | ND_SPACE_TIME, NULL);

  prop = RNA_def_property(srna, "cache_rigidbody", PROP_BOOLEAN, PROP_NONE);
  RNA_def_property_boolean_sdna(prop, NULL, "cache_display", TIME_CACHE_RIGIDBODY);
  RNA_def_property_ui_text(prop, "Rigid Body", "Show the active object's Rigid Body cache");
  RNA_def_property_update(prop, NC_SPACE | ND_SPACE_TIME, NULL);
}

static void rna_def_space_graph(BlenderRNA *brna)
{
  StructRNA *srna;
  PropertyRNA *prop;

  /* this is basically the same as the one for the 3D-View, but with some entries omitted */
  static const EnumPropertyItem gpivot_items[] = {
      {V3D_AROUND_CENTER_BOUNDS,
       "BOUNDING_BOX_CENTER",
       ICON_PIVOT_BOUNDBOX,
       "Bounding Box Center",
       ""},
      {V3D_AROUND_CURSOR, "CURSOR", ICON_PIVOT_CURSOR, "2D Cursor", ""},
      {V3D_AROUND_LOCAL_ORIGINS,
       "INDIVIDUAL_ORIGINS",
       ICON_PIVOT_INDIVIDUAL,
       "Individual Centers",
       ""},
      /*{V3D_AROUND_CENTER_MEDIAN, "MEDIAN_POINT", 0, "Median Point", ""}, */
      /*{V3D_AROUND_ACTIVE, "ACTIVE_ELEMENT", 0, "Active Element", ""}, */
      {0, NULL, 0, NULL, NULL},
  };

  srna = RNA_def_struct(brna, "SpaceGraphEditor", "Space");
  RNA_def_struct_sdna(srna, "SpaceGraph");
  RNA_def_struct_ui_text(srna, "Space Graph Editor", "Graph Editor space data");

  rna_def_space_generic_show_region_toggles(srna, (1 << RGN_TYPE_UI));

  /* mode */
  prop = RNA_def_property(srna, "mode", PROP_ENUM, PROP_NONE);
  RNA_def_property_enum_sdna(prop, NULL, "mode");
  RNA_def_property_enum_items(prop, rna_enum_space_graph_mode_items);
  RNA_def_property_ui_text(prop, "Mode", "Editing context being displayed");
  RNA_def_property_flag(prop, PROP_CONTEXT_UPDATE);
  RNA_def_property_update(
      prop, NC_SPACE | ND_SPACE_GRAPH, "rna_SpaceGraphEditor_display_mode_update");

  /* display */
  prop = RNA_def_property(srna, "show_seconds", PROP_BOOLEAN, PROP_NONE);
  RNA_def_property_boolean_sdna(prop, NULL, "flag", SIPO_DRAWTIME);
  RNA_def_property_ui_text(prop, "Show Seconds", "Show timing in seconds not frames");
  RNA_def_property_update(prop, NC_SPACE | ND_SPACE_GRAPH, NULL);

  prop = RNA_def_property(srna, "show_frame_indicator", PROP_BOOLEAN, PROP_NONE);
  RNA_def_property_boolean_negative_sdna(prop, NULL, "flag", SIPO_NODRAWCFRANUM);
  RNA_def_property_ui_text(prop,
                           "Show Frame Number Indicator",
                           "Show frame number beside the current frame indicator line");
  RNA_def_property_update(prop, NC_SPACE | ND_SPACE_GRAPH, NULL);

  prop = RNA_def_property(srna, "show_sliders", PROP_BOOLEAN, PROP_NONE);
  RNA_def_property_boolean_sdna(prop, NULL, "flag", SIPO_SLIDERS);
  RNA_def_property_ui_text(prop, "Show Sliders", "Show sliders beside F-Curve channels");
  RNA_def_property_update(prop, NC_SPACE | ND_SPACE_GRAPH, NULL);

  prop = RNA_def_property(srna, "show_handles", PROP_BOOLEAN, PROP_NONE);
  RNA_def_property_boolean_negative_sdna(prop, NULL, "flag", SIPO_NOHANDLES);
  RNA_def_property_ui_text(prop, "Show Handles", "Show handles of Bezier control points");
  RNA_def_property_update(prop, NC_SPACE | ND_SPACE_GRAPH, NULL);

  prop = RNA_def_property(srna, "use_only_selected_curves_handles", PROP_BOOLEAN, PROP_NONE);
  RNA_def_property_boolean_sdna(prop, NULL, "flag", SIPO_SELCUVERTSONLY);
  RNA_def_property_ui_text(prop,
                           "Only Selected Curve Keyframes",
                           "Only keyframes of selected F-Curves are visible and editable");
  RNA_def_property_update(prop, NC_SPACE | ND_SPACE_GRAPH, NULL);

  prop = RNA_def_property(srna, "use_only_selected_keyframe_handles", PROP_BOOLEAN, PROP_NONE);
  RNA_def_property_boolean_sdna(prop, NULL, "flag", SIPO_SELVHANDLESONLY);
  RNA_def_property_ui_text(
      prop, "Only Selected Keyframes Handles", "Only show and edit handles of selected keyframes");
  RNA_def_property_update(prop, NC_SPACE | ND_SPACE_GRAPH, NULL);

  prop = RNA_def_property(srna, "use_beauty_drawing", PROP_BOOLEAN, PROP_NONE);
  RNA_def_property_boolean_negative_sdna(prop, NULL, "flag", SIPO_BEAUTYDRAW_OFF);
  RNA_def_property_ui_text(prop,
                           "Use High Quality Display",
                           "Display F-Curves using Anti-Aliasing and other fancy effects "
                           "(disable for better performance)");
  RNA_def_property_update(prop, NC_SPACE | ND_SPACE_GRAPH, NULL);

  prop = RNA_def_property(srna, "show_group_colors", PROP_BOOLEAN, PROP_NONE);
  RNA_def_property_boolean_negative_sdna(prop, NULL, "flag", SIPO_NODRAWGCOLORS);
  RNA_def_property_ui_text(
      prop,
      "Show Group Colors",
      "Display groups and channels with colors matching their corresponding groups");
  RNA_def_property_update(prop, NC_SPACE | ND_SPACE_GRAPH, NULL);

  prop = RNA_def_property(srna, "show_marker_lines", PROP_BOOLEAN, PROP_NONE);
  RNA_def_property_boolean_sdna(prop, NULL, "flag", SIPO_MARKER_LINES);
  RNA_def_property_ui_text(prop, "Show Marker Lines", "Show a vertical line for every marker");
  RNA_def_property_update(prop, NC_SPACE | ND_SPACE_GRAPH, NULL);

  /* editing */
  prop = RNA_def_property(srna, "use_auto_merge_keyframes", PROP_BOOLEAN, PROP_NONE);
  RNA_def_property_boolean_negative_sdna(prop, NULL, "flag", SIPO_NOTRANSKEYCULL);
  RNA_def_property_ui_text(prop, "AutoMerge Keyframes", "Automatically merge nearby keyframes");
  RNA_def_property_update(prop, NC_SPACE | ND_SPACE_GRAPH, NULL);

  prop = RNA_def_property(srna, "use_realtime_update", PROP_BOOLEAN, PROP_NONE);
  RNA_def_property_boolean_negative_sdna(prop, NULL, "flag", SIPO_NOREALTIMEUPDATES);
  RNA_def_property_ui_text(
      prop,
      "Realtime Updates",
      "When transforming keyframes, changes to the animation data are flushed to other views");
  RNA_def_property_update(prop, NC_SPACE | ND_SPACE_GRAPH, NULL);

  /* cursor */
  prop = RNA_def_property(srna, "show_cursor", PROP_BOOLEAN, PROP_NONE);
  RNA_def_property_boolean_negative_sdna(prop, NULL, "flag", SIPO_NODRAWCURSOR);
  RNA_def_property_ui_text(prop, "Show Cursor", "Show 2D cursor");
  RNA_def_property_update(prop, NC_SPACE | ND_SPACE_GRAPH, NULL);

  prop = RNA_def_property(srna, "cursor_position_x", PROP_FLOAT, PROP_NONE);
  RNA_def_property_float_sdna(prop, NULL, "cursorTime");
  RNA_def_property_ui_text(
      prop, "Cursor X-Value", "Graph Editor 2D-Value cursor - X-Value component");
  RNA_def_property_update(prop, NC_SPACE | ND_SPACE_GRAPH, NULL);

  prop = RNA_def_property(srna, "cursor_position_y", PROP_FLOAT, PROP_NONE);
  RNA_def_property_float_sdna(prop, NULL, "cursorVal");
  RNA_def_property_ui_text(
      prop, "Cursor Y-Value", "Graph Editor 2D-Value cursor - Y-Value component");
  RNA_def_property_update(prop, NC_SPACE | ND_SPACE_GRAPH, NULL);

  prop = RNA_def_property(srna, "pivot_point", PROP_ENUM, PROP_NONE);
  RNA_def_property_enum_sdna(prop, NULL, "around");
  RNA_def_property_enum_items(prop, gpivot_items);
  RNA_def_property_ui_text(prop, "Pivot Point", "Pivot center for rotation/scaling");
  RNA_def_property_update(prop, NC_SPACE | ND_SPACE_GRAPH, NULL);

  /* dopesheet */
  prop = RNA_def_property(srna, "dopesheet", PROP_POINTER, PROP_NONE);
  RNA_def_property_struct_type(prop, "DopeSheet");
  RNA_def_property_pointer_sdna(prop, NULL, "ads");
  RNA_def_property_ui_text(prop, "Dope Sheet", "Settings for filtering animation data");

  /* autosnap */
  prop = RNA_def_property(srna, "auto_snap", PROP_ENUM, PROP_NONE);
  RNA_def_property_enum_sdna(prop, NULL, "autosnap");
  RNA_def_property_enum_items(prop, autosnap_items);
  RNA_def_property_ui_text(
      prop, "Auto Snap", "Automatic time snapping settings for transformations");
  RNA_def_property_update(prop, NC_SPACE | ND_SPACE_GRAPH, NULL);

  /* readonly state info */
  prop = RNA_def_property(srna, "has_ghost_curves", PROP_BOOLEAN, PROP_NONE);
  RNA_def_property_boolean_funcs(prop, "rna_SpaceGraphEditor_has_ghost_curves_get", NULL);
  RNA_def_property_clear_flag(prop, PROP_EDITABLE);
  RNA_def_property_ui_text(
      prop, "Has Ghost Curves", "Graph Editor instance has some ghost curves stored");

  /* nromalize curves */
  prop = RNA_def_property(srna, "use_normalization", PROP_BOOLEAN, PROP_NONE);
  RNA_def_property_boolean_sdna(prop, NULL, "flag", SIPO_NORMALIZE);
  RNA_def_property_ui_text(prop,
                           "Use Normalization",
                           "Display curves in normalized to -1..1 range, "
                           "for easier editing of multiple curves with different ranges");
  RNA_def_property_update(prop, NC_SPACE | ND_SPACE_GRAPH, NULL);

  prop = RNA_def_property(srna, "use_auto_normalization", PROP_BOOLEAN, PROP_NONE);
  RNA_def_property_boolean_negative_sdna(prop, NULL, "flag", SIPO_NORMALIZE_FREEZE);
  RNA_def_property_ui_text(prop,
                           "Auto Normalization",
                           "Automatically recalculate curve normalization on every curve edit");
  RNA_def_property_update(prop, NC_SPACE | ND_SPACE_GRAPH, NULL);
}

static void rna_def_space_nla(BlenderRNA *brna)
{
  StructRNA *srna;
  PropertyRNA *prop;

  srna = RNA_def_struct(brna, "SpaceNLA", "Space");
  RNA_def_struct_sdna(srna, "SpaceNla");
  RNA_def_struct_ui_text(srna, "Space Nla Editor", "NLA editor space data");

  rna_def_space_generic_show_region_toggles(srna, (1 << RGN_TYPE_UI));

  /* display */
  prop = RNA_def_property(srna, "show_seconds", PROP_BOOLEAN, PROP_NONE);
  RNA_def_property_boolean_sdna(prop, NULL, "flag", SNLA_DRAWTIME);
  RNA_def_property_ui_text(prop, "Show Seconds", "Show timing in seconds not frames");
  RNA_def_property_update(prop, NC_SPACE | ND_SPACE_NLA, NULL);

  prop = RNA_def_property(srna, "show_frame_indicator", PROP_BOOLEAN, PROP_NONE);
  RNA_def_property_boolean_negative_sdna(prop, NULL, "flag", SNLA_NODRAWCFRANUM);
  RNA_def_property_ui_text(prop,
                           "Show Frame Number Indicator",
                           "Show frame number beside the current frame indicator line");
  RNA_def_property_update(prop, NC_SPACE | ND_SPACE_NLA, NULL);

  prop = RNA_def_property(srna, "show_strip_curves", PROP_BOOLEAN, PROP_NONE);
  RNA_def_property_boolean_negative_sdna(prop, NULL, "flag", SNLA_NOSTRIPCURVES);
  RNA_def_property_ui_text(prop, "Show Control F-Curves", "Show influence F-Curves on strips");
  RNA_def_property_update(prop, NC_SPACE | ND_SPACE_NLA, NULL);

  prop = RNA_def_property(srna, "show_local_markers", PROP_BOOLEAN, PROP_NONE);
  RNA_def_property_boolean_negative_sdna(prop, NULL, "flag", SNLA_NOLOCALMARKERS);
  RNA_def_property_ui_text(
      prop,
      "Show Local Markers",
      "Show action-local markers on the strips, useful when synchronizing timing across strips");
  RNA_def_property_update(prop, NC_SPACE | ND_SPACE_NLA, NULL);

  prop = RNA_def_property(srna, "show_marker_lines", PROP_BOOLEAN, PROP_NONE);
  RNA_def_property_boolean_sdna(prop, NULL, "flag", SNLA_SHOW_MARKER_LINES);
  RNA_def_property_ui_text(prop, "Show Marker Lines", "Show a vertical line for every marker");
  RNA_def_property_update(prop, NC_SPACE | ND_SPACE_GRAPH, NULL);

  /* editing */
  prop = RNA_def_property(srna, "use_realtime_update", PROP_BOOLEAN, PROP_NONE);
  RNA_def_property_boolean_negative_sdna(prop, NULL, "flag", SNLA_NOREALTIMEUPDATES);
  RNA_def_property_ui_text(
      prop,
      "Realtime Updates",
      "When transforming strips, changes to the animation data are flushed to other views");
  RNA_def_property_update(prop, NC_SPACE | ND_SPACE_NLA, NULL);

  /* dopesheet */
  prop = RNA_def_property(srna, "dopesheet", PROP_POINTER, PROP_NONE);
  RNA_def_property_struct_type(prop, "DopeSheet");
  RNA_def_property_pointer_sdna(prop, NULL, "ads");
  RNA_def_property_ui_text(prop, "Dope Sheet", "Settings for filtering animation data");

  /* autosnap */
  prop = RNA_def_property(srna, "auto_snap", PROP_ENUM, PROP_NONE);
  RNA_def_property_enum_sdna(prop, NULL, "autosnap");
  RNA_def_property_enum_items(prop, autosnap_items);
  RNA_def_property_ui_text(
      prop, "Auto Snap", "Automatic time snapping settings for transformations");
  RNA_def_property_update(prop, NC_SPACE | ND_SPACE_NLA, NULL);
}

static void rna_def_console_line(BlenderRNA *brna)
{
  static const EnumPropertyItem console_line_type_items[] = {
      {CONSOLE_LINE_OUTPUT, "OUTPUT", 0, "Output", ""},
      {CONSOLE_LINE_INPUT, "INPUT", 0, "Input", ""},
      {CONSOLE_LINE_INFO, "INFO", 0, "Info", ""},
      {CONSOLE_LINE_ERROR, "ERROR", 0, "Error", ""},
      {0, NULL, 0, NULL, NULL},
  };

  StructRNA *srna;
  PropertyRNA *prop;

  srna = RNA_def_struct(brna, "ConsoleLine", NULL);
  RNA_def_struct_ui_text(srna, "Console Input", "Input line for the interactive console");

  prop = RNA_def_property(srna, "body", PROP_STRING, PROP_NONE);
  RNA_def_property_string_funcs(
      prop, "rna_ConsoleLine_body_get", "rna_ConsoleLine_body_length", "rna_ConsoleLine_body_set");
  RNA_def_property_ui_text(prop, "Line", "Text in the line");
  RNA_def_property_update(prop, NC_SPACE | ND_SPACE_CONSOLE, NULL);
  RNA_def_property_translation_context(prop, BLT_I18NCONTEXT_ID_TEXT);

  prop = RNA_def_property(
      srna, "current_character", PROP_INT, PROP_NONE); /* copied from text editor */
  RNA_def_property_int_sdna(prop, NULL, "cursor");
  RNA_def_property_int_funcs(prop, NULL, NULL, "rna_ConsoleLine_cursor_index_range");
  RNA_def_property_update(prop, NC_SPACE | ND_SPACE_CONSOLE, NULL);

  prop = RNA_def_property(srna, "type", PROP_ENUM, PROP_NONE);
  RNA_def_property_enum_sdna(prop, NULL, "type");
  RNA_def_property_enum_items(prop, console_line_type_items);
  RNA_def_property_ui_text(prop, "Type", "Console line type when used in scrollback");
}

static void rna_def_space_console(BlenderRNA *brna)
{
  StructRNA *srna;
  PropertyRNA *prop;

  srna = RNA_def_struct(brna, "SpaceConsole", "Space");
  RNA_def_struct_sdna(srna, "SpaceConsole");
  RNA_def_struct_ui_text(srna, "Space Console", "Interactive python console");

  /* display */
  prop = RNA_def_property(srna, "font_size", PROP_INT, PROP_NONE); /* copied from text editor */
  RNA_def_property_int_sdna(prop, NULL, "lheight");
  RNA_def_property_range(prop, 8, 32);
  RNA_def_property_ui_text(prop, "Font Size", "Font size to use for displaying the text");
  RNA_def_property_update(prop, 0, "rna_SpaceConsole_rect_update");

  prop = RNA_def_property(
      srna, "select_start", PROP_INT, PROP_UNSIGNED); /* copied from text editor */
  RNA_def_property_int_sdna(prop, NULL, "sel_start");
  RNA_def_property_update(prop, NC_SPACE | ND_SPACE_CONSOLE, NULL);

  prop = RNA_def_property(
      srna, "select_end", PROP_INT, PROP_UNSIGNED); /* copied from text editor */
  RNA_def_property_int_sdna(prop, NULL, "sel_end");
  RNA_def_property_update(prop, NC_SPACE | ND_SPACE_CONSOLE, NULL);

  prop = RNA_def_property(srna, "prompt", PROP_STRING, PROP_NONE);
  RNA_def_property_ui_text(prop, "Prompt", "Command line prompt");

  prop = RNA_def_property(srna, "language", PROP_STRING, PROP_NONE);
  RNA_def_property_ui_text(prop, "Language", "Command line prompt language");

  prop = RNA_def_property(srna, "history", PROP_COLLECTION, PROP_NONE);
  RNA_def_property_collection_sdna(prop, NULL, "history", NULL);
  RNA_def_property_struct_type(prop, "ConsoleLine");
  RNA_def_property_ui_text(prop, "History", "Command history");

  prop = RNA_def_property(srna, "scrollback", PROP_COLLECTION, PROP_NONE);
  RNA_def_property_collection_sdna(prop, NULL, "scrollback", NULL);
  RNA_def_property_struct_type(prop, "ConsoleLine");
  RNA_def_property_ui_text(prop, "Output", "Command output");
}

static void rna_def_fileselect_params(BlenderRNA *brna)
{
  StructRNA *srna;
  PropertyRNA *prop;

  static const EnumPropertyItem file_display_items[] = {
      {FILE_SHORTDISPLAY,
       "LIST_SHORT",
       ICON_SHORTDISPLAY,
       "Short List",
       "Display files as short list"},
      {FILE_LONGDISPLAY,
       "LIST_LONG",
       ICON_LONGDISPLAY,
       "Long List",
       "Display files as a detailed list"},
      {FILE_IMGDISPLAY, "THUMBNAIL", ICON_IMGDISPLAY, "Thumbnails", "Display files as thumbnails"},
      {0, NULL, 0, NULL, NULL},
  };

  static const EnumPropertyItem display_size_items[] = {
      {32, "TINY", 0, "Tiny", ""},
      {64, "SMALL", 0, "Small", ""},
      {128, "NORMAL", 0, "Regular", ""},
      {256, "LARGE", 0, "Large", ""},
      {0, NULL, 0, NULL, NULL},
  };

  static const EnumPropertyItem file_filter_idtypes_items[] = {
      {FILTER_ID_AC, "ACTION", ICON_ANIM_DATA, "Actions", "Show/hide Action data-blocks"},
      {FILTER_ID_AR,
       "ARMATURE",
       ICON_ARMATURE_DATA,
       "Armatures",
       "Show/hide Armature data-blocks"},
      {FILTER_ID_BR, "BRUSH", ICON_BRUSH_DATA, "Brushes", "Show/hide Brushes data-blocks"},
      {FILTER_ID_CA, "CAMERA", ICON_CAMERA_DATA, "Cameras", "Show/hide Camera data-blocks"},
      {FILTER_ID_CF, "CACHEFILE", ICON_FILE, "Cache Files", "Show/hide Cache File data-blocks"},
      {FILTER_ID_CU, "CURVE", ICON_CURVE_DATA, "Curves", "Show/hide Curve data-blocks"},
      {FILTER_ID_GD,
       "GREASE_PENCIL",
       ICON_GREASEPENCIL,
       "Grease Pencil",
       "Show/hide Grease pencil data-blocks"},
      {FILTER_ID_GR, "GROUP", ICON_GROUP, "Collections", "Show/hide Collection data-blocks"},
      {FILTER_ID_IM, "IMAGE", ICON_IMAGE_DATA, "Images", "Show/hide Image data-blocks"},
      {FILTER_ID_LA, "LIGHT", ICON_LIGHT_DATA, "Lights", "Show/hide Light data-blocks"},
      {FILTER_ID_LS,
       "LINESTYLE",
       ICON_LINE_DATA,
       "Freestyle Linestyles",
       "Show/hide Freestyle's Line Style data-blocks"},
      {FILTER_ID_LT, "LATTICE", ICON_LATTICE_DATA, "Lattices", "Show/hide Lattice data-blocks"},
      {FILTER_ID_MA,
       "MATERIAL",
       ICON_MATERIAL_DATA,
       "Materials",
       "Show/hide Material data-blocks"},
      {FILTER_ID_MB, "METABALL", ICON_META_DATA, "Metaballs", "Show/hide Metaball data-blocks"},
      {FILTER_ID_MC,
       "MOVIE_CLIP",
       ICON_TRACKER_DATA,
       "Movie Clips",
       "Show/hide Movie Clip data-blocks"},
      {FILTER_ID_ME, "MESH", ICON_MESH_DATA, "Meshes", "Show/hide Mesh data-blocks"},
      {FILTER_ID_MSK, "MASK", ICON_MOD_MASK, "Masks", "Show/hide Mask data-blocks"},
      {FILTER_ID_NT, "NODE_TREE", ICON_NODETREE, "Node Trees", "Show/hide Node Tree data-blocks"},
      {FILTER_ID_OB, "OBJECT", ICON_OBJECT_DATA, "Objects", "Show/hide Object data-blocks"},
      {FILTER_ID_PA,
       "PARTICLE_SETTINGS",
       ICON_PARTICLE_DATA,
       "Particles Settings",
       "Show/hide Particle Settings data-blocks"},
      {FILTER_ID_PAL, "PALETTE", ICON_COLOR, "Palettes", "Show/hide Palette data-blocks"},
      {FILTER_ID_PC,
       "PAINT_CURVE",
       ICON_CURVE_BEZCURVE,
       "Paint Curves",
       "Show/hide Paint Curve data-blocks"},
      {FILTER_ID_LP,
       "LIGHT_PROBE",
       ICON_OUTLINER_DATA_LIGHTPROBE,
       "Light Probes",
       "Show/hide Light Probe data-blocks"},
      {FILTER_ID_SCE, "SCENE", ICON_SCENE_DATA, "Scenes", "Show/hide Scene data-blocks"},
      {FILTER_ID_SPK, "SPEAKER", ICON_SPEAKER, "Speakers", "Show/hide Speaker data-blocks"},
      {FILTER_ID_SO, "SOUND", ICON_SOUND, "Sounds", "Show/hide Sound data-blocks"},
      {FILTER_ID_TE, "TEXTURE", ICON_TEXTURE_DATA, "Textures", "Show/hide Texture data-blocks"},
      {FILTER_ID_TXT, "TEXT", ICON_TEXT, "Texts", "Show/hide Text data-blocks"},
      {FILTER_ID_VF, "FONT", ICON_FONT_DATA, "Fonts", "Show/hide Font data-blocks"},
      {FILTER_ID_WO, "WORLD", ICON_WORLD_DATA, "Worlds", "Show/hide World data-blocks"},
      {FILTER_ID_WS, "WORK_SPACE", ICON_NONE, "Workspaces", "Show/hide workspace data-blocks"},
      {0, NULL, 0, NULL, NULL},
  };

  static const EnumPropertyItem file_filter_idcategories_items[] = {
      {FILTER_ID_SCE, "SCENE", ICON_SCENE_DATA, "Scenes", "Show/hide scenes"},
      {FILTER_ID_AC, "ANIMATION", ICON_ANIM_DATA, "Animations", "Show/hide animation data"},
      {FILTER_ID_OB | FILTER_ID_GR,
       "OBJECT",
       ICON_GROUP,
       "Objects & Collections",
       "Show/hide objects and groups"},
      {FILTER_ID_AR | FILTER_ID_CU | FILTER_ID_LT | FILTER_ID_MB | FILTER_ID_ME,
       "GEOMETRY",
       ICON_MESH_DATA,
       "Geometry",
       "Show/hide meshes, curves, lattice, armatures and metaballs data"},
      {FILTER_ID_LS | FILTER_ID_MA | FILTER_ID_NT | FILTER_ID_TE,
       "SHADING",
       ICON_MATERIAL_DATA,
       "Shading",
       "Show/hide materials, nodetrees, textures and Freestyle's linestyles"},
      {FILTER_ID_IM | FILTER_ID_MC | FILTER_ID_MSK | FILTER_ID_SO,
       "IMAGE",
       ICON_IMAGE_DATA,
       "Images & Sounds",
       "Show/hide images, movie clips, sounds and masks"},
      {FILTER_ID_CA | FILTER_ID_LA | FILTER_ID_SPK | FILTER_ID_WO | FILTER_ID_WS,
       "ENVIRONMENT",
       ICON_WORLD_DATA,
       "Environment",
       "Show/hide worlds, lights, cameras and speakers"},
      {FILTER_ID_BR | FILTER_ID_GD | FILTER_ID_PA | FILTER_ID_PAL | FILTER_ID_PC | FILTER_ID_TXT |
           FILTER_ID_VF | FILTER_ID_CF,
       "MISC",
       ICON_GREASEPENCIL,
       "Miscellaneous",
       "Show/hide other data types"},
      {0, NULL, 0, NULL, NULL},
  };

  srna = RNA_def_struct(brna, "FileSelectParams", NULL);
  RNA_def_struct_ui_text(srna, "File Select Parameters", "File Select Parameters");

  prop = RNA_def_property(srna, "title", PROP_STRING, PROP_NONE);
  RNA_def_property_string_sdna(prop, NULL, "title");
  RNA_def_property_ui_text(prop, "Title", "Title for the file browser");
  RNA_def_property_clear_flag(prop, PROP_EDITABLE);

  prop = RNA_def_property(srna, "directory", PROP_STRING, PROP_DIRPATH);
  RNA_def_property_string_sdna(prop, NULL, "dir");
  RNA_def_property_ui_text(prop, "Directory", "Directory displayed in the file browser");
  RNA_def_property_update(prop, NC_SPACE | ND_SPACE_FILE_PARAMS, NULL);

  prop = RNA_def_property(srna, "filename", PROP_STRING, PROP_FILENAME);
  RNA_def_property_string_sdna(prop, NULL, "file");
  RNA_def_property_ui_text(prop, "File Name", "Active file in the file browser");
  RNA_def_property_update(prop, NC_SPACE | ND_SPACE_FILE_PARAMS, NULL);

  prop = RNA_def_property(srna, "use_library_browsing", PROP_BOOLEAN, PROP_NONE);
  RNA_def_property_ui_text(
      prop, "Library Browser", "Whether we may browse blender files' content or not");
  RNA_def_property_clear_flag(prop, PROP_EDITABLE);
  RNA_def_property_boolean_funcs(prop, "rna_FileSelectParams_use_lib_get", NULL);

  prop = RNA_def_property(srna, "display_type", PROP_ENUM, PROP_NONE);
  RNA_def_property_enum_sdna(prop, NULL, "display");
  RNA_def_property_enum_items(prop, file_display_items);
  RNA_def_property_ui_text(prop, "Display Mode", "Display mode for the file list");
  RNA_def_property_update(prop, NC_SPACE | ND_SPACE_FILE_PARAMS, NULL);

  prop = RNA_def_property(srna, "recursion_level", PROP_ENUM, PROP_NONE);
  RNA_def_property_enum_items(prop, fileselectparams_recursion_level_items);
  RNA_def_property_enum_funcs(prop, NULL, NULL, "rna_FileSelectParams_recursion_level_itemf");
  RNA_def_property_ui_text(prop, "Recursion", "Numbers of dirtree levels to show simultaneously");
  RNA_def_property_update(prop, NC_SPACE | ND_SPACE_FILE_PARAMS, NULL);

  prop = RNA_def_property(srna, "use_filter", PROP_BOOLEAN, PROP_NONE);
  RNA_def_property_boolean_sdna(prop, NULL, "flag", FILE_FILTER);
  RNA_def_property_ui_text(prop, "Filter Files", "Enable filtering of files");
  RNA_def_property_update(prop, NC_SPACE | ND_SPACE_FILE_PARAMS, NULL);

  prop = RNA_def_property(srna, "show_hidden", PROP_BOOLEAN, PROP_NONE);
  RNA_def_property_boolean_negative_sdna(prop, NULL, "flag", FILE_HIDE_DOT);
  RNA_def_property_ui_text(prop, "Show Hidden", "Show hidden dot files");
  RNA_def_property_update(prop, NC_SPACE | ND_SPACE_FILE_PARAMS, NULL);

  prop = RNA_def_property(srna, "sort_method", PROP_ENUM, PROP_NONE);
  RNA_def_property_enum_sdna(prop, NULL, "sort");
  RNA_def_property_enum_items(prop, rna_enum_file_sort_items);
  RNA_def_property_ui_text(prop, "Sort", "");
  RNA_def_property_update(prop, NC_SPACE | ND_SPACE_FILE_PARAMS, NULL);

  prop = RNA_def_property(srna, "use_filter_image", PROP_BOOLEAN, PROP_NONE);
  RNA_def_property_boolean_sdna(prop, NULL, "filter", FILE_TYPE_IMAGE);
  RNA_def_property_ui_text(prop, "Filter Images", "Show image files");
  RNA_def_property_ui_icon(prop, ICON_FILE_IMAGE, 0);
  RNA_def_property_update(prop, NC_SPACE | ND_SPACE_FILE_PARAMS, NULL);

  prop = RNA_def_property(srna, "use_filter_blender", PROP_BOOLEAN, PROP_NONE);
  RNA_def_property_boolean_sdna(prop, NULL, "filter", FILE_TYPE_BLENDER);
  RNA_def_property_ui_text(prop, "Filter Blender", "Show .blend files");
  RNA_def_property_ui_icon(prop, ICON_FILE_BLEND, 0);
  RNA_def_property_update(prop, NC_SPACE | ND_SPACE_FILE_PARAMS, NULL);

  prop = RNA_def_property(srna, "use_filter_backup", PROP_BOOLEAN, PROP_NONE);
  RNA_def_property_boolean_sdna(prop, NULL, "filter", FILE_TYPE_BLENDER_BACKUP);
  RNA_def_property_ui_text(
      prop, "Filter BlenderBackup files", "Show .blend1, .blend2, etc. files");
  RNA_def_property_ui_icon(prop, ICON_FILE_BACKUP, 0);
  RNA_def_property_update(prop, NC_SPACE | ND_SPACE_FILE_PARAMS, NULL);

  prop = RNA_def_property(srna, "use_filter_movie", PROP_BOOLEAN, PROP_NONE);
  RNA_def_property_boolean_sdna(prop, NULL, "filter", FILE_TYPE_MOVIE);
  RNA_def_property_ui_text(prop, "Filter Movies", "Show movie files");
  RNA_def_property_ui_icon(prop, ICON_FILE_MOVIE, 0);
  RNA_def_property_update(prop, NC_SPACE | ND_SPACE_FILE_PARAMS, NULL);

  prop = RNA_def_property(srna, "use_filter_script", PROP_BOOLEAN, PROP_NONE);
  RNA_def_property_boolean_sdna(prop, NULL, "filter", FILE_TYPE_PYSCRIPT);
  RNA_def_property_ui_text(prop, "Filter Script", "Show script files");
  RNA_def_property_ui_icon(prop, ICON_FILE_SCRIPT, 0);
  RNA_def_property_update(prop, NC_SPACE | ND_SPACE_FILE_PARAMS, NULL);

  prop = RNA_def_property(srna, "use_filter_font", PROP_BOOLEAN, PROP_NONE);
  RNA_def_property_boolean_sdna(prop, NULL, "filter", FILE_TYPE_FTFONT);
  RNA_def_property_ui_text(prop, "Filter Fonts", "Show font files");
  RNA_def_property_ui_icon(prop, ICON_FILE_FONT, 0);
  RNA_def_property_update(prop, NC_SPACE | ND_SPACE_FILE_PARAMS, NULL);

  prop = RNA_def_property(srna, "use_filter_sound", PROP_BOOLEAN, PROP_NONE);
  RNA_def_property_boolean_sdna(prop, NULL, "filter", FILE_TYPE_SOUND);
  RNA_def_property_ui_text(prop, "Filter Sound", "Show sound files");
  RNA_def_property_ui_icon(prop, ICON_FILE_SOUND, 0);
  RNA_def_property_update(prop, NC_SPACE | ND_SPACE_FILE_PARAMS, NULL);

  prop = RNA_def_property(srna, "use_filter_text", PROP_BOOLEAN, PROP_NONE);
  RNA_def_property_boolean_sdna(prop, NULL, "filter", FILE_TYPE_TEXT);
  RNA_def_property_ui_text(prop, "Filter Text", "Show text files");
  RNA_def_property_ui_icon(prop, ICON_FILE_TEXT, 0);
  RNA_def_property_update(prop, NC_SPACE | ND_SPACE_FILE_PARAMS, NULL);

  prop = RNA_def_property(srna, "use_filter_folder", PROP_BOOLEAN, PROP_NONE);
  RNA_def_property_boolean_sdna(prop, NULL, "filter", FILE_TYPE_FOLDER);
  RNA_def_property_ui_text(prop, "Filter Folder", "Show folders");
  RNA_def_property_ui_icon(prop, ICON_FILE_FOLDER, 0);
  RNA_def_property_update(prop, NC_SPACE | ND_SPACE_FILE_PARAMS, NULL);

  prop = RNA_def_property(srna, "use_filter_blendid", PROP_BOOLEAN, PROP_NONE);
  RNA_def_property_boolean_sdna(prop, NULL, "filter", FILE_TYPE_BLENDERLIB);
  RNA_def_property_ui_text(
      prop, "Filter Blender IDs", "Show .blend files items (objects, materials, etc.)");
  RNA_def_property_ui_icon(prop, ICON_BLENDER, 0);
  RNA_def_property_update(prop, NC_SPACE | ND_SPACE_FILE_PARAMS, NULL);

  prop = RNA_def_property(srna, "filter_id", PROP_ENUM, PROP_NONE);
  RNA_def_property_enum_sdna(prop, NULL, "filter_id");
  RNA_def_property_enum_items(prop, file_filter_idtypes_items);
  RNA_def_property_flag(prop, PROP_ENUM_FLAG);
  RNA_def_property_ui_text(
      prop, "Filter ID types", "Which ID types to show/hide, when browsing a library");
  RNA_def_property_update(prop, NC_SPACE | ND_SPACE_FILE_PARAMS, NULL);

  prop = RNA_def_property(srna, "filter_id_category", PROP_ENUM, PROP_NONE);
  RNA_def_property_enum_sdna(prop, NULL, "filter_id");
  RNA_def_property_enum_items(prop, file_filter_idcategories_items);
  RNA_def_property_flag(prop, PROP_ENUM_FLAG);
  RNA_def_property_ui_text(
      prop, "Filter ID categories", "Which ID categories to show/hide, when browsing a library");
  RNA_def_property_update(prop, NC_SPACE | ND_SPACE_FILE_PARAMS, NULL);

  prop = RNA_def_property(srna, "filter_glob", PROP_STRING, PROP_NONE);
  RNA_def_property_string_sdna(prop, NULL, "filter_glob");
  RNA_def_property_ui_text(prop,
                           "Extension Filter",
                           "UNIX shell-like filename patterns matching, supports wildcards ('*') "
                           "and list of patterns separated by ';'");
  RNA_def_property_string_funcs(prop, NULL, NULL, "rna_FileSelectPrams_filter_glob_set");
  RNA_def_property_update(prop, NC_SPACE | ND_SPACE_FILE_LIST, NULL);

  prop = RNA_def_property(srna, "filter_search", PROP_STRING, PROP_NONE);
  RNA_def_property_string_sdna(prop, NULL, "filter_search");
  RNA_def_property_ui_text(prop, "Name Filter", "Filter by name, supports '*' wildcard");
  RNA_def_property_flag(prop, PROP_TEXTEDIT_UPDATE);
  RNA_def_property_update(prop, NC_SPACE | ND_SPACE_FILE_LIST, NULL);

  prop = RNA_def_property(srna, "display_size", PROP_ENUM, PROP_NONE);
  RNA_def_property_enum_sdna(prop, NULL, "thumbnail_size");
  RNA_def_property_enum_items(prop, display_size_items);
  RNA_def_property_ui_text(prop,
                           "Display Size",
                           "Change the size of the display (width of columns or thumbnails size)");
  RNA_def_property_update(prop, NC_SPACE | ND_SPACE_FILE_LIST, NULL);
}

static void rna_def_filemenu_entry(BlenderRNA *brna)
{
  StructRNA *srna;
  PropertyRNA *prop;

  srna = RNA_def_struct(brna, "FileBrowserFSMenuEntry", NULL);
  RNA_def_struct_sdna(srna, "FSMenuEntry");
  RNA_def_struct_ui_text(srna, "File Select Parameters", "File Select Parameters");

  prop = RNA_def_property(srna, "path", PROP_STRING, PROP_FILEPATH);
  RNA_def_property_string_funcs(prop,
                                "rna_FileBrowser_FSMenuEntry_path_get",
                                "rna_FileBrowser_FSMenuEntry_path_length",
                                "rna_FileBrowser_FSMenuEntry_path_set");
  RNA_def_property_ui_text(prop, "Path", "");

  prop = RNA_def_property(srna, "name", PROP_STRING, PROP_NONE);
  RNA_def_property_string_funcs(prop,
                                "rna_FileBrowser_FSMenuEntry_name_get",
                                "rna_FileBrowser_FSMenuEntry_name_length",
                                "rna_FileBrowser_FSMenuEntry_name_set");
  RNA_def_property_editable_func(prop, "rna_FileBrowser_FSMenuEntry_name_get_editable");
  RNA_def_property_ui_text(prop, "Name", "");
  RNA_def_struct_name_property(srna, prop);

  prop = RNA_def_property(srna, "use_save", PROP_BOOLEAN, PROP_NONE);
  RNA_def_property_boolean_funcs(prop, "rna_FileBrowser_FSMenuEntry_use_save_get", NULL);
  RNA_def_property_ui_text(
      prop, "Save", "Whether this path is saved in bookmarks, or generated from OS");
  RNA_def_property_clear_flag(prop, PROP_EDITABLE);

  prop = RNA_def_property(srna, "is_valid", PROP_BOOLEAN, PROP_NONE);
  RNA_def_property_boolean_funcs(prop, "rna_FileBrowser_FSMenuEntry_is_valid_get", NULL);
  RNA_def_property_ui_text(prop, "Valid", "Whether this path is currently reachable");
  RNA_def_property_clear_flag(prop, PROP_EDITABLE);
}

static void rna_def_space_filebrowser(BlenderRNA *brna)
{
  StructRNA *srna;
  PropertyRNA *prop;

  static EnumPropertyItem asset_engine_items[] = {{0, AE_FAKE_ENGINE_ID, 0, "None", ""},
                                                  {0, NULL, 0, NULL, NULL}};

  srna = RNA_def_struct(brna, "SpaceFileBrowser", "Space");
  RNA_def_struct_sdna(srna, "SpaceFile");
  RNA_def_struct_ui_text(srna, "Space File Browser", "File browser space data");

<<<<<<< HEAD
  prop = RNA_def_property(srna, "asset_engine_type", PROP_ENUM, PROP_NONE);
  RNA_def_property_ui_text(prop, "Asset Engine Type", "Active asset engine type");
  RNA_def_property_enum_items(prop, asset_engine_items);
  RNA_def_property_enum_funcs(prop,
                              "rna_FileBrowser_AE_type_enum_get",
                              "rna_FileBrowser_AE_type_enum_set",
                              "rna_FileBrowser_AE_type_enum_itemf");
  RNA_def_property_update(prop, NC_SPACE | ND_SPACE_FILE_PARAMS, NULL);

  prop = RNA_def_property(srna, "asset_engine", PROP_POINTER, PROP_NONE);
  RNA_def_property_ui_text(prop, "Asset Engine", "Active asset engine");
  RNA_def_property_struct_type(prop, "AssetEngine");
  RNA_def_property_clear_flag(prop, PROP_EDITABLE);
  RNA_def_property_pointer_funcs(prop, "rna_FileBrowser_AE_ptr_get", NULL, NULL, NULL);
=======
  rna_def_space_generic_show_region_toggles(srna, (1 << RGN_TYPE_TOOLS) | (1 << RGN_TYPE_UI));
>>>>>>> e3c586e2

  prop = RNA_def_property(srna, "params", PROP_POINTER, PROP_NONE);
  RNA_def_property_pointer_sdna(prop, NULL, "params");
  RNA_def_property_ui_text(
      prop, "Filebrowser Parameter", "Parameters and Settings for the Filebrowser");

  prop = RNA_def_property(srna, "active_operator", PROP_POINTER, PROP_NONE);
  RNA_def_property_pointer_sdna(prop, NULL, "op");
  RNA_def_property_ui_text(prop, "Active Operator", "");

  /* keep this for compatibility with existing presets,
   * not exposed in c++ api because of keyword conflict */
  prop = RNA_def_property(srna, "operator", PROP_POINTER, PROP_NONE);
  RNA_def_property_pointer_sdna(prop, NULL, "op");
  RNA_def_property_ui_text(prop, "Active Operator", "");

  /* bookmarks, recent files etc. */
  prop = RNA_def_collection(srna,
                            "system_folders",
                            "FileBrowserFSMenuEntry",
                            "System Folders",
                            "System's folders (usually root, available hard drives, etc)");
  RNA_def_property_collection_funcs(prop,
                                    "rna_FileBrowser_FSMenuSystem_data_begin",
                                    "rna_FileBrowser_FSMenu_next",
                                    "rna_FileBrowser_FSMenu_end",
                                    "rna_FileBrowser_FSMenu_get",
                                    "rna_FileBrowser_FSMenuSystem_data_length",
                                    NULL,
                                    NULL,
                                    NULL);
  RNA_def_property_clear_flag(prop, PROP_EDITABLE);

  prop = RNA_def_int(srna,
                     "system_folders_active",
                     -1,
                     -1,
                     INT_MAX,
                     "Active System Folder",
                     "Index of active system folder (-1 if none)",
                     -1,
                     INT_MAX);
  RNA_def_property_int_sdna(prop, NULL, "systemnr");
  RNA_def_property_int_funcs(prop,
                             "rna_FileBrowser_FSMenuSystem_active_get",
                             "rna_FileBrowser_FSMenuSystem_active_set",
                             "rna_FileBrowser_FSMenuSystem_active_range");
  RNA_def_property_flag(prop, PROP_CONTEXT_UPDATE);
  RNA_def_property_update(
      prop, NC_SPACE | ND_SPACE_FILE_PARAMS, "rna_FileBrowser_FSMenu_active_update");

  prop = RNA_def_collection(srna,
                            "system_bookmarks",
                            "FileBrowserFSMenuEntry",
                            "System Bookmarks",
                            "System's bookmarks");
  RNA_def_property_collection_funcs(prop,
                                    "rna_FileBrowser_FSMenuSystemBookmark_data_begin",
                                    "rna_FileBrowser_FSMenu_next",
                                    "rna_FileBrowser_FSMenu_end",
                                    "rna_FileBrowser_FSMenu_get",
                                    "rna_FileBrowser_FSMenuSystemBookmark_data_length",
                                    NULL,
                                    NULL,
                                    NULL);
  RNA_def_property_clear_flag(prop, PROP_EDITABLE);

  prop = RNA_def_int(srna,
                     "system_bookmarks_active",
                     -1,
                     -1,
                     INT_MAX,
                     "Active System Bookmark",
                     "Index of active system bookmark (-1 if none)",
                     -1,
                     INT_MAX);
  RNA_def_property_int_sdna(prop, NULL, "system_bookmarknr");
  RNA_def_property_int_funcs(prop,
                             "rna_FileBrowser_FSMenuSystemBookmark_active_get",
                             "rna_FileBrowser_FSMenuSystemBookmark_active_set",
                             "rna_FileBrowser_FSMenuSystemBookmark_active_range");
  RNA_def_property_flag(prop, PROP_CONTEXT_UPDATE);
  RNA_def_property_update(
      prop, NC_SPACE | ND_SPACE_FILE_PARAMS, "rna_FileBrowser_FSMenu_active_update");

  prop = RNA_def_collection(
      srna, "bookmarks", "FileBrowserFSMenuEntry", "Bookmarks", "User's bookmarks");
  RNA_def_property_collection_funcs(prop,
                                    "rna_FileBrowser_FSMenuBookmark_data_begin",
                                    "rna_FileBrowser_FSMenu_next",
                                    "rna_FileBrowser_FSMenu_end",
                                    "rna_FileBrowser_FSMenu_get",
                                    "rna_FileBrowser_FSMenuBookmark_data_length",
                                    NULL,
                                    NULL,
                                    NULL);
  RNA_def_property_clear_flag(prop, PROP_EDITABLE);

  prop = RNA_def_int(srna,
                     "bookmarks_active",
                     -1,
                     -1,
                     INT_MAX,
                     "Active Bookmark",
                     "Index of active bookmark (-1 if none)",
                     -1,
                     INT_MAX);
  RNA_def_property_int_sdna(prop, NULL, "bookmarknr");
  RNA_def_property_int_funcs(prop,
                             "rna_FileBrowser_FSMenuBookmark_active_get",
                             "rna_FileBrowser_FSMenuBookmark_active_set",
                             "rna_FileBrowser_FSMenuBookmark_active_range");
  RNA_def_property_flag(prop, PROP_CONTEXT_UPDATE);
  RNA_def_property_update(
      prop, NC_SPACE | ND_SPACE_FILE_PARAMS, "rna_FileBrowser_FSMenu_active_update");

  prop = RNA_def_collection(
      srna, "recent_folders", "FileBrowserFSMenuEntry", "Recent Folders", "");
  RNA_def_property_collection_funcs(prop,
                                    "rna_FileBrowser_FSMenuRecent_data_begin",
                                    "rna_FileBrowser_FSMenu_next",
                                    "rna_FileBrowser_FSMenu_end",
                                    "rna_FileBrowser_FSMenu_get",
                                    "rna_FileBrowser_FSMenuRecent_data_length",
                                    NULL,
                                    NULL,
                                    NULL);
  RNA_def_property_clear_flag(prop, PROP_EDITABLE);

  prop = RNA_def_int(srna,
                     "recent_folders_active",
                     -1,
                     -1,
                     INT_MAX,
                     "Active Recent Folder",
                     "Index of active recent folder (-1 if none)",
                     -1,
                     INT_MAX);
  RNA_def_property_int_sdna(prop, NULL, "recentnr");
  RNA_def_property_int_funcs(prop,
                             "rna_FileBrowser_FSMenuRecent_active_get",
                             "rna_FileBrowser_FSMenuRecent_active_set",
                             "rna_FileBrowser_FSMenuRecent_active_range");
  RNA_def_property_flag(prop, PROP_CONTEXT_UPDATE);
  RNA_def_property_update(
      prop, NC_SPACE | ND_SPACE_FILE_PARAMS, "rna_FileBrowser_FSMenu_active_update");
}

static void rna_def_space_info(BlenderRNA *brna)
{
  StructRNA *srna;
  PropertyRNA *prop;

  srna = RNA_def_struct(brna, "SpaceInfo", "Space");
  RNA_def_struct_sdna(srna, "SpaceInfo");
  RNA_def_struct_ui_text(srna, "Space Info", "Info space data");

  /* reporting display */
  prop = RNA_def_property(srna, "show_report_debug", PROP_BOOLEAN, PROP_NONE);
  RNA_def_property_boolean_sdna(prop, NULL, "rpt_mask", INFO_RPT_DEBUG);
  RNA_def_property_ui_text(prop, "Show Debug", "Display debug reporting info");
  RNA_def_property_update(prop, NC_SPACE | ND_SPACE_INFO_REPORT, NULL);

  prop = RNA_def_property(srna, "show_report_info", PROP_BOOLEAN, PROP_NONE);
  RNA_def_property_boolean_sdna(prop, NULL, "rpt_mask", INFO_RPT_INFO);
  RNA_def_property_ui_text(prop, "Show Info", "Display general information");
  RNA_def_property_update(prop, NC_SPACE | ND_SPACE_INFO_REPORT, NULL);

  prop = RNA_def_property(srna, "show_report_operator", PROP_BOOLEAN, PROP_NONE);
  RNA_def_property_boolean_sdna(prop, NULL, "rpt_mask", INFO_RPT_OP);
  RNA_def_property_ui_text(prop, "Show Operator", "Display the operator log");
  RNA_def_property_update(prop, NC_SPACE | ND_SPACE_INFO_REPORT, NULL);

  prop = RNA_def_property(srna, "show_report_warning", PROP_BOOLEAN, PROP_NONE);
  RNA_def_property_boolean_sdna(prop, NULL, "rpt_mask", INFO_RPT_WARN);
  RNA_def_property_ui_text(prop, "Show Warn", "Display warnings");
  RNA_def_property_update(prop, NC_SPACE | ND_SPACE_INFO_REPORT, NULL);

  prop = RNA_def_property(srna, "show_report_error", PROP_BOOLEAN, PROP_NONE);
  RNA_def_property_boolean_sdna(prop, NULL, "rpt_mask", INFO_RPT_ERR);
  RNA_def_property_ui_text(prop, "Show Error", "Display error text");
  RNA_def_property_update(prop, NC_SPACE | ND_SPACE_INFO_REPORT, NULL);
}

static void rna_def_space_userpref(BlenderRNA *brna)
{
  static const EnumPropertyItem filter_type_items[] = {
      {0, "NAME", 0, "Name", "Filter based on the operator name"},
      {1, "KEY", 0, "Key-Binding", "Filter based on key bindings"},
      {0, NULL, 0, NULL, NULL},
  };

  StructRNA *srna;
  PropertyRNA *prop;

  srna = RNA_def_struct(brna, "SpacePreferences", "Space");
  RNA_def_struct_sdna(srna, "SpaceUserPref");
  RNA_def_struct_ui_text(srna, "Space Preferences", "Blender preferences space data");

  prop = RNA_def_property(srna, "filter_type", PROP_ENUM, PROP_NONE);
  RNA_def_property_enum_sdna(prop, NULL, "filter_type");
  RNA_def_property_enum_items(prop, filter_type_items);
  RNA_def_property_ui_text(prop, "Filter Type", "Filter method");
  RNA_def_property_update(prop, NC_SPACE | ND_SPACE_NODE, NULL);

  prop = RNA_def_property(srna, "filter_text", PROP_STRING, PROP_NONE);
  RNA_def_property_string_sdna(prop, NULL, "filter");
  RNA_def_property_flag(prop, PROP_TEXTEDIT_UPDATE);
  RNA_def_property_ui_text(prop, "Filter", "Search term for filtering in the UI");
}

static void rna_def_node_tree_path(BlenderRNA *brna)
{
  StructRNA *srna;
  PropertyRNA *prop;

  srna = RNA_def_struct(brna, "NodeTreePath", NULL);
  RNA_def_struct_sdna(srna, "bNodeTreePath");
  RNA_def_struct_ui_text(srna, "Node Tree Path", "Element of the node space tree path");

  prop = RNA_def_property(srna, "node_tree", PROP_POINTER, PROP_NONE);
  RNA_def_property_pointer_sdna(prop, NULL, "nodetree");
  RNA_def_property_clear_flag(prop, PROP_EDITABLE);
  RNA_def_property_ui_text(prop, "Node Tree", "Base node tree from context");
}

static void rna_def_space_node_path_api(BlenderRNA *brna, PropertyRNA *cprop)
{
  StructRNA *srna;
  PropertyRNA *prop, *parm;
  FunctionRNA *func;

  RNA_def_property_srna(cprop, "SpaceNodeEditorPath");
  srna = RNA_def_struct(brna, "SpaceNodeEditorPath", NULL);
  RNA_def_struct_sdna(srna, "SpaceNode");
  RNA_def_struct_ui_text(srna, "Space Node Editor Path", "History of node trees in the editor");

  prop = RNA_def_property(srna, "to_string", PROP_STRING, PROP_NONE);
  RNA_def_property_string_funcs(
      prop, "rna_SpaceNodeEditor_path_get", "rna_SpaceNodeEditor_path_length", NULL);
  RNA_def_property_clear_flag(prop, PROP_EDITABLE);
  RNA_def_struct_ui_text(srna, "Path", "Get the node tree path as a string");

  func = RNA_def_function(srna, "clear", "rna_SpaceNodeEditor_path_clear");
  RNA_def_function_ui_description(func, "Reset the node tree path");
  RNA_def_function_flag(func, FUNC_USE_CONTEXT);

  func = RNA_def_function(srna, "start", "rna_SpaceNodeEditor_path_start");
  RNA_def_function_ui_description(func, "Set the root node tree");
  RNA_def_function_flag(func, FUNC_USE_CONTEXT);
  parm = RNA_def_pointer(func, "node_tree", "NodeTree", "Node Tree", "");
  RNA_def_parameter_flags(parm, 0, PARM_REQUIRED | PARM_RNAPTR);

  func = RNA_def_function(srna, "append", "rna_SpaceNodeEditor_path_append");
  RNA_def_function_ui_description(func, "Append a node group tree to the path");
  RNA_def_function_flag(func, FUNC_USE_CONTEXT);
  parm = RNA_def_pointer(
      func, "node_tree", "NodeTree", "Node Tree", "Node tree to append to the node editor path");
  RNA_def_parameter_flags(parm, 0, PARM_REQUIRED | PARM_RNAPTR);
  parm = RNA_def_pointer(func, "node", "Node", "Node", "Group node linking to this node tree");
  RNA_def_parameter_flags(parm, 0, PARM_RNAPTR);

  func = RNA_def_function(srna, "pop", "rna_SpaceNodeEditor_path_pop");
  RNA_def_function_ui_description(func, "Remove the last node tree from the path");
  RNA_def_function_flag(func, FUNC_USE_CONTEXT);
}

static void rna_def_space_node(BlenderRNA *brna)
{
  StructRNA *srna;
  PropertyRNA *prop;

  static const EnumPropertyItem texture_id_type_items[] = {
      {SNODE_TEX_WORLD, "WORLD", ICON_WORLD_DATA, "World", "Edit texture nodes from World"},
      {SNODE_TEX_BRUSH, "BRUSH", ICON_BRUSH_DATA, "Brush", "Edit texture nodes from Brush"},
#  ifdef WITH_FREESTYLE
      {SNODE_TEX_LINESTYLE,
       "LINESTYLE",
       ICON_LINE_DATA,
       "Line Style",
       "Edit texture nodes from Line Style"},
#  endif
      {0, NULL, 0, NULL, NULL},
  };

  static const EnumPropertyItem shader_type_items[] = {
      {SNODE_SHADER_OBJECT, "OBJECT", ICON_OBJECT_DATA, "Object", "Edit shader nodes from Object"},
      {SNODE_SHADER_WORLD, "WORLD", ICON_WORLD_DATA, "World", "Edit shader nodes from World"},
#  ifdef WITH_FREESTYLE
      {SNODE_SHADER_LINESTYLE,
       "LINESTYLE",
       ICON_LINE_DATA,
       "Line Style",
       "Edit shader nodes from Line Style"},
#  endif
      {0, NULL, 0, NULL, NULL},
  };

  static const EnumPropertyItem backdrop_channels_items[] = {
      {SNODE_USE_ALPHA,
       "COLOR_ALPHA",
       ICON_IMAGE_RGB_ALPHA,
       "Color and Alpha",
       "Display image with RGB colors and alpha transparency"},
      {0, "COLOR", ICON_IMAGE_RGB, "Color", "Display image with RGB colors"},
      {SNODE_SHOW_ALPHA, "ALPHA", ICON_IMAGE_ALPHA, "Alpha", "Display alpha transparency channel"},
      {SNODE_SHOW_R, "RED", ICON_COLOR_RED, "Red", ""},
      {SNODE_SHOW_G, "GREEN", ICON_COLOR_GREEN, "Green", ""},
      {SNODE_SHOW_B, "BLUE", ICON_COLOR_BLUE, "Blue", ""},
      {0, NULL, 0, NULL, NULL},
  };

  static const EnumPropertyItem insert_ofs_dir_items[] = {
      {SNODE_INSERTOFS_DIR_RIGHT, "RIGHT", 0, "Right"},
      {SNODE_INSERTOFS_DIR_LEFT, "LEFT", 0, "Left"},
      {0, NULL, 0, NULL, NULL},
  };

  static const EnumPropertyItem dummy_items[] = {
      {0, "DUMMY", 0, "", ""},
      {0, NULL, 0, NULL, NULL},
  };

  srna = RNA_def_struct(brna, "SpaceNodeEditor", "Space");
  RNA_def_struct_sdna(srna, "SpaceNode");
  RNA_def_struct_ui_text(srna, "Space Node Editor", "Node editor space data");

  rna_def_space_generic_show_region_toggles(srna, (1 << RGN_TYPE_TOOLS) | (1 << RGN_TYPE_UI));

  prop = RNA_def_property(srna, "tree_type", PROP_ENUM, PROP_NONE);
  RNA_def_property_enum_items(prop, dummy_items);
  RNA_def_property_enum_funcs(prop,
                              "rna_SpaceNodeEditor_tree_type_get",
                              "rna_SpaceNodeEditor_tree_type_set",
                              "rna_SpaceNodeEditor_tree_type_itemf");
  RNA_def_property_ui_text(prop, "Tree Type", "Node tree type to display and edit");
  RNA_def_property_update(prop, NC_SPACE | ND_SPACE_NODE, NULL);

  prop = RNA_def_property(srna, "texture_type", PROP_ENUM, PROP_NONE);
  RNA_def_property_enum_sdna(prop, NULL, "texfrom");
  RNA_def_property_enum_items(prop, texture_id_type_items);
  RNA_def_property_ui_text(prop, "Texture Type", "Type of data to take texture from");
  RNA_def_property_update(prop, NC_SPACE | ND_SPACE_NODE, NULL);

  prop = RNA_def_property(srna, "shader_type", PROP_ENUM, PROP_NONE);
  RNA_def_property_enum_sdna(prop, NULL, "shaderfrom");
  RNA_def_property_enum_items(prop, shader_type_items);
  RNA_def_property_ui_text(prop, "Shader Type", "Type of data to take shader from");
  RNA_def_property_update(prop, NC_SPACE | ND_SPACE_NODE, NULL);

  prop = RNA_def_property(srna, "id", PROP_POINTER, PROP_NONE);
  RNA_def_property_clear_flag(prop, PROP_EDITABLE);
  RNA_def_property_ui_text(prop, "ID", "Data-block whose nodes are being edited");

  prop = RNA_def_property(srna, "id_from", PROP_POINTER, PROP_NONE);
  RNA_def_property_pointer_sdna(prop, NULL, "from");
  RNA_def_property_clear_flag(prop, PROP_EDITABLE);
  RNA_def_property_ui_text(
      prop, "ID From", "Data-block from which the edited data-block is linked");

  prop = RNA_def_property(srna, "path", PROP_COLLECTION, PROP_NONE);
  RNA_def_property_collection_sdna(prop, NULL, "treepath", NULL);
  RNA_def_property_struct_type(prop, "NodeTreePath");
  RNA_def_property_ui_text(
      prop, "Node Tree Path", "Path from the data-block to the currently edited node tree");
  rna_def_space_node_path_api(brna, prop);

  prop = RNA_def_property(srna, "node_tree", PROP_POINTER, PROP_NONE);
  RNA_def_property_pointer_funcs(
      prop, NULL, "rna_SpaceNodeEditor_node_tree_set", NULL, "rna_SpaceNodeEditor_node_tree_poll");
  RNA_def_property_pointer_sdna(prop, NULL, "nodetree");
  RNA_def_property_flag(prop, PROP_EDITABLE | PROP_CONTEXT_UPDATE);
  RNA_def_property_ui_text(prop, "Node Tree", "Base node tree from context");
  RNA_def_property_update(prop, NC_SPACE | ND_SPACE_NODE, "rna_SpaceNodeEditor_node_tree_update");

  prop = RNA_def_property(srna, "edit_tree", PROP_POINTER, PROP_NONE);
  RNA_def_property_pointer_sdna(prop, NULL, "edittree");
  RNA_def_property_clear_flag(prop, PROP_EDITABLE);
  RNA_def_property_ui_text(prop, "Edit Tree", "Node tree being displayed and edited");

  prop = RNA_def_property(srna, "pin", PROP_BOOLEAN, PROP_NONE);
  RNA_def_property_boolean_sdna(prop, NULL, "flag", SNODE_PIN);
  RNA_def_property_ui_text(prop, "Pinned", "Use the pinned node tree");
  RNA_def_property_ui_icon(prop, ICON_UNPINNED, 1);
  RNA_def_property_update(prop, NC_SPACE | ND_SPACE_NODE, NULL);

  prop = RNA_def_property(srna, "show_backdrop", PROP_BOOLEAN, PROP_NONE);
  RNA_def_property_boolean_sdna(prop, NULL, "flag", SNODE_BACKDRAW);
  RNA_def_property_ui_text(
      prop, "Backdrop", "Use active Viewer Node output as backdrop for compositing nodes");
  RNA_def_property_update(
      prop, NC_SPACE | ND_SPACE_NODE_VIEW, "rna_SpaceNodeEditor_show_backdrop_update");

  prop = RNA_def_property(srna, "show_annotation", PROP_BOOLEAN, PROP_NONE);
  RNA_def_property_boolean_sdna(prop, NULL, "flag", SNODE_SHOW_GPENCIL);
  RNA_def_property_ui_text(prop, "Show Annotation", "Show annotations for this view");
  RNA_def_property_update(prop, NC_SPACE | ND_SPACE_NODE_VIEW, NULL);

  prop = RNA_def_property(srna, "use_auto_render", PROP_BOOLEAN, PROP_NONE);
  RNA_def_property_boolean_sdna(prop, NULL, "flag", SNODE_AUTO_RENDER);
  RNA_def_property_ui_text(
      prop, "Auto Render", "Re-render and composite changed layers on 3D edits");
  RNA_def_property_update(prop, NC_SPACE | ND_SPACE_NODE_VIEW, NULL);

  prop = RNA_def_property(srna, "backdrop_zoom", PROP_FLOAT, PROP_NONE);
  RNA_def_property_float_sdna(prop, NULL, "zoom");
  RNA_def_property_float_default(prop, 1.0f);
  RNA_def_property_range(prop, 0.01f, FLT_MAX);
  RNA_def_property_ui_range(prop, 0.01, 100, 1, 2);
  RNA_def_property_ui_text(prop, "Backdrop Zoom", "Backdrop zoom factor");
  RNA_def_property_update(prop, NC_SPACE | ND_SPACE_NODE_VIEW, NULL);

  prop = RNA_def_property(srna, "backdrop_offset", PROP_FLOAT, PROP_NONE);
  RNA_def_property_float_sdna(prop, NULL, "xof");
  RNA_def_property_array(prop, 2);
  RNA_def_property_ui_text(prop, "Backdrop Offset", "Backdrop offset");
  RNA_def_property_update(prop, NC_SPACE | ND_SPACE_NODE_VIEW, NULL);

  prop = RNA_def_property(srna, "backdrop_channels", PROP_ENUM, PROP_NONE);
  RNA_def_property_enum_bitflag_sdna(prop, NULL, "flag");
  RNA_def_property_enum_items(prop, backdrop_channels_items);
  RNA_def_property_ui_text(prop, "Display Channels", "Channels of the image to draw");
  RNA_def_property_update(prop, NC_SPACE | ND_SPACE_NODE_VIEW, NULL);

  /* the mx/my "cursor" in the node editor is used only by operators to store the mouse position */
  prop = RNA_def_property(srna, "cursor_location", PROP_FLOAT, PROP_XYZ);
  RNA_def_property_array(prop, 2);
  RNA_def_property_float_sdna(prop, NULL, "cursor");
  RNA_def_property_ui_text(prop, "Cursor Location", "Location for adding new nodes");
  RNA_def_property_update(prop, NC_SPACE | ND_SPACE_NODE_VIEW, NULL);

  /* insert offset (called "Auto-offset" in UI) */
  prop = RNA_def_property(srna, "use_insert_offset", PROP_BOOLEAN, PROP_NONE);
  RNA_def_property_boolean_negative_sdna(prop, NULL, "flag", SNODE_SKIP_INSOFFSET);
  RNA_def_property_ui_text(prop,
                           "Auto-offset",
                           "Automatically offset the following or previous nodes in a "
                           "chain when inserting a new node");
  RNA_def_property_ui_icon(prop, ICON_NODE_INSERT_ON, 1);
  RNA_def_property_update(prop, NC_SPACE | ND_SPACE_NODE_VIEW, NULL);

  prop = RNA_def_property(srna, "insert_offset_direction", PROP_ENUM, PROP_NONE);
  RNA_def_property_enum_bitflag_sdna(prop, NULL, "insert_ofs_dir");
  RNA_def_property_enum_items(prop, insert_ofs_dir_items);
  RNA_def_property_ui_text(
      prop, "Auto-offset Direction", "Direction to offset nodes on insertion");
  RNA_def_property_update(prop, NC_SPACE | ND_SPACE_NODE_VIEW, NULL);

  RNA_api_space_node(srna);
}

static void rna_def_space_clip(BlenderRNA *brna)
{
  StructRNA *srna;
  PropertyRNA *prop;

  static const EnumPropertyItem view_items[] = {
      {SC_VIEW_CLIP, "CLIP", ICON_SEQUENCE, "Clip", "Show editing clip preview"},
      {SC_VIEW_GRAPH, "GRAPH", ICON_GRAPH, "Graph", "Show graph view for active element"},
      {SC_VIEW_DOPESHEET,
       "DOPESHEET",
       ICON_ACTION,
       "Dopesheet",
       "Dopesheet view for tracking data"},
      {0, NULL, 0, NULL, NULL},
  };

  static const EnumPropertyItem gpencil_source_items[] = {
      {SC_GPENCIL_SRC_CLIP,
       "CLIP",
       0,
       "Clip",
       "Show annotation data-block which belongs to movie clip"},
      {SC_GPENCIL_SRC_TRACK,
       "TRACK",
       0,
       "Track",
       "Show annotation data-block which belongs to active track"},
      {0, NULL, 0, NULL, NULL},
  };

  static const EnumPropertyItem pivot_items[] = {
      {V3D_AROUND_CENTER_BOUNDS,
       "BOUNDING_BOX_CENTER",
       ICON_PIVOT_BOUNDBOX,
       "Bounding Box Center",
       "Pivot around bounding box center of selected object(s)"},
      {V3D_AROUND_CURSOR, "CURSOR", ICON_PIVOT_CURSOR, "2D Cursor", "Pivot around the 2D cursor"},
      {V3D_AROUND_LOCAL_ORIGINS,
       "INDIVIDUAL_ORIGINS",
       ICON_PIVOT_INDIVIDUAL,
       "Individual Origins",
       "Pivot around each object's own origin"},
      {V3D_AROUND_CENTER_MEDIAN,
       "MEDIAN_POINT",
       ICON_PIVOT_MEDIAN,
       "Median Point",
       "Pivot around the median point of selected objects"},
      {0, NULL, 0, NULL, NULL},
  };

  srna = RNA_def_struct(brna, "SpaceClipEditor", "Space");
  RNA_def_struct_sdna(srna, "SpaceClip");
  RNA_def_struct_ui_text(srna, "Space Clip Editor", "Clip editor space data");

  rna_def_space_generic_show_region_toggles(
      srna, (1 << RGN_TYPE_TOOLS) | (1 << RGN_TYPE_UI) | (1 << RGN_TYPE_HUD));

  /* movieclip */
  prop = RNA_def_property(srna, "clip", PROP_POINTER, PROP_NONE);
  RNA_def_property_flag(prop, PROP_EDITABLE);
  RNA_def_property_ui_text(prop, "Movie Clip", "Movie clip displayed and edited in this space");
  RNA_def_property_pointer_funcs(prop, NULL, "rna_SpaceClipEditor_clip_set", NULL, NULL);
  RNA_def_property_update(prop, NC_SPACE | ND_SPACE_CLIP, NULL);

  /* clip user */
  prop = RNA_def_property(srna, "clip_user", PROP_POINTER, PROP_NONE);
  RNA_def_property_flag(prop, PROP_NEVER_NULL);
  RNA_def_property_struct_type(prop, "MovieClipUser");
  RNA_def_property_pointer_sdna(prop, NULL, "user");
  RNA_def_property_ui_text(
      prop, "Movie Clip User", "Parameters defining which frame of the movie clip is displayed");
  RNA_def_property_update(prop, NC_SPACE | ND_SPACE_CLIP, NULL);

  /* mask */
  rna_def_space_mask_info(srna, NC_SPACE | ND_SPACE_CLIP, "rna_SpaceClipEditor_mask_set");

  /* mode */
  prop = RNA_def_property(srna, "mode", PROP_ENUM, PROP_NONE);
  RNA_def_property_enum_sdna(prop, NULL, "mode");
  RNA_def_property_enum_items(prop, rna_enum_clip_editor_mode_items);
  RNA_def_property_ui_text(prop, "Mode", "Editing context being displayed");
  RNA_def_property_update(prop, NC_SPACE | ND_SPACE_CLIP, "rna_SpaceClipEditor_clip_mode_update");

  /* view */
  prop = RNA_def_property(srna, "view", PROP_ENUM, PROP_NONE);
  RNA_def_property_enum_sdna(prop, NULL, "view");
  RNA_def_property_enum_items(prop, view_items);
  RNA_def_property_ui_text(prop, "View", "Type of the clip editor view");
  RNA_def_property_translation_context(prop, BLT_I18NCONTEXT_ID_MOVIECLIP);
  RNA_def_property_update(prop, NC_SPACE | ND_SPACE_CLIP, "rna_SpaceClipEditor_view_type_update");

  /* show pattern */
  prop = RNA_def_property(srna, "show_marker_pattern", PROP_BOOLEAN, PROP_NONE);
  RNA_def_property_ui_text(prop, "Show Marker Pattern", "Show pattern boundbox for markers");
  RNA_def_property_boolean_sdna(prop, NULL, "flag", SC_SHOW_MARKER_PATTERN);
  RNA_def_property_update(prop, NC_SPACE | ND_SPACE_CLIP, NULL);

  /* show search */
  prop = RNA_def_property(srna, "show_marker_search", PROP_BOOLEAN, PROP_NONE);
  RNA_def_property_ui_text(prop, "Show Marker Search", "Show search boundbox for markers");
  RNA_def_property_boolean_sdna(prop, NULL, "flag", SC_SHOW_MARKER_SEARCH);
  RNA_def_property_update(prop, NC_SPACE | ND_SPACE_CLIP, NULL);

  /* lock to selection */
  prop = RNA_def_property(srna, "lock_selection", PROP_BOOLEAN, PROP_NONE);
  RNA_def_property_ui_text(
      prop, "Lock to Selection", "Lock viewport to selected markers during playback");
  RNA_def_property_boolean_sdna(prop, NULL, "flag", SC_LOCK_SELECTION);
  RNA_def_property_update(
      prop, NC_SPACE | ND_SPACE_CLIP, "rna_SpaceClipEditor_lock_selection_update");

  /* lock to time cursor */
  prop = RNA_def_property(srna, "lock_time_cursor", PROP_BOOLEAN, PROP_NONE);
  RNA_def_property_ui_text(
      prop, "Lock to Time Cursor", "Lock curves view to time cursor during playback and tracking");
  RNA_def_property_boolean_sdna(prop, NULL, "flag", SC_LOCK_TIMECURSOR);
  RNA_def_property_update(prop, NC_SPACE | ND_SPACE_CLIP, NULL);

  /* show markers paths */
  prop = RNA_def_property(srna, "show_track_path", PROP_BOOLEAN, PROP_NONE);
  RNA_def_property_boolean_sdna(prop, NULL, "flag", SC_SHOW_TRACK_PATH);
  RNA_def_property_ui_text(prop, "Show Track Path", "Show path of how track moves");
  RNA_def_property_update(prop, NC_SPACE | ND_SPACE_CLIP, NULL);

  /* path length */
  prop = RNA_def_property(srna, "path_length", PROP_INT, PROP_NONE);
  RNA_def_property_int_sdna(prop, NULL, "path_length");
  RNA_def_property_range(prop, 0, INT_MAX);
  RNA_def_property_ui_text(prop, "Path Length", "Length of displaying path, in frames");
  RNA_def_property_update(prop, NC_SPACE | ND_SPACE_CLIP, NULL);

  /* show tiny markers */
  prop = RNA_def_property(srna, "show_tiny_markers", PROP_BOOLEAN, PROP_NONE);
  RNA_def_property_ui_text(prop, "Show Tiny Markers", "Show markers in a more compact manner");
  RNA_def_property_boolean_sdna(prop, NULL, "flag", SC_SHOW_TINY_MARKER);
  RNA_def_property_update(prop, NC_SPACE | ND_SPACE_CLIP, NULL);

  /* show bundles */
  prop = RNA_def_property(srna, "show_bundles", PROP_BOOLEAN, PROP_NONE);
  RNA_def_property_ui_text(prop, "Show Bundles", "Show projection of 3D markers into footage");
  RNA_def_property_boolean_sdna(prop, NULL, "flag", SC_SHOW_BUNDLES);
  RNA_def_property_update(prop, NC_SPACE | ND_SPACE_CLIP, NULL);

  /* mute footage */
  prop = RNA_def_property(srna, "use_mute_footage", PROP_BOOLEAN, PROP_NONE);
  RNA_def_property_ui_text(prop, "Mute Footage", "Mute footage and show black background instead");
  RNA_def_property_boolean_sdna(prop, NULL, "flag", SC_MUTE_FOOTAGE);
  RNA_def_property_update(prop, NC_SPACE | ND_SPACE_CLIP, NULL);

  /* hide disabled */
  prop = RNA_def_property(srna, "show_disabled", PROP_BOOLEAN, PROP_NONE);
  RNA_def_property_ui_text(prop, "Show Disabled", "Show disabled tracks from the footage");
  RNA_def_property_boolean_negative_sdna(prop, NULL, "flag", SC_HIDE_DISABLED);
  RNA_def_property_update(prop, NC_SPACE | ND_SPACE_CLIP, NULL);

  prop = RNA_def_property(srna, "show_metadata", PROP_BOOLEAN, PROP_NONE);
  RNA_def_property_boolean_sdna(prop, NULL, "flag", SC_SHOW_METADATA);
  RNA_def_property_ui_text(prop, "Show Metadata", "Show metadata of clip");
  RNA_def_property_update(prop, NC_SPACE | ND_SPACE_CLIP, NULL);

  /* scopes */
  prop = RNA_def_property(srna, "scopes", PROP_POINTER, PROP_NONE);
  RNA_def_property_pointer_sdna(prop, NULL, "scopes");
  RNA_def_property_struct_type(prop, "MovieClipScopes");
  RNA_def_property_ui_text(prop, "Scopes", "Scopes to visualize movie clip statistics");

  /* show names */
  prop = RNA_def_property(srna, "show_names", PROP_BOOLEAN, PROP_NONE);
  RNA_def_property_boolean_sdna(prop, NULL, "flag", SC_SHOW_NAMES);
  RNA_def_property_ui_text(prop, "Show Names", "Show track names and status");
  RNA_def_property_update(prop, NC_SPACE | ND_SPACE_CLIP, NULL);

  /* show grid */
  prop = RNA_def_property(srna, "show_grid", PROP_BOOLEAN, PROP_NONE);
  RNA_def_property_boolean_sdna(prop, NULL, "flag", SC_SHOW_GRID);
  RNA_def_property_ui_text(prop, "Show Grid", "Show grid showing lens distortion");
  RNA_def_property_update(prop, NC_SPACE | ND_SPACE_CLIP, NULL);

  /* show stable */
  prop = RNA_def_property(srna, "show_stable", PROP_BOOLEAN, PROP_NONE);
  RNA_def_property_boolean_sdna(prop, NULL, "flag", SC_SHOW_STABLE);
  RNA_def_property_ui_text(
      prop, "Show Stable", "Show stable footage in editor (if stabilization is enabled)");
  RNA_def_property_update(prop, NC_SPACE | ND_SPACE_CLIP, NULL);

  /* manual calibration */
  prop = RNA_def_property(srna, "use_manual_calibration", PROP_BOOLEAN, PROP_NONE);
  RNA_def_property_boolean_sdna(prop, NULL, "flag", SC_MANUAL_CALIBRATION);
  RNA_def_property_ui_text(prop, "Manual Calibration", "Use manual calibration helpers");
  RNA_def_property_update(prop, NC_SPACE | ND_SPACE_CLIP, NULL);

  /* show annotation */
  prop = RNA_def_property(srna, "show_annotation", PROP_BOOLEAN, PROP_NONE);
  RNA_def_property_boolean_sdna(prop, NULL, "flag", SC_SHOW_ANNOTATION);
  RNA_def_property_ui_text(prop, "Show Annotation", "Show annotations for this view");
  RNA_def_property_update(prop, NC_SPACE | ND_SPACE_CLIP, NULL);

  /* show filters */
  prop = RNA_def_property(srna, "show_filters", PROP_BOOLEAN, PROP_NONE);
  RNA_def_property_boolean_sdna(prop, NULL, "flag", SC_SHOW_FILTERS);
  RNA_def_property_ui_text(prop, "Show Filters", "Show filters for graph editor");
  RNA_def_property_update(prop, NC_SPACE | ND_SPACE_CLIP, NULL);

  /* show graph_frames */
  prop = RNA_def_property(srna, "show_graph_frames", PROP_BOOLEAN, PROP_NONE);
  RNA_def_property_boolean_sdna(prop, NULL, "flag", SC_SHOW_GRAPH_FRAMES);
  RNA_def_property_ui_text(
      prop,
      "Show Frames",
      "Show curve for per-frame average error (camera motion should be solved first)");
  RNA_def_property_update(prop, NC_SPACE | ND_SPACE_CLIP, NULL);

  /* show graph tracks motion */
  prop = RNA_def_property(srna, "show_graph_tracks_motion", PROP_BOOLEAN, PROP_NONE);
  RNA_def_property_boolean_sdna(prop, NULL, "flag", SC_SHOW_GRAPH_TRACKS_MOTION);
  RNA_def_property_ui_text(
      prop,
      "Show Tracks Motion",
      "Display the speed curves (in \"x\" direction red, in \"y\" direction green) "
      "for the selected tracks");
  RNA_def_property_update(prop, NC_SPACE | ND_SPACE_CLIP, NULL);

  /* show graph tracks motion */
  prop = RNA_def_property(srna, "show_graph_tracks_error", PROP_BOOLEAN, PROP_NONE);
  RNA_def_property_boolean_sdna(prop, NULL, "flag", SC_SHOW_GRAPH_TRACKS_ERROR);
  RNA_def_property_ui_text(
      prop, "Show Tracks Error", "Display the reprojection error curve for selected tracks");
  RNA_def_property_update(prop, NC_SPACE | ND_SPACE_CLIP, NULL);

  /* show_only_selected */
  prop = RNA_def_property(srna, "show_graph_only_selected", PROP_BOOLEAN, PROP_NONE);
  RNA_def_property_boolean_sdna(prop, NULL, "flag", SC_SHOW_GRAPH_SEL_ONLY);
  RNA_def_property_ui_text(
      prop, "Only Selected", "Only include channels relating to selected objects and data");
  RNA_def_property_ui_icon(prop, ICON_RESTRICT_SELECT_OFF, 0);
  RNA_def_property_update(prop, NC_SPACE | ND_SPACE_CLIP, NULL);

  /* show_hidden */
  prop = RNA_def_property(srna, "show_graph_hidden", PROP_BOOLEAN, PROP_NONE);
  RNA_def_property_boolean_sdna(prop, NULL, "flag", SC_SHOW_GRAPH_HIDDEN);
  RNA_def_property_ui_text(
      prop, "Display Hidden", "Include channels from objects/bone that aren't visible");
  RNA_def_property_ui_icon(prop, ICON_GHOST_ENABLED, 0);
  RNA_def_property_update(prop, NC_SPACE | ND_SPACE_CLIP, NULL);

  /* ** channels ** */

  /* show_red_channel */
  prop = RNA_def_property(srna, "show_red_channel", PROP_BOOLEAN, PROP_NONE);
  RNA_def_property_boolean_negative_sdna(prop, NULL, "postproc_flag", MOVIECLIP_DISABLE_RED);
  RNA_def_property_ui_text(prop, "Show Red Channel", "Show red channel in the frame");
  RNA_def_property_update(prop, NC_SPACE | ND_SPACE_CLIP, NULL);

  /* show_green_channel */
  prop = RNA_def_property(srna, "show_green_channel", PROP_BOOLEAN, PROP_NONE);
  RNA_def_property_boolean_negative_sdna(prop, NULL, "postproc_flag", MOVIECLIP_DISABLE_GREEN);
  RNA_def_property_ui_text(prop, "Show Green Channel", "Show green channel in the frame");
  RNA_def_property_update(prop, NC_SPACE | ND_SPACE_CLIP, NULL);

  /* show_blue_channel */
  prop = RNA_def_property(srna, "show_blue_channel", PROP_BOOLEAN, PROP_NONE);
  RNA_def_property_boolean_negative_sdna(prop, NULL, "postproc_flag", MOVIECLIP_DISABLE_BLUE);
  RNA_def_property_ui_text(prop, "Show Blue Channel", "Show blue channel in the frame");
  RNA_def_property_update(prop, NC_SPACE | ND_SPACE_CLIP, NULL);

  /* preview_grayscale */
  prop = RNA_def_property(srna, "use_grayscale_preview", PROP_BOOLEAN, PROP_NONE);
  RNA_def_property_boolean_sdna(prop, NULL, "postproc_flag", MOVIECLIP_PREVIEW_GRAYSCALE);
  RNA_def_property_ui_text(prop, "Grayscale", "Display frame in grayscale mode");
  RNA_def_property_update(prop, NC_MOVIECLIP | ND_DISPLAY, NULL);

  /* timeline */
  prop = RNA_def_property(srna, "show_seconds", PROP_BOOLEAN, PROP_NONE);
  RNA_def_property_boolean_sdna(prop, NULL, "flag", SC_SHOW_SECONDS);
  RNA_def_property_ui_text(prop, "Show Seconds", "Show timing in seconds not frames");
  RNA_def_property_update(prop, NC_MOVIECLIP | ND_DISPLAY, NULL);

  /* grease pencil source */
  prop = RNA_def_property(srna, "grease_pencil_source", PROP_ENUM, PROP_NONE);
  RNA_def_property_enum_sdna(prop, NULL, "gpencil_src");
  RNA_def_property_enum_items(prop, gpencil_source_items);
  RNA_def_property_ui_text(prop, "Grease Pencil Source", "Where the grease pencil comes from");
  RNA_def_property_translation_context(prop, BLT_I18NCONTEXT_ID_MOVIECLIP);
  RNA_def_property_update(prop, NC_MOVIECLIP | ND_DISPLAY, NULL);

  /* pivot point */
  prop = RNA_def_property(srna, "pivot_point", PROP_ENUM, PROP_NONE);
  RNA_def_property_enum_sdna(prop, NULL, "around");
  RNA_def_property_enum_items(prop, pivot_items);
  RNA_def_property_ui_text(prop, "Pivot Point", "Pivot center for rotation/scaling");
  RNA_def_property_update(prop, NC_SPACE | ND_SPACE_CLIP, NULL);
}

void RNA_def_space(BlenderRNA *brna)
{
  rna_def_space(brna);
  rna_def_space_image(brna);
  rna_def_space_sequencer(brna);
  rna_def_space_text(brna);
  rna_def_fileselect_params(brna);
  rna_def_filemenu_entry(brna);
  rna_def_space_filebrowser(brna);
  rna_def_space_outliner(brna);
  rna_def_space_view3d(brna);
  rna_def_space_buttons(brna);
  rna_def_space_dopesheet(brna);
  rna_def_space_graph(brna);
  rna_def_space_nla(brna);
  rna_def_space_console(brna);
  rna_def_console_line(brna);
  rna_def_space_info(brna);
  rna_def_space_userpref(brna);
  rna_def_node_tree_path(brna);
  rna_def_space_node(brna);
  rna_def_space_clip(brna);
}

#endif<|MERGE_RESOLUTION|>--- conflicted
+++ resolved
@@ -5510,7 +5510,8 @@
   RNA_def_struct_sdna(srna, "SpaceFile");
   RNA_def_struct_ui_text(srna, "Space File Browser", "File browser space data");
 
-<<<<<<< HEAD
+  rna_def_space_generic_show_region_toggles(srna, (1 << RGN_TYPE_TOOLS) | (1 << RGN_TYPE_UI));
+
   prop = RNA_def_property(srna, "asset_engine_type", PROP_ENUM, PROP_NONE);
   RNA_def_property_ui_text(prop, "Asset Engine Type", "Active asset engine type");
   RNA_def_property_enum_items(prop, asset_engine_items);
@@ -5525,9 +5526,6 @@
   RNA_def_property_struct_type(prop, "AssetEngine");
   RNA_def_property_clear_flag(prop, PROP_EDITABLE);
   RNA_def_property_pointer_funcs(prop, "rna_FileBrowser_AE_ptr_get", NULL, NULL, NULL);
-=======
-  rna_def_space_generic_show_region_toggles(srna, (1 << RGN_TYPE_TOOLS) | (1 << RGN_TYPE_UI));
->>>>>>> e3c586e2
 
   prop = RNA_def_property(srna, "params", PROP_POINTER, PROP_NONE);
   RNA_def_property_pointer_sdna(prop, NULL, "params");
