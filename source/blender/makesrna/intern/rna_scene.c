/*
 * This program is free software; you can redistribute it and/or
 * modify it under the terms of the GNU General Public License
 * as published by the Free Software Foundation; either version 2
 * of the License, or (at your option) any later version.
 *
 * This program is distributed in the hope that it will be useful,
 * but WITHOUT ANY WARRANTY; without even the implied warranty of
 * MERCHANTABILITY or FITNESS FOR A PARTICULAR PURPOSE.  See the
 * GNU General Public License for more details.
 *
 * You should have received a copy of the GNU General Public License
 * along with this program; if not, write to the Free Software Foundation,
 * Inc., 51 Franklin Street, Fifth Floor, Boston, MA 02110-1301, USA.
 */

/** \file
 * \ingroup RNA
 */

#include <stdlib.h>

#include "DNA_brush_types.h"
#include "DNA_collection_types.h"
#include "DNA_modifier_types.h"
#include "DNA_particle_types.h"
#include "DNA_rigidbody_types.h"
#include "DNA_scene_types.h"
#include "DNA_layer_types.h"
#include "DNA_linestyle_types.h"
#include "DNA_userdef_types.h"
#include "DNA_world_types.h"
#include "DNA_gpencil_types.h"
#include "DNA_view3d_types.h"
#include "DNA_screen_types.h" /* TransformOrientation */
#include "DNA_lanpr_types.h"

#include "IMB_imbuf_types.h"

#include "BLI_math.h"

#include "BLT_translation.h"

#include "BKE_armature.h"
#include "BKE_editmesh.h"
#include "BKE_paint.h"

#include "ED_object.h"
#include "ED_gpencil.h"

#include "GPU_extensions.h"

#include "DRW_engine.h"

#include "RNA_define.h"
#include "RNA_enum_types.h"

#include "rna_internal.h"

/* Include for Bake Options */
#include "RE_engine.h"
#include "RE_pipeline.h"

#ifdef WITH_FFMPEG
#  include "BKE_writeffmpeg.h"
#  include <libavcodec/avcodec.h>
#  include <libavformat/avformat.h>
#  include "ffmpeg_compat.h"
#endif

#include "ED_render.h"
#include "ED_transform.h"

#include "WM_api.h"
#include "WM_types.h"

#include "BLI_threads.h"

#include "DEG_depsgraph.h"

#ifdef WITH_OPENEXR
const EnumPropertyItem rna_enum_exr_codec_items[] = {
    {R_IMF_EXR_CODEC_NONE, "NONE", 0, "None", ""},
    {R_IMF_EXR_CODEC_PXR24, "PXR24", 0, "Pxr24 (lossy)", ""},
    {R_IMF_EXR_CODEC_ZIP, "ZIP", 0, "ZIP (lossless)", ""},
    {R_IMF_EXR_CODEC_PIZ, "PIZ", 0, "PIZ (lossless)", ""},
    {R_IMF_EXR_CODEC_RLE, "RLE", 0, "RLE (lossless)", ""},
    {R_IMF_EXR_CODEC_ZIPS, "ZIPS", 0, "ZIPS (lossless)", ""},
    {R_IMF_EXR_CODEC_B44, "B44", 0, "B44 (lossy)", ""},
    {R_IMF_EXR_CODEC_B44A, "B44A", 0, "B44A (lossy)", ""},
    {R_IMF_EXR_CODEC_DWAA, "DWAA", 0, "DWAA (lossy)", ""},
    /* NOTE: Commented out for until new OpenEXR is released, see T50673. */
    /* {R_IMF_EXR_CODEC_DWAB, "DWAB", 0, "DWAB (lossy)", ""}, */
    {0, NULL, 0, NULL, NULL},
};
#endif

#ifndef RNA_RUNTIME
static const EnumPropertyItem uv_sculpt_relaxation_items[] = {
    {UV_SCULPT_TOOL_RELAX_LAPLACIAN,
     "LAPLACIAN",
     0,
     "Laplacian",
     "Use Laplacian method for relaxation"},
    {UV_SCULPT_TOOL_RELAX_HC, "HC", 0, "HC", "Use HC method for relaxation"},
    {0, NULL, 0, NULL, NULL},
};
#endif

const EnumPropertyItem rna_enum_uv_sculpt_tool_items[] = {
    {UV_SCULPT_TOOL_PINCH, "PINCH", 0, "Pinch", "Pinch UVs"},
    {UV_SCULPT_TOOL_RELAX, "RELAX", 0, "Relax", "Relax UVs"},
    {UV_SCULPT_TOOL_GRAB, "GRAB", 0, "Grab", "Grab UVs"},
    {0, NULL, 0, NULL, NULL},
};

const EnumPropertyItem rna_enum_snap_target_items[] = {
    {SCE_SNAP_TARGET_CLOSEST, "CLOSEST", 0, "Closest", "Snap closest point onto target"},
    {SCE_SNAP_TARGET_CENTER, "CENTER", 0, "Center", "Snap transformation center onto target"},
    {SCE_SNAP_TARGET_MEDIAN, "MEDIAN", 0, "Median", "Snap median onto target"},
    {SCE_SNAP_TARGET_ACTIVE, "ACTIVE", 0, "Active", "Snap active onto target"},
    {0, NULL, 0, NULL, NULL},
};

const EnumPropertyItem rna_enum_proportional_falloff_items[] = {
    {PROP_SMOOTH, "SMOOTH", ICON_SMOOTHCURVE, "Smooth", "Smooth falloff"},
    {PROP_SPHERE, "SPHERE", ICON_SPHERECURVE, "Sphere", "Spherical falloff"},
    {PROP_ROOT, "ROOT", ICON_ROOTCURVE, "Root", "Root falloff"},
    {PROP_INVSQUARE,
     "INVERSE_SQUARE",
     ICON_INVERSESQUARECURVE,
     "Inverse Square",
     "Inverse Square falloff"},
    {PROP_SHARP, "SHARP", ICON_SHARPCURVE, "Sharp", "Sharp falloff"},
    {PROP_LIN, "LINEAR", ICON_LINCURVE, "Linear", "Linear falloff"},
    {PROP_CONST, "CONSTANT", ICON_NOCURVE, "Constant", "Constant falloff"},
    {PROP_RANDOM, "RANDOM", ICON_RNDCURVE, "Random", "Random falloff"},
    {0, NULL, 0, NULL, NULL},
};

/* subset of the enum - only curves, missing random and const */
const EnumPropertyItem rna_enum_proportional_falloff_curve_only_items[] = {
    {PROP_SMOOTH, "SMOOTH", ICON_SMOOTHCURVE, "Smooth", "Smooth falloff"},
    {PROP_SPHERE, "SPHERE", ICON_SPHERECURVE, "Sphere", "Spherical falloff"},
    {PROP_ROOT, "ROOT", ICON_ROOTCURVE, "Root", "Root falloff"},
    {PROP_INVSQUARE, "INVERSE_SQUARE", ICON_ROOTCURVE, "Inverse Square", "Inverse Square falloff"},
    {PROP_SHARP, "SHARP", ICON_SHARPCURVE, "Sharp", "Sharp falloff"},
    {PROP_LIN, "LINEAR", ICON_LINCURVE, "Linear", "Linear falloff"},
    {0, NULL, 0, NULL, NULL},
};

const EnumPropertyItem rna_enum_proportional_editing_items[] = {
    {PROP_EDIT_OFF, "DISABLED", ICON_PROP_OFF, "Disable", "Proportional Editing disabled"},
    {PROP_EDIT_ON, "ENABLED", ICON_PROP_ON, "Enable", "Proportional Editing enabled"},
    {PROP_EDIT_PROJECTED,
     "PROJECTED",
     ICON_PROP_PROJECTED,
     "Projected (2D)",
     "Proportional Editing using screen space locations"},
    {PROP_EDIT_CONNECTED,
     "CONNECTED",
     ICON_PROP_CON,
     "Connected",
     "Proportional Editing using connected geometry only"},
    {0, NULL, 0, NULL, NULL},
};

/* keep for operators, not used here */
const EnumPropertyItem rna_enum_mesh_select_mode_items[] = {
    {SCE_SELECT_VERTEX, "VERTEX", ICON_VERTEXSEL, "Vertex", "Vertex selection mode"},
    {SCE_SELECT_EDGE, "EDGE", ICON_EDGESEL, "Edge", "Edge selection mode"},
    {SCE_SELECT_FACE, "FACE", ICON_FACESEL, "Face", "Face selection mode"},
    {0, NULL, 0, NULL, NULL},
};

const EnumPropertyItem rna_enum_mesh_select_mode_uv_items[] = {
    {UV_SELECT_VERTEX, "VERTEX", ICON_UV_VERTEXSEL, "Vertex", "Vertex selection mode"},
    {UV_SELECT_EDGE, "EDGE", ICON_UV_EDGESEL, "Edge", "Edge selection mode"},
    {UV_SELECT_FACE, "FACE", ICON_UV_FACESEL, "Face", "Face selection mode"},
    {UV_SELECT_ISLAND, "ISLAND", ICON_UV_ISLANDSEL, "Island", "Island selection mode"},
    {0, NULL, 0, NULL, NULL},
};

const EnumPropertyItem rna_enum_snap_element_items[] = {
    {SCE_SNAP_MODE_INCREMENT,
     "INCREMENT",
     ICON_SNAP_INCREMENT,
     "Increment",
     "Snap to increments of grid"},
    {SCE_SNAP_MODE_VERTEX, "VERTEX", ICON_SNAP_VERTEX, "Vertex", "Snap to vertices"},
    {SCE_SNAP_MODE_EDGE, "EDGE", ICON_SNAP_EDGE, "Edge", "Snap to edges"},
    {SCE_SNAP_MODE_FACE, "FACE", ICON_SNAP_FACE, "Face", "Snap to faces"},
    {SCE_SNAP_MODE_VOLUME, "VOLUME", ICON_SNAP_VOLUME, "Volume", "Snap to volume"},
    {0, NULL, 0, NULL, NULL},
};

const EnumPropertyItem rna_enum_snap_node_element_items[] = {
    {SCE_SNAP_MODE_GRID, "GRID", ICON_SNAP_GRID, "Grid", "Snap to grid"},
    {SCE_SNAP_MODE_NODE_X, "NODE_X", ICON_NODE_SIDE, "Node X", "Snap to left/right node border"},
    {SCE_SNAP_MODE_NODE_Y, "NODE_Y", ICON_NODE_TOP, "Node Y", "Snap to top/bottom node border"},
    {SCE_SNAP_MODE_NODE_X | SCE_SNAP_MODE_NODE_Y,
     "NODE_XY",
     ICON_NODE_CORNER,
     "Node X / Y",
     "Snap to any node border"},
    {0, NULL, 0, NULL, NULL},
};

#ifndef RNA_RUNTIME
static const EnumPropertyItem snap_uv_element_items[] = {
    {SCE_SNAP_MODE_INCREMENT,
     "INCREMENT",
     ICON_SNAP_INCREMENT,
     "Increment",
     "Snap to increments of grid"},
    {SCE_SNAP_MODE_VERTEX, "VERTEX", ICON_SNAP_VERTEX, "Vertex", "Snap to vertices"},
    {0, NULL, 0, NULL, NULL},
};
#endif

const EnumPropertyItem rna_enum_curve_fit_method_items[] = {
    {CURVE_PAINT_FIT_METHOD_REFIT,
     "REFIT",
     0,
     "Refit",
     "Incrementally re-fit the curve (high quality)"},
    {CURVE_PAINT_FIT_METHOD_SPLIT,
     "SPLIT",
     0,
     "Split",
     "Split the curve until the tolerance is met (fast)"},
    {0, NULL, 0, NULL, NULL},
};

/* workaround for duplicate enums,
 * have each enum line as a define then conditionally set it or not
 */

<<<<<<< HEAD
#define R_IMF_ENUM_BMP      {R_IMF_IMTYPE_BMP, "BMP", ICON_FILE_IMAGE, "BMP", "Output image in bitmap format"},
#define R_IMF_ENUM_IRIS     {R_IMF_IMTYPE_IRIS, "IRIS", ICON_FILE_IMAGE, "Iris", \
		                     "Output image in (old!) SGI IRIS format"},
#define R_IMF_ENUM_PNG      {R_IMF_IMTYPE_PNG, "PNG", ICON_FILE_IMAGE, "PNG", "Output image in PNG format"},
#define R_IMF_ENUM_JPEG     {R_IMF_IMTYPE_JPEG90, "JPEG", ICON_FILE_IMAGE, "JPEG", "Output image in JPEG format"},
#define R_IMF_ENUM_TAGA     {R_IMF_IMTYPE_TARGA, "TARGA", ICON_FILE_IMAGE, "Targa", "Output image in Targa format"},
#define R_IMF_ENUM_TAGA_RAW {R_IMF_IMTYPE_RAWTGA, "TARGA_RAW", ICON_FILE_IMAGE, "Targa Raw", \
		                     "Output image in uncompressed Targa format"},
=======
#define R_IMF_ENUM_BMP \
  {R_IMF_IMTYPE_BMP, "BMP", ICON_FILE_IMAGE, "BMP", "Output image in bitmap format"},
#define R_IMF_ENUM_IRIS \
  {R_IMF_IMTYPE_IRIS, "IRIS", ICON_FILE_IMAGE, "Iris", "Output image in (old!) SGI IRIS format"},
#define R_IMF_ENUM_PNG \
  {R_IMF_IMTYPE_PNG, "PNG", ICON_FILE_IMAGE, "PNG", "Output image in PNG format"},
#define R_IMF_ENUM_JPEG \
  {R_IMF_IMTYPE_JPEG90, "JPEG", ICON_FILE_IMAGE, "JPEG", "Output image in JPEG format"},
#define R_IMF_ENUM_TAGA \
  {R_IMF_IMTYPE_TARGA, "TARGA", ICON_FILE_IMAGE, "Targa", "Output image in Targa format"},
#define R_IMF_ENUM_TAGA_RAW \
  {R_IMF_IMTYPE_RAWTGA, \
   "TARGA_RAW", \
   ICON_FILE_IMAGE, \
   "Targa Raw", \
   "Output image in uncompressed Targa format"},
>>>>>>> 2a39f259

#if 0 /* UNUSED (so far) */
#  ifdef WITH_DDS
#    define R_IMF_ENUM_DDS \
      {R_IMF_IMTYPE_DDS, "DDS", ICON_FILE_IMAGE, "DDS", "Output image in DDS format"},
#  else
#    define R_IMF_ENUM_DDS
#  endif
#endif

#ifdef WITH_OPENJPEG
<<<<<<< HEAD
#  define R_IMF_ENUM_JPEG2K {R_IMF_IMTYPE_JP2, "JPEG2000", ICON_FILE_IMAGE, "JPEG 2000", \
		                     "Output image in JPEG 2000 format"},
=======
#  define R_IMF_ENUM_JPEG2K \
    {R_IMF_IMTYPE_JP2, \
     "JPEG2000", \
     ICON_FILE_IMAGE, \
     "JPEG 2000", \
     "Output image in JPEG 2000 format"},
>>>>>>> 2a39f259
#else
#  define R_IMF_ENUM_JPEG2K
#endif

#ifdef WITH_CINEON
<<<<<<< HEAD
#  define R_IMF_ENUM_CINEON {R_IMF_IMTYPE_CINEON, "CINEON", ICON_FILE_IMAGE, "Cineon", \
		                     "Output image in Cineon format"},
#  define R_IMF_ENUM_DPX    {R_IMF_IMTYPE_DPX, "DPX", ICON_FILE_IMAGE, "DPX", "Output image in DPX format"},
=======
#  define R_IMF_ENUM_CINEON \
    {R_IMF_IMTYPE_CINEON, "CINEON", ICON_FILE_IMAGE, "Cineon", "Output image in Cineon format"},
#  define R_IMF_ENUM_DPX \
    {R_IMF_IMTYPE_DPX, "DPX", ICON_FILE_IMAGE, "DPX", "Output image in DPX format"},
>>>>>>> 2a39f259
#else
#  define R_IMF_ENUM_CINEON
#  define R_IMF_ENUM_DPX
#endif

#ifdef WITH_OPENEXR
<<<<<<< HEAD
#  define R_IMF_ENUM_EXR_MULTILAYER  {R_IMF_IMTYPE_MULTILAYER, "OPEN_EXR_MULTILAYER", ICON_FILE_IMAGE, \
		                              "OpenEXR MultiLayer", \
		                              "Output image in multilayer OpenEXR format"},
#  define R_IMF_ENUM_EXR        {R_IMF_IMTYPE_OPENEXR, "OPEN_EXR", ICON_FILE_IMAGE, "OpenEXR", \
		                         "Output image in OpenEXR format"},
=======
#  define R_IMF_ENUM_EXR_MULTILAYER \
    {R_IMF_IMTYPE_MULTILAYER, \
     "OPEN_EXR_MULTILAYER", \
     ICON_FILE_IMAGE, \
     "OpenEXR MultiLayer", \
     "Output image in multilayer OpenEXR format"},
#  define R_IMF_ENUM_EXR \
    {R_IMF_IMTYPE_OPENEXR, \
     "OPEN_EXR", \
     ICON_FILE_IMAGE, \
     "OpenEXR", \
     "Output image in OpenEXR format"},
>>>>>>> 2a39f259
#else
#  define R_IMF_ENUM_EXR_MULTILAYER
#  define R_IMF_ENUM_EXR
#endif

#ifdef WITH_HDR
<<<<<<< HEAD
#  define R_IMF_ENUM_HDR  {R_IMF_IMTYPE_RADHDR, "HDR", ICON_FILE_IMAGE, "Radiance HDR", \
		                   "Output image in Radiance HDR format"},
=======
#  define R_IMF_ENUM_HDR \
    {R_IMF_IMTYPE_RADHDR, \
     "HDR", \
     ICON_FILE_IMAGE, \
     "Radiance HDR", \
     "Output image in Radiance HDR format"},
>>>>>>> 2a39f259
#else
#  define R_IMF_ENUM_HDR
#endif

#ifdef WITH_TIFF
#  define R_IMF_ENUM_TIFF \
    {R_IMF_IMTYPE_TIFF, "TIFF", ICON_FILE_IMAGE, "TIFF", "Output image in TIFF format"},
#else
#  define R_IMF_ENUM_TIFF
#endif

#define IMAGE_TYPE_ITEMS_IMAGE_ONLY \
  R_IMF_ENUM_BMP \
  /* DDS save not supported yet R_IMF_ENUM_DDS */ \
  R_IMF_ENUM_IRIS \
  R_IMF_ENUM_PNG \
  R_IMF_ENUM_JPEG \
  R_IMF_ENUM_JPEG2K \
  R_IMF_ENUM_TAGA \
  R_IMF_ENUM_TAGA_RAW{0, "", 0, " ", NULL}, \
      R_IMF_ENUM_CINEON R_IMF_ENUM_DPX R_IMF_ENUM_EXR_MULTILAYER R_IMF_ENUM_EXR R_IMF_ENUM_HDR \
          R_IMF_ENUM_TIFF

#ifdef RNA_RUNTIME
static const EnumPropertyItem image_only_type_items[] = {

    IMAGE_TYPE_ITEMS_IMAGE_ONLY

    {0, NULL, 0, NULL, NULL},
};
#endif

const EnumPropertyItem rna_enum_image_type_items[] = {
    {0, "", 0, N_("Image"), NULL},

    IMAGE_TYPE_ITEMS_IMAGE_ONLY

    {0, "", 0, N_("Movie"), NULL},
    {R_IMF_IMTYPE_AVIJPEG,
     "AVI_JPEG",
     ICON_FILE_MOVIE,
     "AVI JPEG",
     "Output video in AVI JPEG format"},
    {R_IMF_IMTYPE_AVIRAW, "AVI_RAW", ICON_FILE_MOVIE, "AVI Raw", "Output video in AVI Raw format"},
#ifdef WITH_FFMPEG
    {R_IMF_IMTYPE_FFMPEG,
     "FFMPEG",
     ICON_FILE_MOVIE,
     "FFmpeg video",
     "The most versatile way to output video files"},
#endif
    {0, NULL, 0, NULL, NULL},
};

const EnumPropertyItem rna_enum_image_color_mode_items[] = {
    {R_IMF_PLANES_BW,
     "BW",
     0,
     "BW",
     "Images get saved in 8 bits grayscale (only PNG, JPEG, TGA, TIF)"},
    {R_IMF_PLANES_RGB, "RGB", 0, "RGB", "Images are saved with RGB (color) data"},
    {R_IMF_PLANES_RGBA,
     "RGBA",
     0,
     "RGBA",
     "Images are saved with RGB and Alpha data (if supported)"},
    {0, NULL, 0, NULL, NULL},
};

#ifdef RNA_RUNTIME
#  define IMAGE_COLOR_MODE_BW rna_enum_image_color_mode_items[0]
#  define IMAGE_COLOR_MODE_RGB rna_enum_image_color_mode_items[1]
#  define IMAGE_COLOR_MODE_RGBA rna_enum_image_color_mode_items[2]
#endif

const EnumPropertyItem rna_enum_image_color_depth_items[] = {
    /* 1 (monochrome) not used */
    {R_IMF_CHAN_DEPTH_8, "8", 0, "8", "8 bit color channels"},
    {R_IMF_CHAN_DEPTH_10, "10", 0, "10", "10 bit color channels"},
    {R_IMF_CHAN_DEPTH_12, "12", 0, "12", "12 bit color channels"},
    {R_IMF_CHAN_DEPTH_16, "16", 0, "16", "16 bit color channels"},
    /* 24 not used */
    {R_IMF_CHAN_DEPTH_32, "32", 0, "32", "32 bit color channels"},
    {0, NULL, 0, NULL, NULL},
};

const EnumPropertyItem rna_enum_normal_space_items[] = {
    {R_BAKE_SPACE_OBJECT, "OBJECT", 0, "Object", "Bake the normals in object space"},
    {R_BAKE_SPACE_TANGENT, "TANGENT", 0, "Tangent", "Bake the normals in tangent space"},
    {0, NULL, 0, NULL, NULL},
};

const EnumPropertyItem rna_enum_normal_swizzle_items[] = {
    {R_BAKE_POSX, "POS_X", 0, "+X", ""},
    {R_BAKE_POSY, "POS_Y", 0, "+Y", ""},
    {R_BAKE_POSZ, "POS_Z", 0, "+Z", ""},
    {R_BAKE_NEGX, "NEG_X", 0, "-X", ""},
    {R_BAKE_NEGY, "NEG_Y", 0, "-Y", ""},
    {R_BAKE_NEGZ, "NEG_Z", 0, "-Z", ""},
    {0, NULL, 0, NULL, NULL},
};

const EnumPropertyItem rna_enum_bake_save_mode_items[] = {
    {R_BAKE_SAVE_INTERNAL,
     "INTERNAL",
     0,
     "Internal",
     "Save the baking map in an internal image data-block"},
    {R_BAKE_SAVE_EXTERNAL, "EXTERNAL", 0, "External", "Save the baking map in an external file"},
    {0, NULL, 0, NULL, NULL},
};

<<<<<<< HEAD
#define R_IMF_VIEWS_ENUM_IND      {R_IMF_VIEWS_INDIVIDUAL, "INDIVIDUAL", 0, "Individual", \
		                           "Individual files for each view with the prefix as defined by the scene views"},
#define R_IMF_VIEWS_ENUM_S3D      {R_IMF_VIEWS_STEREO_3D, "STEREO_3D", 0, "Stereo 3D", \
		                           "Single file with an encoded stereo pair"},
#define R_IMF_VIEWS_ENUM_MV       {R_IMF_VIEWS_MULTIVIEW, "MULTIVIEW", 0, "Multi-View", "Single file with all the views"},
=======
#define R_IMF_VIEWS_ENUM_IND \
  {R_IMF_VIEWS_INDIVIDUAL, \
   "INDIVIDUAL", \
   0, \
   "Individual", \
   "Individual files for each view with the prefix as defined by the scene views"},
#define R_IMF_VIEWS_ENUM_S3D \
  {R_IMF_VIEWS_STEREO_3D, "STEREO_3D", 0, "Stereo 3D", "Single file with an encoded stereo pair"},
#define R_IMF_VIEWS_ENUM_MV \
  {R_IMF_VIEWS_MULTIVIEW, "MULTIVIEW", 0, "Multi-View", "Single file with all the views"},
>>>>>>> 2a39f259

const EnumPropertyItem rna_enum_views_format_items[] = {
    R_IMF_VIEWS_ENUM_IND R_IMF_VIEWS_ENUM_S3D{0, NULL, 0, NULL, NULL},
};

const EnumPropertyItem rna_enum_views_format_multilayer_items[] = {
    R_IMF_VIEWS_ENUM_IND R_IMF_VIEWS_ENUM_MV{0, NULL, 0, NULL, NULL},
};

const EnumPropertyItem rna_enum_views_format_multiview_items[] = {
    R_IMF_VIEWS_ENUM_IND R_IMF_VIEWS_ENUM_S3D R_IMF_VIEWS_ENUM_MV{0, NULL, 0, NULL, NULL},
};

#undef R_IMF_VIEWS_ENUM_IND
#undef R_IMF_VIEWS_ENUM_S3D
#undef R_IMF_VIEWS_ENUM_MV

const EnumPropertyItem rna_enum_stereo3d_display_items[] = {
    {S3D_DISPLAY_ANAGLYPH,
     "ANAGLYPH",
     0,
     "Anaglyph",
     "Render views for left and right eyes as two differently filtered colors in a single image "
     "(anaglyph glasses are required)"},
    {S3D_DISPLAY_INTERLACE,
     "INTERLACE",
     0,
     "Interlace",
     "Render views for left and right eyes interlaced in a single image (3D-ready monitor is "
     "required)"},
    {S3D_DISPLAY_PAGEFLIP,
     "TIMESEQUENTIAL",
     0,
     "Time Sequential",
     "Render alternate eyes (also known as page flip, quad buffer support in the graphic card is "
     "required)"},
    {S3D_DISPLAY_SIDEBYSIDE,
     "SIDEBYSIDE",
     0,
     "Side-by-Side",
     "Render views for left and right eyes side-by-side"},
    {S3D_DISPLAY_TOPBOTTOM,
     "TOPBOTTOM",
     0,
     "Top-Bottom",
     "Render views for left and right eyes one above another"},
    {0, NULL, 0, NULL, NULL},
};

const EnumPropertyItem rna_enum_stereo3d_anaglyph_type_items[] = {
    {S3D_ANAGLYPH_REDCYAN, "RED_CYAN", 0, "Red-Cyan", ""},
    {S3D_ANAGLYPH_GREENMAGENTA, "GREEN_MAGENTA", 0, "Green-Magenta", ""},
    {S3D_ANAGLYPH_YELLOWBLUE, "YELLOW_BLUE", 0, "Yellow-Blue", ""},
    {0, NULL, 0, NULL, NULL},
};

const EnumPropertyItem rna_enum_stereo3d_interlace_type_items[] = {
    {S3D_INTERLACE_ROW, "ROW_INTERLEAVED", 0, "Row Interleaved", ""},
    {S3D_INTERLACE_COLUMN, "COLUMN_INTERLEAVED", 0, "Column Interleaved", ""},
    {S3D_INTERLACE_CHECKERBOARD, "CHECKERBOARD_INTERLEAVED", 0, "Checkerboard Interleaved", ""},
    {0, NULL, 0, NULL, NULL},
};

const EnumPropertyItem rna_enum_bake_pass_filter_type_items[] = {
    {R_BAKE_PASS_FILTER_NONE, "NONE", 0, "None", ""},
    {R_BAKE_PASS_FILTER_AO, "AO", 0, "Ambient Occlusion", ""},
    {R_BAKE_PASS_FILTER_EMIT, "EMIT", 0, "Emit", ""},
    {R_BAKE_PASS_FILTER_DIRECT, "DIRECT", 0, "Direct", ""},
    {R_BAKE_PASS_FILTER_INDIRECT, "INDIRECT", 0, "Indirect", ""},
    {R_BAKE_PASS_FILTER_COLOR, "COLOR", 0, "Color", ""},
    {R_BAKE_PASS_FILTER_DIFFUSE, "DIFFUSE", 0, "Diffuse", ""},
    {R_BAKE_PASS_FILTER_GLOSSY, "GLOSSY", 0, "Glossy", ""},
    {R_BAKE_PASS_FILTER_TRANSM, "TRANSMISSION", 0, "Transmission", ""},
    {R_BAKE_PASS_FILTER_SUBSURFACE, "SUBSURFACE", 0, "Subsurface", ""},
    {0, NULL, 0, NULL, NULL},
};

#ifndef RNA_RUNTIME
static const EnumPropertyItem rna_enum_gpencil_interpolation_mode_items[] = {
    /* interpolation */
    {0, "", 0, N_("Interpolation"), "Standard transitions between keyframes"},
    {GP_IPO_LINEAR,
     "LINEAR",
     ICON_IPO_LINEAR,
     "Linear",
     "Straight-line interpolation between A and B (i.e. no ease in/out)"},
    {GP_IPO_CURVEMAP,
     "CUSTOM",
     ICON_IPO_BEZIER,
     "Custom",
     "Custom interpolation defined using a curve map"},

    /* easing */
    {0,
     "",
     0,
     N_("Easing (by strength)"),
     "Predefined inertial transitions, useful for motion graphics (from least to most "
     "''dramatic'')"},
    {GP_IPO_SINE,
     "SINE",
     ICON_IPO_SINE,
     "Sinusoidal",
     "Sinusoidal easing (weakest, almost linear but with a slight curvature)"},
    {GP_IPO_QUAD, "QUAD", ICON_IPO_QUAD, "Quadratic", "Quadratic easing"},
    {GP_IPO_CUBIC, "CUBIC", ICON_IPO_CUBIC, "Cubic", "Cubic easing"},
    {GP_IPO_QUART, "QUART", ICON_IPO_QUART, "Quartic", "Quartic easing"},
    {GP_IPO_QUINT, "QUINT", ICON_IPO_QUINT, "Quintic", "Quintic easing"},
    {GP_IPO_EXPO, "EXPO", ICON_IPO_EXPO, "Exponential", "Exponential easing (dramatic)"},
    {GP_IPO_CIRC,
     "CIRC",
     ICON_IPO_CIRC,
     "Circular",
     "Circular easing (strongest and most dynamic)"},

    {0, "", 0, N_("Dynamic Effects"), "Simple physics-inspired easing effects"},
    {GP_IPO_BACK, "BACK", ICON_IPO_BACK, "Back", "Cubic easing with overshoot and settle"},
    {GP_IPO_BOUNCE,
     "BOUNCE",
     ICON_IPO_BOUNCE,
     "Bounce",
     "Exponentially decaying parabolic bounce, like when objects collide"},
    {GP_IPO_ELASTIC,
     "ELASTIC",
     ICON_IPO_ELASTIC,
     "Elastic",
     "Exponentially decaying sine wave, like an elastic band"},

    {0, NULL, 0, NULL, NULL},
};

#endif

const EnumPropertyItem rna_enum_transform_pivot_items_full[] = {
<<<<<<< HEAD
	{V3D_AROUND_CENTER_BOUNDS, "BOUNDING_BOX_CENTER", ICON_PIVOT_BOUNDBOX, "Bounding Box Center",
	 "Pivot around bounding box center of selected object(s)"},
	{V3D_AROUND_CURSOR, "CURSOR", ICON_PIVOT_CURSOR, "3D Cursor", "Pivot around the 3D cursor"},
	{V3D_AROUND_LOCAL_ORIGINS, "INDIVIDUAL_ORIGINS", ICON_PIVOT_INDIVIDUAL,
	            "Individual Origins", "Pivot around each object's own origin"},
	{V3D_AROUND_CENTER_MEDIAN, "MEDIAN_POINT", ICON_PIVOT_MEDIAN, "Median Point",
	               "Pivot around the median point of selected objects"},
	{V3D_AROUND_ACTIVE, "ACTIVE_ELEMENT", ICON_PIVOT_ACTIVE, "Active Element", "Pivot around active object"},
	{0, NULL, 0, NULL, NULL},
=======
    {V3D_AROUND_CENTER_BOUNDS,
     "BOUNDING_BOX_CENTER",
     ICON_PIVOT_BOUNDBOX,
     "Bounding Box Center",
     "Pivot around bounding box center of selected object(s)"},
    {V3D_AROUND_CURSOR, "CURSOR", ICON_PIVOT_CURSOR, "3D Cursor", "Pivot around the 3D cursor"},
    {V3D_AROUND_LOCAL_ORIGINS,
     "INDIVIDUAL_ORIGINS",
     ICON_PIVOT_INDIVIDUAL,
     "Individual Origins",
     "Pivot around each object's own origin"},
    {V3D_AROUND_CENTER_MEDIAN,
     "MEDIAN_POINT",
     ICON_PIVOT_MEDIAN,
     "Median Point",
     "Pivot around the median point of selected objects"},
    {V3D_AROUND_ACTIVE,
     "ACTIVE_ELEMENT",
     ICON_PIVOT_ACTIVE,
     "Active Element",
     "Pivot around active object"},
    {0, NULL, 0, NULL, NULL},
>>>>>>> 2a39f259
};

/* Icons could be made a consistent set of images. */
const EnumPropertyItem rna_enum_transform_orientation_items[] = {
    {V3D_ORIENT_GLOBAL,
     "GLOBAL",
     ICON_ORIENTATION_GLOBAL,
     "Global",
     "Align the transformation axes to world space"},
    {V3D_ORIENT_LOCAL,
     "LOCAL",
     ICON_ORIENTATION_LOCAL,
     "Local",
     "Align the transformation axes to the selected objects' local space"},
    {V3D_ORIENT_NORMAL,
     "NORMAL",
     ICON_ORIENTATION_NORMAL,
     "Normal",
     "Align the transformation axes to average normal of selected elements "
     "(bone Y axis for pose mode)"},
    {V3D_ORIENT_GIMBAL,
     "GIMBAL",
     ICON_ORIENTATION_GIMBAL,
     "Gimbal",
     "Align each axis to the Euler rotation axis as used for input"},
    {V3D_ORIENT_VIEW,
     "VIEW",
     ICON_ORIENTATION_VIEW,
     "View",
     "Align the transformation axes to the window"},
    {V3D_ORIENT_CURSOR,
     "CURSOR",
     ICON_ORIENTATION_CURSOR,
     "Cursor",
     "Align the transformation axes to the 3D cursor"},
    // {V3D_ORIENT_CUSTOM, "CUSTOM", 0, "Custom", "Use a custom transform orientation"},
    {0, NULL, 0, NULL, NULL},
};

#ifdef RNA_RUNTIME

#  include "BLI_string_utils.h"

#  include "DNA_anim_types.h"
#  include "DNA_color_types.h"
#  include "DNA_node_types.h"
#  include "DNA_object_types.h"
#  include "DNA_mesh_types.h"
#  include "DNA_text_types.h"
#  include "DNA_workspace_types.h"

#  include "RNA_access.h"

#  include "MEM_guardedalloc.h"

#  include "BKE_brush.h"
#  include "BKE_collection.h"
#  include "BKE_colortools.h"
#  include "BKE_context.h"
#  include "BKE_global.h"
#  include "BKE_idprop.h"
#  include "BKE_image.h"
#  include "BKE_layer.h"
#  include "BKE_main.h"
#  include "BKE_node.h"
#  include "BKE_pointcache.h"
#  include "BKE_scene.h"
#  include "BKE_mesh.h"
#  include "BKE_sound.h"
#  include "BKE_screen.h"
#  include "BKE_sequencer.h"
#  include "BKE_animsys.h"
#  include "BKE_freestyle.h"
#  include "BKE_gpencil.h"
#  include "BKE_unit.h"

#  include "ED_info.h"
#  include "ED_node.h"
#  include "ED_view3d.h"
#  include "ED_mesh.h"
#  include "ED_keyframing.h"
#  include "ED_image.h"
#  include "ED_scene.h"

#  include "DEG_depsgraph_build.h"
#  include "DEG_depsgraph_query.h"

#  ifdef WITH_FREESTYLE
#    include "FRS_freestyle.h"
#  endif

static void rna_ToolSettings_snap_mode_set(struct PointerRNA *ptr, int value)
{
  ToolSettings *ts = (ToolSettings *)ptr->data;
  if (value != 0) {
    ts->snap_mode = value;
  }
}

/* Grease Pencil update cache */
static void rna_GPencil_update(Main *UNUSED(bmain), Scene *scene, PointerRNA *UNUSED(ptr))
{
  /* mark all grease pencil datablocks of the scene */
  FOREACH_SCENE_COLLECTION_BEGIN (scene, collection) {
    FOREACH_COLLECTION_OBJECT_RECURSIVE_BEGIN (collection, ob) {
      if (ob->type == OB_GPENCIL) {
        bGPdata *gpd = (bGPdata *)ob->data;
        gpd->flag |= GP_DATA_CACHE_IS_DIRTY;
        DEG_id_tag_update(&gpd->id, ID_RECALC_TRANSFORM | ID_RECALC_GEOMETRY);
      }
    }
    FOREACH_COLLECTION_OBJECT_RECURSIVE_END;
  }
  FOREACH_SCENE_COLLECTION_END;

  WM_main_add_notifier(NC_GPENCIL | NA_EDITED, NULL);
}

/* Grease Pencil Interpolation settings */
static char *rna_GPencilInterpolateSettings_path(PointerRNA *UNUSED(ptr))
{
  return BLI_strdup("tool_settings.gpencil_interpolate");
}

static void rna_GPencilInterpolateSettings_type_set(PointerRNA *ptr, int value)
{
  GP_Interpolate_Settings *settings = (GP_Interpolate_Settings *)ptr->data;

  /* NOTE: This cast should be fine, as we have a small + finite set of values (eGP_Interpolate_Type)
   * that should fit well within a char
   */
  settings->type = (char)value;

  /* init custom interpolation curve here now the first time it's used */
  if ((settings->type == GP_IPO_CURVEMAP) && (settings->custom_ipo == NULL)) {
    settings->custom_ipo = curvemapping_add(1, 0.0f, 0.0f, 1.0f, 1.0f);
  }
}

static void rna_SpaceImageEditor_uv_sculpt_update(Main *bmain,
                                                  Scene *scene,
                                                  PointerRNA *UNUSED(ptr))
{
  ED_space_image_uv_sculpt_update(bmain, bmain->wm.first, scene);
}

/* Read-only Iterator of all the scene objects. */

static void rna_Scene_objects_begin(CollectionPropertyIterator *iter, PointerRNA *ptr)
{
  Scene *scene = (Scene *)ptr->data;
  iter->internal.custom = MEM_callocN(sizeof(BLI_Iterator), __func__);

  ((BLI_Iterator *)iter->internal.custom)->valid = true;
  BKE_scene_objects_iterator_begin(iter->internal.custom, (void *)scene);
  iter->valid = ((BLI_Iterator *)iter->internal.custom)->valid;
}

static void rna_Scene_objects_next(CollectionPropertyIterator *iter)
{
  BKE_scene_objects_iterator_next(iter->internal.custom);
  iter->valid = ((BLI_Iterator *)iter->internal.custom)->valid;
}

static void rna_Scene_objects_end(CollectionPropertyIterator *iter)
{
  BKE_scene_objects_iterator_end(iter->internal.custom);
  MEM_freeN(iter->internal.custom);
}

static PointerRNA rna_Scene_objects_get(CollectionPropertyIterator *iter)
{
  Object *ob = ((BLI_Iterator *)iter->internal.custom)->current;
  return rna_pointer_inherit_refine(&iter->parent, &RNA_Object, ob);
}

/* End of read-only Iterator of all the scene objects. */

static void rna_Scene_set_set(PointerRNA *ptr, PointerRNA value)
{
  Scene *scene = (Scene *)ptr->data;
  Scene *set = (Scene *)value.data;
  Scene *nested_set;

  for (nested_set = set; nested_set; nested_set = nested_set->set) {
    if (nested_set == scene)
      return;
    /* prevent eternal loops, set can point to next, and next to set, without problems usually */
    if (nested_set->set == set)
      return;
  }

  id_lib_extern((ID *)set);
  scene->set = set;
}

void rna_Scene_set_update(Main *bmain, Scene *UNUSED(scene), PointerRNA *ptr)
{
  Scene *scene = (Scene *)ptr->id.data;

  DEG_relations_tag_update(bmain);
  DEG_id_tag_update_ex(bmain, &scene->id, 0);
  if (scene->set != NULL) {
    /* Objects which are pulled into main scene's depsgraph needs to have
     * their base flags updated.
     */
    DEG_id_tag_update_ex(bmain, &scene->set->id, 0);
  }
}

static void rna_Scene_camera_update(Main *bmain, Scene *UNUSED(scene_unused), PointerRNA *ptr)
{
  wmWindowManager *wm = bmain->wm.first;
  Scene *scene = (Scene *)ptr->data;

  WM_windows_scene_data_sync(&wm->windows, scene);
  DEG_id_tag_update(&scene->id, ID_RECALC_COPY_ON_WRITE);
}

static void rna_Scene_fps_update(Main *UNUSED(bmain), Scene *scene, PointerRNA *UNUSED(ptr))
{
  BKE_sound_update_fps(scene);
  BKE_sequencer_update_sound_bounds_all(scene);
}

static void rna_Scene_listener_update(Main *UNUSED(bmain), Scene *scene, PointerRNA *UNUSED(ptr))
{
  BKE_sound_update_scene_listener(scene);
}

static void rna_Scene_volume_set(PointerRNA *ptr, float value)
{
  Scene *scene = (Scene *)(ptr->data);

  scene->audio.volume = value;
  if (scene->sound_scene)
    BKE_sound_set_scene_volume(scene, value);
}

static const char *rna_Scene_statistics_string_get(Scene *scene,
                                                   Main *bmain,
                                                   ViewLayer *view_layer)
{
  return ED_info_stats_string(bmain, scene, view_layer);
}

static void rna_Scene_framelen_update(Main *UNUSED(bmain), Scene *scene, PointerRNA *UNUSED(ptr))
{
  scene->r.framelen = (float)scene->r.framapto / (float)scene->r.images;
}

static void rna_Scene_frame_current_set(PointerRNA *ptr, int value)
{
  Scene *data = (Scene *)ptr->data;

  /* if negative frames aren't allowed, then we can't use them */
  FRAMENUMBER_MIN_CLAMP(value);
  data->r.cfra = value;
}

static float rna_Scene_frame_float_get(PointerRNA *ptr)
{
  Scene *data = (Scene *)ptr->data;
  return (float)data->r.cfra + data->r.subframe;
}

static void rna_Scene_frame_float_set(PointerRNA *ptr, float value)
{
  Scene *data = (Scene *)ptr->data;
  /* if negative frames aren't allowed, then we can't use them */
  FRAMENUMBER_MIN_CLAMP(value);
  data->r.cfra = (int)value;
  data->r.subframe = value - data->r.cfra;
}

static float rna_Scene_frame_current_final_get(PointerRNA *ptr)
{
  Scene *scene = (Scene *)ptr->data;

  return BKE_scene_frame_get_from_ctime(scene, (float)scene->r.cfra);
}

static void rna_Scene_start_frame_set(PointerRNA *ptr, int value)
{
  Scene *data = (Scene *)ptr->data;
  /* MINFRAME not MINAFRAME, since some output formats can't taken negative frames */
  CLAMP(value, MINFRAME, MAXFRAME);
  data->r.sfra = value;

  if (data->r.sfra >= data->r.efra) {
    data->r.efra = MIN2(data->r.sfra, MAXFRAME);
  }
}

static void rna_Scene_end_frame_set(PointerRNA *ptr, int value)
{
  Scene *data = (Scene *)ptr->data;
  CLAMP(value, MINFRAME, MAXFRAME);
  data->r.efra = value;

  if (data->r.sfra >= data->r.efra) {
    data->r.sfra = MAX2(data->r.efra, MINFRAME);
  }
}

static void rna_Scene_use_preview_range_set(PointerRNA *ptr, bool value)
{
  Scene *data = (Scene *)ptr->data;

  if (value) {
    /* copy range from scene if not set before */
    if ((data->r.psfra == data->r.pefra) && (data->r.psfra == 0)) {
      data->r.psfra = data->r.sfra;
      data->r.pefra = data->r.efra;
    }

    data->r.flag |= SCER_PRV_RANGE;
  }
  else
    data->r.flag &= ~SCER_PRV_RANGE;
}

static void rna_Scene_preview_range_start_frame_set(PointerRNA *ptr, int value)
{
  Scene *data = (Scene *)ptr->data;

  /* check if enabled already */
  if ((data->r.flag & SCER_PRV_RANGE) == 0) {
    /* set end of preview range to end frame, then clamp as per normal */
    /* TODO: or just refuse to set instead? */
    data->r.pefra = data->r.efra;
  }

  /* now set normally */
  CLAMP(value, MINAFRAME, data->r.pefra);
  data->r.psfra = value;
}

static void rna_Scene_preview_range_end_frame_set(PointerRNA *ptr, int value)
{
  Scene *data = (Scene *)ptr->data;

  /* check if enabled already */
  if ((data->r.flag & SCER_PRV_RANGE) == 0) {
    /* set start of preview range to start frame, then clamp as per normal */
    /* TODO: or just refuse to set instead? */
    data->r.psfra = data->r.sfra;
  }

  /* now set normally */
  CLAMP(value, data->r.psfra, MAXFRAME);
  data->r.pefra = value;
}

static void rna_Scene_show_subframe_update(Main *UNUSED(bmain),
                                           Scene *UNUSED(current_scene),
                                           PointerRNA *ptr)
{
  Scene *scene = (Scene *)ptr->id.data;
  scene->r.subframe = 0.0f;
}

static void rna_Scene_frame_update(Main *bmain, Scene *UNUSED(current_scene), PointerRNA *ptr)
{
  Scene *scene = (Scene *)ptr->id.data;
  BKE_sound_seek_scene(bmain, scene);
  WM_main_add_notifier(NC_SCENE | ND_FRAME, scene);
}

static PointerRNA rna_Scene_active_keying_set_get(PointerRNA *ptr)
{
  Scene *scene = (Scene *)ptr->data;
  return rna_pointer_inherit_refine(ptr, &RNA_KeyingSet, ANIM_scene_get_active_keyingset(scene));
}

static void rna_Scene_active_keying_set_set(PointerRNA *ptr, PointerRNA value)
{
  Scene *scene = (Scene *)ptr->data;
  KeyingSet *ks = (KeyingSet *)value.data;

  scene->active_keyingset = ANIM_scene_get_keyingset_index(scene, ks);
}

/* get KeyingSet index stuff for list of Keying Sets editing UI
 * - active_keyingset-1 since 0 is reserved for 'none'
 * - don't clamp, otherwise can never set builtins types as active...
 */
static int rna_Scene_active_keying_set_index_get(PointerRNA *ptr)
{
  Scene *scene = (Scene *)ptr->data;
  return scene->active_keyingset - 1;
}

/* get KeyingSet index stuff for list of Keying Sets editing UI
 * - value+1 since 0 is reserved for 'none'
 */
static void rna_Scene_active_keying_set_index_set(PointerRNA *ptr, int value)
{
  Scene *scene = (Scene *)ptr->data;
  scene->active_keyingset = value + 1;
}

/* XXX: evil... builtin_keyingsets is defined in keyingsets.c! */
/* TODO: make API function to retrieve this... */
extern ListBase builtin_keyingsets;

static void rna_Scene_all_keyingsets_begin(CollectionPropertyIterator *iter, PointerRNA *ptr)
{
  Scene *scene = (Scene *)ptr->data;

  /* start going over the scene KeyingSets first, while we still have pointer to it
   * but only if we have any Keying Sets to use...
   */
  if (scene->keyingsets.first)
    rna_iterator_listbase_begin(iter, &scene->keyingsets, NULL);
  else
    rna_iterator_listbase_begin(iter, &builtin_keyingsets, NULL);
}

static void rna_Scene_all_keyingsets_next(CollectionPropertyIterator *iter)
{
  ListBaseIterator *internal = &iter->internal.listbase;
  KeyingSet *ks = (KeyingSet *)internal->link;

  /* if we've run out of links in Scene list, jump over to the builtins list unless we're there already */
  if ((ks->next == NULL) && (ks != builtin_keyingsets.last))
    internal->link = (Link *)builtin_keyingsets.first;
  else
    internal->link = (Link *)ks->next;

  iter->valid = (internal->link != NULL);
}

static char *rna_SceneEEVEE_path(PointerRNA *UNUSED(ptr))
{
  return BLI_strdup("eevee");
}

static int rna_RenderSettings_stereoViews_skip(CollectionPropertyIterator *iter,
                                               void *UNUSED(data))
{
  ListBaseIterator *internal = &iter->internal.listbase;
  SceneRenderView *srv = (SceneRenderView *)internal->link;

  if ((STREQ(srv->name, STEREO_LEFT_NAME)) || (STREQ(srv->name, STEREO_RIGHT_NAME))) {
    return 0;
  }

  return 1;
};

static void rna_RenderSettings_stereoViews_begin(CollectionPropertyIterator *iter, PointerRNA *ptr)
{
  RenderData *rd = (RenderData *)ptr->data;
  rna_iterator_listbase_begin(iter, &rd->views, rna_RenderSettings_stereoViews_skip);
}

static char *rna_RenderSettings_path(PointerRNA *UNUSED(ptr))
{
  return BLI_strdup("render");
}

static char *rna_BakeSettings_path(PointerRNA *UNUSED(ptr))
{
  return BLI_strdup("render.bake");
}

static char *rna_ImageFormatSettings_path(PointerRNA *ptr)
{
  ImageFormatData *imf = (ImageFormatData *)ptr->data;
  ID *id = ptr->id.data;

  switch (GS(id->name)) {
    case ID_SCE: {
      Scene *scene = (Scene *)id;

      if (&scene->r.im_format == imf) {
        return BLI_strdup("render.image_settings");
      }
      else if (&scene->r.bake.im_format == imf) {
        return BLI_strdup("render.bake.image_settings");
      }
      return BLI_strdup("..");
    }
    case ID_NT: {
      bNodeTree *ntree = (bNodeTree *)id;
      bNode *node;

      for (node = ntree->nodes.first; node; node = node->next) {
        if (node->type == CMP_NODE_OUTPUT_FILE) {
          if (&((NodeImageMultiFile *)node->storage)->format == imf) {
            return BLI_sprintfN("nodes['%s'].format", node->name);
          }
          else {
            bNodeSocket *sock;

            for (sock = node->inputs.first; sock; sock = sock->next) {
              NodeImageMultiFileSocket *sockdata = sock->storage;
              if (&sockdata->format == imf) {
                return BLI_sprintfN(
                    "nodes['%s'].file_slots['%s'].format", node->name, sockdata->path);
              }
            }
          }
        }
      }
      return BLI_strdup("..");
    }
    default:
      return BLI_strdup("..");
  }
}

static int rna_RenderSettings_threads_get(PointerRNA *ptr)
{
  RenderData *rd = (RenderData *)ptr->data;
  return BKE_render_num_threads(rd);
}

static int rna_RenderSettings_threads_mode_get(PointerRNA *ptr)
{
  RenderData *rd = (RenderData *)ptr->data;
  int override = BLI_system_num_threads_override_get();

  if (override > 0)
    return R_FIXED_THREADS;
  else
    return (rd->mode & R_FIXED_THREADS);
}

static bool rna_RenderSettings_is_movie_format_get(PointerRNA *ptr)
{
  RenderData *rd = (RenderData *)ptr->data;
  return BKE_imtype_is_movie(rd->im_format.imtype);
}

static void rna_ImageFormatSettings_file_format_set(PointerRNA *ptr, int value)
{
<<<<<<< HEAD
	ImageFormatData *imf = (ImageFormatData *)ptr->data;
	ID *id = ptr->id.data;
	const bool is_render = (id && GS(id->name) == ID_SCE);
	/* see note below on why this is */
	const char chan_flag = BKE_imtype_valid_channels(imf->imtype, true) | (is_render ? IMA_CHAN_FLAG_BW : 0);

	imf->imtype = value;

	/* ensure depth and color settings match */
	if ( ((imf->planes == R_IMF_PLANES_BW) &&   !(chan_flag & IMA_CHAN_FLAG_BW)) ||
	     ((imf->planes == R_IMF_PLANES_RGBA) && !(chan_flag & IMA_CHAN_FLAG_ALPHA)))
	{
		imf->planes = R_IMF_PLANES_RGB;
	}

	/* ensure usable depth */
	{
		const int depth_ok = BKE_imtype_valid_depths(imf->imtype);
		if ((imf->depth & depth_ok) == 0) {
			/* set first available depth */
			char depth_ls[] = {R_IMF_CHAN_DEPTH_32,
				               R_IMF_CHAN_DEPTH_24,
				               R_IMF_CHAN_DEPTH_16,
				               R_IMF_CHAN_DEPTH_12,
				               R_IMF_CHAN_DEPTH_10,
				               R_IMF_CHAN_DEPTH_8,
				               R_IMF_CHAN_DEPTH_1,
				               0};
			int i;

			for (i = 0; depth_ls[i]; i++) {
				if (depth_ok & depth_ls[i]) {
					imf->depth = depth_ls[i];
					break;
				}
			}
		}
	}

	if (id && GS(id->name) == ID_SCE) {
		Scene *scene = ptr->id.data;
		RenderData *rd = &scene->r;
#ifdef WITH_FFMPEG
		BKE_ffmpeg_image_type_verify(rd, imf);
#endif
		(void)rd;
	}
}

static const EnumPropertyItem *rna_ImageFormatSettings_file_format_itemf(
	bContext *UNUSED(C), PointerRNA *ptr, PropertyRNA *UNUSED(prop), bool *UNUSED(r_free))
{
	ID *id = ptr->id.data;
	if (id && GS(id->name) == ID_SCE) {
		return rna_enum_image_type_items;
	}
	else {
		return image_only_type_items;
	}
}

static const EnumPropertyItem *rna_ImageFormatSettings_color_mode_itemf(
	bContext *UNUSED(C), PointerRNA *ptr, PropertyRNA *UNUSED(prop), bool *r_free)
{
	ImageFormatData *imf = (ImageFormatData *)ptr->data;
	ID *id = ptr->id.data;
	const bool is_render = (id && GS(id->name) == ID_SCE);

	/* note, we need to act differently for render
	 * where 'BW' will force grayscale even if the output format writes
	 * as RGBA, this is age old blender convention and not sure how useful
	 * it really is but keep it for now - campbell */
	char chan_flag = BKE_imtype_valid_channels(imf->imtype, true) | (is_render ? IMA_CHAN_FLAG_BW : 0);

#ifdef WITH_FFMPEG
	/* a WAY more crappy case than B&W flag: depending on codec, file format MIGHT support
	 * alpha channel. for example MPEG format with h264 codec can't do alpha channel, but
	 * the same MPEG format with QTRLE codec can easily handle alpha channel.
	 * not sure how to deal with such cases in a nicer way (sergey) */
	if (is_render) {
		Scene *scene = ptr->id.data;
		RenderData *rd = &scene->r;

		if (BKE_ffmpeg_alpha_channel_is_supported(rd))
			chan_flag |= IMA_CHAN_FLAG_ALPHA;
	}
#endif

	if (chan_flag == (IMA_CHAN_FLAG_BW | IMA_CHAN_FLAG_RGB | IMA_CHAN_FLAG_ALPHA)) {
		return rna_enum_image_color_mode_items;
	}
	else {
		int totitem = 0;
		EnumPropertyItem *item = NULL;

		if (chan_flag & IMA_CHAN_FLAG_BW) RNA_enum_item_add(&item, &totitem, &IMAGE_COLOR_MODE_BW);
		if (chan_flag & IMA_CHAN_FLAG_RGB) RNA_enum_item_add(&item, &totitem, &IMAGE_COLOR_MODE_RGB);
		if (chan_flag & IMA_CHAN_FLAG_ALPHA) RNA_enum_item_add(&item, &totitem, &IMAGE_COLOR_MODE_RGBA);

		RNA_enum_item_end(&item, &totitem);
		*r_free = true;

		return item;
	}
}

static const EnumPropertyItem *rna_ImageFormatSettings_color_depth_itemf(
	bContext *UNUSED(C), PointerRNA *ptr, PropertyRNA *UNUSED(prop), bool *r_free)
{
	ImageFormatData *imf = (ImageFormatData *)ptr->data;

	if (imf == NULL) {
		return rna_enum_image_color_depth_items;
	}
	else {
		const int depth_ok = BKE_imtype_valid_depths(imf->imtype);
		const int is_float = ELEM(imf->imtype, R_IMF_IMTYPE_RADHDR, R_IMF_IMTYPE_OPENEXR, R_IMF_IMTYPE_MULTILAYER);

		const EnumPropertyItem *item_8bit =  &rna_enum_image_color_depth_items[0];
		const EnumPropertyItem *item_10bit = &rna_enum_image_color_depth_items[1];
		const EnumPropertyItem *item_12bit = &rna_enum_image_color_depth_items[2];
		const EnumPropertyItem *item_16bit = &rna_enum_image_color_depth_items[3];
		const EnumPropertyItem *item_32bit = &rna_enum_image_color_depth_items[4];

		int totitem = 0;
		EnumPropertyItem *item = NULL;
		EnumPropertyItem tmp = {0, "", 0, "", ""};

		if (depth_ok & R_IMF_CHAN_DEPTH_8) {
			RNA_enum_item_add(&item, &totitem, item_8bit);
		}

		if (depth_ok & R_IMF_CHAN_DEPTH_10) {
			RNA_enum_item_add(&item, &totitem, item_10bit);
		}

		if (depth_ok & R_IMF_CHAN_DEPTH_12) {
			RNA_enum_item_add(&item, &totitem, item_12bit);
		}

		if (depth_ok & R_IMF_CHAN_DEPTH_16) {
			if (is_float) {
				tmp = *item_16bit;
				tmp.name = "Float (Half)";
				RNA_enum_item_add(&item, &totitem, &tmp);
			}
			else {
				RNA_enum_item_add(&item, &totitem, item_16bit);
			}
		}

		if (depth_ok & R_IMF_CHAN_DEPTH_32) {
			if (is_float) {
				tmp = *item_32bit;
				tmp.name = "Float (Full)";
				RNA_enum_item_add(&item, &totitem, &tmp);
			}
			else {
				RNA_enum_item_add(&item, &totitem, item_32bit);
			}
		}

		RNA_enum_item_end(&item, &totitem);
		*r_free = true;

		return item;
	}
}

static const EnumPropertyItem *rna_ImageFormatSettings_views_format_itemf(
	bContext *UNUSED(C), PointerRNA *ptr, PropertyRNA *UNUSED(prop), bool *UNUSED(r_free))
=======
  ImageFormatData *imf = (ImageFormatData *)ptr->data;
  ID *id = ptr->id.data;
  const bool is_render = (id && GS(id->name) == ID_SCE);
  /* see note below on why this is */
  const char chan_flag = BKE_imtype_valid_channels(imf->imtype, true) |
                         (is_render ? IMA_CHAN_FLAG_BW : 0);

  imf->imtype = value;

  /* ensure depth and color settings match */
  if (((imf->planes == R_IMF_PLANES_BW) && !(chan_flag & IMA_CHAN_FLAG_BW)) ||
      ((imf->planes == R_IMF_PLANES_RGBA) && !(chan_flag & IMA_CHAN_FLAG_ALPHA))) {
    imf->planes = R_IMF_PLANES_RGB;
  }

  /* ensure usable depth */
  {
    const int depth_ok = BKE_imtype_valid_depths(imf->imtype);
    if ((imf->depth & depth_ok) == 0) {
      /* set first available depth */
      char depth_ls[] = {
          R_IMF_CHAN_DEPTH_32,
          R_IMF_CHAN_DEPTH_24,
          R_IMF_CHAN_DEPTH_16,
          R_IMF_CHAN_DEPTH_12,
          R_IMF_CHAN_DEPTH_10,
          R_IMF_CHAN_DEPTH_8,
          R_IMF_CHAN_DEPTH_1,
          0,
      };
      int i;

      for (i = 0; depth_ls[i]; i++) {
        if (depth_ok & depth_ls[i]) {
          imf->depth = depth_ls[i];
          break;
        }
      }
    }
  }

  if (id && GS(id->name) == ID_SCE) {
    Scene *scene = ptr->id.data;
    RenderData *rd = &scene->r;
#  ifdef WITH_FFMPEG
    BKE_ffmpeg_image_type_verify(rd, imf);
#  endif
    (void)rd;
  }
}

static const EnumPropertyItem *rna_ImageFormatSettings_file_format_itemf(bContext *UNUSED(C),
                                                                         PointerRNA *ptr,
                                                                         PropertyRNA *UNUSED(prop),
                                                                         bool *UNUSED(r_free))
{
  ID *id = ptr->id.data;
  if (id && GS(id->name) == ID_SCE) {
    return rna_enum_image_type_items;
  }
  else {
    return image_only_type_items;
  }
}

static const EnumPropertyItem *rna_ImageFormatSettings_color_mode_itemf(bContext *UNUSED(C),
                                                                        PointerRNA *ptr,
                                                                        PropertyRNA *UNUSED(prop),
                                                                        bool *r_free)
{
  ImageFormatData *imf = (ImageFormatData *)ptr->data;
  ID *id = ptr->id.data;
  const bool is_render = (id && GS(id->name) == ID_SCE);

  /* note, we need to act differently for render
   * where 'BW' will force grayscale even if the output format writes
   * as RGBA, this is age old blender convention and not sure how useful
   * it really is but keep it for now - campbell */
  char chan_flag = BKE_imtype_valid_channels(imf->imtype, true) |
                   (is_render ? IMA_CHAN_FLAG_BW : 0);

#  ifdef WITH_FFMPEG
  /* a WAY more crappy case than B&W flag: depending on codec, file format MIGHT support
   * alpha channel. for example MPEG format with h264 codec can't do alpha channel, but
   * the same MPEG format with QTRLE codec can easily handle alpha channel.
   * not sure how to deal with such cases in a nicer way (sergey) */
  if (is_render) {
    Scene *scene = ptr->id.data;
    RenderData *rd = &scene->r;

    if (BKE_ffmpeg_alpha_channel_is_supported(rd))
      chan_flag |= IMA_CHAN_FLAG_ALPHA;
  }
#  endif

  if (chan_flag == (IMA_CHAN_FLAG_BW | IMA_CHAN_FLAG_RGB | IMA_CHAN_FLAG_ALPHA)) {
    return rna_enum_image_color_mode_items;
  }
  else {
    int totitem = 0;
    EnumPropertyItem *item = NULL;

    if (chan_flag & IMA_CHAN_FLAG_BW)
      RNA_enum_item_add(&item, &totitem, &IMAGE_COLOR_MODE_BW);
    if (chan_flag & IMA_CHAN_FLAG_RGB)
      RNA_enum_item_add(&item, &totitem, &IMAGE_COLOR_MODE_RGB);
    if (chan_flag & IMA_CHAN_FLAG_ALPHA)
      RNA_enum_item_add(&item, &totitem, &IMAGE_COLOR_MODE_RGBA);

    RNA_enum_item_end(&item, &totitem);
    *r_free = true;

    return item;
  }
}

static const EnumPropertyItem *rna_ImageFormatSettings_color_depth_itemf(bContext *UNUSED(C),
                                                                         PointerRNA *ptr,
                                                                         PropertyRNA *UNUSED(prop),
                                                                         bool *r_free)
{
  ImageFormatData *imf = (ImageFormatData *)ptr->data;

  if (imf == NULL) {
    return rna_enum_image_color_depth_items;
  }
  else {
    const int depth_ok = BKE_imtype_valid_depths(imf->imtype);
    const int is_float = ELEM(
        imf->imtype, R_IMF_IMTYPE_RADHDR, R_IMF_IMTYPE_OPENEXR, R_IMF_IMTYPE_MULTILAYER);

    const EnumPropertyItem *item_8bit = &rna_enum_image_color_depth_items[0];
    const EnumPropertyItem *item_10bit = &rna_enum_image_color_depth_items[1];
    const EnumPropertyItem *item_12bit = &rna_enum_image_color_depth_items[2];
    const EnumPropertyItem *item_16bit = &rna_enum_image_color_depth_items[3];
    const EnumPropertyItem *item_32bit = &rna_enum_image_color_depth_items[4];

    int totitem = 0;
    EnumPropertyItem *item = NULL;
    EnumPropertyItem tmp = {0, "", 0, "", ""};

    if (depth_ok & R_IMF_CHAN_DEPTH_8) {
      RNA_enum_item_add(&item, &totitem, item_8bit);
    }

    if (depth_ok & R_IMF_CHAN_DEPTH_10) {
      RNA_enum_item_add(&item, &totitem, item_10bit);
    }

    if (depth_ok & R_IMF_CHAN_DEPTH_12) {
      RNA_enum_item_add(&item, &totitem, item_12bit);
    }

    if (depth_ok & R_IMF_CHAN_DEPTH_16) {
      if (is_float) {
        tmp = *item_16bit;
        tmp.name = "Float (Half)";
        RNA_enum_item_add(&item, &totitem, &tmp);
      }
      else {
        RNA_enum_item_add(&item, &totitem, item_16bit);
      }
    }

    if (depth_ok & R_IMF_CHAN_DEPTH_32) {
      if (is_float) {
        tmp = *item_32bit;
        tmp.name = "Float (Full)";
        RNA_enum_item_add(&item, &totitem, &tmp);
      }
      else {
        RNA_enum_item_add(&item, &totitem, item_32bit);
      }
    }

    RNA_enum_item_end(&item, &totitem);
    *r_free = true;

    return item;
  }
}

static const EnumPropertyItem *rna_ImageFormatSettings_views_format_itemf(
    bContext *UNUSED(C), PointerRNA *ptr, PropertyRNA *UNUSED(prop), bool *UNUSED(r_free))
>>>>>>> 2a39f259
{
  ImageFormatData *imf = (ImageFormatData *)ptr->data;

  if (imf == NULL) {
    return rna_enum_views_format_items;
  }
  else if (imf->imtype == R_IMF_IMTYPE_OPENEXR) {
    return rna_enum_views_format_multiview_items;
  }
  else if (imf->imtype == R_IMF_IMTYPE_MULTILAYER) {
    return rna_enum_views_format_multilayer_items;
  }
  else {
    return rna_enum_views_format_items;
  }
}

<<<<<<< HEAD
#ifdef WITH_OPENEXR
/* OpenEXR */

static const EnumPropertyItem *rna_ImageFormatSettings_exr_codec_itemf(
	bContext *UNUSED(C), PointerRNA *ptr, PropertyRNA *UNUSED(prop), bool *r_free)
=======
#  ifdef WITH_OPENEXR
/* OpenEXR */

static const EnumPropertyItem *rna_ImageFormatSettings_exr_codec_itemf(bContext *UNUSED(C),
                                                                       PointerRNA *ptr,
                                                                       PropertyRNA *UNUSED(prop),
                                                                       bool *r_free)
>>>>>>> 2a39f259
{
  ImageFormatData *imf = (ImageFormatData *)ptr->data;

  EnumPropertyItem *item = NULL;
  int i = 1, totitem = 0;

  if (imf->depth == 16)
    return rna_enum_exr_codec_items; /* All compression types are defined for halfs */

  for (i = 0; i < R_IMF_EXR_CODEC_MAX; i++) {
    if ((i == R_IMF_EXR_CODEC_B44 || i == R_IMF_EXR_CODEC_B44A)) {
      continue; /* B44 and B44A are not defined for 32 bit floats */
    }

    RNA_enum_item_add(&item, &totitem, &rna_enum_exr_codec_items[i]);
  }

  RNA_enum_item_end(&item, &totitem);
  *r_free = true;

  return item;
}

#  endif
static int rna_SceneRender_file_ext_length(PointerRNA *ptr)
{
  RenderData *rd = (RenderData *)ptr->data;
  char ext[8];
  ext[0] = '\0';
  BKE_image_path_ensure_ext_from_imformat(ext, &rd->im_format);
  return strlen(ext);
}

static void rna_SceneRender_file_ext_get(PointerRNA *ptr, char *str)
{
  RenderData *rd = (RenderData *)ptr->data;
  str[0] = '\0';
  BKE_image_path_ensure_ext_from_imformat(str, &rd->im_format);
}

#  ifdef WITH_FFMPEG
static void rna_FFmpegSettings_lossless_output_set(PointerRNA *ptr, bool value)
{
<<<<<<< HEAD
	Scene *scene = (Scene *)ptr->id.data;
	RenderData *rd = &scene->r;
=======
  Scene *scene = (Scene *)ptr->id.data;
  RenderData *rd = &scene->r;
>>>>>>> 2a39f259

  if (value)
    rd->ffcodecdata.flags |= FFMPEG_LOSSLESS_OUTPUT;
  else
    rd->ffcodecdata.flags &= ~FFMPEG_LOSSLESS_OUTPUT;

  BKE_ffmpeg_codec_settings_verify(rd);
}

static void rna_FFmpegSettings_codec_settings_update(Main *UNUSED(bmain),
                                                     Scene *UNUSED(scene_unused),
                                                     PointerRNA *ptr)
{
<<<<<<< HEAD
	Scene *scene = (Scene *)ptr->id.data;
	RenderData *rd = &scene->r;
=======
  Scene *scene = (Scene *)ptr->id.data;
  RenderData *rd = &scene->r;
>>>>>>> 2a39f259

  BKE_ffmpeg_codec_settings_verify(rd);
}
#  endif

static int rna_RenderSettings_active_view_index_get(PointerRNA *ptr)
{
  RenderData *rd = (RenderData *)ptr->data;
  return rd->actview;
}

static void rna_RenderSettings_active_view_index_set(PointerRNA *ptr, int value)
{
  RenderData *rd = (RenderData *)ptr->data;
  rd->actview = value;
}

static void rna_RenderSettings_active_view_index_range(
<<<<<<< HEAD
	PointerRNA *ptr, int *min, int *max, int *UNUSED(softmin), int *UNUSED(softmax))
=======
    PointerRNA *ptr, int *min, int *max, int *UNUSED(softmin), int *UNUSED(softmax))
>>>>>>> 2a39f259
{
  RenderData *rd = (RenderData *)ptr->data;

  *min = 0;
  *max = max_ii(0, BLI_listbase_count(&rd->views) - 1);
}

static PointerRNA rna_RenderSettings_active_view_get(PointerRNA *ptr)
{
  RenderData *rd = (RenderData *)ptr->data;
  SceneRenderView *srv = BLI_findlink(&rd->views, rd->actview);

  return rna_pointer_inherit_refine(ptr, &RNA_SceneRenderView, srv);
}

static void rna_RenderSettings_active_view_set(PointerRNA *ptr, PointerRNA value)
{
  RenderData *rd = (RenderData *)ptr->data;
  SceneRenderView *srv = (SceneRenderView *)value.data;
  const int index = BLI_findindex(&rd->views, srv);
  if (index != -1)
    rd->actview = index;
}

static SceneRenderView *rna_RenderView_new(ID *id, RenderData *UNUSED(rd), const char *name)
{
  Scene *scene = (Scene *)id;
  SceneRenderView *srv = BKE_scene_add_render_view(scene, name);

  WM_main_add_notifier(NC_SCENE | ND_RENDER_OPTIONS, NULL);

  return srv;
}

static void rna_RenderView_remove(
<<<<<<< HEAD
	ID *id, RenderData *UNUSED(rd), Main *UNUSED(bmain), ReportList *reports, PointerRNA *srv_ptr)
=======
    ID *id, RenderData *UNUSED(rd), Main *UNUSED(bmain), ReportList *reports, PointerRNA *srv_ptr)
>>>>>>> 2a39f259
{
  SceneRenderView *srv = srv_ptr->data;
  Scene *scene = (Scene *)id;

  if (!BKE_scene_remove_render_view(scene, srv)) {
    BKE_reportf(reports,
                RPT_ERROR,
                "Render view '%s' could not be removed from scene '%s'",
                srv->name,
                scene->id.name + 2);
    return;
  }

  RNA_POINTER_INVALIDATE(srv_ptr);

  WM_main_add_notifier(NC_SCENE | ND_RENDER_OPTIONS, NULL);
}

static void rna_RenderSettings_views_format_set(PointerRNA *ptr, int value)
{
  RenderData *rd = (RenderData *)ptr->data;

  if (rd->views_format == SCE_VIEWS_FORMAT_MULTIVIEW && value == SCE_VIEWS_FORMAT_STEREO_3D) {
    /* make sure the actview is visible */
    if (rd->actview > 1)
      rd->actview = 1;
  }

  rd->views_format = value;
}

static void rna_RenderSettings_engine_set(PointerRNA *ptr, int value)
{
  RenderData *rd = (RenderData *)ptr->data;
  RenderEngineType *type = BLI_findlink(&R_engines, value);

  if (type) {
    BLI_strncpy_utf8(rd->engine, type->idname, sizeof(rd->engine));
    DEG_id_tag_update(ptr->id.data, ID_RECALC_COPY_ON_WRITE);
  }
}

<<<<<<< HEAD
static const EnumPropertyItem *rna_RenderSettings_engine_itemf(
	bContext *UNUSED(C), PointerRNA *UNUSED(ptr), PropertyRNA *UNUSED(prop), bool *r_free)
=======
static const EnumPropertyItem *rna_RenderSettings_engine_itemf(bContext *UNUSED(C),
                                                               PointerRNA *UNUSED(ptr),
                                                               PropertyRNA *UNUSED(prop),
                                                               bool *r_free)
>>>>>>> 2a39f259
{
  RenderEngineType *type;
  EnumPropertyItem *item = NULL;
  EnumPropertyItem tmp = {0, "", 0, "", ""};
  int a = 0, totitem = 0;

  for (type = R_engines.first; type; type = type->next, a++) {
    tmp.value = a;
    tmp.identifier = type->idname;
    tmp.name = type->name;
    RNA_enum_item_add(&item, &totitem, &tmp);
  }

  RNA_enum_item_end(&item, &totitem);
  *r_free = true;

  return item;
}

static int rna_RenderSettings_engine_get(PointerRNA *ptr)
{
  RenderData *rd = (RenderData *)ptr->data;
  RenderEngineType *type;
  int a = 0;

  for (type = R_engines.first; type; type = type->next, a++)
    if (STREQ(type->idname, rd->engine))
      return a;

  return 0;
}

static void rna_RenderSettings_engine_update(Main *bmain,
                                             Scene *UNUSED(unused),
                                             PointerRNA *UNUSED(ptr))
{
  ED_render_engine_changed(bmain);
}

static bool rna_RenderSettings_multiple_engines_get(PointerRNA *UNUSED(ptr))
{
  return (BLI_listbase_count(&R_engines) > 1);
}

static bool rna_RenderSettings_use_spherical_stereo_get(PointerRNA *ptr)
{
  Scene *scene = (Scene *)ptr->id.data;
  return BKE_scene_use_spherical_stereo(scene);
}

void rna_Scene_glsl_update(Main *UNUSED(bmain), Scene *UNUSED(scene), PointerRNA *ptr)
{
  Scene *scene = (Scene *)ptr->id.data;

  DEG_id_tag_update(&scene->id, 0);
}

static void rna_Scene_world_update(Main *bmain, Scene *scene, PointerRNA *ptr)
{
  Scene *sc = (Scene *)ptr->id.data;

  rna_Scene_glsl_update(bmain, scene, ptr);
  WM_main_add_notifier(NC_WORLD | ND_WORLD, &sc->id);
  DEG_relations_tag_update(bmain);
}

void rna_Scene_freestyle_update(Main *UNUSED(bmain), Scene *UNUSED(scene), PointerRNA *ptr)
{
  Scene *scene = (Scene *)ptr->id.data;

  DEG_id_tag_update(&scene->id, 0);
}

void rna_Scene_use_view_map_cache_update(Main *UNUSED(bmain),
                                         Scene *UNUSED(scene),
                                         PointerRNA *UNUSED(ptr))
{
#  ifdef WITH_FREESTYLE
  FRS_free_view_map_cache();
#  endif
}

void rna_ViewLayer_name_set(PointerRNA *ptr, const char *value)
{
  Scene *scene = (Scene *)ptr->id.data;
  ViewLayer *view_layer = (ViewLayer *)ptr->data;
  BLI_assert(BKE_id_is_in_global_main(&scene->id));
  BKE_view_layer_rename(G_MAIN, scene, view_layer, value);
}

static void rna_SceneRenderView_name_set(PointerRNA *ptr, const char *value)
{
  Scene *scene = (Scene *)ptr->id.data;
  SceneRenderView *rv = (SceneRenderView *)ptr->data;
  BLI_strncpy_utf8(rv->name, value, sizeof(rv->name));
  BLI_uniquename(&scene->r.views,
                 rv,
                 DATA_("RenderView"),
                 '.',
                 offsetof(SceneRenderView, name),
                 sizeof(rv->name));
}

void rna_ViewLayer_material_override_update(Main *bmain, Scene *UNUSED(scene), PointerRNA *ptr)
{
  Scene *scene = (Scene *)ptr->id.data;
  rna_Scene_glsl_update(bmain, scene, ptr);
  DEG_relations_tag_update(bmain);
}

void rna_ViewLayer_pass_update(Main *bmain, Scene *activescene, PointerRNA *ptr)
{
  Scene *scene = (Scene *)ptr->id.data;

  if (scene->nodetree)
    ntreeCompositUpdateRLayers(scene->nodetree);

  rna_Scene_glsl_update(bmain, activescene, ptr);
}

static char *rna_SceneRenderView_path(PointerRNA *ptr)
{
  SceneRenderView *srv = (SceneRenderView *)ptr->data;
  return BLI_sprintfN("render.views[\"%s\"]", srv->name);
}

static void rna_Scene_use_nodes_update(bContext *C, PointerRNA *ptr)
{
  Scene *scene = (Scene *)ptr->data;
  if (scene->use_nodes && scene->nodetree == NULL) {
    ED_node_composit_default(C, scene);
  }
  DEG_relations_tag_update(CTX_data_main(C));
}

static void rna_Physics_update(Main *UNUSED(bmain), Scene *UNUSED(scene), PointerRNA *ptr)
{
  Scene *scene = (Scene *)ptr->id.data;
  FOREACH_SCENE_OBJECT_BEGIN (scene, ob) {
    BKE_ptcache_object_reset(scene, ob, PTCACHE_RESET_DEPSGRAPH);
  }
  FOREACH_SCENE_OBJECT_END;

  DEG_id_tag_update(&scene->id, ID_RECALC_COPY_ON_WRITE);
}

static void rna_Scene_editmesh_select_mode_set(PointerRNA *ptr, const bool *value)
{
  ToolSettings *ts = (ToolSettings *)ptr->data;
  int flag = (value[0] ? SCE_SELECT_VERTEX : 0) | (value[1] ? SCE_SELECT_EDGE : 0) |
             (value[2] ? SCE_SELECT_FACE : 0);

  if (flag) {
    ts->selectmode = flag;

    /* Update select mode in all the workspaces in mesh edit mode. */
    wmWindowManager *wm = G_MAIN->wm.first;
    for (wmWindow *win = wm->windows.first; win; win = win->next) {
      ViewLayer *view_layer = WM_window_get_active_view_layer(win);

      if (view_layer && view_layer->basact) {
        Mesh *me = BKE_mesh_from_object(view_layer->basact->object);
        if (me && me->edit_mesh && me->edit_mesh->selectmode != flag) {
          me->edit_mesh->selectmode = flag;
          EDBM_selectmode_set(me->edit_mesh);
        }
      }
    }
  }
}

static void rna_Scene_editmesh_select_mode_update(bContext *C, PointerRNA *UNUSED(ptr))
{
  ViewLayer *view_layer = CTX_data_view_layer(C);
  Mesh *me = NULL;

  if (view_layer->basact) {
    me = BKE_mesh_from_object(view_layer->basact->object);
    if (me && me->edit_mesh == NULL)
      me = NULL;
  }

  if (me) {
    DEG_id_tag_update(&me->id, ID_RECALC_SELECT);
    WM_main_add_notifier(NC_SCENE | ND_TOOLSETTINGS, NULL);
  }
}

static void object_simplify_update(Object *ob)
{
  ModifierData *md;
  ParticleSystem *psys;

  if ((ob->id.tag & LIB_TAG_DOIT) == 0) {
    return;
  }

  ob->id.tag &= ~LIB_TAG_DOIT;

  for (md = ob->modifiers.first; md; md = md->next) {
    if (ELEM(md->type,
             eModifierType_Subsurf,
             eModifierType_Multires,
             eModifierType_ParticleSystem)) {
      DEG_id_tag_update(&ob->id, ID_RECALC_GEOMETRY);
    }
  }

  for (psys = ob->particlesystem.first; psys; psys = psys->next)
    psys->recalc |= ID_RECALC_PSYS_CHILD;

  if (ob->instance_collection) {
    CollectionObject *cob;

    for (cob = ob->instance_collection->gobject.first; cob; cob = cob->next)
      object_simplify_update(cob->ob);
  }
}

static void rna_Scene_use_simplify_update(Main *bmain, Scene *UNUSED(scene), PointerRNA *ptr)
{
  Scene *sce = ptr->id.data;
  Scene *sce_iter;
  Base *base;

  BKE_main_id_tag_listbase(&bmain->objects, LIB_TAG_DOIT, true);
  FOREACH_SCENE_OBJECT_BEGIN (sce, ob) {
    object_simplify_update(ob);
  }
  FOREACH_SCENE_OBJECT_END;

  for (SETLOOPER_SET_ONLY(sce, sce_iter, base)) {
    object_simplify_update(base->object);
  }

  WM_main_add_notifier(NC_GEOM | ND_DATA, NULL);
  WM_main_add_notifier(NC_OBJECT | ND_DRAW, NULL);
  DEG_id_tag_update(&sce->id, 0);
}

static void rna_Scene_simplify_update(Main *bmain, Scene *scene, PointerRNA *ptr)
{
  Scene *sce = ptr->id.data;

  if (sce->r.mode & R_SIMPLIFY)
    rna_Scene_use_simplify_update(bmain, scene, ptr);
}

static void rna_Scene_use_persistent_data_update(Main *UNUSED(bmain),
                                                 Scene *UNUSED(scene),
                                                 PointerRNA *ptr)
{
  Scene *sce = ptr->id.data;

  if (!(sce->r.mode & R_PERSISTENT_DATA))
    RE_FreePersistentData();
}

/* Scene.transform_orientation_slots */
static void rna_Scene_transform_orientation_slots_begin(CollectionPropertyIterator *iter,
                                                        PointerRNA *ptr)
{
  Scene *scene = (Scene *)ptr->id.data;
  TransformOrientationSlot *orient_slot = &scene->orientation_slots[0];
  rna_iterator_array_begin(
      iter, orient_slot, sizeof(*orient_slot), ARRAY_SIZE(scene->orientation_slots), 0, NULL);
}

static int rna_Scene_transform_orientation_slots_length(PointerRNA *ptr)
{
  Scene *scene = (Scene *)ptr->id.data;
  return ARRAY_SIZE(scene->orientation_slots);
}

static bool rna_Scene_use_audio_get(PointerRNA *ptr)
{
  Scene *scene = (Scene *)ptr->data;
  return (scene->audio.flag & AUDIO_MUTE) != 0;
}

static void rna_Scene_use_audio_set(PointerRNA *ptr, bool value)
{
  Scene *scene = (Scene *)ptr->data;

  if (value)
    scene->audio.flag |= AUDIO_MUTE;
  else
    scene->audio.flag &= ~AUDIO_MUTE;

  BKE_sound_mute_scene(scene, value);
}

static int rna_Scene_sync_mode_get(PointerRNA *ptr)
{
  Scene *scene = (Scene *)ptr->data;
  if (scene->audio.flag & AUDIO_SYNC)
    return AUDIO_SYNC;
  return scene->flag & SCE_FRAME_DROP;
}

static void rna_Scene_sync_mode_set(PointerRNA *ptr, int value)
{
  Scene *scene = (Scene *)ptr->data;

  if (value == AUDIO_SYNC) {
    scene->audio.flag |= AUDIO_SYNC;
  }
  else if (value == SCE_FRAME_DROP) {
    scene->audio.flag &= ~AUDIO_SYNC;
    scene->flag |= SCE_FRAME_DROP;
  }
  else {
    scene->audio.flag &= ~AUDIO_SYNC;
    scene->flag &= ~SCE_FRAME_DROP;
  }
}

static void rna_View3DCursor_rotation_mode_set(PointerRNA *ptr, int value)
{
  View3DCursor *cursor = ptr->data;

  /* use API Method for conversions... */
  BKE_rotMode_change_values(cursor->rotation_quaternion,
                            cursor->rotation_euler,
                            cursor->rotation_axis,
                            &cursor->rotation_angle,
                            cursor->rotation_mode,
                            (short)value);

  /* finally, set the new rotation type */
  cursor->rotation_mode = value;
}

static void rna_View3DCursor_rotation_axis_angle_get(PointerRNA *ptr, float *value)
{
  View3DCursor *cursor = ptr->data;
  value[0] = cursor->rotation_angle;
  copy_v3_v3(&value[1], cursor->rotation_axis);
}

static void rna_View3DCursor_rotation_axis_angle_set(PointerRNA *ptr, const float *value)
{
  View3DCursor *cursor = ptr->data;
  cursor->rotation_angle = value[0];
  copy_v3_v3(cursor->rotation_axis, &value[1]);
}

static TimeMarker *rna_TimeLine_add(Scene *scene, const char name[], int frame)
{
  TimeMarker *marker = MEM_callocN(sizeof(TimeMarker), "TimeMarker");
  marker->flag = SELECT;
  marker->frame = frame;
  BLI_strncpy_utf8(marker->name, name, sizeof(marker->name));
  BLI_addtail(&scene->markers, marker);

  WM_main_add_notifier(NC_SCENE | ND_MARKERS, NULL);
  WM_main_add_notifier(NC_ANIMATION | ND_MARKERS, NULL);

  return marker;
}

static void rna_TimeLine_remove(Scene *scene, ReportList *reports, PointerRNA *marker_ptr)
{
  TimeMarker *marker = marker_ptr->data;
  if (BLI_remlink_safe(&scene->markers, marker) == false) {
    BKE_reportf(reports,
                RPT_ERROR,
                "Timeline marker '%s' not found in scene '%s'",
                marker->name,
                scene->id.name + 2);
    return;
  }

  MEM_freeN(marker);
  RNA_POINTER_INVALIDATE(marker_ptr);

  WM_main_add_notifier(NC_SCENE | ND_MARKERS, NULL);
  WM_main_add_notifier(NC_ANIMATION | ND_MARKERS, NULL);
}

static void rna_TimeLine_clear(Scene *scene)
{
  BLI_freelistN(&scene->markers);

  WM_main_add_notifier(NC_SCENE | ND_MARKERS, NULL);
  WM_main_add_notifier(NC_ANIMATION | ND_MARKERS, NULL);
}

static KeyingSet *rna_Scene_keying_set_new(Scene *sce,
                                           ReportList *reports,
                                           const char idname[],
                                           const char name[])
{
  KeyingSet *ks = NULL;

  /* call the API func, and set the active keyingset index */
  ks = BKE_keyingset_add(&sce->keyingsets, idname, name, KEYINGSET_ABSOLUTE, 0);

  if (ks) {
    sce->active_keyingset = BLI_listbase_count(&sce->keyingsets);
    return ks;
  }
  else {
    BKE_report(reports, RPT_ERROR, "Keying set could not be added");
    return NULL;
  }
}

static void rna_UnifiedPaintSettings_update(bContext *C, PointerRNA *UNUSED(ptr))
{
  Scene *scene = CTX_data_scene(C);
  ViewLayer *view_layer = CTX_data_view_layer(C);
  Brush *br = BKE_paint_brush(BKE_paint_get_active(scene, view_layer));
  WM_main_add_notifier(NC_BRUSH | NA_EDITED, br);
}

static void rna_UnifiedPaintSettings_size_set(PointerRNA *ptr, int value)
{
  UnifiedPaintSettings *ups = ptr->data;

  /* scale unprojected radius so it stays consistent with brush size */
  BKE_brush_scale_unprojected_radius(&ups->unprojected_radius, value, ups->size);
  ups->size = value;
}

static void rna_UnifiedPaintSettings_unprojected_radius_set(PointerRNA *ptr, float value)
{
  UnifiedPaintSettings *ups = ptr->data;

  /* scale brush size so it stays consistent with unprojected_radius */
  BKE_brush_scale_size(&ups->size, value, ups->unprojected_radius);
  ups->unprojected_radius = value;
}

static void rna_UnifiedPaintSettings_radius_update(bContext *C, PointerRNA *ptr)
{
  /* changing the unified size should invalidate the overlay but also update the brush */
  BKE_paint_invalidate_overlay_all();
  rna_UnifiedPaintSettings_update(C, ptr);
}

static char *rna_UnifiedPaintSettings_path(PointerRNA *UNUSED(ptr))
{
  return BLI_strdup("tool_settings.unified_paint_settings");
}

static char *rna_CurvePaintSettings_path(PointerRNA *UNUSED(ptr))
{
  return BLI_strdup("tool_settings.curve_paint_settings");
}

/* generic function to recalc geometry */
static void rna_EditMesh_update(bContext *C, PointerRNA *UNUSED(ptr))
{
  ViewLayer *view_layer = CTX_data_view_layer(C);
  Mesh *me = NULL;

  if (view_layer->basact) {
    me = BKE_mesh_from_object(view_layer->basact->object);
    if (me && me->edit_mesh == NULL)
      me = NULL;
  }

  if (me) {
    DEG_id_tag_update(&me->id, ID_RECALC_GEOMETRY);
    WM_main_add_notifier(NC_GEOM | ND_DATA, me);
  }
}

static char *rna_MeshStatVis_path(PointerRNA *UNUSED(ptr))
{
  return BLI_strdup("tool_settings.statvis");
}

/* note: without this, when Multi-Paint is activated/deactivated, the colors
 * will not change right away when multiple bones are selected, this function
 * is not for general use and only for the few cases where changing scene
 * settings and NOT for general purpose updates, possibly this should be
 * given its own notifier. */
static void rna_Scene_update_active_object_data(bContext *C, PointerRNA *UNUSED(ptr))
{
  ViewLayer *view_layer = CTX_data_view_layer(C);
  Object *ob = OBACT(view_layer);

  if (ob) {
    DEG_id_tag_update(&ob->id, ID_RECALC_GEOMETRY);
    WM_main_add_notifier(NC_OBJECT | ND_DRAW, &ob->id);
  }
}

static void rna_SceneCamera_update(Main *UNUSED(bmain), Scene *UNUSED(scene), PointerRNA *ptr)
{
  Scene *scene = (Scene *)ptr->id.data;
  Object *camera = scene->camera;

  if (camera && (camera->type == OB_CAMERA)) {
    DEG_id_tag_update(&camera->id, ID_RECALC_GEOMETRY);
  }
}

static void rna_SceneSequencer_update(Main *UNUSED(bmain),
                                      Scene *UNUSED(scene),
                                      PointerRNA *UNUSED(ptr))
{
  BKE_sequencer_cache_cleanup();
  BKE_sequencer_preprocessed_cache_cleanup();
}

static char *rna_ToolSettings_path(PointerRNA *UNUSED(ptr))
{
  return BLI_strdup("tool_settings");
}

PointerRNA rna_FreestyleLineSet_linestyle_get(PointerRNA *ptr)
{
  FreestyleLineSet *lineset = (FreestyleLineSet *)ptr->data;

  return rna_pointer_inherit_refine(ptr, &RNA_FreestyleLineStyle, lineset->linestyle);
}

void rna_FreestyleLineSet_linestyle_set(PointerRNA *ptr, PointerRNA value)
{
  FreestyleLineSet *lineset = (FreestyleLineSet *)ptr->data;

  if (lineset->linestyle)
    id_us_min(&lineset->linestyle->id);
  lineset->linestyle = (FreestyleLineStyle *)value.data;
  id_us_plus(&lineset->linestyle->id);
}

<<<<<<< HEAD
FreestyleLineSet *rna_FreestyleSettings_lineset_add(
	ID *id, FreestyleSettings *config, Main *bmain, const char *name)
=======
FreestyleLineSet *rna_FreestyleSettings_lineset_add(ID *id,
                                                    FreestyleSettings *config,
                                                    Main *bmain,
                                                    const char *name)
>>>>>>> 2a39f259
{
  Scene *scene = (Scene *)id;
  FreestyleLineSet *lineset = BKE_freestyle_lineset_add(bmain, (FreestyleConfig *)config, name);

  DEG_id_tag_update(&scene->id, 0);
  WM_main_add_notifier(NC_SCENE | ND_RENDER_OPTIONS, NULL);

  return lineset;
}

<<<<<<< HEAD
void rna_FreestyleSettings_lineset_remove(
	ID *id, FreestyleSettings *config, ReportList *reports, PointerRNA *lineset_ptr)
=======
void rna_FreestyleSettings_lineset_remove(ID *id,
                                          FreestyleSettings *config,
                                          ReportList *reports,
                                          PointerRNA *lineset_ptr)
>>>>>>> 2a39f259
{
  FreestyleLineSet *lineset = lineset_ptr->data;
  Scene *scene = (Scene *)id;

  if (!BKE_freestyle_lineset_delete((FreestyleConfig *)config, lineset)) {
    BKE_reportf(reports, RPT_ERROR, "Line set '%s' could not be removed", lineset->name);
    return;
  }

  RNA_POINTER_INVALIDATE(lineset_ptr);

  DEG_id_tag_update(&scene->id, 0);
  WM_main_add_notifier(NC_SCENE | ND_RENDER_OPTIONS, NULL);
}

PointerRNA rna_FreestyleSettings_active_lineset_get(PointerRNA *ptr)
{
  FreestyleConfig *config = (FreestyleConfig *)ptr->data;
  FreestyleLineSet *lineset = BKE_freestyle_lineset_get_active(config);
  return rna_pointer_inherit_refine(ptr, &RNA_FreestyleLineSet, lineset);
}

void rna_FreestyleSettings_active_lineset_index_range(
<<<<<<< HEAD
	PointerRNA *ptr, int *min, int *max, int *UNUSED(softmin), int *UNUSED(softmax))
=======
    PointerRNA *ptr, int *min, int *max, int *UNUSED(softmin), int *UNUSED(softmax))
>>>>>>> 2a39f259
{
  FreestyleConfig *config = (FreestyleConfig *)ptr->data;

  *min = 0;
  *max = max_ii(0, BLI_listbase_count(&config->linesets) - 1);
}

int rna_FreestyleSettings_active_lineset_index_get(PointerRNA *ptr)
{
  FreestyleConfig *config = (FreestyleConfig *)ptr->data;
  return BKE_freestyle_lineset_get_active_index(config);
}

void rna_FreestyleSettings_active_lineset_index_set(PointerRNA *ptr, int value)
{
  FreestyleConfig *config = (FreestyleConfig *)ptr->data;
  BKE_freestyle_lineset_set_active_index(config, value);
}

FreestyleModuleConfig *rna_FreestyleSettings_module_add(ID *id, FreestyleSettings *config)
{
  Scene *scene = (Scene *)id;
  FreestyleModuleConfig *module = BKE_freestyle_module_add((FreestyleConfig *)config);

  DEG_id_tag_update(&scene->id, 0);
  WM_main_add_notifier(NC_SCENE | ND_RENDER_OPTIONS, NULL);

  return module;
}

<<<<<<< HEAD
void rna_FreestyleSettings_module_remove(
	ID *id, FreestyleSettings *config, ReportList *reports, PointerRNA *module_ptr)
=======
void rna_FreestyleSettings_module_remove(ID *id,
                                         FreestyleSettings *config,
                                         ReportList *reports,
                                         PointerRNA *module_ptr)
>>>>>>> 2a39f259
{
  Scene *scene = (Scene *)id;
  FreestyleModuleConfig *module = module_ptr->data;

  if (!BKE_freestyle_module_delete((FreestyleConfig *)config, module)) {
    if (module->script)
      BKE_reportf(reports,
                  RPT_ERROR,
                  "Style module '%s' could not be removed",
                  module->script->id.name + 2);
    else
      BKE_report(reports, RPT_ERROR, "Style module could not be removed");
    return;
  }

  RNA_POINTER_INVALIDATE(module_ptr);

  DEG_id_tag_update(&scene->id, 0);
  WM_main_add_notifier(NC_SCENE | ND_RENDER_OPTIONS, NULL);
}

char *rna_GPUDOF_path(PointerRNA *ptr)
{
  /* if there is ID-data, resolve the path using the index instead of by name,
   * since the name used is the name of the texture assigned, but the texture
   * may be used multiple times in the same stack
   */
  if (ptr->id.data) {
    if (GS(((ID *)ptr->id.data)->name) == ID_CA) {
      return BLI_strdup("gpu_dof");
    }
  }

  return BLI_strdup("");
}

static void rna_GPUDOFSettings_blades_set(PointerRNA *ptr, const int value)
{
  GPUDOFSettings *dofsettings = (GPUDOFSettings *)ptr->data;

  if (value == 1 || value == 2) {
    if (dofsettings->num_blades == 0) {
      dofsettings->num_blades = 3;
    }
    else {
      dofsettings->num_blades = 0;
    }
  }
  else {
    dofsettings->num_blades = value;
  }
}

static void rna_GPUDOFSettings_update(Main *UNUSED(bmain), Scene *scene, PointerRNA *UNUSED(ptr))
{
  /* TODO(sergey): Can be more selective here. */
  BKE_sequencer_cache_cleanup();
  BKE_sequencer_preprocessed_cache_cleanup();
  WM_main_add_notifier(NC_SCENE | ND_SEQUENCER, scene);
}

static void rna_Stereo3dFormat_update(Main *bmain, Scene *UNUSED(scene), PointerRNA *ptr)
{
  ID *id = ptr->id.data;

  if (id && GS(id->name) == ID_IM) {
    Image *ima = (Image *)id;
    ImBuf *ibuf;
    void *lock;

    if (!BKE_image_is_stereo(ima))
      return;

    ibuf = BKE_image_acquire_ibuf(ima, NULL, &lock);

    if (ibuf) {
      BKE_image_signal(bmain, ima, NULL, IMA_SIGNAL_FREE);
    }
    BKE_image_release_ibuf(ima, ibuf, lock);
  }
}

<<<<<<< HEAD
static ViewLayer *rna_ViewLayer_new(
	ID *id, Scene *UNUSED(sce), Main *bmain, const char *name)
=======
static ViewLayer *rna_ViewLayer_new(ID *id, Scene *UNUSED(sce), Main *bmain, const char *name)
>>>>>>> 2a39f259
{
  Scene *scene = (Scene *)id;
  ViewLayer *view_layer = BKE_view_layer_add(scene, name);

  DEG_id_tag_update(&scene->id, 0);
  DEG_relations_tag_update(bmain);
  WM_main_add_notifier(NC_SCENE | ND_LAYER, NULL);

  return view_layer;
}

static void rna_ViewLayer_remove(
<<<<<<< HEAD
	ID *id, Scene *UNUSED(sce), Main *bmain, ReportList *reports, PointerRNA *sl_ptr)
=======
    ID *id, Scene *UNUSED(sce), Main *bmain, ReportList *reports, PointerRNA *sl_ptr)
>>>>>>> 2a39f259
{
  Scene *scene = (Scene *)id;
  ViewLayer *view_layer = sl_ptr->data;

  if (ED_scene_view_layer_delete(bmain, scene, view_layer, reports)) {
    RNA_POINTER_INVALIDATE(sl_ptr);
  }
}

/* Fake value, used internally (not saved to DNA). */
#  define V3D_ORIENT_DEFAULT -1

static int rna_TransformOrientationSlot_type_get(PointerRNA *ptr)
{
  Scene *scene = ptr->id.data;
  TransformOrientationSlot *orient_slot = ptr->data;
  if (orient_slot != &scene->orientation_slots[SCE_ORIENT_DEFAULT]) {
    if ((orient_slot->flag & SELECT) == 0) {
      return V3D_ORIENT_DEFAULT;
    }
  }
  return BKE_scene_orientation_slot_get_index(orient_slot);
}

void rna_TransformOrientationSlot_type_set(PointerRNA *ptr, int value)
{
  Scene *scene = ptr->id.data;
  TransformOrientationSlot *orient_slot = ptr->data;

  if (orient_slot != &scene->orientation_slots[SCE_ORIENT_DEFAULT]) {
    if (value == V3D_ORIENT_DEFAULT) {
      orient_slot->flag &= ~SELECT;
      return;
    }
    else {
      orient_slot->flag |= SELECT;
    }
  }

  BKE_scene_orientation_slot_set_index(orient_slot, value);
}

static PointerRNA rna_TransformOrientationSlot_get(PointerRNA *ptr)
{
  Scene *scene = ptr->id.data;
  TransformOrientationSlot *orient_slot = ptr->data;
  TransformOrientation *orientation;
  if (orient_slot->type < V3D_ORIENT_CUSTOM) {
    orientation = NULL;
  }
  else {
    orientation = BKE_scene_transform_orientation_find(scene, orient_slot->index_custom);
  }
  return rna_pointer_inherit_refine(ptr, &RNA_TransformOrientation, orientation);
}

static const EnumPropertyItem *rna_TransformOrientation_impl_itemf(Scene *scene,
                                                                   const bool include_default,
                                                                   bool *r_free)
{
  EnumPropertyItem tmp = {0, "", 0, "", ""};
  EnumPropertyItem *item = NULL;
  int i = V3D_ORIENT_CUSTOM, totitem = 0;

  if (include_default) {
    tmp.identifier = "DEFAULT";
    tmp.name = "Default";
    tmp.description = "Use the scene orientation";
    tmp.value = V3D_ORIENT_DEFAULT;
    tmp.icon = ICON_OBJECT_ORIGIN;
    RNA_enum_item_add(&item, &totitem, &tmp);
    tmp.icon = 0;

    RNA_enum_item_add_separator(&item, &totitem);
  }

  RNA_enum_items_add(&item, &totitem, rna_enum_transform_orientation_items);

  const ListBase *transform_orientations = scene ? &scene->transform_spaces : NULL;

  if (transform_orientations && (BLI_listbase_is_empty(transform_orientations) == false)) {
    RNA_enum_item_add_separator(&item, &totitem);

    for (TransformOrientation *ts = transform_orientations->first; ts; ts = ts->next) {
      tmp.identifier = ts->name;
      tmp.name = ts->name;
      tmp.value = i++;
      RNA_enum_item_add(&item, &totitem, &tmp);
    }
  }

  RNA_enum_item_end(&item, &totitem);
  *r_free = true;

  return item;
}
const EnumPropertyItem *rna_TransformOrientation_itemf(bContext *C,
                                                       PointerRNA *ptr,
                                                       PropertyRNA *UNUSED(prop),
                                                       bool *r_free)
{
  Scene *scene;
  if (ptr->id.data && (GS(((ID *)ptr->id.data)->name) == ID_SCE)) {
    scene = ptr->id.data;
  }
  else {
    scene = CTX_data_scene(C);
  }
  return rna_TransformOrientation_impl_itemf(scene, false, r_free);
}

const EnumPropertyItem *rna_TransformOrientation_with_scene_itemf(bContext *UNUSED(C),
                                                                  PointerRNA *ptr,
                                                                  PropertyRNA *UNUSED(prop),
                                                                  bool *r_free)
{
  Scene *scene = ptr->id.data;
  TransformOrientationSlot *orient_slot = ptr->data;
  bool include_default = (orient_slot != &scene->orientation_slots[SCE_ORIENT_DEFAULT]);
  return rna_TransformOrientation_impl_itemf(scene, include_default, r_free);
}

#  undef V3D_ORIENT_DEFAULT

static const EnumPropertyItem *rna_UnitSettings_itemf_wrapper(const int system,
                                                              const int type,
                                                              bool *r_free)
{
  const void *usys;
  int len;
  bUnit_GetSystem(system, type, &usys, &len);

  EnumPropertyItem *items = NULL;
  int totitem = 0;

  EnumPropertyItem adaptive = {0};
  adaptive.identifier = "ADAPTIVE";
  adaptive.name = "Adaptive";
  adaptive.value = USER_UNIT_ADAPTIVE;
  RNA_enum_item_add(&items, &totitem, &adaptive);

  for (int i = 0; i < len; i++) {
    if (!bUnit_IsSuppressed(usys, i)) {
      EnumPropertyItem tmp = {0};
      tmp.identifier = bUnit_GetIdentifier(usys, i);
      tmp.name = bUnit_GetNameDisplay(usys, i);
      tmp.value = i;
      RNA_enum_item_add(&items, &totitem, &tmp);
    }
  }

  *r_free = true;
  return items;
}

const EnumPropertyItem *rna_UnitSettings_length_unit_itemf(bContext *UNUSED(C),
                                                           PointerRNA *ptr,
                                                           PropertyRNA *UNUSED(prop),
                                                           bool *r_free)
{
  UnitSettings *units = ptr->data;
  return rna_UnitSettings_itemf_wrapper(units->system, B_UNIT_LENGTH, r_free);
}

const EnumPropertyItem *rna_UnitSettings_mass_unit_itemf(bContext *UNUSED(C),
                                                         PointerRNA *ptr,
                                                         PropertyRNA *UNUSED(prop),
                                                         bool *r_free)
{
  UnitSettings *units = ptr->data;
  return rna_UnitSettings_itemf_wrapper(units->system, B_UNIT_MASS, r_free);
}

const EnumPropertyItem *rna_UnitSettings_time_unit_itemf(bContext *UNUSED(C),
                                                         PointerRNA *ptr,
                                                         PropertyRNA *UNUSED(prop),
                                                         bool *r_free)
{
  UnitSettings *units = ptr->data;
  return rna_UnitSettings_itemf_wrapper(units->system, B_UNIT_TIME, r_free);
}

static void rna_UnitSettings_system_update(Main *UNUSED(bmain),
                                           Scene *scene,
                                           PointerRNA *UNUSED(ptr))
{
  UnitSettings *unit = &scene->unit;
  if (unit->system == USER_UNIT_NONE) {
    unit->length_unit = USER_UNIT_ADAPTIVE;
    unit->mass_unit = USER_UNIT_ADAPTIVE;
  }
  else {
    unit->length_unit = bUnit_GetBaseUnitOfType(unit->system, B_UNIT_LENGTH);
    unit->mass_unit = bUnit_GetBaseUnitOfType(unit->system, B_UNIT_MASS);
  }
}

static char *rna_UnitSettings_path(PointerRNA *UNUSED(ptr))
{
  return BLI_strdup("unit_settings");
}

/* lanpr */

void rna_lanpr_active_line_layer_index_range(
	PointerRNA *ptr, int *min, int *max, int *UNUSED(softmin), int *UNUSED(softmax))
{
	SceneLANPR *lanpr = (SceneLANPR *)ptr->data;
	*min = 0;
	*max = max_ii(0, BLI_listbase_count(&lanpr->line_layers) - 1);
}

int rna_lanpr_active_line_layer_index_get(PointerRNA *ptr)
{
	SceneLANPR *lanpr = (SceneLANPR *)ptr->data;
	LANPR_LineLayer *ls;
	int i = 0;
	for (ls = lanpr->line_layers.first; ls; ls = ls->next) {
		if (ls == lanpr->active_layer) return i;
		i++;
	}
	return 0;
}

void rna_lanpr_active_line_layer_index_set(PointerRNA *ptr, int value)
{
	SceneLANPR *lanpr = (SceneLANPR *)ptr->data;
	LANPR_LineLayer *ls;
	int i = 0;
	for (ls = lanpr->line_layers.first; ls; ls = ls->next) {
		if (i == value) {
			lanpr->active_layer = ls;
			return;
		}
		i++;
	}
	lanpr->active_layer = 0;
}

PointerRNA rna_lanpr_active_line_layer_get(PointerRNA *ptr)
{
	SceneLANPR *lanpr = (SceneLANPR *)ptr->data;
	LANPR_LineLayer *ls = lanpr->active_layer;
	return rna_pointer_inherit_refine(ptr, &RNA_LANPR_LineLayer, ls);
}

void rna_lanpr_active_line_layer_set(PointerRNA *ptr, PointerRNA value)
{
	SceneLANPR *lanpr = (SceneLANPR *)ptr->data;
	lanpr->active_layer = value.data;
}

#else

/* Grease Pencil Interpolation tool settings */
static void rna_def_gpencil_interpolate(BlenderRNA *brna)
{
  StructRNA *srna;
  PropertyRNA *prop;

  srna = RNA_def_struct(brna, "GPencilInterpolateSettings", NULL);
  RNA_def_struct_sdna(srna, "GP_Interpolate_Settings");
  RNA_def_struct_path_func(srna, "rna_GPencilInterpolateSettings_path");
  RNA_def_struct_ui_text(srna,
                         "Grease Pencil Interpolate Settings",
                         "Settings for Grease Pencil interpolation tools");

  /* flags */
  prop = RNA_def_property(srna, "interpolate_all_layers", PROP_BOOLEAN, PROP_NONE);
  RNA_def_property_boolean_sdna(prop, NULL, "flag", GP_TOOLFLAG_INTERPOLATE_ALL_LAYERS);
  RNA_def_property_ui_text(
      prop, "Interpolate All Layers", "Interpolate all layers, not only active");
  RNA_def_property_update(prop, NC_SCENE | ND_TOOLSETTINGS, NULL);

  prop = RNA_def_property(srna, "interpolate_selected_only", PROP_BOOLEAN, PROP_NONE);
  RNA_def_property_boolean_sdna(prop, NULL, "flag", GP_TOOLFLAG_INTERPOLATE_ONLY_SELECTED);
  RNA_def_property_ui_text(prop,
                           "Interpolate Selected Strokes",
                           "Interpolate only selected strokes in the original frame");
  RNA_def_property_update(prop, NC_SCENE | ND_TOOLSETTINGS, NULL);

  /* interpolation type */
  prop = RNA_def_property(srna, "type", PROP_ENUM, PROP_NONE);
  RNA_def_property_enum_sdna(prop, NULL, "type");
  RNA_def_property_enum_items(prop, rna_enum_gpencil_interpolation_mode_items);
  RNA_def_property_enum_funcs(prop, NULL, "rna_GPencilInterpolateSettings_type_set", NULL);
  RNA_def_property_ui_text(
      prop, "Type", "Interpolation method to use the next time 'Interpolate Sequence' is run");
  RNA_def_property_update(prop, NC_SCENE | ND_TOOLSETTINGS, NULL);

  /* easing */
  prop = RNA_def_property(srna, "easing", PROP_ENUM, PROP_NONE);
  RNA_def_property_enum_sdna(prop, NULL, "easing");
  RNA_def_property_enum_items(prop, rna_enum_beztriple_interpolation_easing_items);
  RNA_def_property_ui_text(
      prop,
      "Easing",
      "Which ends of the segment between the preceding and following grease pencil frames "
      "easing interpolation is applied to");
  RNA_def_property_update(prop, NC_SCENE | ND_TOOLSETTINGS, NULL);

  /* easing options */
  prop = RNA_def_property(srna, "back", PROP_FLOAT, PROP_NONE);
  RNA_def_property_float_sdna(prop, NULL, "back");
  RNA_def_property_ui_text(prop, "Back", "Amount of overshoot for 'back' easing");
  RNA_def_property_update(prop, NC_SCENE | ND_TOOLSETTINGS, NULL);

  prop = RNA_def_property(srna, "amplitude", PROP_FLOAT, PROP_NONE);
  RNA_def_property_float_sdna(prop, NULL, "amplitude");
  RNA_def_property_range(prop, 0.0f, FLT_MAX); /* only positive values... */
  RNA_def_property_ui_text(
      prop, "Amplitude", "Amount to boost elastic bounces for 'elastic' easing");
  RNA_def_property_update(prop, NC_SCENE | ND_TOOLSETTINGS, NULL);

  prop = RNA_def_property(srna, "period", PROP_FLOAT, PROP_NONE);
  RNA_def_property_float_sdna(prop, NULL, "period");
  RNA_def_property_ui_text(prop, "Period", "Time between bounces for elastic easing");
  RNA_def_property_update(prop, NC_SCENE | ND_TOOLSETTINGS, NULL);

  /* custom curvemap */
  prop = RNA_def_property(srna, "interpolation_curve", PROP_POINTER, PROP_NONE);
  RNA_def_property_pointer_sdna(prop, NULL, "custom_ipo");
  RNA_def_property_struct_type(prop, "CurveMapping");
  RNA_def_property_ui_text(
      prop,
      "Interpolation Curve",
      "Custom curve to control 'sequence' interpolation between Grease Pencil frames");
  RNA_def_property_update(prop, NC_SCENE | ND_TOOLSETTINGS, NULL);
}

static void rna_def_transform_orientation(BlenderRNA *brna)
{
  StructRNA *srna;
  PropertyRNA *prop;

  srna = RNA_def_struct(brna, "TransformOrientation", NULL);

  prop = RNA_def_property(srna, "matrix", PROP_FLOAT, PROP_MATRIX);
  RNA_def_property_float_sdna(prop, NULL, "mat");
  RNA_def_property_multi_array(prop, 2, rna_matrix_dimsize_3x3);
  RNA_def_property_update(prop, NC_SPACE | ND_SPACE_VIEW3D, NULL);

  prop = RNA_def_property(srna, "name", PROP_STRING, PROP_NONE);
  RNA_def_struct_name_property(srna, prop);
  RNA_def_property_ui_text(prop, "Name", "Name of the custom transform orientation");
  RNA_def_property_update(prop, NC_SPACE | ND_SPACE_VIEW3D, NULL);
}

static void rna_def_transform_orientation_slot(BlenderRNA *brna)
{
  StructRNA *srna;
  PropertyRNA *prop;

  srna = RNA_def_struct(brna, "TransformOrientationSlot", NULL);
  RNA_def_struct_sdna(srna, "TransformOrientationSlot");
  RNA_def_struct_ui_text(srna, "Orientation Slot", "");

  /* Orientations */
  prop = RNA_def_property(srna, "type", PROP_ENUM, PROP_NONE);
  RNA_def_property_enum_items(prop, rna_enum_transform_orientation_items);
  RNA_def_property_enum_funcs(prop,
                              "rna_TransformOrientationSlot_type_get",
                              "rna_TransformOrientationSlot_type_set",
                              "rna_TransformOrientation_with_scene_itemf");
  RNA_def_property_ui_text(prop, "Orientation", "Transformation orientation");
  RNA_def_property_update(prop, NC_SPACE | ND_SPACE_VIEW3D, NULL);

  prop = RNA_def_property(srna, "custom_orientation", PROP_POINTER, PROP_NONE);
  RNA_def_property_struct_type(prop, "TransformOrientation");
  RNA_def_property_pointer_funcs(prop, "rna_TransformOrientationSlot_get", NULL, NULL, NULL);
  RNA_def_property_ui_text(prop, "Current Transform Orientation", "");

  /* flag */
  prop = RNA_def_property(srna, "use", PROP_BOOLEAN, PROP_NONE);
  RNA_def_property_boolean_sdna(prop, NULL, "flag", SELECT);
  RNA_def_property_ui_text(prop, "Use", "Use scene orientation instead of a custom setting");
  RNA_def_property_update(prop, NC_SCENE | ND_TOOLSETTINGS, NULL);
}

static void rna_def_view3d_cursor(BlenderRNA *brna)
{
<<<<<<< HEAD
	StructRNA *srna;
	PropertyRNA *prop;

	srna = RNA_def_struct(brna, "View3DCursor", NULL);
	RNA_def_struct_sdna(srna, "View3DCursor");
	RNA_def_struct_ui_text(srna, "3D Cursor", "");

	prop = RNA_def_property(srna, "location", PROP_FLOAT, PROP_XYZ_LENGTH);
	RNA_def_property_clear_flag(prop, PROP_ANIMATABLE);
	RNA_def_property_float_sdna(prop, NULL, "location");
	RNA_def_property_ui_text(prop, "Location", "");
	RNA_def_property_ui_range(prop, -10000.0, 10000.0, 10, 4);
	RNA_def_property_update(prop, NC_WINDOW, NULL);

	prop = RNA_def_property(srna, "rotation_quaternion", PROP_FLOAT, PROP_QUATERNION);
	RNA_def_property_clear_flag(prop, PROP_ANIMATABLE);
	RNA_def_property_float_sdna(prop, NULL, "rotation_quaternion");
	RNA_def_property_float_array_default(prop, rna_default_quaternion);
	RNA_def_property_ui_text(prop, "Quaternion Rotation", "Rotation in quaternions (keep normalized)");
	RNA_def_property_update(prop, NC_WINDOW, NULL);

	prop = RNA_def_property(srna, "rotation_axis_angle", PROP_FLOAT, PROP_AXISANGLE);
	RNA_def_property_clear_flag(prop, PROP_ANIMATABLE);
	RNA_def_property_array(prop, 4);
	RNA_def_property_float_funcs(prop, "rna_View3DCursor_rotation_axis_angle_get",
	                             "rna_View3DCursor_rotation_axis_angle_set", NULL);
	RNA_def_property_float_array_default(prop, rna_default_axis_angle);
	RNA_def_property_ui_text(prop, "Axis-Angle Rotation", "Angle of Rotation for Axis-Angle rotation representation");
	RNA_def_property_update(prop, NC_WINDOW, NULL);

	prop = RNA_def_property(srna, "rotation_euler", PROP_FLOAT, PROP_EULER);
	RNA_def_property_clear_flag(prop, PROP_ANIMATABLE);
	RNA_def_property_float_sdna(prop, NULL, "rotation_euler");
	RNA_def_property_ui_text(prop, "Euler Rotation", "3D rotation");
	RNA_def_property_update(prop, NC_WINDOW, NULL);

	prop = RNA_def_property(srna, "rotation_mode", PROP_ENUM, PROP_NONE);
	RNA_def_property_clear_flag(prop, PROP_ANIMATABLE);
	RNA_def_property_enum_sdna(prop, NULL, "rotation_mode");
	RNA_def_property_enum_items(prop, rna_enum_object_rotation_mode_items);
	RNA_def_property_enum_funcs(prop, NULL, "rna_View3DCursor_rotation_mode_set", NULL);
	RNA_def_property_ui_text(prop, "Rotation Mode", "");
	RNA_def_property_update(prop, NC_WINDOW, NULL);
}

static void rna_def_tool_settings(BlenderRNA  *brna)
{
	StructRNA *srna;
	PropertyRNA *prop;

	/* the construction of this enum is quite special - everything is stored as bitflags,
	 * with 1st position only for for on/off (and exposed as boolean), while others are mutually
	 * exclusive options but which will only have any effect when autokey is enabled
	 */
	static const EnumPropertyItem auto_key_items[] = {
		{AUTOKEY_MODE_NORMAL & ~AUTOKEY_ON, "ADD_REPLACE_KEYS", 0, "Add & Replace", ""},
		{AUTOKEY_MODE_EDITKEYS & ~AUTOKEY_ON, "REPLACE_KEYS", 0, "Replace", ""},
		{0, NULL, 0, NULL, NULL},
	};

	static const EnumPropertyItem edge_tag_items[] = {
		{EDGE_MODE_SELECT, "SELECT", 0, "Select", ""},
		{EDGE_MODE_TAG_SEAM, "SEAM", 0, "Tag Seam", ""},
		{EDGE_MODE_TAG_SHARP, "SHARP", 0, "Tag Sharp", ""},
		{EDGE_MODE_TAG_CREASE, "CREASE", 0, "Tag Crease", ""},
		{EDGE_MODE_TAG_BEVEL, "BEVEL", 0, "Tag Bevel", ""},
		{EDGE_MODE_TAG_FREESTYLE, "FREESTYLE", 0, "Tag Freestyle Edge Mark", ""},
		{0, NULL, 0, NULL, NULL},
	};

	static EnumPropertyItem mod_weighted_strength[] = {
		{FACE_STRENGTH_WEAK, "Weak", 0, "Weak", ""},
		{FACE_STRENGTH_MEDIUM, "Medium", 0, "Medium", ""},
		{FACE_STRENGTH_STRONG, "Strong", 0, "Strong", ""},
		{0, NULL, 0, NULL, NULL},
	};

	static const EnumPropertyItem draw_groupuser_items[] = {
		{OB_DRAW_GROUPUSER_NONE, "NONE", 0, "None", ""},
		{OB_DRAW_GROUPUSER_ACTIVE, "ACTIVE", 0, "Active", "Show vertices with no weights in the active group"},
		{OB_DRAW_GROUPUSER_ALL, "ALL", 0, "All", "Show vertices with no weights in any group"},
		{0, NULL, 0, NULL, NULL},
	};

	static const EnumPropertyItem vertex_group_select_items[] = {
		{WT_VGROUP_ALL, "ALL", 0, "All", "All Vertex Groups"},
		{WT_VGROUP_BONE_DEFORM, "BONE_DEFORM", 0, "Deform", "Vertex Groups assigned to Deform Bones"},
		{WT_VGROUP_BONE_DEFORM_OFF, "OTHER_DEFORM", 0, "Other", "Vertex Groups assigned to non Deform Bones"},
		{0, NULL, 0, NULL, NULL},
	};

	static const EnumPropertyItem gpencil_stroke_placement_items[] = {
		{GP_PROJECT_VIEWSPACE, "ORIGIN", ICON_OBJECT_ORIGIN, "Origin", "Draw stroke at Object origin"},
		{GP_PROJECT_VIEWSPACE | GP_PROJECT_CURSOR, "CURSOR", ICON_PIVOT_CURSOR, "3D Cursor", "Draw stroke at 3D cursor location" },
		{GP_PROJECT_VIEWSPACE | GP_PROJECT_DEPTH_VIEW, "SURFACE", ICON_SNAP_FACE, "Surface", "Stick stroke to surfaces"},
		{GP_PROJECT_VIEWSPACE | GP_PROJECT_DEPTH_STROKE, "STROKE", ICON_STROKE, "Stroke", "Stick stroke to other strokes"},
		{0, NULL, 0, NULL, NULL},
	};

	static const EnumPropertyItem gpencil_stroke_snap_items[] = {
		{0, "NONE", 0, "All points", "Snap to all points"},
		{GP_PROJECT_DEPTH_STROKE_ENDPOINTS, "ENDS", 0, "End points", "Snap to first and last points and interpolate" },
		{GP_PROJECT_DEPTH_STROKE_FIRST, "FIRST", 0, "First point", "Snap to first point" },
		{0, NULL, 0, NULL, NULL},
	};

	static const EnumPropertyItem gpencil_selectmode_items[] = {
		{GP_SELECTMODE_POINT, "POINT", ICON_GP_SELECT_POINTS, "Point", "Select only points"},
		{GP_SELECTMODE_STROKE, "STROKE", ICON_GP_SELECT_STROKES, "Stroke", "Select all stroke points" },
		{GP_SELECTMODE_SEGMENT, "SEGMENT", ICON_GP_SELECT_BETWEEN_STROKES, "Segment", "Select all stroke points between other strokes" },
		{0, NULL, 0, NULL, NULL},
	};

	static const EnumPropertyItem annotation_stroke_placement_items[] = {
		{GP_PROJECT_VIEWSPACE | GP_PROJECT_CURSOR, "CURSOR", ICON_PIVOT_CURSOR, "3D Cursor", "Draw stroke at 3D cursor location" },
		{0, "VIEW", ICON_RESTRICT_VIEW_ON, "View", "Stick stroke to the view "}, /* weird, GP_PROJECT_VIEWALIGN is inverted */
		{GP_PROJECT_VIEWSPACE | GP_PROJECT_DEPTH_VIEW, "SURFACE", ICON_FACESEL, "Surface", "Stick stroke to surfaces"},
		{0, NULL, 0, NULL, NULL},
	};


	srna = RNA_def_struct(brna, "ToolSettings", NULL);
	RNA_def_struct_path_func(srna, "rna_ToolSettings_path");
	RNA_def_struct_ui_text(srna, "Tool Settings", "");

	prop = RNA_def_property(srna, "sculpt", PROP_POINTER, PROP_NONE);
	RNA_def_property_struct_type(prop, "Sculpt");
	RNA_def_property_ui_text(prop, "Sculpt", "");

	prop = RNA_def_property(srna, "use_auto_normalize", PROP_BOOLEAN, PROP_NONE);
	RNA_def_property_flag(prop, PROP_CONTEXT_UPDATE);
	RNA_def_property_boolean_sdna(prop, NULL, "auto_normalize", 1);
	RNA_def_property_ui_text(prop, "WPaint Auto-Normalize",
	                         "Ensure all bone-deforming vertex groups add up "
	                         "to 1.0 while weight painting");
	RNA_def_property_update(prop, 0, "rna_Scene_update_active_object_data");

	prop = RNA_def_property(srna, "use_multipaint", PROP_BOOLEAN, PROP_NONE);
	RNA_def_property_flag(prop, PROP_CONTEXT_UPDATE);
	RNA_def_property_boolean_sdna(prop, NULL, "multipaint", 1);
	RNA_def_property_ui_text(prop, "WPaint Multi-Paint",
	                         "Paint across the weights of all selected bones, "
	                         "maintaining their relative influence");
	RNA_def_property_update(prop, 0, "rna_Scene_update_active_object_data");

	prop = RNA_def_property(srna, "vertex_group_user", PROP_ENUM, PROP_NONE);
	RNA_def_property_flag(prop, PROP_CONTEXT_UPDATE);
	RNA_def_property_enum_sdna(prop, NULL, "weightuser");
	RNA_def_property_enum_items(prop, draw_groupuser_items);
	RNA_def_property_ui_text(prop, "Mask Non-Group Vertices", "Display unweighted vertices");
	RNA_def_property_update(prop, 0, "rna_Scene_update_active_object_data");

	prop = RNA_def_property(srna, "vertex_group_subset", PROP_ENUM, PROP_NONE);
	RNA_def_property_flag(prop, PROP_CONTEXT_UPDATE);
	RNA_def_property_enum_sdna(prop, NULL, "vgroupsubset");
	RNA_def_property_enum_items(prop, vertex_group_select_items);
	RNA_def_property_ui_text(prop, "Subset", "Filter Vertex groups for Display");
	RNA_def_property_update(prop, 0, "rna_Scene_update_active_object_data");

	prop = RNA_def_property(srna, "vertex_paint", PROP_POINTER, PROP_NONE);
	RNA_def_property_pointer_sdna(prop, NULL, "vpaint");
	RNA_def_property_ui_text(prop, "Vertex Paint", "");

	prop = RNA_def_property(srna, "weight_paint", PROP_POINTER, PROP_NONE);
	RNA_def_property_pointer_sdna(prop, NULL, "wpaint");
	RNA_def_property_ui_text(prop, "Weight Paint", "");

	prop = RNA_def_property(srna, "image_paint", PROP_POINTER, PROP_NONE);
	RNA_def_property_pointer_sdna(prop, NULL, "imapaint");
	RNA_def_property_ui_text(prop, "Image Paint", "");

	prop = RNA_def_property(srna, "uv_sculpt", PROP_POINTER, PROP_NONE);
	RNA_def_property_pointer_sdna(prop, NULL, "uvsculpt");
	RNA_def_property_ui_text(prop, "UV Sculpt", "");

	prop = RNA_def_property(srna, "gpencil_paint", PROP_POINTER, PROP_NONE);
	RNA_def_property_pointer_sdna(prop, NULL, "gp_paint");
	RNA_def_property_ui_text(prop, "Grease Pencil Paint", "");

	prop = RNA_def_property(srna, "particle_edit", PROP_POINTER, PROP_NONE);
	RNA_def_property_pointer_sdna(prop, NULL, "particle");
	RNA_def_property_ui_text(prop, "Particle Edit", "");

	prop = RNA_def_property(srna, "use_uv_sculpt", PROP_BOOLEAN, PROP_NONE);
	RNA_def_property_boolean_sdna(prop, NULL, "use_uv_sculpt", 1);
	RNA_def_property_ui_text(prop, "UV Sculpt", "Enable brush for UV sculpting");
	RNA_def_property_ui_icon(prop, ICON_TPAINT_HLT, 0);
	RNA_def_property_update(prop, NC_SPACE | ND_SPACE_IMAGE, "rna_SpaceImageEditor_uv_sculpt_update");

	prop = RNA_def_property(srna, "uv_sculpt_lock_borders", PROP_BOOLEAN, PROP_NONE);
	RNA_def_property_boolean_sdna(prop, NULL, "uv_sculpt_settings", UV_SCULPT_LOCK_BORDERS);
	RNA_def_property_ui_text(prop, "Lock Borders", "Disable editing of boundary edges");

	prop = RNA_def_property(srna, "uv_sculpt_all_islands", PROP_BOOLEAN, PROP_NONE);
	RNA_def_property_boolean_sdna(prop, NULL, "uv_sculpt_settings", UV_SCULPT_ALL_ISLANDS);
	RNA_def_property_ui_text(prop, "Sculpt All Islands", "Brush operates on all islands");

	prop = RNA_def_property(srna, "uv_sculpt_tool", PROP_ENUM, PROP_NONE);
	RNA_def_property_enum_sdna(prop, NULL, "uv_sculpt_tool");
	RNA_def_property_enum_items(prop, rna_enum_uv_sculpt_tool_items);
	RNA_def_property_ui_text(prop, "UV Sculpt Tools", "Select Tools for the UV sculpt brushes");

	prop = RNA_def_property(srna, "uv_relax_method", PROP_ENUM, PROP_NONE);
	RNA_def_property_enum_sdna(prop, NULL, "uv_relax_method");
	RNA_def_property_enum_items(prop, uv_sculpt_relaxation_items);
	RNA_def_property_ui_text(prop, "Relaxation Method", "Algorithm used for UV relaxation");

	prop = RNA_def_property(srna, "lock_object_mode", PROP_BOOLEAN, PROP_NONE);
	RNA_def_property_boolean_sdna(prop, NULL, "object_flag", SCE_OBJECT_MODE_LOCK);
	RNA_def_property_ui_text(prop, "Lock Object Modes", "Restrict select to the current mode");
	RNA_def_property_update(prop, NC_SCENE | ND_TOOLSETTINGS, NULL);

	/* Transform */
	prop = RNA_def_property(srna, "proportional_edit", PROP_ENUM, PROP_NONE);
	RNA_def_property_enum_sdna(prop, NULL, "proportional");
	RNA_def_property_enum_items(prop, rna_enum_proportional_editing_items);
	RNA_def_property_ui_text(prop, "Proportional Editing",
	                         "Proportional Editing mode, allows transforms with distance fall-off");
	RNA_def_property_update(prop, NC_SCENE | ND_TOOLSETTINGS, NULL); /* header redraw */

	prop = RNA_def_property(srna, "use_proportional_edit_objects", PROP_BOOLEAN, PROP_NONE);
	RNA_def_property_boolean_sdna(prop, NULL, "proportional_objects", 0);
	RNA_def_property_ui_text(prop, "Proportional Editing Objects", "Proportional editing object mode");
	RNA_def_property_ui_icon(prop, ICON_PROP_OFF, 1);
	RNA_def_property_update(prop, NC_SCENE | ND_TOOLSETTINGS, NULL); /* header redraw */

	prop = RNA_def_property(srna, "use_proportional_edit_mask", PROP_BOOLEAN, PROP_NONE);
	RNA_def_property_boolean_sdna(prop, NULL, "proportional_mask", 0);
	RNA_def_property_ui_text(prop, "Proportional Editing Objects", "Proportional editing mask mode");
	RNA_def_property_ui_icon(prop, ICON_PROP_OFF, 1);
	RNA_def_property_update(prop, NC_SCENE | ND_TOOLSETTINGS, NULL); /* header redraw */

	prop = RNA_def_property(srna, "use_proportional_action", PROP_BOOLEAN, PROP_NONE);
	RNA_def_property_boolean_sdna(prop, NULL, "proportional_action", 0);
	RNA_def_property_ui_text(prop, "Proportional Editing Actions", "Proportional editing in action editor");
	RNA_def_property_ui_icon(prop, ICON_PROP_OFF, 1);
	RNA_def_property_update(prop, NC_SCENE | ND_TOOLSETTINGS, NULL); /* header redraw */

	prop = RNA_def_property(srna, "use_proportional_fcurve", PROP_BOOLEAN, PROP_NONE);
	RNA_def_property_boolean_sdna(prop, NULL, "proportional_fcurve", 0);
	RNA_def_property_ui_text(prop, "Proportional Editing FCurves", "Proportional editing in FCurve editor");
	RNA_def_property_ui_icon(prop, ICON_PROP_OFF, 1);
	RNA_def_property_update(prop, NC_SCENE | ND_TOOLSETTINGS, NULL); /* header redraw */

	prop = RNA_def_property(srna, "lock_markers", PROP_BOOLEAN, PROP_NONE);
	RNA_def_property_boolean_sdna(prop, NULL, "lock_markers", 0);
	RNA_def_property_ui_text(prop, "Lock Markers", "Prevent marker editing");

	prop = RNA_def_property(srna, "proportional_edit_falloff", PROP_ENUM, PROP_NONE);
	RNA_def_property_enum_sdna(prop, NULL, "prop_mode");
	RNA_def_property_enum_items(prop, rna_enum_proportional_falloff_items);
	RNA_def_property_ui_text(prop, "Proportional Editing Falloff", "Falloff type for proportional editing mode");
	RNA_def_property_update(prop, NC_SCENE | ND_TOOLSETTINGS, NULL); /* header redraw */

	prop = RNA_def_property(srna, "proportional_size", PROP_FLOAT, PROP_DISTANCE);
	RNA_def_property_float_sdna(prop, NULL, "proportional_size");
	RNA_def_property_ui_text(prop, "Proportional Size", "Display size for proportional editing circle");
	RNA_def_property_range(prop, 0.00001, 5000.0);

	prop = RNA_def_property(srna, "double_threshold", PROP_FLOAT, PROP_DISTANCE);
	RNA_def_property_float_sdna(prop, NULL, "doublimit");
	RNA_def_property_ui_text(prop, "Double Threshold", "Limit for removing duplicates and 'Auto Merge'");
	RNA_def_property_range(prop, 0.0, 1.0);
	RNA_def_property_ui_range(prop, 0.0, 0.1, 0.01, 6);

	/* Pivot Point */
	prop = RNA_def_property(srna, "transform_pivot_point", PROP_ENUM, PROP_NONE);
	RNA_def_property_enum_sdna(prop, NULL, "transform_pivot_point");
	RNA_def_property_enum_items(prop, rna_enum_transform_pivot_items_full);
	RNA_def_property_ui_text(prop, "Pivot Point", "Pivot center for rotation/scaling");
	RNA_def_property_update(prop, NC_SCENE | ND_TOOLSETTINGS, NULL);

	prop = RNA_def_property(srna, "use_transform_pivot_point_align", PROP_BOOLEAN, PROP_NONE);
	RNA_def_property_boolean_sdna(prop, NULL, "transform_flag", SCE_XFORM_AXIS_ALIGN);
	RNA_def_property_ui_text(prop, "Only Origins", "Manipulate center points (object, pose and weight paint mode only)");
	RNA_def_property_ui_icon(prop, ICON_CENTER_ONLY, 0);
	RNA_def_property_update(prop, NC_SCENE, NULL);

	prop = RNA_def_property(srna, "use_mesh_automerge", PROP_BOOLEAN, PROP_NONE);
	RNA_def_property_boolean_sdna(prop, NULL, "automerge", 0);
	RNA_def_property_ui_text(prop, "AutoMerge Editing", "Automatically merge vertices moved to the same location");
	RNA_def_property_update(prop, NC_SCENE | ND_TOOLSETTINGS, NULL); /* header redraw */

	prop = RNA_def_property(srna, "use_snap", PROP_BOOLEAN, PROP_NONE);
	RNA_def_property_boolean_sdna(prop, NULL, "snap_flag", SCE_SNAP);
	RNA_def_property_ui_text(prop, "Snap", "Snap during transform");
	RNA_def_property_ui_icon(prop, ICON_SNAP_OFF, 1);
	RNA_def_property_update(prop, NC_SCENE | ND_TOOLSETTINGS, NULL); /* header redraw */

	prop = RNA_def_property(srna, "use_snap_align_rotation", PROP_BOOLEAN, PROP_NONE);
	RNA_def_property_boolean_sdna(prop, NULL, "snap_flag", SCE_SNAP_ROTATE);
	RNA_def_property_ui_text(prop, "Align Rotation to Target", "Align rotation with the snapping target");
	RNA_def_property_update(prop, NC_SCENE | ND_TOOLSETTINGS, NULL); /* header redraw */

	prop = RNA_def_property(srna, "use_snap_grid_absolute", PROP_BOOLEAN, PROP_NONE);
	RNA_def_property_boolean_sdna(prop, NULL, "snap_flag", SCE_SNAP_ABS_GRID);
	RNA_def_property_ui_text(prop, "Absolute Grid Snap",
	                         "Absolute grid alignment while translating (based on the pivot center)");
	RNA_def_property_update(prop, NC_SCENE | ND_TOOLSETTINGS, NULL); /* header redraw */

	prop = RNA_def_property(srna, "snap_elements", PROP_ENUM, PROP_NONE);
	RNA_def_property_enum_bitflag_sdna(prop, NULL, "snap_mode");
	RNA_def_property_enum_items(prop, rna_enum_snap_element_items);
	RNA_def_property_enum_funcs(prop, NULL, "rna_ToolSettings_snap_mode_set", NULL);
	RNA_def_property_flag(prop, PROP_ENUM_FLAG);
	RNA_def_property_ui_text(prop, "Snap Element", "Type of element to snap to");
	RNA_def_property_update(prop, NC_SCENE | ND_TOOLSETTINGS, NULL); /* header redraw */

	/* node editor uses own set of snap modes */
	prop = RNA_def_property(srna, "snap_node_element", PROP_ENUM, PROP_NONE);
	RNA_def_property_enum_bitflag_sdna(prop, NULL, "snap_node_mode");
	RNA_def_property_enum_items(prop, rna_enum_snap_node_element_items);
	RNA_def_property_ui_text(prop, "Snap Node Element", "Type of element to snap to");
	RNA_def_property_update(prop, NC_SCENE | ND_TOOLSETTINGS, NULL); /* header redraw */

	/* image editor uses own set of snap modes */
	prop = RNA_def_property(srna, "snap_uv_element", PROP_ENUM, PROP_NONE);
	RNA_def_property_enum_bitflag_sdna(prop, NULL, "snap_uv_mode");
	RNA_def_property_enum_items(prop, snap_uv_element_items);
	RNA_def_property_ui_text(prop, "Snap UV Element", "Type of element to snap to");
	RNA_def_property_update(prop, NC_SCENE | ND_TOOLSETTINGS, NULL); /* header redraw */

	prop = RNA_def_property(srna, "snap_target", PROP_ENUM, PROP_NONE);
	RNA_def_property_enum_sdna(prop, NULL, "snap_target");
	RNA_def_property_enum_items(prop, rna_enum_snap_target_items);
	RNA_def_property_ui_text(prop, "Snap Target", "Which part to snap onto the target");
	RNA_def_property_update(prop, NC_SCENE | ND_TOOLSETTINGS, NULL); /* header redraw */

	prop = RNA_def_property(srna, "use_snap_peel_object", PROP_BOOLEAN, PROP_NONE);
	RNA_def_property_boolean_sdna(prop, NULL, "snap_flag", SCE_SNAP_PEEL_OBJECT);
	RNA_def_property_ui_text(prop, "Snap Peel Object", "Consider objects as whole when finding volume center");
	RNA_def_property_update(prop, NC_SCENE | ND_TOOLSETTINGS, NULL); /* header redraw */

	prop = RNA_def_property(srna, "use_snap_project", PROP_BOOLEAN, PROP_NONE);
	RNA_def_property_boolean_sdna(prop, NULL, "snap_flag", SCE_SNAP_PROJECT);
	RNA_def_property_ui_text(prop, "Project Individual Elements",
	                         "Project individual elements on the surface of other objects");
	RNA_def_property_update(prop, NC_SCENE | ND_TOOLSETTINGS, NULL); /* header redraw */

	prop = RNA_def_property(srna, "use_snap_self", PROP_BOOLEAN, PROP_NONE);
	RNA_def_property_boolean_negative_sdna(prop, NULL, "snap_flag", SCE_SNAP_NO_SELF);
	RNA_def_property_ui_text(prop, "Project onto Self", "Snap onto itself (Edit Mode Only)");
	RNA_def_property_update(prop, NC_SCENE | ND_TOOLSETTINGS, NULL); /* header redraw */

	prop = RNA_def_property(srna, "use_snap_translate", PROP_BOOLEAN, PROP_NONE);
	RNA_def_property_boolean_sdna(prop, NULL, "snap_transform_mode_flag", SCE_SNAP_TRANSFORM_MODE_TRANSLATE);
	RNA_def_property_ui_text(prop, "Use Snap for Translation",
	                         "Move is affected by snapping settings");
	RNA_def_property_update(prop, NC_SCENE | ND_TOOLSETTINGS, NULL); /* header redraw */

	prop = RNA_def_property(srna, "use_snap_rotate", PROP_BOOLEAN, PROP_NONE);
	RNA_def_property_boolean_sdna(prop, NULL, "snap_transform_mode_flag", SCE_SNAP_TRANSFORM_MODE_ROTATE);
	RNA_def_property_boolean_default(prop, false);
	RNA_def_property_ui_text(prop, "Use Snap for Rotation",
	                         "Rotate is affected by the snapping settings");
	RNA_def_property_update(prop, NC_SCENE | ND_TOOLSETTINGS, NULL); /* header redraw */

	prop = RNA_def_property(srna, "use_snap_scale", PROP_BOOLEAN, PROP_NONE);
	RNA_def_property_boolean_sdna(prop, NULL, "snap_transform_mode_flag", SCE_SNAP_TRANSFORM_MODE_SCALE);
	RNA_def_property_boolean_default(prop, false);
	RNA_def_property_ui_text(prop, "Use Snap for Scale",
	                         "Scale is affected by snapping settings");
	RNA_def_property_update(prop, NC_SCENE | ND_TOOLSETTINGS, NULL); /* header redraw */

	prop = RNA_def_property(srna, "use_gizmo_mode", PROP_ENUM, PROP_NONE);
	RNA_def_property_enum_sdna(prop, NULL, "gizmo_flag");
	RNA_def_property_enum_items(prop, rna_enum_gizmo_items);
	RNA_def_property_flag(prop, PROP_ENUM_FLAG);
	RNA_def_property_ui_text(prop, "Gizmo Mode",  "");
	RNA_def_property_update(prop, NC_SCENE | ND_TOOLSETTINGS, "rna_ToolSettings_gizmo_flag_update");

	/* Grease Pencil */
	prop = RNA_def_property(srna, "use_gpencil_draw_additive", PROP_BOOLEAN, PROP_NONE);
	RNA_def_property_boolean_sdna(prop, NULL, "gpencil_flags", GP_TOOL_FLAG_RETAIN_LAST);
	RNA_def_property_ui_text(prop, "Use Additive Drawing",
	                         "When creating new frames, the strokes from the previous/active frame "
	                         "are included as the basis for the new one");
	RNA_def_property_update(prop, NC_SCENE | ND_TOOLSETTINGS, NULL);

	prop = RNA_def_property(srna, "use_gpencil_draw_onback", PROP_BOOLEAN, PROP_NONE);
	RNA_def_property_boolean_sdna(prop, NULL, "gpencil_flags", GP_TOOL_FLAG_PAINT_ONBACK);
	RNA_def_property_ui_text(
	        prop, "Draw Strokes on Back",
	        "When draw new strokes, the new stroke is drawn below of all strokes in the layer");
	RNA_def_property_update(prop, NC_SCENE | ND_TOOLSETTINGS, NULL);

	prop = RNA_def_property(srna, "use_gpencil_thumbnail_list", PROP_BOOLEAN, PROP_NONE);
	RNA_def_property_boolean_negative_sdna(prop, NULL, "gpencil_flags", GP_TOOL_FLAG_THUMBNAIL_LIST);
	RNA_def_property_ui_text(
	        prop, "Compact List",
	        "Show compact list of color instead of thumbnails");
	RNA_def_property_update(prop, NC_SCENE | ND_TOOLSETTINGS, NULL);

	prop = RNA_def_property(srna, "use_gpencil_weight_data_add", PROP_BOOLEAN, PROP_NONE);
	RNA_def_property_boolean_sdna(prop, NULL, "gpencil_flags", GP_TOOL_FLAG_CREATE_WEIGHTS);
	RNA_def_property_ui_text(
	        prop, "Add weight data for new strokes",
	        "When creating new strokes, the weight data is added according to the current vertex group and weight, "
	        "if no vertex group selected, weight is not added");
	RNA_def_property_update(prop, NC_SCENE | ND_TOOLSETTINGS, NULL);
	
	prop = RNA_def_property(srna, "gpencil_sculpt", PROP_POINTER, PROP_NONE);
	RNA_def_property_pointer_sdna(prop, NULL, "gp_sculpt");
	RNA_def_property_struct_type(prop, "GPencilSculptSettings");
	RNA_def_property_ui_text(prop, "Grease Pencil Sculpt",
	                         "Settings for stroke sculpting tools and brushes");

	prop = RNA_def_property(srna, "gpencil_interpolate", PROP_POINTER, PROP_NONE);
	RNA_def_property_pointer_sdna(prop, NULL, "gp_interpolate");
	RNA_def_property_struct_type(prop, "GPencilInterpolateSettings");
	RNA_def_property_ui_text(prop, "Grease Pencil Interpolate",
	                         "Settings for Grease Pencil Interpolation tools");

	/* Grease Pencil - 3D View Stroke Placement */
	prop = RNA_def_property(srna, "gpencil_stroke_placement_view3d", PROP_ENUM, PROP_NONE);
	RNA_def_property_enum_bitflag_sdna(prop, NULL, "gpencil_v3d_align");
	RNA_def_property_enum_items(prop, gpencil_stroke_placement_items);
	RNA_def_property_ui_text(prop, "Stroke Placement (3D View)", "");
	RNA_def_property_update(prop, NC_GPENCIL | ND_DATA, NULL);

	prop = RNA_def_property(srna, "gpencil_stroke_snap_mode", PROP_ENUM, PROP_NONE);
	RNA_def_property_enum_bitflag_sdna(prop, NULL, "gpencil_v3d_align");
	RNA_def_property_enum_items(prop, gpencil_stroke_snap_items);
	RNA_def_property_ui_text(prop, "Stroke Snap", "");
	RNA_def_property_update(prop, NC_GPENCIL | ND_DATA, NULL);

	prop = RNA_def_property(srna, "use_gpencil_stroke_endpoints", PROP_BOOLEAN, PROP_NONE);
	RNA_def_property_boolean_sdna(prop, NULL, "gpencil_v3d_align", GP_PROJECT_DEPTH_STROKE_ENDPOINTS);
	RNA_def_property_ui_text(prop, "Only Endpoints", "Only use the first and last parts of the stroke for snapping");
	RNA_def_property_update(prop, NC_GPENCIL | ND_DATA, NULL);

	/* Grease Pencil - Select mode */
	prop = RNA_def_property(srna, "gpencil_selectmode", PROP_ENUM, PROP_NONE);
	RNA_def_property_enum_sdna(prop, NULL, "gpencil_selectmode");
	RNA_def_property_enum_items(prop, gpencil_selectmode_items);
	RNA_def_property_ui_text(prop, "Select Mode", "");
	RNA_def_property_clear_flag(prop, PROP_ANIMATABLE);

	/* Annotations - 2D Views Stroke Placement */
	prop = RNA_def_property(srna, "annotation_stroke_placement_view2d", PROP_ENUM, PROP_NONE);
	RNA_def_property_enum_bitflag_sdna(prop, NULL, "gpencil_v2d_align");
	RNA_def_property_enum_items(prop, annotation_stroke_placement_items);
	RNA_def_property_ui_text(prop, "Stroke Placement (2D View)", "");
	RNA_def_property_update(prop, NC_GPENCIL | ND_DATA, NULL);

	/* Annotations - Sequencer Preview Stroke Placement */
	prop = RNA_def_property(srna, "annotation_stroke_placement_sequencer_preview", PROP_ENUM, PROP_NONE);
	RNA_def_property_enum_bitflag_sdna(prop, NULL, "gpencil_seq_align");
	RNA_def_property_enum_items(prop, annotation_stroke_placement_items);
	RNA_def_property_ui_text(prop, "Stroke Placement (Sequencer Preview)", "");
	RNA_def_property_update(prop, NC_GPENCIL | ND_DATA, NULL);

	/* Annotations - Image Editor Stroke Placement */
	prop = RNA_def_property(srna, "annotation_stroke_placement_image_editor", PROP_ENUM, PROP_NONE);
	RNA_def_property_enum_bitflag_sdna(prop, NULL, "gpencil_ima_align");
	RNA_def_property_enum_items(prop, annotation_stroke_placement_items);
	RNA_def_property_ui_text(prop, "Stroke Placement (Image Editor)", "");
	RNA_def_property_update(prop, NC_GPENCIL | ND_DATA, NULL);

	/* Annotations - 3D View Stroke Placement */
	/* XXX: Do we need to decouple the stroke_endpoints setting too?  */
	prop = RNA_def_property(srna, "annotation_stroke_placement_view3d", PROP_ENUM, PROP_NONE);
	RNA_def_property_enum_bitflag_sdna(prop, NULL, "annotate_v3d_align");
	RNA_def_property_enum_items(prop, annotation_stroke_placement_items);
	RNA_def_property_enum_default(prop, GP_PROJECT_VIEWSPACE | GP_PROJECT_CURSOR);
	RNA_def_property_ui_text(prop, "Annotation Stroke Placement (3D View)", "How annotation strokes are orientated in 3D space");
	RNA_def_property_update(prop, NC_GPENCIL | ND_DATA, NULL);

	/* Annotations - Stroke Thickness */
	prop = RNA_def_property(srna, "annotation_thickness", PROP_INT, PROP_PIXEL);
	RNA_def_property_int_sdna(prop, NULL, "annotate_thickness");
	RNA_def_property_range(prop, 1, 10);
	RNA_def_property_ui_text(prop, "Annotation Stroke Thickness", "Thickness of annotation strokes");
	RNA_def_property_update(prop, NC_GPENCIL | ND_DATA, "rna_GPencil_update");

	/* Auto Keying */
	prop = RNA_def_property(srna, "use_keyframe_insert_auto", PROP_BOOLEAN, PROP_NONE);
	RNA_def_property_boolean_sdna(prop, NULL, "autokey_mode", AUTOKEY_ON);
	RNA_def_property_ui_text(prop, "Auto Keying", "Automatic keyframe insertion for Objects and Bones");
	RNA_def_property_ui_icon(prop, ICON_REC, 0);

	prop = RNA_def_property(srna, "auto_keying_mode", PROP_ENUM, PROP_NONE);
	RNA_def_property_enum_bitflag_sdna(prop, NULL, "autokey_mode");
	RNA_def_property_enum_items(prop, auto_key_items);
	RNA_def_property_ui_text(prop, "Auto-Keying Mode", "Mode of automatic keyframe insertion for Objects and Bones");

	prop = RNA_def_property(srna, "use_record_with_nla", PROP_BOOLEAN, PROP_NONE);
	RNA_def_property_boolean_sdna(prop, NULL, "autokey_flag", ANIMRECORD_FLAG_WITHNLA);
	RNA_def_property_ui_text(prop, "Layered",
	                         "Add a new NLA Track + Strip for every loop/pass made over the animation "
	                         "to allow non-destructive tweaking");

	prop = RNA_def_property(srna, "use_keyframe_insert_keyingset", PROP_BOOLEAN, PROP_NONE);
	RNA_def_property_boolean_sdna(prop, NULL, "autokey_flag", AUTOKEY_FLAG_ONLYKEYINGSET);
	RNA_def_property_ui_text(prop, "Auto Keyframe Insert Keying Set",
	                         "Automatic keyframe insertion using active Keying Set only");
	RNA_def_property_ui_icon(prop, ICON_KEYINGSET, 0);

	prop = RNA_def_property(srna, "use_keyframe_cycle_aware", PROP_BOOLEAN, PROP_NONE);
	RNA_def_property_boolean_sdna(prop, NULL, "autokey_flag", AUTOKEY_FLAG_CYCLEAWARE);
	RNA_def_property_ui_text(prop, "Cycle-Aware Keying",
	                         "For channels with cyclic extrapolation, keyframe insertion is automatically "
	                         "remapped inside the cycle time range, and keeps ends in sync");

	/* Keyframing */
	prop = RNA_def_property(srna, "keyframe_type", PROP_ENUM, PROP_NONE);
	RNA_def_property_enum_sdna(prop, NULL, "keyframe_type");
	RNA_def_property_enum_items(prop, rna_enum_beztriple_keyframe_type_items);
	RNA_def_property_ui_text(prop, "New Keyframe Type", "Type of keyframes to create when inserting keyframes");

	/* UV */
	prop = RNA_def_property(srna, "uv_select_mode", PROP_ENUM, PROP_NONE);
	RNA_def_property_enum_sdna(prop, NULL, "uv_selectmode");
	RNA_def_property_enum_items(prop, rna_enum_mesh_select_mode_uv_items);
	RNA_def_property_ui_text(prop, "UV Selection Mode", "UV selection and display mode");
	RNA_def_property_update(prop, NC_SPACE | ND_SPACE_IMAGE, NULL);

	prop = RNA_def_property(srna, "use_uv_select_sync", PROP_BOOLEAN, PROP_NONE);
	RNA_def_property_boolean_sdna(prop, NULL, "uv_flag", UV_SYNC_SELECTION);
	RNA_def_property_ui_text(prop, "UV Sync Selection", "Keep UV and edit mode mesh selection in sync");
	RNA_def_property_ui_icon(prop, ICON_UV_SYNC_SELECT, 0);
	RNA_def_property_update(prop, NC_SPACE | ND_SPACE_IMAGE, NULL);

	prop = RNA_def_property(srna, "show_uv_local_view", PROP_BOOLEAN, PROP_NONE);
	RNA_def_property_boolean_sdna(prop, NULL, "uv_flag", UV_SHOW_SAME_IMAGE);
	RNA_def_property_ui_text(prop, "UV Local View", "Display only faces with the currently displayed image assigned");
	RNA_def_property_update(prop, NC_SPACE | ND_SPACE_IMAGE, NULL);

	/* Mesh */
	prop = RNA_def_property(srna, "mesh_select_mode", PROP_BOOLEAN, PROP_NONE);
	RNA_def_property_boolean_sdna(prop, NULL, "selectmode", 1);
	RNA_def_property_array(prop, 3);
	RNA_def_property_boolean_funcs(prop, NULL, "rna_Scene_editmesh_select_mode_set");
	RNA_def_property_ui_text(prop, "Mesh Selection Mode", "Which mesh elements selection works on");
	RNA_def_property_flag(prop, PROP_CONTEXT_UPDATE);
	RNA_def_property_update(prop, 0, "rna_Scene_editmesh_select_mode_update");

	prop = RNA_def_property(srna, "vertex_group_weight", PROP_FLOAT, PROP_FACTOR);
	RNA_def_property_float_sdna(prop, NULL, "vgroup_weight");
	RNA_def_property_ui_text(prop, "Vertex Group Weight", "Weight to assign in vertex groups");

	/* use with MESH_OT_shortest_path_pick */
	prop = RNA_def_property(srna, "edge_path_mode", PROP_ENUM, PROP_NONE);
	RNA_def_property_enum_sdna(prop, NULL, "edge_mode");
	RNA_def_property_enum_items(prop, edge_tag_items);
	RNA_def_property_ui_text(prop, "Edge Tag Mode", "The edge flag to tag when selecting the shortest path");

	prop = RNA_def_property(srna, "use_edge_path_live_unwrap", PROP_BOOLEAN, PROP_NONE);
	RNA_def_property_boolean_sdna(prop, NULL, "edge_mode_live_unwrap", 1);
	RNA_def_property_ui_text(prop, "Live Unwrap", "Changing edges seam re-calculates UV unwrap");

	prop = RNA_def_property(srna, "normal_vector", PROP_FLOAT, PROP_XYZ);
	RNA_def_property_ui_text(prop, "Normal Vector", "Normal Vector used to copy, add or multiply");
	RNA_def_property_ui_range(prop, -10000.0, 10000.0, 1, 3);

	prop = RNA_def_property(srna, "face_strength", PROP_ENUM, PROP_NONE);
	RNA_def_property_enum_items(prop, mod_weighted_strength);
	RNA_def_property_ui_text(prop, "Face Strength", "Set strength of face to specified value");

	/* Unified Paint Settings */
	prop = RNA_def_property(srna, "unified_paint_settings", PROP_POINTER, PROP_NONE);
	RNA_def_property_flag(prop, PROP_NEVER_NULL);
	RNA_def_property_struct_type(prop, "UnifiedPaintSettings");
	RNA_def_property_ui_text(prop, "Unified Paint Settings", NULL);

	/* Curve Paint Settings */
	prop = RNA_def_property(srna, "curve_paint_settings", PROP_POINTER, PROP_NONE);
	RNA_def_property_flag(prop, PROP_NEVER_NULL);
	RNA_def_property_struct_type(prop, "CurvePaintSettings");
	RNA_def_property_ui_text(prop, "Curve Paint Settings", NULL);

	/* Mesh Statistics */
	prop = RNA_def_property(srna, "statvis", PROP_POINTER, PROP_NONE);
	RNA_def_property_flag(prop, PROP_NEVER_NULL);
	RNA_def_property_struct_type(prop, "MeshStatVis");
	RNA_def_property_ui_text(prop, "Mesh Statistics Visualization", NULL);
}

static void rna_def_unified_paint_settings(BlenderRNA  *brna)
{
	StructRNA *srna;
	PropertyRNA *prop;

	static const EnumPropertyItem brush_size_unit_items[] = {
		{0, "VIEW", 0, "View", "Measure brush size relateve to the view"},
		{UNIFIED_PAINT_BRUSH_LOCK_SIZE, "SCENE", 0, "Scene", "Measure brush size relateve to the scene"},
		{0, NULL, 0, NULL, NULL},
	};

	srna = RNA_def_struct(brna, "UnifiedPaintSettings", NULL);
	RNA_def_struct_path_func(srna, "rna_UnifiedPaintSettings_path");
	RNA_def_struct_ui_text(srna, "Unified Paint Settings", "Overrides for some of the active brush's settings");

	/* high-level flags to enable or disable unified paint settings */
	prop = RNA_def_property(srna, "use_unified_size", PROP_BOOLEAN, PROP_NONE);
	RNA_def_property_boolean_sdna(prop, NULL, "flag", UNIFIED_PAINT_SIZE);
	RNA_def_property_ui_text(prop, "Use Unified Radius",
	                         "Instead of per-brush radius, the radius is shared across brushes");

	prop = RNA_def_property(srna, "use_unified_strength", PROP_BOOLEAN, PROP_NONE);
	RNA_def_property_boolean_sdna(prop, NULL, "flag", UNIFIED_PAINT_ALPHA);
	RNA_def_property_ui_text(prop, "Use Unified Strength",
	                         "Instead of per-brush strength, the strength is shared across brushes");

	prop = RNA_def_property(srna, "use_unified_weight", PROP_BOOLEAN, PROP_NONE);
	RNA_def_property_boolean_sdna(prop, NULL, "flag", UNIFIED_PAINT_WEIGHT);
	RNA_def_property_ui_text(prop, "Use Unified Weight",
	                         "Instead of per-brush weight, the weight is shared across brushes");

	prop = RNA_def_property(srna, "use_unified_color", PROP_BOOLEAN, PROP_NONE);
	RNA_def_property_boolean_sdna(prop, NULL, "flag", UNIFIED_PAINT_COLOR);
	RNA_def_property_ui_text(prop, "Use Unified Color",
	                         "Instead of per-brush color, the color is shared across brushes");

	/* unified paint settings that override the equivalent settings
	 * from the active brush */
	prop = RNA_def_property(srna, "size", PROP_INT, PROP_PIXEL);
	RNA_def_property_int_funcs(prop, NULL, "rna_UnifiedPaintSettings_size_set", NULL);
	RNA_def_property_flag(prop, PROP_CONTEXT_UPDATE);
	RNA_def_property_range(prop, 1, MAX_BRUSH_PIXEL_RADIUS * 10);
	RNA_def_property_ui_range(prop, 1, MAX_BRUSH_PIXEL_RADIUS, 1, -1);
	RNA_def_property_ui_text(prop, "Radius", "Radius of the brush");
	RNA_def_property_update(prop, 0, "rna_UnifiedPaintSettings_radius_update");

	prop = RNA_def_property(srna, "unprojected_radius", PROP_FLOAT, PROP_DISTANCE);
	RNA_def_property_float_funcs(prop, NULL, "rna_UnifiedPaintSettings_unprojected_radius_set", NULL);
	RNA_def_property_flag(prop, PROP_CONTEXT_UPDATE);
	RNA_def_property_range(prop, 0.001, FLT_MAX);
	RNA_def_property_ui_range(prop, 0.001, 1, 0, -1);
	RNA_def_property_ui_text(prop, "Unprojected Radius", "Radius of brush in Blender units");
	RNA_def_property_update(prop, 0, "rna_UnifiedPaintSettings_radius_update");

	prop = RNA_def_property(srna, "strength", PROP_FLOAT, PROP_FACTOR);
	RNA_def_property_float_sdna(prop, NULL, "alpha");
	RNA_def_property_flag(prop, PROP_CONTEXT_UPDATE);
	RNA_def_property_float_default(prop, 0.5f);
	RNA_def_property_range(prop, 0.0f, 10.0f);
	RNA_def_property_ui_range(prop, 0.0f, 1.0f, 0.001, 3);
	RNA_def_property_ui_text(prop, "Strength", "How powerful the effect of the brush is when applied");
	RNA_def_property_update(prop, 0, "rna_UnifiedPaintSettings_update");

	prop = RNA_def_property(srna, "weight", PROP_FLOAT, PROP_FACTOR);
	RNA_def_property_float_sdna(prop, NULL, "weight");
	RNA_def_property_flag(prop, PROP_CONTEXT_UPDATE);
	RNA_def_property_float_default(prop, 0.5f);
	RNA_def_property_range(prop, 0.0f, 1.0f);
	RNA_def_property_ui_range(prop, 0.0f, 1.0f, 0.001, 3);
	RNA_def_property_ui_text(prop, "Weight", "Weight to assign in vertex groups");
	RNA_def_property_update(prop, 0, "rna_UnifiedPaintSettings_update");

	prop = RNA_def_property(srna, "color", PROP_FLOAT, PROP_COLOR_GAMMA);
	RNA_def_property_flag(prop, PROP_CONTEXT_UPDATE);
	RNA_def_property_range(prop, 0.0, 1.0);
	RNA_def_property_float_sdna(prop, NULL, "rgb");
	RNA_def_property_ui_text(prop, "Color", "");
	RNA_def_property_update(prop, 0, "rna_UnifiedPaintSettings_update");

	prop = RNA_def_property(srna, "secondary_color", PROP_FLOAT, PROP_COLOR_GAMMA);
	RNA_def_property_flag(prop, PROP_CONTEXT_UPDATE);
	RNA_def_property_range(prop, 0.0, 1.0);
	RNA_def_property_float_sdna(prop, NULL, "secondary_rgb");
	RNA_def_property_ui_text(prop, "Secondary Color", "");
	RNA_def_property_update(prop, 0, "rna_UnifiedPaintSettings_update");

	prop = RNA_def_property(srna, "use_pressure_size", PROP_BOOLEAN, PROP_NONE);
	RNA_def_property_boolean_sdna(prop, NULL, "flag", UNIFIED_PAINT_BRUSH_SIZE_PRESSURE);
	RNA_def_property_ui_icon(prop, ICON_STYLUS_PRESSURE, 0);
	RNA_def_property_ui_text(prop, "Size Pressure", "Enable tablet pressure sensitivity for size");

	prop = RNA_def_property(srna, "use_pressure_strength", PROP_BOOLEAN, PROP_NONE);
	RNA_def_property_boolean_sdna(prop, NULL, "flag", UNIFIED_PAINT_BRUSH_ALPHA_PRESSURE);
	RNA_def_property_ui_icon(prop, ICON_STYLUS_PRESSURE, 0);
	RNA_def_property_ui_text(prop, "Strength Pressure", "Enable tablet pressure sensitivity for strength");

	prop = RNA_def_property(srna, "use_locked_size", PROP_ENUM, PROP_NONE); /* as an enum */
	RNA_def_property_enum_bitflag_sdna(prop, NULL, "flag");
	RNA_def_property_enum_items(prop, brush_size_unit_items);
	RNA_def_property_ui_text(prop, "Radius Unit", "Measure brush size relative to the view or the scene ");

}


static void rna_def_curve_paint_settings(BlenderRNA  *brna)
{
	StructRNA *srna;
	PropertyRNA *prop;

	srna = RNA_def_struct(brna, "CurvePaintSettings", NULL);
	RNA_def_struct_path_func(srna, "rna_CurvePaintSettings_path");
	RNA_def_struct_ui_text(srna, "Curve Paint Settings", "");

	static const EnumPropertyItem curve_type_items[] = {
		{CU_POLY, "POLY", 0, "Poly", ""},
		{CU_BEZIER, "BEZIER", 0, "Bezier", ""},
		{0, NULL, 0, NULL, NULL},
	};

	prop = RNA_def_property(srna, "curve_type", PROP_ENUM, PROP_NONE);
	RNA_def_property_enum_sdna(prop, NULL, "curve_type");
	RNA_def_property_enum_items(prop, curve_type_items);
	RNA_def_property_ui_text(prop, "Type", "Type of curve to use for new strokes");

	prop = RNA_def_property(srna, "use_corners_detect", PROP_BOOLEAN, PROP_NONE);
	RNA_def_property_boolean_sdna(prop, NULL, "flag", CURVE_PAINT_FLAG_CORNERS_DETECT);
	RNA_def_property_ui_text(prop, "Detect Corners", "Detect corners and use non-aligned handles");

	prop = RNA_def_property(srna, "use_pressure_radius", PROP_BOOLEAN, PROP_NONE);
	RNA_def_property_boolean_sdna(prop, NULL, "flag", CURVE_PAINT_FLAG_PRESSURE_RADIUS);
	RNA_def_property_ui_icon(prop, ICON_STYLUS_PRESSURE, 0);
	RNA_def_property_ui_text(prop, "Use Pressure", "Map tablet pressure to curve radius");

	prop = RNA_def_property(srna, "use_stroke_endpoints", PROP_BOOLEAN, PROP_NONE);
	RNA_def_property_boolean_sdna(prop, NULL, "flag", CURVE_PAINT_FLAG_DEPTH_STROKE_ENDPOINTS);
	RNA_def_property_ui_text(prop, "Only First", "Use the start of the stroke for the depth");

	prop = RNA_def_property(srna, "use_offset_absolute", PROP_BOOLEAN, PROP_NONE);
	RNA_def_property_boolean_sdna(prop, NULL, "flag", CURVE_PAINT_FLAG_DEPTH_STROKE_OFFSET_ABS);
	RNA_def_property_ui_text(prop, "Absolute Offset", "Apply a fixed offset (don't scale by the radius)");

	prop = RNA_def_property(srna, "error_threshold", PROP_INT, PROP_PIXEL);
	RNA_def_property_range(prop, 1, 100);
	RNA_def_property_ui_text(prop, "Tolerance", "Allow deviation for a smoother, less precise line");

	prop = RNA_def_property(srna, "fit_method", PROP_ENUM, PROP_PIXEL);
	RNA_def_property_enum_sdna(prop, NULL, "fit_method");
	RNA_def_property_enum_items(prop, rna_enum_curve_fit_method_items);
	RNA_def_property_ui_text(prop, "Method", "Curve fitting method");

	prop = RNA_def_property(srna, "corner_angle", PROP_FLOAT, PROP_ANGLE);
	RNA_def_property_range(prop, 0, M_PI);
	RNA_def_property_ui_text(prop, "Corner Angle", "Angles above this are considered corners");

	prop = RNA_def_property(srna, "radius_min", PROP_FLOAT, PROP_NONE);
	RNA_def_property_range(prop, 0.0, 100.0);
	RNA_def_property_ui_range(prop, 0.0f, 10.0, 10, 2);
	RNA_def_property_ui_text(prop, "Radius Min",
	                         "Minimum radius when the minimum pressure is applied (also the minimum when tapering)");

	prop = RNA_def_property(srna, "radius_max", PROP_FLOAT, PROP_NONE);
	RNA_def_property_range(prop, 0.0, 100.0);
	RNA_def_property_ui_range(prop, 0.0f, 10.0, 10, 2);
	RNA_def_property_ui_text(prop, "Radius Max",
	                         "Radius to use when the maximum pressure is applied (or when a tablet isn't used)");

	prop = RNA_def_property(srna, "radius_taper_start", PROP_FLOAT, PROP_NONE);
	RNA_def_property_range(prop, 0.0, 1.0);
	RNA_def_property_ui_range(prop, 0.0f, 1.0, 1, 2);
	RNA_def_property_ui_text(prop, "Radius Min", "Taper factor for the radius of each point along the curve");

	prop = RNA_def_property(srna, "radius_taper_end", PROP_FLOAT, PROP_NONE);
	RNA_def_property_range(prop, 0.0, 10.0);
	RNA_def_property_ui_range(prop, 0.0f, 1.0, 1, 2);
	RNA_def_property_ui_text(prop, "Radius Max", "Taper factor for the radius of each point along the curve");

	prop = RNA_def_property(srna, "surface_offset", PROP_FLOAT, PROP_NONE);
	RNA_def_property_range(prop, -10.0, 10.0);
	RNA_def_property_ui_range(prop, -1.0f, 1.0, 1, 2);
	RNA_def_property_ui_text(prop, "Offset", "Offset the stroke from the surface");

	static const EnumPropertyItem depth_mode_items[] = {
		{CURVE_PAINT_PROJECT_CURSOR,  "CURSOR",  0, "Cursor",  ""},
		{CURVE_PAINT_PROJECT_SURFACE, "SURFACE", 0, "Surface", ""},
		{0, NULL, 0, NULL, NULL},
	};

	prop = RNA_def_property(srna, "depth_mode", PROP_ENUM, PROP_NONE);
	RNA_def_property_enum_sdna(prop, NULL, "depth_mode");
	RNA_def_property_enum_items(prop, depth_mode_items);
	RNA_def_property_ui_text(prop, "Depth", "Method of projecting depth");

	static const EnumPropertyItem surface_plane_items[] = {
		{CURVE_PAINT_SURFACE_PLANE_NORMAL_VIEW,  "NORMAL_VIEW", 0, "Normal/View", "Display perpendicular to the surface"},
		{CURVE_PAINT_SURFACE_PLANE_NORMAL_SURFACE, "NORMAL_SURFACE", 0, "Normal/Surface", "Display aligned to the surface"},
		{CURVE_PAINT_SURFACE_PLANE_VIEW, "VIEW", 0, "View", "Display aligned to the viewport"},
		{0, NULL, 0, NULL, NULL},};

	prop = RNA_def_property(srna, "surface_plane", PROP_ENUM, PROP_NONE);
	RNA_def_property_enum_sdna(prop, NULL, "surface_plane");
	RNA_def_property_enum_items(prop, surface_plane_items);
	RNA_def_property_ui_text(prop, "Plane", "Plane for projected stroke");
}

static void rna_def_statvis(BlenderRNA  *brna)
{
	StructRNA *srna;
	PropertyRNA *prop;

	static const EnumPropertyItem stat_type[] = {
		{SCE_STATVIS_OVERHANG,  "OVERHANG",  0, "Overhang",  ""},
		{SCE_STATVIS_THICKNESS, "THICKNESS", 0, "Thickness", ""},
		{SCE_STATVIS_INTERSECT, "INTERSECT", 0, "Intersect", ""},
		{SCE_STATVIS_DISTORT,   "DISTORT",   0, "Distortion", ""},
		{SCE_STATVIS_SHARP, "SHARP", 0, "Sharp", ""},
		{0, NULL, 0, NULL, NULL},
	};

	srna = RNA_def_struct(brna, "MeshStatVis", NULL);
	RNA_def_struct_path_func(srna, "rna_MeshStatVis_path");
	RNA_def_struct_ui_text(srna, "Mesh Visualize Statistics", "");

	prop = RNA_def_property(srna, "type", PROP_ENUM, PROP_NONE);
	RNA_def_property_enum_items(prop, stat_type);
	RNA_def_property_ui_text(prop, "Type", "Type of data to visualize/check");
	RNA_def_property_flag(prop, PROP_CONTEXT_UPDATE);
	RNA_def_property_update(prop, 0, "rna_EditMesh_update");


	/* overhang */
	prop = RNA_def_property(srna, "overhang_min", PROP_FLOAT, PROP_ANGLE);
	RNA_def_property_float_sdna(prop, NULL, "overhang_min");
	RNA_def_property_float_default(prop, 0.5f);
	RNA_def_property_range(prop, 0.0f, DEG2RADF(180.0f));
	RNA_def_property_ui_range(prop, 0.0f, DEG2RADF(180.0f), 0.001, 3);
	RNA_def_property_ui_text(prop, "Overhang Min", "Minimum angle to display");
	RNA_def_property_flag(prop, PROP_CONTEXT_UPDATE);
	RNA_def_property_update(prop, 0, "rna_EditMesh_update");

	prop = RNA_def_property(srna, "overhang_max", PROP_FLOAT, PROP_ANGLE);
	RNA_def_property_float_sdna(prop, NULL, "overhang_max");
	RNA_def_property_float_default(prop, 0.5f);
	RNA_def_property_range(prop, 0.0f, DEG2RADF(180.0f));
	RNA_def_property_ui_range(prop, 0.0f, DEG2RADF(180.0f), 10, 3);
	RNA_def_property_ui_text(prop, "Overhang Max", "Maximum angle to display");
	RNA_def_property_flag(prop, PROP_CONTEXT_UPDATE);
	RNA_def_property_update(prop, 0, "rna_EditMesh_update");

	prop = RNA_def_property(srna, "overhang_axis", PROP_ENUM, PROP_NONE);
	RNA_def_property_enum_sdna(prop, NULL, "overhang_axis");
	RNA_def_property_enum_items(prop, rna_enum_object_axis_items);
	RNA_def_property_ui_text(prop, "Axis", "");
	RNA_def_property_flag(prop, PROP_CONTEXT_UPDATE);
	RNA_def_property_update(prop, 0, "rna_EditMesh_update");


	/* thickness */
	prop = RNA_def_property(srna, "thickness_min", PROP_FLOAT, PROP_DISTANCE);
	RNA_def_property_float_sdna(prop, NULL, "thickness_min");
	RNA_def_property_float_default(prop, 0.5f);
	RNA_def_property_range(prop, 0.0f, 1000.0);
	RNA_def_property_ui_range(prop, 0.0f, 100.0, 0.001, 3);
	RNA_def_property_ui_text(prop, "Thickness Min", "Minimum for measuring thickness");
	RNA_def_property_flag(prop, PROP_CONTEXT_UPDATE);
	RNA_def_property_update(prop, 0, "rna_EditMesh_update");

	prop = RNA_def_property(srna, "thickness_max", PROP_FLOAT, PROP_DISTANCE);
	RNA_def_property_float_sdna(prop, NULL, "thickness_max");
	RNA_def_property_float_default(prop, 0.5f);
	RNA_def_property_range(prop, 0.0f, 1000.0);
	RNA_def_property_ui_range(prop, 0.0f, 100.0, 0.001, 3);
	RNA_def_property_ui_text(prop, "Thickness Max", "Maximum for measuring thickness");
	RNA_def_property_flag(prop, PROP_CONTEXT_UPDATE);
	RNA_def_property_update(prop, 0, "rna_EditMesh_update");

	prop = RNA_def_property(srna, "thickness_samples", PROP_INT, PROP_UNSIGNED);
	RNA_def_property_int_sdna(prop, NULL, "thickness_samples");
	RNA_def_property_range(prop, 1, 32);
	RNA_def_property_ui_text(prop, "Samples", "Number of samples to test per face");
	RNA_def_property_flag(prop, PROP_CONTEXT_UPDATE);
	RNA_def_property_update(prop, 0, "rna_EditMesh_update");

	/* distort */
	prop = RNA_def_property(srna, "distort_min", PROP_FLOAT, PROP_ANGLE);
	RNA_def_property_float_sdna(prop, NULL, "distort_min");
	RNA_def_property_float_default(prop, 0.5f);
	RNA_def_property_range(prop, 0.0f, DEG2RADF(180.0f));
	RNA_def_property_ui_range(prop, 0.0f, DEG2RADF(180.0f), 10, 3);
	RNA_def_property_ui_text(prop, "Distort Min", "Minimum angle to display");
	RNA_def_property_flag(prop, PROP_CONTEXT_UPDATE);
	RNA_def_property_update(prop, 0, "rna_EditMesh_update");

	prop = RNA_def_property(srna, "distort_max", PROP_FLOAT, PROP_ANGLE);
	RNA_def_property_float_sdna(prop, NULL, "distort_max");
	RNA_def_property_float_default(prop, 0.5f);
	RNA_def_property_range(prop, 0.0f, DEG2RADF(180.0f));
	RNA_def_property_ui_range(prop, 0.0f, DEG2RADF(180.0f), 10, 3);
	RNA_def_property_ui_text(prop, "Distort Max", "Maximum angle to display");
	RNA_def_property_flag(prop, PROP_CONTEXT_UPDATE);
	RNA_def_property_update(prop, 0, "rna_EditMesh_update");

	/* sharp */
	prop = RNA_def_property(srna, "sharp_min", PROP_FLOAT, PROP_ANGLE);
	RNA_def_property_float_sdna(prop, NULL, "sharp_min");
	RNA_def_property_float_default(prop, 0.5f);
	RNA_def_property_range(prop, -DEG2RADF(180.0f), DEG2RADF(180.0f));
	RNA_def_property_ui_range(prop, -DEG2RADF(180.0f), DEG2RADF(180.0f), 10, 3);
	RNA_def_property_ui_text(prop, "Distort Min", "Minimum angle to display");
	RNA_def_property_flag(prop, PROP_CONTEXT_UPDATE);
	RNA_def_property_update(prop, 0, "rna_EditMesh_update");

	prop = RNA_def_property(srna, "sharp_max", PROP_FLOAT, PROP_ANGLE);
	RNA_def_property_float_sdna(prop, NULL, "sharp_max");
	RNA_def_property_float_default(prop, 0.5f);
	RNA_def_property_range(prop, -DEG2RADF(180.0f), DEG2RADF(180.0f));
	RNA_def_property_ui_range(prop, -DEG2RADF(180.0f), DEG2RADF(180.0f), 10, 3);
	RNA_def_property_ui_text(prop, "Distort Max", "Maximum angle to display");
	RNA_def_property_flag(prop, PROP_CONTEXT_UPDATE);
	RNA_def_property_update(prop, 0, "rna_EditMesh_update");
=======
  StructRNA *srna;
  PropertyRNA *prop;

  srna = RNA_def_struct(brna, "View3DCursor", NULL);
  RNA_def_struct_sdna(srna, "View3DCursor");
  RNA_def_struct_ui_text(srna, "3D Cursor", "");

  prop = RNA_def_property(srna, "location", PROP_FLOAT, PROP_XYZ_LENGTH);
  RNA_def_property_clear_flag(prop, PROP_ANIMATABLE);
  RNA_def_property_float_sdna(prop, NULL, "location");
  RNA_def_property_ui_text(prop, "Location", "");
  RNA_def_property_ui_range(prop, -10000.0, 10000.0, 10, 4);
  RNA_def_property_update(prop, NC_WINDOW, NULL);

  prop = RNA_def_property(srna, "rotation_quaternion", PROP_FLOAT, PROP_QUATERNION);
  RNA_def_property_clear_flag(prop, PROP_ANIMATABLE);
  RNA_def_property_float_sdna(prop, NULL, "rotation_quaternion");
  RNA_def_property_float_array_default(prop, rna_default_quaternion);
  RNA_def_property_ui_text(
      prop, "Quaternion Rotation", "Rotation in quaternions (keep normalized)");
  RNA_def_property_update(prop, NC_WINDOW, NULL);

  prop = RNA_def_property(srna, "rotation_axis_angle", PROP_FLOAT, PROP_AXISANGLE);
  RNA_def_property_clear_flag(prop, PROP_ANIMATABLE);
  RNA_def_property_array(prop, 4);
  RNA_def_property_float_funcs(prop,
                               "rna_View3DCursor_rotation_axis_angle_get",
                               "rna_View3DCursor_rotation_axis_angle_set",
                               NULL);
  RNA_def_property_float_array_default(prop, rna_default_axis_angle);
  RNA_def_property_ui_text(
      prop, "Axis-Angle Rotation", "Angle of Rotation for Axis-Angle rotation representation");
  RNA_def_property_update(prop, NC_WINDOW, NULL);

  prop = RNA_def_property(srna, "rotation_euler", PROP_FLOAT, PROP_EULER);
  RNA_def_property_clear_flag(prop, PROP_ANIMATABLE);
  RNA_def_property_float_sdna(prop, NULL, "rotation_euler");
  RNA_def_property_ui_text(prop, "Euler Rotation", "3D rotation");
  RNA_def_property_update(prop, NC_WINDOW, NULL);

  prop = RNA_def_property(srna, "rotation_mode", PROP_ENUM, PROP_NONE);
  RNA_def_property_clear_flag(prop, PROP_ANIMATABLE);
  RNA_def_property_enum_sdna(prop, NULL, "rotation_mode");
  RNA_def_property_enum_items(prop, rna_enum_object_rotation_mode_items);
  RNA_def_property_enum_funcs(prop, NULL, "rna_View3DCursor_rotation_mode_set", NULL);
  RNA_def_property_ui_text(prop, "Rotation Mode", "");
  RNA_def_property_update(prop, NC_WINDOW, NULL);
}

static void rna_def_tool_settings(BlenderRNA *brna)
{
  StructRNA *srna;
  PropertyRNA *prop;

  /* the construction of this enum is quite special - everything is stored as bitflags,
   * with 1st position only for for on/off (and exposed as boolean), while others are mutually
   * exclusive options but which will only have any effect when autokey is enabled
   */
  static const EnumPropertyItem auto_key_items[] = {
      {AUTOKEY_MODE_NORMAL & ~AUTOKEY_ON, "ADD_REPLACE_KEYS", 0, "Add & Replace", ""},
      {AUTOKEY_MODE_EDITKEYS & ~AUTOKEY_ON, "REPLACE_KEYS", 0, "Replace", ""},
      {0, NULL, 0, NULL, NULL},
  };

  static const EnumPropertyItem edge_tag_items[] = {
      {EDGE_MODE_SELECT, "SELECT", 0, "Select", ""},
      {EDGE_MODE_TAG_SEAM, "SEAM", 0, "Tag Seam", ""},
      {EDGE_MODE_TAG_SHARP, "SHARP", 0, "Tag Sharp", ""},
      {EDGE_MODE_TAG_CREASE, "CREASE", 0, "Tag Crease", ""},
      {EDGE_MODE_TAG_BEVEL, "BEVEL", 0, "Tag Bevel", ""},
      {EDGE_MODE_TAG_FREESTYLE, "FREESTYLE", 0, "Tag Freestyle Edge Mark", ""},
      {0, NULL, 0, NULL, NULL},
  };

  static EnumPropertyItem mod_weighted_strength[] = {
      {FACE_STRENGTH_WEAK, "Weak", 0, "Weak", ""},
      {FACE_STRENGTH_MEDIUM, "Medium", 0, "Medium", ""},
      {FACE_STRENGTH_STRONG, "Strong", 0, "Strong", ""},
      {0, NULL, 0, NULL, NULL},
  };

  static const EnumPropertyItem draw_groupuser_items[] = {
      {OB_DRAW_GROUPUSER_NONE, "NONE", 0, "None", ""},
      {OB_DRAW_GROUPUSER_ACTIVE,
       "ACTIVE",
       0,
       "Active",
       "Show vertices with no weights in the active group"},
      {OB_DRAW_GROUPUSER_ALL, "ALL", 0, "All", "Show vertices with no weights in any group"},
      {0, NULL, 0, NULL, NULL},
  };

  static const EnumPropertyItem vertex_group_select_items[] = {
      {WT_VGROUP_ALL, "ALL", 0, "All", "All Vertex Groups"},
      {WT_VGROUP_BONE_DEFORM,
       "BONE_DEFORM",
       0,
       "Deform",
       "Vertex Groups assigned to Deform Bones"},
      {WT_VGROUP_BONE_DEFORM_OFF,
       "OTHER_DEFORM",
       0,
       "Other",
       "Vertex Groups assigned to non Deform Bones"},
      {0, NULL, 0, NULL, NULL},
  };

  static const EnumPropertyItem gpencil_stroke_placement_items[] = {
      {GP_PROJECT_VIEWSPACE,
       "ORIGIN",
       ICON_OBJECT_ORIGIN,
       "Origin",
       "Draw stroke at Object origin"},
      {GP_PROJECT_VIEWSPACE | GP_PROJECT_CURSOR,
       "CURSOR",
       ICON_PIVOT_CURSOR,
       "3D Cursor",
       "Draw stroke at 3D cursor location"},
      {GP_PROJECT_VIEWSPACE | GP_PROJECT_DEPTH_VIEW,
       "SURFACE",
       ICON_SNAP_FACE,
       "Surface",
       "Stick stroke to surfaces"},
      {GP_PROJECT_VIEWSPACE | GP_PROJECT_DEPTH_STROKE,
       "STROKE",
       ICON_STROKE,
       "Stroke",
       "Stick stroke to other strokes"},
      {0, NULL, 0, NULL, NULL},
  };

  static const EnumPropertyItem gpencil_stroke_snap_items[] = {
      {0, "NONE", 0, "All points", "Snap to all points"},
      {GP_PROJECT_DEPTH_STROKE_ENDPOINTS,
       "ENDS",
       0,
       "End points",
       "Snap to first and last points and interpolate"},
      {GP_PROJECT_DEPTH_STROKE_FIRST, "FIRST", 0, "First point", "Snap to first point"},
      {0, NULL, 0, NULL, NULL},
  };

  static const EnumPropertyItem gpencil_selectmode_items[] = {
      {GP_SELECTMODE_POINT, "POINT", ICON_GP_SELECT_POINTS, "Point", "Select only points"},
      {GP_SELECTMODE_STROKE,
       "STROKE",
       ICON_GP_SELECT_STROKES,
       "Stroke",
       "Select all stroke points"},
      {GP_SELECTMODE_SEGMENT,
       "SEGMENT",
       ICON_GP_SELECT_BETWEEN_STROKES,
       "Segment",
       "Select all stroke points between other strokes"},
      {0, NULL, 0, NULL, NULL},
  };

  static const EnumPropertyItem annotation_stroke_placement_items[] = {
      {GP_PROJECT_VIEWSPACE | GP_PROJECT_CURSOR,
       "CURSOR",
       ICON_PIVOT_CURSOR,
       "3D Cursor",
       "Draw stroke at 3D cursor location"},
      /* Weird, GP_PROJECT_VIEWALIGN is inverted. */
      {0, "VIEW", ICON_RESTRICT_VIEW_ON, "View", "Stick stroke to the view "},
      {GP_PROJECT_VIEWSPACE | GP_PROJECT_DEPTH_VIEW,
       "SURFACE",
       ICON_FACESEL,
       "Surface",
       "Stick stroke to surfaces"},
      {0, NULL, 0, NULL, NULL},
  };

  srna = RNA_def_struct(brna, "ToolSettings", NULL);
  RNA_def_struct_path_func(srna, "rna_ToolSettings_path");
  RNA_def_struct_ui_text(srna, "Tool Settings", "");

  prop = RNA_def_property(srna, "sculpt", PROP_POINTER, PROP_NONE);
  RNA_def_property_struct_type(prop, "Sculpt");
  RNA_def_property_ui_text(prop, "Sculpt", "");

  prop = RNA_def_property(srna, "use_auto_normalize", PROP_BOOLEAN, PROP_NONE);
  RNA_def_property_flag(prop, PROP_CONTEXT_UPDATE);
  RNA_def_property_boolean_sdna(prop, NULL, "auto_normalize", 1);
  RNA_def_property_ui_text(prop,
                           "WPaint Auto-Normalize",
                           "Ensure all bone-deforming vertex groups add up "
                           "to 1.0 while weight painting");
  RNA_def_property_update(prop, 0, "rna_Scene_update_active_object_data");

  prop = RNA_def_property(srna, "use_multipaint", PROP_BOOLEAN, PROP_NONE);
  RNA_def_property_flag(prop, PROP_CONTEXT_UPDATE);
  RNA_def_property_boolean_sdna(prop, NULL, "multipaint", 1);
  RNA_def_property_ui_text(prop,
                           "WPaint Multi-Paint",
                           "Paint across the weights of all selected bones, "
                           "maintaining their relative influence");
  RNA_def_property_update(prop, 0, "rna_Scene_update_active_object_data");

  prop = RNA_def_property(srna, "vertex_group_user", PROP_ENUM, PROP_NONE);
  RNA_def_property_flag(prop, PROP_CONTEXT_UPDATE);
  RNA_def_property_enum_sdna(prop, NULL, "weightuser");
  RNA_def_property_enum_items(prop, draw_groupuser_items);
  RNA_def_property_ui_text(prop, "Mask Non-Group Vertices", "Display unweighted vertices");
  RNA_def_property_update(prop, 0, "rna_Scene_update_active_object_data");

  prop = RNA_def_property(srna, "vertex_group_subset", PROP_ENUM, PROP_NONE);
  RNA_def_property_flag(prop, PROP_CONTEXT_UPDATE);
  RNA_def_property_enum_sdna(prop, NULL, "vgroupsubset");
  RNA_def_property_enum_items(prop, vertex_group_select_items);
  RNA_def_property_ui_text(prop, "Subset", "Filter Vertex groups for Display");
  RNA_def_property_update(prop, 0, "rna_Scene_update_active_object_data");

  prop = RNA_def_property(srna, "vertex_paint", PROP_POINTER, PROP_NONE);
  RNA_def_property_pointer_sdna(prop, NULL, "vpaint");
  RNA_def_property_ui_text(prop, "Vertex Paint", "");

  prop = RNA_def_property(srna, "weight_paint", PROP_POINTER, PROP_NONE);
  RNA_def_property_pointer_sdna(prop, NULL, "wpaint");
  RNA_def_property_ui_text(prop, "Weight Paint", "");

  prop = RNA_def_property(srna, "image_paint", PROP_POINTER, PROP_NONE);
  RNA_def_property_pointer_sdna(prop, NULL, "imapaint");
  RNA_def_property_ui_text(prop, "Image Paint", "");

  prop = RNA_def_property(srna, "uv_sculpt", PROP_POINTER, PROP_NONE);
  RNA_def_property_pointer_sdna(prop, NULL, "uvsculpt");
  RNA_def_property_ui_text(prop, "UV Sculpt", "");

  prop = RNA_def_property(srna, "gpencil_paint", PROP_POINTER, PROP_NONE);
  RNA_def_property_pointer_sdna(prop, NULL, "gp_paint");
  RNA_def_property_ui_text(prop, "Grease Pencil Paint", "");

  prop = RNA_def_property(srna, "particle_edit", PROP_POINTER, PROP_NONE);
  RNA_def_property_pointer_sdna(prop, NULL, "particle");
  RNA_def_property_ui_text(prop, "Particle Edit", "");

  prop = RNA_def_property(srna, "use_uv_sculpt", PROP_BOOLEAN, PROP_NONE);
  RNA_def_property_boolean_sdna(prop, NULL, "use_uv_sculpt", 1);
  RNA_def_property_ui_text(prop, "UV Sculpt", "Enable brush for UV sculpting");
  RNA_def_property_ui_icon(prop, ICON_TPAINT_HLT, 0);
  RNA_def_property_update(
      prop, NC_SPACE | ND_SPACE_IMAGE, "rna_SpaceImageEditor_uv_sculpt_update");

  prop = RNA_def_property(srna, "uv_sculpt_lock_borders", PROP_BOOLEAN, PROP_NONE);
  RNA_def_property_boolean_sdna(prop, NULL, "uv_sculpt_settings", UV_SCULPT_LOCK_BORDERS);
  RNA_def_property_ui_text(prop, "Lock Borders", "Disable editing of boundary edges");

  prop = RNA_def_property(srna, "uv_sculpt_all_islands", PROP_BOOLEAN, PROP_NONE);
  RNA_def_property_boolean_sdna(prop, NULL, "uv_sculpt_settings", UV_SCULPT_ALL_ISLANDS);
  RNA_def_property_ui_text(prop, "Sculpt All Islands", "Brush operates on all islands");

  prop = RNA_def_property(srna, "uv_sculpt_tool", PROP_ENUM, PROP_NONE);
  RNA_def_property_enum_sdna(prop, NULL, "uv_sculpt_tool");
  RNA_def_property_enum_items(prop, rna_enum_uv_sculpt_tool_items);
  RNA_def_property_ui_text(prop, "UV Sculpt Tools", "Select Tools for the UV sculpt brushes");

  prop = RNA_def_property(srna, "uv_relax_method", PROP_ENUM, PROP_NONE);
  RNA_def_property_enum_sdna(prop, NULL, "uv_relax_method");
  RNA_def_property_enum_items(prop, uv_sculpt_relaxation_items);
  RNA_def_property_ui_text(prop, "Relaxation Method", "Algorithm used for UV relaxation");

  prop = RNA_def_property(srna, "lock_object_mode", PROP_BOOLEAN, PROP_NONE);
  RNA_def_property_boolean_sdna(prop, NULL, "object_flag", SCE_OBJECT_MODE_LOCK);
  RNA_def_property_ui_text(prop, "Lock Object Modes", "Restrict select to the current mode");
  RNA_def_property_update(prop, NC_SCENE | ND_TOOLSETTINGS, NULL);

  /* Transform */
  prop = RNA_def_property(srna, "proportional_edit", PROP_ENUM, PROP_NONE);
  RNA_def_property_enum_sdna(prop, NULL, "proportional");
  RNA_def_property_enum_items(prop, rna_enum_proportional_editing_items);
  RNA_def_property_ui_text(prop,
                           "Proportional Editing",
                           "Proportional Editing mode, allows transforms with distance fall-off");
  RNA_def_property_update(prop, NC_SCENE | ND_TOOLSETTINGS, NULL); /* header redraw */

  prop = RNA_def_property(srna, "use_proportional_edit_objects", PROP_BOOLEAN, PROP_NONE);
  RNA_def_property_boolean_sdna(prop, NULL, "proportional_objects", 0);
  RNA_def_property_ui_text(
      prop, "Proportional Editing Objects", "Proportional editing object mode");
  RNA_def_property_ui_icon(prop, ICON_PROP_OFF, 1);
  RNA_def_property_update(prop, NC_SCENE | ND_TOOLSETTINGS, NULL); /* header redraw */

  prop = RNA_def_property(srna, "use_proportional_edit_mask", PROP_BOOLEAN, PROP_NONE);
  RNA_def_property_boolean_sdna(prop, NULL, "proportional_mask", 0);
  RNA_def_property_ui_text(prop, "Proportional Editing Objects", "Proportional editing mask mode");
  RNA_def_property_ui_icon(prop, ICON_PROP_OFF, 1);
  RNA_def_property_update(prop, NC_SCENE | ND_TOOLSETTINGS, NULL); /* header redraw */

  prop = RNA_def_property(srna, "use_proportional_action", PROP_BOOLEAN, PROP_NONE);
  RNA_def_property_boolean_sdna(prop, NULL, "proportional_action", 0);
  RNA_def_property_ui_text(
      prop, "Proportional Editing Actions", "Proportional editing in action editor");
  RNA_def_property_ui_icon(prop, ICON_PROP_OFF, 1);
  RNA_def_property_update(prop, NC_SCENE | ND_TOOLSETTINGS, NULL); /* header redraw */

  prop = RNA_def_property(srna, "use_proportional_fcurve", PROP_BOOLEAN, PROP_NONE);
  RNA_def_property_boolean_sdna(prop, NULL, "proportional_fcurve", 0);
  RNA_def_property_ui_text(
      prop, "Proportional Editing FCurves", "Proportional editing in FCurve editor");
  RNA_def_property_ui_icon(prop, ICON_PROP_OFF, 1);
  RNA_def_property_update(prop, NC_SCENE | ND_TOOLSETTINGS, NULL); /* header redraw */

  prop = RNA_def_property(srna, "lock_markers", PROP_BOOLEAN, PROP_NONE);
  RNA_def_property_boolean_sdna(prop, NULL, "lock_markers", 0);
  RNA_def_property_ui_text(prop, "Lock Markers", "Prevent marker editing");

  prop = RNA_def_property(srna, "proportional_edit_falloff", PROP_ENUM, PROP_NONE);
  RNA_def_property_enum_sdna(prop, NULL, "prop_mode");
  RNA_def_property_enum_items(prop, rna_enum_proportional_falloff_items);
  RNA_def_property_ui_text(
      prop, "Proportional Editing Falloff", "Falloff type for proportional editing mode");
  RNA_def_property_update(prop, NC_SCENE | ND_TOOLSETTINGS, NULL); /* header redraw */

  prop = RNA_def_property(srna, "proportional_size", PROP_FLOAT, PROP_DISTANCE);
  RNA_def_property_float_sdna(prop, NULL, "proportional_size");
  RNA_def_property_ui_text(
      prop, "Proportional Size", "Display size for proportional editing circle");
  RNA_def_property_range(prop, 0.00001, 5000.0);

  prop = RNA_def_property(srna, "double_threshold", PROP_FLOAT, PROP_DISTANCE);
  RNA_def_property_float_sdna(prop, NULL, "doublimit");
  RNA_def_property_ui_text(
      prop, "Double Threshold", "Limit for removing duplicates and 'Auto Merge'");
  RNA_def_property_range(prop, 0.0, 1.0);
  RNA_def_property_ui_range(prop, 0.0, 0.1, 0.01, 6);

  /* Pivot Point */
  prop = RNA_def_property(srna, "transform_pivot_point", PROP_ENUM, PROP_NONE);
  RNA_def_property_enum_sdna(prop, NULL, "transform_pivot_point");
  RNA_def_property_enum_items(prop, rna_enum_transform_pivot_items_full);
  RNA_def_property_ui_text(prop, "Pivot Point", "Pivot center for rotation/scaling");
  RNA_def_property_update(prop, NC_SCENE | ND_TOOLSETTINGS, NULL);

  prop = RNA_def_property(srna, "use_transform_pivot_point_align", PROP_BOOLEAN, PROP_NONE);
  RNA_def_property_boolean_sdna(prop, NULL, "transform_flag", SCE_XFORM_AXIS_ALIGN);
  RNA_def_property_ui_text(
      prop, "Only Origins", "Manipulate center points (object, pose and weight paint mode only)");
  RNA_def_property_ui_icon(prop, ICON_CENTER_ONLY, 0);
  RNA_def_property_update(prop, NC_SCENE, NULL);

  prop = RNA_def_property(srna, "use_mesh_automerge", PROP_BOOLEAN, PROP_NONE);
  RNA_def_property_boolean_sdna(prop, NULL, "automerge", 0);
  RNA_def_property_ui_text(
      prop, "AutoMerge Editing", "Automatically merge vertices moved to the same location");
  RNA_def_property_update(prop, NC_SCENE | ND_TOOLSETTINGS, NULL); /* header redraw */

  prop = RNA_def_property(srna, "use_snap", PROP_BOOLEAN, PROP_NONE);
  RNA_def_property_boolean_sdna(prop, NULL, "snap_flag", SCE_SNAP);
  RNA_def_property_ui_text(prop, "Snap", "Snap during transform");
  RNA_def_property_ui_icon(prop, ICON_SNAP_OFF, 1);
  RNA_def_property_update(prop, NC_SCENE | ND_TOOLSETTINGS, NULL); /* header redraw */

  prop = RNA_def_property(srna, "use_snap_align_rotation", PROP_BOOLEAN, PROP_NONE);
  RNA_def_property_boolean_sdna(prop, NULL, "snap_flag", SCE_SNAP_ROTATE);
  RNA_def_property_ui_text(
      prop, "Align Rotation to Target", "Align rotation with the snapping target");
  RNA_def_property_update(prop, NC_SCENE | ND_TOOLSETTINGS, NULL); /* header redraw */

  prop = RNA_def_property(srna, "use_snap_grid_absolute", PROP_BOOLEAN, PROP_NONE);
  RNA_def_property_boolean_sdna(prop, NULL, "snap_flag", SCE_SNAP_ABS_GRID);
  RNA_def_property_ui_text(
      prop,
      "Absolute Grid Snap",
      "Absolute grid alignment while translating (based on the pivot center)");
  RNA_def_property_update(prop, NC_SCENE | ND_TOOLSETTINGS, NULL); /* header redraw */

  prop = RNA_def_property(srna, "snap_elements", PROP_ENUM, PROP_NONE);
  RNA_def_property_enum_bitflag_sdna(prop, NULL, "snap_mode");
  RNA_def_property_enum_items(prop, rna_enum_snap_element_items);
  RNA_def_property_enum_funcs(prop, NULL, "rna_ToolSettings_snap_mode_set", NULL);
  RNA_def_property_flag(prop, PROP_ENUM_FLAG);
  RNA_def_property_ui_text(prop, "Snap Element", "Type of element to snap to");
  RNA_def_property_update(prop, NC_SCENE | ND_TOOLSETTINGS, NULL); /* header redraw */

  /* node editor uses own set of snap modes */
  prop = RNA_def_property(srna, "snap_node_element", PROP_ENUM, PROP_NONE);
  RNA_def_property_enum_bitflag_sdna(prop, NULL, "snap_node_mode");
  RNA_def_property_enum_items(prop, rna_enum_snap_node_element_items);
  RNA_def_property_ui_text(prop, "Snap Node Element", "Type of element to snap to");
  RNA_def_property_update(prop, NC_SCENE | ND_TOOLSETTINGS, NULL); /* header redraw */

  /* image editor uses own set of snap modes */
  prop = RNA_def_property(srna, "snap_uv_element", PROP_ENUM, PROP_NONE);
  RNA_def_property_enum_bitflag_sdna(prop, NULL, "snap_uv_mode");
  RNA_def_property_enum_items(prop, snap_uv_element_items);
  RNA_def_property_ui_text(prop, "Snap UV Element", "Type of element to snap to");
  RNA_def_property_update(prop, NC_SCENE | ND_TOOLSETTINGS, NULL); /* header redraw */

  prop = RNA_def_property(srna, "snap_target", PROP_ENUM, PROP_NONE);
  RNA_def_property_enum_sdna(prop, NULL, "snap_target");
  RNA_def_property_enum_items(prop, rna_enum_snap_target_items);
  RNA_def_property_ui_text(prop, "Snap Target", "Which part to snap onto the target");
  RNA_def_property_update(prop, NC_SCENE | ND_TOOLSETTINGS, NULL); /* header redraw */

  prop = RNA_def_property(srna, "use_snap_peel_object", PROP_BOOLEAN, PROP_NONE);
  RNA_def_property_boolean_sdna(prop, NULL, "snap_flag", SCE_SNAP_PEEL_OBJECT);
  RNA_def_property_ui_text(
      prop, "Snap Peel Object", "Consider objects as whole when finding volume center");
  RNA_def_property_update(prop, NC_SCENE | ND_TOOLSETTINGS, NULL); /* header redraw */

  prop = RNA_def_property(srna, "use_snap_project", PROP_BOOLEAN, PROP_NONE);
  RNA_def_property_boolean_sdna(prop, NULL, "snap_flag", SCE_SNAP_PROJECT);
  RNA_def_property_ui_text(prop,
                           "Project Individual Elements",
                           "Project individual elements on the surface of other objects");
  RNA_def_property_update(prop, NC_SCENE | ND_TOOLSETTINGS, NULL); /* header redraw */

  prop = RNA_def_property(srna, "use_snap_self", PROP_BOOLEAN, PROP_NONE);
  RNA_def_property_boolean_negative_sdna(prop, NULL, "snap_flag", SCE_SNAP_NO_SELF);
  RNA_def_property_ui_text(prop, "Project onto Self", "Snap onto itself (Edit Mode Only)");
  RNA_def_property_update(prop, NC_SCENE | ND_TOOLSETTINGS, NULL); /* header redraw */

  prop = RNA_def_property(srna, "use_snap_translate", PROP_BOOLEAN, PROP_NONE);
  RNA_def_property_boolean_sdna(
      prop, NULL, "snap_transform_mode_flag", SCE_SNAP_TRANSFORM_MODE_TRANSLATE);
  RNA_def_property_ui_text(
      prop, "Use Snap for Translation", "Move is affected by snapping settings");
  RNA_def_property_update(prop, NC_SCENE | ND_TOOLSETTINGS, NULL); /* header redraw */

  prop = RNA_def_property(srna, "use_snap_rotate", PROP_BOOLEAN, PROP_NONE);
  RNA_def_property_boolean_sdna(
      prop, NULL, "snap_transform_mode_flag", SCE_SNAP_TRANSFORM_MODE_ROTATE);
  RNA_def_property_boolean_default(prop, false);
  RNA_def_property_ui_text(
      prop, "Use Snap for Rotation", "Rotate is affected by the snapping settings");
  RNA_def_property_update(prop, NC_SCENE | ND_TOOLSETTINGS, NULL); /* header redraw */

  prop = RNA_def_property(srna, "use_snap_scale", PROP_BOOLEAN, PROP_NONE);
  RNA_def_property_boolean_sdna(
      prop, NULL, "snap_transform_mode_flag", SCE_SNAP_TRANSFORM_MODE_SCALE);
  RNA_def_property_boolean_default(prop, false);
  RNA_def_property_ui_text(prop, "Use Snap for Scale", "Scale is affected by snapping settings");
  RNA_def_property_update(prop, NC_SCENE | ND_TOOLSETTINGS, NULL); /* header redraw */

  /* Grease Pencil */
  prop = RNA_def_property(srna, "use_gpencil_draw_additive", PROP_BOOLEAN, PROP_NONE);
  RNA_def_property_boolean_sdna(prop, NULL, "gpencil_flags", GP_TOOL_FLAG_RETAIN_LAST);
  RNA_def_property_ui_text(prop,
                           "Use Additive Drawing",
                           "When creating new frames, the strokes from the previous/active frame "
                           "are included as the basis for the new one");
  RNA_def_property_update(prop, NC_SCENE | ND_TOOLSETTINGS, NULL);

  prop = RNA_def_property(srna, "use_gpencil_draw_onback", PROP_BOOLEAN, PROP_NONE);
  RNA_def_property_boolean_sdna(prop, NULL, "gpencil_flags", GP_TOOL_FLAG_PAINT_ONBACK);
  RNA_def_property_ui_text(
      prop,
      "Draw Strokes on Back",
      "When draw new strokes, the new stroke is drawn below of all strokes in the layer");
  RNA_def_property_update(prop, NC_SCENE | ND_TOOLSETTINGS, NULL);

  prop = RNA_def_property(srna, "use_gpencil_thumbnail_list", PROP_BOOLEAN, PROP_NONE);
  RNA_def_property_boolean_negative_sdna(prop, NULL, "gpencil_flags", GP_TOOL_FLAG_THUMBNAIL_LIST);
  RNA_def_property_ui_text(
      prop, "Compact List", "Show compact list of color instead of thumbnails");
  RNA_def_property_update(prop, NC_SCENE | ND_TOOLSETTINGS, NULL);

  prop = RNA_def_property(srna, "use_gpencil_weight_data_add", PROP_BOOLEAN, PROP_NONE);
  RNA_def_property_boolean_sdna(prop, NULL, "gpencil_flags", GP_TOOL_FLAG_CREATE_WEIGHTS);
  RNA_def_property_ui_text(prop,
                           "Add weight data for new strokes",
                           "When creating new strokes, the weight data is added according to the "
                           "current vertex group and weight, "
                           "if no vertex group selected, weight is not added");
  RNA_def_property_update(prop, NC_SCENE | ND_TOOLSETTINGS, NULL);

  prop = RNA_def_property(srna, "gpencil_sculpt", PROP_POINTER, PROP_NONE);
  RNA_def_property_pointer_sdna(prop, NULL, "gp_sculpt");
  RNA_def_property_struct_type(prop, "GPencilSculptSettings");
  RNA_def_property_ui_text(
      prop, "Grease Pencil Sculpt", "Settings for stroke sculpting tools and brushes");

  prop = RNA_def_property(srna, "gpencil_interpolate", PROP_POINTER, PROP_NONE);
  RNA_def_property_pointer_sdna(prop, NULL, "gp_interpolate");
  RNA_def_property_struct_type(prop, "GPencilInterpolateSettings");
  RNA_def_property_ui_text(
      prop, "Grease Pencil Interpolate", "Settings for Grease Pencil Interpolation tools");

  /* Grease Pencil - 3D View Stroke Placement */
  prop = RNA_def_property(srna, "gpencil_stroke_placement_view3d", PROP_ENUM, PROP_NONE);
  RNA_def_property_enum_bitflag_sdna(prop, NULL, "gpencil_v3d_align");
  RNA_def_property_enum_items(prop, gpencil_stroke_placement_items);
  RNA_def_property_ui_text(prop, "Stroke Placement (3D View)", "");
  RNA_def_property_update(prop, NC_GPENCIL | ND_DATA, NULL);

  prop = RNA_def_property(srna, "gpencil_stroke_snap_mode", PROP_ENUM, PROP_NONE);
  RNA_def_property_enum_bitflag_sdna(prop, NULL, "gpencil_v3d_align");
  RNA_def_property_enum_items(prop, gpencil_stroke_snap_items);
  RNA_def_property_ui_text(prop, "Stroke Snap", "");
  RNA_def_property_update(prop, NC_GPENCIL | ND_DATA, NULL);

  prop = RNA_def_property(srna, "use_gpencil_stroke_endpoints", PROP_BOOLEAN, PROP_NONE);
  RNA_def_property_boolean_sdna(
      prop, NULL, "gpencil_v3d_align", GP_PROJECT_DEPTH_STROKE_ENDPOINTS);
  RNA_def_property_ui_text(
      prop, "Only Endpoints", "Only use the first and last parts of the stroke for snapping");
  RNA_def_property_update(prop, NC_GPENCIL | ND_DATA, NULL);

  /* Grease Pencil - Select mode */
  prop = RNA_def_property(srna, "gpencil_selectmode", PROP_ENUM, PROP_NONE);
  RNA_def_property_enum_sdna(prop, NULL, "gpencil_selectmode");
  RNA_def_property_enum_items(prop, gpencil_selectmode_items);
  RNA_def_property_ui_text(prop, "Select Mode", "");
  RNA_def_property_clear_flag(prop, PROP_ANIMATABLE);

  /* Annotations - 2D Views Stroke Placement */
  prop = RNA_def_property(srna, "annotation_stroke_placement_view2d", PROP_ENUM, PROP_NONE);
  RNA_def_property_enum_bitflag_sdna(prop, NULL, "gpencil_v2d_align");
  RNA_def_property_enum_items(prop, annotation_stroke_placement_items);
  RNA_def_property_ui_text(prop, "Stroke Placement (2D View)", "");
  RNA_def_property_update(prop, NC_GPENCIL | ND_DATA, NULL);

  /* Annotations - Sequencer Preview Stroke Placement */
  prop = RNA_def_property(
      srna, "annotation_stroke_placement_sequencer_preview", PROP_ENUM, PROP_NONE);
  RNA_def_property_enum_bitflag_sdna(prop, NULL, "gpencil_seq_align");
  RNA_def_property_enum_items(prop, annotation_stroke_placement_items);
  RNA_def_property_ui_text(prop, "Stroke Placement (Sequencer Preview)", "");
  RNA_def_property_update(prop, NC_GPENCIL | ND_DATA, NULL);

  /* Annotations - Image Editor Stroke Placement */
  prop = RNA_def_property(srna, "annotation_stroke_placement_image_editor", PROP_ENUM, PROP_NONE);
  RNA_def_property_enum_bitflag_sdna(prop, NULL, "gpencil_ima_align");
  RNA_def_property_enum_items(prop, annotation_stroke_placement_items);
  RNA_def_property_ui_text(prop, "Stroke Placement (Image Editor)", "");
  RNA_def_property_update(prop, NC_GPENCIL | ND_DATA, NULL);

  /* Annotations - 3D View Stroke Placement */
  /* XXX: Do we need to decouple the stroke_endpoints setting too?  */
  prop = RNA_def_property(srna, "annotation_stroke_placement_view3d", PROP_ENUM, PROP_NONE);
  RNA_def_property_enum_bitflag_sdna(prop, NULL, "annotate_v3d_align");
  RNA_def_property_enum_items(prop, annotation_stroke_placement_items);
  RNA_def_property_enum_default(prop, GP_PROJECT_VIEWSPACE | GP_PROJECT_CURSOR);
  RNA_def_property_ui_text(prop,
                           "Annotation Stroke Placement (3D View)",
                           "How annotation strokes are orientated in 3D space");
  RNA_def_property_update(prop, NC_GPENCIL | ND_DATA, NULL);

  /* Annotations - Stroke Thickness */
  prop = RNA_def_property(srna, "annotation_thickness", PROP_INT, PROP_PIXEL);
  RNA_def_property_int_sdna(prop, NULL, "annotate_thickness");
  RNA_def_property_range(prop, 1, 10);
  RNA_def_property_ui_text(prop, "Annotation Stroke Thickness", "Thickness of annotation strokes");
  RNA_def_property_update(prop, NC_GPENCIL | ND_DATA, "rna_GPencil_update");

  /* Auto Keying */
  prop = RNA_def_property(srna, "use_keyframe_insert_auto", PROP_BOOLEAN, PROP_NONE);
  RNA_def_property_boolean_sdna(prop, NULL, "autokey_mode", AUTOKEY_ON);
  RNA_def_property_ui_text(
      prop, "Auto Keying", "Automatic keyframe insertion for Objects and Bones");
  RNA_def_property_ui_icon(prop, ICON_REC, 0);

  prop = RNA_def_property(srna, "auto_keying_mode", PROP_ENUM, PROP_NONE);
  RNA_def_property_enum_bitflag_sdna(prop, NULL, "autokey_mode");
  RNA_def_property_enum_items(prop, auto_key_items);
  RNA_def_property_ui_text(
      prop, "Auto-Keying Mode", "Mode of automatic keyframe insertion for Objects and Bones");

  prop = RNA_def_property(srna, "use_record_with_nla", PROP_BOOLEAN, PROP_NONE);
  RNA_def_property_boolean_sdna(prop, NULL, "autokey_flag", ANIMRECORD_FLAG_WITHNLA);
  RNA_def_property_ui_text(
      prop,
      "Layered",
      "Add a new NLA Track + Strip for every loop/pass made over the animation "
      "to allow non-destructive tweaking");

  prop = RNA_def_property(srna, "use_keyframe_insert_keyingset", PROP_BOOLEAN, PROP_NONE);
  RNA_def_property_boolean_sdna(prop, NULL, "autokey_flag", AUTOKEY_FLAG_ONLYKEYINGSET);
  RNA_def_property_ui_text(prop,
                           "Auto Keyframe Insert Keying Set",
                           "Automatic keyframe insertion using active Keying Set only");
  RNA_def_property_ui_icon(prop, ICON_KEYINGSET, 0);

  prop = RNA_def_property(srna, "use_keyframe_cycle_aware", PROP_BOOLEAN, PROP_NONE);
  RNA_def_property_boolean_sdna(prop, NULL, "autokey_flag", AUTOKEY_FLAG_CYCLEAWARE);
  RNA_def_property_ui_text(
      prop,
      "Cycle-Aware Keying",
      "For channels with cyclic extrapolation, keyframe insertion is automatically "
      "remapped inside the cycle time range, and keeps ends in sync");

  /* Keyframing */
  prop = RNA_def_property(srna, "keyframe_type", PROP_ENUM, PROP_NONE);
  RNA_def_property_enum_sdna(prop, NULL, "keyframe_type");
  RNA_def_property_enum_items(prop, rna_enum_beztriple_keyframe_type_items);
  RNA_def_property_ui_text(
      prop, "New Keyframe Type", "Type of keyframes to create when inserting keyframes");

  /* UV */
  prop = RNA_def_property(srna, "uv_select_mode", PROP_ENUM, PROP_NONE);
  RNA_def_property_enum_sdna(prop, NULL, "uv_selectmode");
  RNA_def_property_enum_items(prop, rna_enum_mesh_select_mode_uv_items);
  RNA_def_property_ui_text(prop, "UV Selection Mode", "UV selection and display mode");
  RNA_def_property_update(prop, NC_SPACE | ND_SPACE_IMAGE, NULL);

  prop = RNA_def_property(srna, "use_uv_select_sync", PROP_BOOLEAN, PROP_NONE);
  RNA_def_property_boolean_sdna(prop, NULL, "uv_flag", UV_SYNC_SELECTION);
  RNA_def_property_ui_text(
      prop, "UV Sync Selection", "Keep UV and edit mode mesh selection in sync");
  RNA_def_property_ui_icon(prop, ICON_UV_SYNC_SELECT, 0);
  RNA_def_property_update(prop, NC_SPACE | ND_SPACE_IMAGE, NULL);

  prop = RNA_def_property(srna, "show_uv_local_view", PROP_BOOLEAN, PROP_NONE);
  RNA_def_property_boolean_sdna(prop, NULL, "uv_flag", UV_SHOW_SAME_IMAGE);
  RNA_def_property_ui_text(
      prop, "UV Local View", "Display only faces with the currently displayed image assigned");
  RNA_def_property_update(prop, NC_SPACE | ND_SPACE_IMAGE, NULL);

  /* Mesh */
  prop = RNA_def_property(srna, "mesh_select_mode", PROP_BOOLEAN, PROP_NONE);
  RNA_def_property_boolean_sdna(prop, NULL, "selectmode", 1);
  RNA_def_property_array(prop, 3);
  RNA_def_property_boolean_funcs(prop, NULL, "rna_Scene_editmesh_select_mode_set");
  RNA_def_property_ui_text(prop, "Mesh Selection Mode", "Which mesh elements selection works on");
  RNA_def_property_flag(prop, PROP_CONTEXT_UPDATE);
  RNA_def_property_update(prop, 0, "rna_Scene_editmesh_select_mode_update");

  prop = RNA_def_property(srna, "vertex_group_weight", PROP_FLOAT, PROP_FACTOR);
  RNA_def_property_float_sdna(prop, NULL, "vgroup_weight");
  RNA_def_property_ui_text(prop, "Vertex Group Weight", "Weight to assign in vertex groups");

  /* use with MESH_OT_shortest_path_pick */
  prop = RNA_def_property(srna, "edge_path_mode", PROP_ENUM, PROP_NONE);
  RNA_def_property_enum_sdna(prop, NULL, "edge_mode");
  RNA_def_property_enum_items(prop, edge_tag_items);
  RNA_def_property_ui_text(
      prop, "Edge Tag Mode", "The edge flag to tag when selecting the shortest path");

  prop = RNA_def_property(srna, "use_edge_path_live_unwrap", PROP_BOOLEAN, PROP_NONE);
  RNA_def_property_boolean_sdna(prop, NULL, "edge_mode_live_unwrap", 1);
  RNA_def_property_ui_text(prop, "Live Unwrap", "Changing edges seam re-calculates UV unwrap");

  prop = RNA_def_property(srna, "normal_vector", PROP_FLOAT, PROP_XYZ);
  RNA_def_property_ui_text(prop, "Normal Vector", "Normal Vector used to copy, add or multiply");
  RNA_def_property_ui_range(prop, -10000.0, 10000.0, 1, 3);

  prop = RNA_def_property(srna, "face_strength", PROP_ENUM, PROP_NONE);
  RNA_def_property_enum_items(prop, mod_weighted_strength);
  RNA_def_property_ui_text(prop, "Face Strength", "Set strength of face to specified value");

  /* Unified Paint Settings */
  prop = RNA_def_property(srna, "unified_paint_settings", PROP_POINTER, PROP_NONE);
  RNA_def_property_flag(prop, PROP_NEVER_NULL);
  RNA_def_property_struct_type(prop, "UnifiedPaintSettings");
  RNA_def_property_ui_text(prop, "Unified Paint Settings", NULL);

  /* Curve Paint Settings */
  prop = RNA_def_property(srna, "curve_paint_settings", PROP_POINTER, PROP_NONE);
  RNA_def_property_flag(prop, PROP_NEVER_NULL);
  RNA_def_property_struct_type(prop, "CurvePaintSettings");
  RNA_def_property_ui_text(prop, "Curve Paint Settings", NULL);

  /* Mesh Statistics */
  prop = RNA_def_property(srna, "statvis", PROP_POINTER, PROP_NONE);
  RNA_def_property_flag(prop, PROP_NEVER_NULL);
  RNA_def_property_struct_type(prop, "MeshStatVis");
  RNA_def_property_ui_text(prop, "Mesh Statistics Visualization", NULL);
}

static void rna_def_unified_paint_settings(BlenderRNA *brna)
{
  StructRNA *srna;
  PropertyRNA *prop;

  static const EnumPropertyItem brush_size_unit_items[] = {
      {0, "VIEW", 0, "View", "Measure brush size relateve to the view"},
      {UNIFIED_PAINT_BRUSH_LOCK_SIZE,
       "SCENE",
       0,
       "Scene",
       "Measure brush size relateve to the scene"},
      {0, NULL, 0, NULL, NULL},
  };

  srna = RNA_def_struct(brna, "UnifiedPaintSettings", NULL);
  RNA_def_struct_path_func(srna, "rna_UnifiedPaintSettings_path");
  RNA_def_struct_ui_text(
      srna, "Unified Paint Settings", "Overrides for some of the active brush's settings");

  /* high-level flags to enable or disable unified paint settings */
  prop = RNA_def_property(srna, "use_unified_size", PROP_BOOLEAN, PROP_NONE);
  RNA_def_property_boolean_sdna(prop, NULL, "flag", UNIFIED_PAINT_SIZE);
  RNA_def_property_ui_text(prop,
                           "Use Unified Radius",
                           "Instead of per-brush radius, the radius is shared across brushes");

  prop = RNA_def_property(srna, "use_unified_strength", PROP_BOOLEAN, PROP_NONE);
  RNA_def_property_boolean_sdna(prop, NULL, "flag", UNIFIED_PAINT_ALPHA);
  RNA_def_property_ui_text(prop,
                           "Use Unified Strength",
                           "Instead of per-brush strength, the strength is shared across brushes");

  prop = RNA_def_property(srna, "use_unified_weight", PROP_BOOLEAN, PROP_NONE);
  RNA_def_property_boolean_sdna(prop, NULL, "flag", UNIFIED_PAINT_WEIGHT);
  RNA_def_property_ui_text(prop,
                           "Use Unified Weight",
                           "Instead of per-brush weight, the weight is shared across brushes");

  prop = RNA_def_property(srna, "use_unified_color", PROP_BOOLEAN, PROP_NONE);
  RNA_def_property_boolean_sdna(prop, NULL, "flag", UNIFIED_PAINT_COLOR);
  RNA_def_property_ui_text(
      prop, "Use Unified Color", "Instead of per-brush color, the color is shared across brushes");

  /* unified paint settings that override the equivalent settings
   * from the active brush */
  prop = RNA_def_property(srna, "size", PROP_INT, PROP_PIXEL);
  RNA_def_property_int_funcs(prop, NULL, "rna_UnifiedPaintSettings_size_set", NULL);
  RNA_def_property_flag(prop, PROP_CONTEXT_UPDATE);
  RNA_def_property_range(prop, 1, MAX_BRUSH_PIXEL_RADIUS * 10);
  RNA_def_property_ui_range(prop, 1, MAX_BRUSH_PIXEL_RADIUS, 1, -1);
  RNA_def_property_ui_text(prop, "Radius", "Radius of the brush");
  RNA_def_property_update(prop, 0, "rna_UnifiedPaintSettings_radius_update");

  prop = RNA_def_property(srna, "unprojected_radius", PROP_FLOAT, PROP_DISTANCE);
  RNA_def_property_float_funcs(
      prop, NULL, "rna_UnifiedPaintSettings_unprojected_radius_set", NULL);
  RNA_def_property_flag(prop, PROP_CONTEXT_UPDATE);
  RNA_def_property_range(prop, 0.001, FLT_MAX);
  RNA_def_property_ui_range(prop, 0.001, 1, 0, -1);
  RNA_def_property_ui_text(prop, "Unprojected Radius", "Radius of brush in Blender units");
  RNA_def_property_update(prop, 0, "rna_UnifiedPaintSettings_radius_update");

  prop = RNA_def_property(srna, "strength", PROP_FLOAT, PROP_FACTOR);
  RNA_def_property_float_sdna(prop, NULL, "alpha");
  RNA_def_property_flag(prop, PROP_CONTEXT_UPDATE);
  RNA_def_property_float_default(prop, 0.5f);
  RNA_def_property_range(prop, 0.0f, 10.0f);
  RNA_def_property_ui_range(prop, 0.0f, 1.0f, 0.001, 3);
  RNA_def_property_ui_text(
      prop, "Strength", "How powerful the effect of the brush is when applied");
  RNA_def_property_update(prop, 0, "rna_UnifiedPaintSettings_update");

  prop = RNA_def_property(srna, "weight", PROP_FLOAT, PROP_FACTOR);
  RNA_def_property_float_sdna(prop, NULL, "weight");
  RNA_def_property_flag(prop, PROP_CONTEXT_UPDATE);
  RNA_def_property_float_default(prop, 0.5f);
  RNA_def_property_range(prop, 0.0f, 1.0f);
  RNA_def_property_ui_range(prop, 0.0f, 1.0f, 0.001, 3);
  RNA_def_property_ui_text(prop, "Weight", "Weight to assign in vertex groups");
  RNA_def_property_update(prop, 0, "rna_UnifiedPaintSettings_update");

  prop = RNA_def_property(srna, "color", PROP_FLOAT, PROP_COLOR_GAMMA);
  RNA_def_property_flag(prop, PROP_CONTEXT_UPDATE);
  RNA_def_property_range(prop, 0.0, 1.0);
  RNA_def_property_float_sdna(prop, NULL, "rgb");
  RNA_def_property_ui_text(prop, "Color", "");
  RNA_def_property_update(prop, 0, "rna_UnifiedPaintSettings_update");

  prop = RNA_def_property(srna, "secondary_color", PROP_FLOAT, PROP_COLOR_GAMMA);
  RNA_def_property_flag(prop, PROP_CONTEXT_UPDATE);
  RNA_def_property_range(prop, 0.0, 1.0);
  RNA_def_property_float_sdna(prop, NULL, "secondary_rgb");
  RNA_def_property_ui_text(prop, "Secondary Color", "");
  RNA_def_property_update(prop, 0, "rna_UnifiedPaintSettings_update");

  prop = RNA_def_property(srna, "use_pressure_size", PROP_BOOLEAN, PROP_NONE);
  RNA_def_property_boolean_sdna(prop, NULL, "flag", UNIFIED_PAINT_BRUSH_SIZE_PRESSURE);
  RNA_def_property_ui_icon(prop, ICON_STYLUS_PRESSURE, 0);
  RNA_def_property_ui_text(prop, "Size Pressure", "Enable tablet pressure sensitivity for size");

  prop = RNA_def_property(srna, "use_pressure_strength", PROP_BOOLEAN, PROP_NONE);
  RNA_def_property_boolean_sdna(prop, NULL, "flag", UNIFIED_PAINT_BRUSH_ALPHA_PRESSURE);
  RNA_def_property_ui_icon(prop, ICON_STYLUS_PRESSURE, 0);
  RNA_def_property_ui_text(
      prop, "Strength Pressure", "Enable tablet pressure sensitivity for strength");

  prop = RNA_def_property(srna, "use_locked_size", PROP_ENUM, PROP_NONE); /* as an enum */
  RNA_def_property_enum_bitflag_sdna(prop, NULL, "flag");
  RNA_def_property_enum_items(prop, brush_size_unit_items);
  RNA_def_property_ui_text(
      prop, "Radius Unit", "Measure brush size relative to the view or the scene ");
}

static void rna_def_curve_paint_settings(BlenderRNA *brna)
{
  StructRNA *srna;
  PropertyRNA *prop;

  srna = RNA_def_struct(brna, "CurvePaintSettings", NULL);
  RNA_def_struct_path_func(srna, "rna_CurvePaintSettings_path");
  RNA_def_struct_ui_text(srna, "Curve Paint Settings", "");

  static const EnumPropertyItem curve_type_items[] = {
      {CU_POLY, "POLY", 0, "Poly", ""},
      {CU_BEZIER, "BEZIER", 0, "Bezier", ""},
      {0, NULL, 0, NULL, NULL},
  };

  prop = RNA_def_property(srna, "curve_type", PROP_ENUM, PROP_NONE);
  RNA_def_property_enum_sdna(prop, NULL, "curve_type");
  RNA_def_property_enum_items(prop, curve_type_items);
  RNA_def_property_ui_text(prop, "Type", "Type of curve to use for new strokes");

  prop = RNA_def_property(srna, "use_corners_detect", PROP_BOOLEAN, PROP_NONE);
  RNA_def_property_boolean_sdna(prop, NULL, "flag", CURVE_PAINT_FLAG_CORNERS_DETECT);
  RNA_def_property_ui_text(prop, "Detect Corners", "Detect corners and use non-aligned handles");

  prop = RNA_def_property(srna, "use_pressure_radius", PROP_BOOLEAN, PROP_NONE);
  RNA_def_property_boolean_sdna(prop, NULL, "flag", CURVE_PAINT_FLAG_PRESSURE_RADIUS);
  RNA_def_property_ui_icon(prop, ICON_STYLUS_PRESSURE, 0);
  RNA_def_property_ui_text(prop, "Use Pressure", "Map tablet pressure to curve radius");

  prop = RNA_def_property(srna, "use_stroke_endpoints", PROP_BOOLEAN, PROP_NONE);
  RNA_def_property_boolean_sdna(prop, NULL, "flag", CURVE_PAINT_FLAG_DEPTH_STROKE_ENDPOINTS);
  RNA_def_property_ui_text(prop, "Only First", "Use the start of the stroke for the depth");

  prop = RNA_def_property(srna, "use_offset_absolute", PROP_BOOLEAN, PROP_NONE);
  RNA_def_property_boolean_sdna(prop, NULL, "flag", CURVE_PAINT_FLAG_DEPTH_STROKE_OFFSET_ABS);
  RNA_def_property_ui_text(
      prop, "Absolute Offset", "Apply a fixed offset (don't scale by the radius)");

  prop = RNA_def_property(srna, "error_threshold", PROP_INT, PROP_PIXEL);
  RNA_def_property_range(prop, 1, 100);
  RNA_def_property_ui_text(prop, "Tolerance", "Allow deviation for a smoother, less precise line");

  prop = RNA_def_property(srna, "fit_method", PROP_ENUM, PROP_PIXEL);
  RNA_def_property_enum_sdna(prop, NULL, "fit_method");
  RNA_def_property_enum_items(prop, rna_enum_curve_fit_method_items);
  RNA_def_property_ui_text(prop, "Method", "Curve fitting method");

  prop = RNA_def_property(srna, "corner_angle", PROP_FLOAT, PROP_ANGLE);
  RNA_def_property_range(prop, 0, M_PI);
  RNA_def_property_ui_text(prop, "Corner Angle", "Angles above this are considered corners");

  prop = RNA_def_property(srna, "radius_min", PROP_FLOAT, PROP_NONE);
  RNA_def_property_range(prop, 0.0, 100.0);
  RNA_def_property_ui_range(prop, 0.0f, 10.0, 10, 2);
  RNA_def_property_ui_text(
      prop,
      "Radius Min",
      "Minimum radius when the minimum pressure is applied (also the minimum when tapering)");

  prop = RNA_def_property(srna, "radius_max", PROP_FLOAT, PROP_NONE);
  RNA_def_property_range(prop, 0.0, 100.0);
  RNA_def_property_ui_range(prop, 0.0f, 10.0, 10, 2);
  RNA_def_property_ui_text(
      prop,
      "Radius Max",
      "Radius to use when the maximum pressure is applied (or when a tablet isn't used)");

  prop = RNA_def_property(srna, "radius_taper_start", PROP_FLOAT, PROP_NONE);
  RNA_def_property_range(prop, 0.0, 1.0);
  RNA_def_property_ui_range(prop, 0.0f, 1.0, 1, 2);
  RNA_def_property_ui_text(
      prop, "Radius Min", "Taper factor for the radius of each point along the curve");

  prop = RNA_def_property(srna, "radius_taper_end", PROP_FLOAT, PROP_NONE);
  RNA_def_property_range(prop, 0.0, 10.0);
  RNA_def_property_ui_range(prop, 0.0f, 1.0, 1, 2);
  RNA_def_property_ui_text(
      prop, "Radius Max", "Taper factor for the radius of each point along the curve");

  prop = RNA_def_property(srna, "surface_offset", PROP_FLOAT, PROP_NONE);
  RNA_def_property_range(prop, -10.0, 10.0);
  RNA_def_property_ui_range(prop, -1.0f, 1.0, 1, 2);
  RNA_def_property_ui_text(prop, "Offset", "Offset the stroke from the surface");

  static const EnumPropertyItem depth_mode_items[] = {
      {CURVE_PAINT_PROJECT_CURSOR, "CURSOR", 0, "Cursor", ""},
      {CURVE_PAINT_PROJECT_SURFACE, "SURFACE", 0, "Surface", ""},
      {0, NULL, 0, NULL, NULL},
  };

  prop = RNA_def_property(srna, "depth_mode", PROP_ENUM, PROP_NONE);
  RNA_def_property_enum_sdna(prop, NULL, "depth_mode");
  RNA_def_property_enum_items(prop, depth_mode_items);
  RNA_def_property_ui_text(prop, "Depth", "Method of projecting depth");

  static const EnumPropertyItem surface_plane_items[] = {
      {CURVE_PAINT_SURFACE_PLANE_NORMAL_VIEW,
       "NORMAL_VIEW",
       0,
       "Normal/View",
       "Display perpendicular to the surface"},
      {CURVE_PAINT_SURFACE_PLANE_NORMAL_SURFACE,
       "NORMAL_SURFACE",
       0,
       "Normal/Surface",
       "Display aligned to the surface"},
      {CURVE_PAINT_SURFACE_PLANE_VIEW, "VIEW", 0, "View", "Display aligned to the viewport"},
      {0, NULL, 0, NULL, NULL},
  };

  prop = RNA_def_property(srna, "surface_plane", PROP_ENUM, PROP_NONE);
  RNA_def_property_enum_sdna(prop, NULL, "surface_plane");
  RNA_def_property_enum_items(prop, surface_plane_items);
  RNA_def_property_ui_text(prop, "Plane", "Plane for projected stroke");
}

static void rna_def_statvis(BlenderRNA *brna)
{
  StructRNA *srna;
  PropertyRNA *prop;

  static const EnumPropertyItem stat_type[] = {
      {SCE_STATVIS_OVERHANG, "OVERHANG", 0, "Overhang", ""},
      {SCE_STATVIS_THICKNESS, "THICKNESS", 0, "Thickness", ""},
      {SCE_STATVIS_INTERSECT, "INTERSECT", 0, "Intersect", ""},
      {SCE_STATVIS_DISTORT, "DISTORT", 0, "Distortion", ""},
      {SCE_STATVIS_SHARP, "SHARP", 0, "Sharp", ""},
      {0, NULL, 0, NULL, NULL},
  };

  srna = RNA_def_struct(brna, "MeshStatVis", NULL);
  RNA_def_struct_path_func(srna, "rna_MeshStatVis_path");
  RNA_def_struct_ui_text(srna, "Mesh Visualize Statistics", "");

  prop = RNA_def_property(srna, "type", PROP_ENUM, PROP_NONE);
  RNA_def_property_enum_items(prop, stat_type);
  RNA_def_property_ui_text(prop, "Type", "Type of data to visualize/check");
  RNA_def_property_flag(prop, PROP_CONTEXT_UPDATE);
  RNA_def_property_update(prop, 0, "rna_EditMesh_update");

  /* overhang */
  prop = RNA_def_property(srna, "overhang_min", PROP_FLOAT, PROP_ANGLE);
  RNA_def_property_float_sdna(prop, NULL, "overhang_min");
  RNA_def_property_float_default(prop, 0.5f);
  RNA_def_property_range(prop, 0.0f, DEG2RADF(180.0f));
  RNA_def_property_ui_range(prop, 0.0f, DEG2RADF(180.0f), 0.001, 3);
  RNA_def_property_ui_text(prop, "Overhang Min", "Minimum angle to display");
  RNA_def_property_flag(prop, PROP_CONTEXT_UPDATE);
  RNA_def_property_update(prop, 0, "rna_EditMesh_update");

  prop = RNA_def_property(srna, "overhang_max", PROP_FLOAT, PROP_ANGLE);
  RNA_def_property_float_sdna(prop, NULL, "overhang_max");
  RNA_def_property_float_default(prop, 0.5f);
  RNA_def_property_range(prop, 0.0f, DEG2RADF(180.0f));
  RNA_def_property_ui_range(prop, 0.0f, DEG2RADF(180.0f), 10, 3);
  RNA_def_property_ui_text(prop, "Overhang Max", "Maximum angle to display");
  RNA_def_property_flag(prop, PROP_CONTEXT_UPDATE);
  RNA_def_property_update(prop, 0, "rna_EditMesh_update");

  prop = RNA_def_property(srna, "overhang_axis", PROP_ENUM, PROP_NONE);
  RNA_def_property_enum_sdna(prop, NULL, "overhang_axis");
  RNA_def_property_enum_items(prop, rna_enum_object_axis_items);
  RNA_def_property_ui_text(prop, "Axis", "");
  RNA_def_property_flag(prop, PROP_CONTEXT_UPDATE);
  RNA_def_property_update(prop, 0, "rna_EditMesh_update");

  /* thickness */
  prop = RNA_def_property(srna, "thickness_min", PROP_FLOAT, PROP_DISTANCE);
  RNA_def_property_float_sdna(prop, NULL, "thickness_min");
  RNA_def_property_float_default(prop, 0.5f);
  RNA_def_property_range(prop, 0.0f, 1000.0);
  RNA_def_property_ui_range(prop, 0.0f, 100.0, 0.001, 3);
  RNA_def_property_ui_text(prop, "Thickness Min", "Minimum for measuring thickness");
  RNA_def_property_flag(prop, PROP_CONTEXT_UPDATE);
  RNA_def_property_update(prop, 0, "rna_EditMesh_update");

  prop = RNA_def_property(srna, "thickness_max", PROP_FLOAT, PROP_DISTANCE);
  RNA_def_property_float_sdna(prop, NULL, "thickness_max");
  RNA_def_property_float_default(prop, 0.5f);
  RNA_def_property_range(prop, 0.0f, 1000.0);
  RNA_def_property_ui_range(prop, 0.0f, 100.0, 0.001, 3);
  RNA_def_property_ui_text(prop, "Thickness Max", "Maximum for measuring thickness");
  RNA_def_property_flag(prop, PROP_CONTEXT_UPDATE);
  RNA_def_property_update(prop, 0, "rna_EditMesh_update");

  prop = RNA_def_property(srna, "thickness_samples", PROP_INT, PROP_UNSIGNED);
  RNA_def_property_int_sdna(prop, NULL, "thickness_samples");
  RNA_def_property_range(prop, 1, 32);
  RNA_def_property_ui_text(prop, "Samples", "Number of samples to test per face");
  RNA_def_property_flag(prop, PROP_CONTEXT_UPDATE);
  RNA_def_property_update(prop, 0, "rna_EditMesh_update");

  /* distort */
  prop = RNA_def_property(srna, "distort_min", PROP_FLOAT, PROP_ANGLE);
  RNA_def_property_float_sdna(prop, NULL, "distort_min");
  RNA_def_property_float_default(prop, 0.5f);
  RNA_def_property_range(prop, 0.0f, DEG2RADF(180.0f));
  RNA_def_property_ui_range(prop, 0.0f, DEG2RADF(180.0f), 10, 3);
  RNA_def_property_ui_text(prop, "Distort Min", "Minimum angle to display");
  RNA_def_property_flag(prop, PROP_CONTEXT_UPDATE);
  RNA_def_property_update(prop, 0, "rna_EditMesh_update");

  prop = RNA_def_property(srna, "distort_max", PROP_FLOAT, PROP_ANGLE);
  RNA_def_property_float_sdna(prop, NULL, "distort_max");
  RNA_def_property_float_default(prop, 0.5f);
  RNA_def_property_range(prop, 0.0f, DEG2RADF(180.0f));
  RNA_def_property_ui_range(prop, 0.0f, DEG2RADF(180.0f), 10, 3);
  RNA_def_property_ui_text(prop, "Distort Max", "Maximum angle to display");
  RNA_def_property_flag(prop, PROP_CONTEXT_UPDATE);
  RNA_def_property_update(prop, 0, "rna_EditMesh_update");

  /* sharp */
  prop = RNA_def_property(srna, "sharp_min", PROP_FLOAT, PROP_ANGLE);
  RNA_def_property_float_sdna(prop, NULL, "sharp_min");
  RNA_def_property_float_default(prop, 0.5f);
  RNA_def_property_range(prop, -DEG2RADF(180.0f), DEG2RADF(180.0f));
  RNA_def_property_ui_range(prop, -DEG2RADF(180.0f), DEG2RADF(180.0f), 10, 3);
  RNA_def_property_ui_text(prop, "Distort Min", "Minimum angle to display");
  RNA_def_property_flag(prop, PROP_CONTEXT_UPDATE);
  RNA_def_property_update(prop, 0, "rna_EditMesh_update");

  prop = RNA_def_property(srna, "sharp_max", PROP_FLOAT, PROP_ANGLE);
  RNA_def_property_float_sdna(prop, NULL, "sharp_max");
  RNA_def_property_float_default(prop, 0.5f);
  RNA_def_property_range(prop, -DEG2RADF(180.0f), DEG2RADF(180.0f));
  RNA_def_property_ui_range(prop, -DEG2RADF(180.0f), DEG2RADF(180.0f), 10, 3);
  RNA_def_property_ui_text(prop, "Distort Max", "Maximum angle to display");
  RNA_def_property_flag(prop, PROP_CONTEXT_UPDATE);
  RNA_def_property_update(prop, 0, "rna_EditMesh_update");
>>>>>>> 2a39f259
}

static void rna_def_unit_settings(BlenderRNA  *brna)
{
  StructRNA *srna;
  PropertyRNA *prop;

  static const EnumPropertyItem unit_systems[] = {
      {USER_UNIT_NONE, "NONE", 0, "None", ""},
      {USER_UNIT_METRIC, "METRIC", 0, "Metric", ""},
      {USER_UNIT_IMPERIAL, "IMPERIAL", 0, "Imperial", ""},
      {0, NULL, 0, NULL, NULL},
  };

  static const EnumPropertyItem rotation_units[] = {
      {0, "DEGREES", 0, "Degrees", "Use degrees for measuring angles and rotations"},
      {USER_UNIT_ROT_RADIANS, "RADIANS", 0, "Radians", ""},
      {0, NULL, 0, NULL, NULL},
  };

  srna = RNA_def_struct(brna, "UnitSettings", NULL);
  RNA_def_struct_ui_text(srna, "Unit Settings", "");
  RNA_def_struct_nested(brna, srna, "Scene");
  RNA_def_struct_path_func(srna, "rna_UnitSettings_path");

  /* Units */
  prop = RNA_def_property(srna, "system", PROP_ENUM, PROP_NONE);
  RNA_def_property_enum_items(prop, unit_systems);
  RNA_def_property_ui_text(prop, "Unit System", "The unit system to use for button display");
  RNA_def_property_update(prop, NC_WINDOW, "rna_UnitSettings_system_update");

  prop = RNA_def_property(srna, "system_rotation", PROP_ENUM, PROP_NONE);
  RNA_def_property_enum_items(prop, rotation_units);
  RNA_def_property_ui_text(
      prop, "Rotation Units", "Unit to use for displaying/editing rotation values");
  RNA_def_property_update(prop, NC_WINDOW, NULL);

  prop = RNA_def_property(srna, "scale_length", PROP_FLOAT, PROP_UNSIGNED);
  RNA_def_property_ui_text(
      prop,
      "Unit Scale",
      "Scale to use when converting between blender units and dimensions."
      " When working at microscopic or astronomical scale, a small or large unit scale"
      " respectively can be used to avoid numerical precision problems");
  RNA_def_property_range(prop, 0.00001, 100000.0);
  RNA_def_property_ui_range(prop, 0.001, 100.0, 0.1, 6);
  RNA_def_property_update(prop, NC_WINDOW, NULL);

  prop = RNA_def_property(srna, "use_separate", PROP_BOOLEAN, PROP_NONE);
  RNA_def_property_boolean_sdna(prop, NULL, "flag", USER_UNIT_OPT_SPLIT);
  RNA_def_property_ui_text(prop, "Separate Units", "Display units in pairs (e.g. 1m 0cm)");
  RNA_def_property_update(prop, NC_WINDOW, NULL);

  prop = RNA_def_property(srna, "length_unit", PROP_ENUM, PROP_NONE);
  RNA_def_property_enum_items(prop, DummyRNA_DEFAULT_items);
  RNA_def_property_enum_funcs(prop, NULL, NULL, "rna_UnitSettings_length_unit_itemf");
  RNA_def_property_ui_text(prop, "Length Unit", "Unit that will be used to display length values");
  RNA_def_property_update(prop, NC_WINDOW, NULL);

  prop = RNA_def_property(srna, "mass_unit", PROP_ENUM, PROP_NONE);
  RNA_def_property_enum_items(prop, DummyRNA_DEFAULT_items);
  RNA_def_property_enum_funcs(prop, NULL, NULL, "rna_UnitSettings_mass_unit_itemf");
  RNA_def_property_ui_text(prop, "Mass Unit", "Unit that will be used to display mass values");
  RNA_def_property_update(prop, NC_WINDOW, NULL);

  prop = RNA_def_property(srna, "time_unit", PROP_ENUM, PROP_NONE);
  RNA_def_property_enum_items(prop, DummyRNA_DEFAULT_items);
  RNA_def_property_enum_funcs(prop, NULL, NULL, "rna_UnitSettings_time_unit_itemf");
  RNA_def_property_ui_text(prop, "Time Unit", "Unit that will be used to display time values");
  RNA_def_property_update(prop, NC_WINDOW, NULL);
}

void rna_def_view_layer_common(StructRNA *srna, const bool scene)
{
  PropertyRNA *prop;

  prop = RNA_def_property(srna, "name", PROP_STRING, PROP_NONE);
  if (scene)
    RNA_def_property_string_funcs(prop, NULL, NULL, "rna_ViewLayer_name_set");
  else
    RNA_def_property_string_sdna(prop, NULL, "name");
  RNA_def_property_ui_text(prop, "Name", "View layer name");
  RNA_def_struct_name_property(srna, prop);
  if (scene)
    RNA_def_property_update(prop, NC_SCENE | ND_RENDER_OPTIONS, NULL);
  else
    RNA_def_property_clear_flag(prop, PROP_EDITABLE);

  if (scene) {
    prop = RNA_def_property(srna, "material_override", PROP_POINTER, PROP_NONE);
    RNA_def_property_pointer_sdna(prop, NULL, "mat_override");
    RNA_def_property_struct_type(prop, "Material");
    RNA_def_property_flag(prop, PROP_EDITABLE);
    RNA_def_property_ui_text(
        prop, "Material Override", "Material to override all other materials in this view layer");
    RNA_def_property_update(
        prop, NC_SCENE | ND_RENDER_OPTIONS, "rna_ViewLayer_material_override_update");

    prop = RNA_def_property(srna, "samples", PROP_INT, PROP_UNSIGNED);
    RNA_def_property_ui_text(prop,
                             "Samples",
                             "Override number of render samples for this view layer, "
                             "0 will use the scene setting");
    RNA_def_property_update(prop, NC_SCENE | ND_RENDER_OPTIONS, NULL);

    prop = RNA_def_property(srna, "pass_alpha_threshold", PROP_FLOAT, PROP_FACTOR);
    RNA_def_property_ui_text(
        prop,
        "Alpha Threshold",
        "Z, Index, normal, UV and vector passes are only affected by surfaces with "
        "alpha transparency equal to or higher than this threshold");
    RNA_def_property_update(prop, NC_SCENE | ND_RENDER_OPTIONS, NULL);
  }

  /* layer options */
  prop = RNA_def_property(srna, "use_zmask", PROP_BOOLEAN, PROP_NONE);
  RNA_def_property_boolean_sdna(prop, NULL, "layflag", SCE_LAY_ZMASK);
  RNA_def_property_ui_text(prop, "Zmask", "Only render what's in front of the solid z values");
  if (scene)
    RNA_def_property_update(prop, NC_SCENE | ND_RENDER_OPTIONS, "rna_Scene_glsl_update");
  else
    RNA_def_property_clear_flag(prop, PROP_EDITABLE);

  prop = RNA_def_property(srna, "invert_zmask", PROP_BOOLEAN, PROP_NONE);
  RNA_def_property_boolean_sdna(prop, NULL, "layflag", SCE_LAY_NEG_ZMASK);
  RNA_def_property_ui_text(
      prop,
      "Zmask Negate",
      "For Zmask, only render what is behind solid z values instead of in front");
  if (scene)
    RNA_def_property_update(prop, NC_SCENE | ND_RENDER_OPTIONS, "rna_Scene_glsl_update");
  else
    RNA_def_property_clear_flag(prop, PROP_EDITABLE);

  prop = RNA_def_property(srna, "use_all_z", PROP_BOOLEAN, PROP_NONE);
  RNA_def_property_boolean_sdna(prop, NULL, "layflag", SCE_LAY_ALL_Z);
  RNA_def_property_ui_text(
      prop, "All Z", "Fill in Z values for solid faces in invisible layers, for masking");
  if (scene)
    RNA_def_property_update(prop, NC_SCENE | ND_RENDER_OPTIONS, NULL);
  else
    RNA_def_property_clear_flag(prop, PROP_EDITABLE);

  prop = RNA_def_property(srna, "use_solid", PROP_BOOLEAN, PROP_NONE);
  RNA_def_property_boolean_sdna(prop, NULL, "layflag", SCE_LAY_SOLID);
  RNA_def_property_ui_text(prop, "Solid", "Render Solid faces in this Layer");
  if (scene)
    RNA_def_property_update(prop, NC_SCENE | ND_RENDER_OPTIONS, NULL);
  else
    RNA_def_property_clear_flag(prop, PROP_EDITABLE);

  prop = RNA_def_property(srna, "use_halo", PROP_BOOLEAN, PROP_NONE);
  RNA_def_property_boolean_sdna(prop, NULL, "layflag", SCE_LAY_HALO);
  RNA_def_property_ui_text(prop, "Halo", "Render Halos in this Layer (on top of Solid)");
  if (scene)
    RNA_def_property_update(prop, NC_SCENE | ND_RENDER_OPTIONS, NULL);
  else
    RNA_def_property_clear_flag(prop, PROP_EDITABLE);

  prop = RNA_def_property(srna, "use_ztransp", PROP_BOOLEAN, PROP_NONE);
  RNA_def_property_boolean_sdna(prop, NULL, "layflag", SCE_LAY_ZTRA);
  RNA_def_property_ui_text(
      prop, "ZTransp", "Render Z-Transparent faces in this Layer (on top of Solid and Halos)");
  if (scene)
    RNA_def_property_update(prop, NC_SCENE | ND_RENDER_OPTIONS, NULL);
  else
    RNA_def_property_clear_flag(prop, PROP_EDITABLE);

  prop = RNA_def_property(srna, "use_sky", PROP_BOOLEAN, PROP_NONE);
  RNA_def_property_boolean_sdna(prop, NULL, "layflag", SCE_LAY_SKY);
  RNA_def_property_ui_text(prop, "Sky", "Render Sky in this Layer");
  if (scene)
    RNA_def_property_update(prop, NC_SCENE | ND_RENDER_OPTIONS, "rna_Scene_glsl_update");
  else
    RNA_def_property_clear_flag(prop, PROP_EDITABLE);

  prop = RNA_def_property(srna, "use_ao", PROP_BOOLEAN, PROP_NONE);
  RNA_def_property_boolean_sdna(prop, NULL, "layflag", SCE_LAY_AO);
  RNA_def_property_ui_text(prop, "Ambient Occlusion", "Render Ambient Occlusion in this Layer");
  if (scene)
    RNA_def_property_update(prop, NC_SCENE | ND_RENDER_OPTIONS, "rna_Scene_glsl_update");
  else
    RNA_def_property_clear_flag(prop, PROP_EDITABLE);

  prop = RNA_def_property(srna, "use_edge_enhance", PROP_BOOLEAN, PROP_NONE);
  RNA_def_property_boolean_sdna(prop, NULL, "layflag", SCE_LAY_EDGE);
  RNA_def_property_ui_text(
      prop, "Edge", "Render Edge-enhance in this Layer (only works for Solid faces)");
  if (scene)
    RNA_def_property_update(prop, NC_SCENE | ND_RENDER_OPTIONS, NULL);
  else
    RNA_def_property_clear_flag(prop, PROP_EDITABLE);

  prop = RNA_def_property(srna, "use_strand", PROP_BOOLEAN, PROP_NONE);
  RNA_def_property_boolean_sdna(prop, NULL, "layflag", SCE_LAY_STRAND);
  RNA_def_property_ui_text(prop, "Strand", "Render Strands in this Layer");
  if (scene)
    RNA_def_property_update(prop, NC_SCENE | ND_RENDER_OPTIONS, NULL);
  else
    RNA_def_property_clear_flag(prop, PROP_EDITABLE);

  /* passes */
  prop = RNA_def_property(srna, "use_pass_combined", PROP_BOOLEAN, PROP_NONE);
  RNA_def_property_boolean_sdna(prop, NULL, "passflag", SCE_PASS_COMBINED);
  RNA_def_property_ui_text(prop, "Combined", "Deliver full combined RGBA buffer");
  if (scene)
    RNA_def_property_update(prop, NC_SCENE | ND_RENDER_OPTIONS, "rna_ViewLayer_pass_update");
  else
    RNA_def_property_clear_flag(prop, PROP_EDITABLE);

  prop = RNA_def_property(srna, "use_pass_z", PROP_BOOLEAN, PROP_NONE);
  RNA_def_property_boolean_sdna(prop, NULL, "passflag", SCE_PASS_Z);
  RNA_def_property_ui_text(prop, "Z", "Deliver Z values pass");
  if (scene)
    RNA_def_property_update(prop, NC_SCENE | ND_RENDER_OPTIONS, "rna_ViewLayer_pass_update");
  else
    RNA_def_property_clear_flag(prop, PROP_EDITABLE);

  prop = RNA_def_property(srna, "use_pass_vector", PROP_BOOLEAN, PROP_NONE);
  RNA_def_property_boolean_sdna(prop, NULL, "passflag", SCE_PASS_VECTOR);
  RNA_def_property_ui_text(prop, "Vector", "Deliver speed vector pass");
  if (scene)
    RNA_def_property_update(prop, NC_SCENE | ND_RENDER_OPTIONS, "rna_ViewLayer_pass_update");
  else
    RNA_def_property_clear_flag(prop, PROP_EDITABLE);

  prop = RNA_def_property(srna, "use_pass_normal", PROP_BOOLEAN, PROP_NONE);
  RNA_def_property_boolean_sdna(prop, NULL, "passflag", SCE_PASS_NORMAL);
  RNA_def_property_ui_text(prop, "Normal", "Deliver normal pass");
  if (scene)
    RNA_def_property_update(prop, NC_SCENE | ND_RENDER_OPTIONS, "rna_ViewLayer_pass_update");
  else
    RNA_def_property_clear_flag(prop, PROP_EDITABLE);

  prop = RNA_def_property(srna, "use_pass_uv", PROP_BOOLEAN, PROP_NONE);
  RNA_def_property_boolean_sdna(prop, NULL, "passflag", SCE_PASS_UV);
  RNA_def_property_ui_text(prop, "UV", "Deliver texture UV pass");
  if (scene)
    RNA_def_property_update(prop, NC_SCENE | ND_RENDER_OPTIONS, "rna_ViewLayer_pass_update");
  else
    RNA_def_property_clear_flag(prop, PROP_EDITABLE);

  prop = RNA_def_property(srna, "use_pass_mist", PROP_BOOLEAN, PROP_NONE);
  RNA_def_property_boolean_sdna(prop, NULL, "passflag", SCE_PASS_MIST);
  RNA_def_property_ui_text(prop, "Mist", "Deliver mist factor pass (0.0-1.0)");
  if (scene)
    RNA_def_property_update(prop, NC_SCENE | ND_RENDER_OPTIONS, "rna_ViewLayer_pass_update");
  else
    RNA_def_property_clear_flag(prop, PROP_EDITABLE);

  prop = RNA_def_property(srna, "use_pass_object_index", PROP_BOOLEAN, PROP_NONE);
  RNA_def_property_boolean_sdna(prop, NULL, "passflag", SCE_PASS_INDEXOB);
  RNA_def_property_ui_text(prop, "Object Index", "Deliver object index pass");
  if (scene)
    RNA_def_property_update(prop, NC_SCENE | ND_RENDER_OPTIONS, "rna_ViewLayer_pass_update");
  else
    RNA_def_property_clear_flag(prop, PROP_EDITABLE);

  prop = RNA_def_property(srna, "use_pass_material_index", PROP_BOOLEAN, PROP_NONE);
  RNA_def_property_boolean_sdna(prop, NULL, "passflag", SCE_PASS_INDEXMA);
  RNA_def_property_ui_text(prop, "Material Index", "Deliver material index pass");
  if (scene)
    RNA_def_property_update(prop, NC_SCENE | ND_RENDER_OPTIONS, "rna_ViewLayer_pass_update");
  else
    RNA_def_property_clear_flag(prop, PROP_EDITABLE);

  prop = RNA_def_property(srna, "use_pass_shadow", PROP_BOOLEAN, PROP_NONE);
  RNA_def_property_boolean_sdna(prop, NULL, "passflag", SCE_PASS_SHADOW);
  RNA_def_property_ui_text(prop, "Shadow", "Deliver shadow pass");
  if (scene)
    RNA_def_property_update(prop, NC_SCENE | ND_RENDER_OPTIONS, "rna_ViewLayer_pass_update");
  else
    RNA_def_property_clear_flag(prop, PROP_EDITABLE);

  prop = RNA_def_property(srna, "use_pass_ambient_occlusion", PROP_BOOLEAN, PROP_NONE);
  RNA_def_property_boolean_sdna(prop, NULL, "passflag", SCE_PASS_AO);
  RNA_def_property_ui_text(prop, "Ambient Occlusion", "Deliver Ambient Occlusion pass");
  if (scene)
    RNA_def_property_update(prop, NC_SCENE | ND_RENDER_OPTIONS, "rna_ViewLayer_pass_update");
  else
    RNA_def_property_clear_flag(prop, PROP_EDITABLE);

  prop = RNA_def_property(srna, "use_pass_emit", PROP_BOOLEAN, PROP_NONE);
  RNA_def_property_boolean_sdna(prop, NULL, "passflag", SCE_PASS_EMIT);
  RNA_def_property_ui_text(prop, "Emit", "Deliver emission pass");
  if (scene)
    RNA_def_property_update(prop, NC_SCENE | ND_RENDER_OPTIONS, "rna_ViewLayer_pass_update");
  else
    RNA_def_property_clear_flag(prop, PROP_EDITABLE);

  prop = RNA_def_property(srna, "use_pass_environment", PROP_BOOLEAN, PROP_NONE);
  RNA_def_property_boolean_sdna(prop, NULL, "passflag", SCE_PASS_ENVIRONMENT);
  RNA_def_property_ui_text(prop, "Environment", "Deliver environment lighting pass");
  if (scene)
    RNA_def_property_update(prop, NC_SCENE | ND_RENDER_OPTIONS, "rna_ViewLayer_pass_update");
  else
    RNA_def_property_clear_flag(prop, PROP_EDITABLE);

  prop = RNA_def_property(srna, "use_pass_diffuse_direct", PROP_BOOLEAN, PROP_NONE);
  RNA_def_property_boolean_sdna(prop, NULL, "passflag", SCE_PASS_DIFFUSE_DIRECT);
  RNA_def_property_ui_text(prop, "Diffuse Direct", "Deliver diffuse direct pass");
  if (scene)
    RNA_def_property_update(prop, NC_SCENE | ND_RENDER_OPTIONS, "rna_ViewLayer_pass_update");
  else
    RNA_def_property_clear_flag(prop, PROP_EDITABLE);

  prop = RNA_def_property(srna, "use_pass_diffuse_indirect", PROP_BOOLEAN, PROP_NONE);
  RNA_def_property_boolean_sdna(prop, NULL, "passflag", SCE_PASS_DIFFUSE_INDIRECT);
  RNA_def_property_ui_text(prop, "Diffuse Indirect", "Deliver diffuse indirect pass");
  if (scene)
    RNA_def_property_update(prop, NC_SCENE | ND_RENDER_OPTIONS, "rna_ViewLayer_pass_update");
  else
    RNA_def_property_clear_flag(prop, PROP_EDITABLE);

  prop = RNA_def_property(srna, "use_pass_diffuse_color", PROP_BOOLEAN, PROP_NONE);
  RNA_def_property_boolean_sdna(prop, NULL, "passflag", SCE_PASS_DIFFUSE_COLOR);
  RNA_def_property_ui_text(prop, "Diffuse Color", "Deliver diffuse color pass");
  if (scene)
    RNA_def_property_update(prop, NC_SCENE | ND_RENDER_OPTIONS, "rna_ViewLayer_pass_update");
  else
    RNA_def_property_clear_flag(prop, PROP_EDITABLE);

  prop = RNA_def_property(srna, "use_pass_glossy_direct", PROP_BOOLEAN, PROP_NONE);
  RNA_def_property_boolean_sdna(prop, NULL, "passflag", SCE_PASS_GLOSSY_DIRECT);
  RNA_def_property_ui_text(prop, "Glossy Direct", "Deliver glossy direct pass");
  if (scene)
    RNA_def_property_update(prop, NC_SCENE | ND_RENDER_OPTIONS, "rna_ViewLayer_pass_update");
  else
    RNA_def_property_clear_flag(prop, PROP_EDITABLE);

  prop = RNA_def_property(srna, "use_pass_glossy_indirect", PROP_BOOLEAN, PROP_NONE);
  RNA_def_property_boolean_sdna(prop, NULL, "passflag", SCE_PASS_GLOSSY_INDIRECT);
  RNA_def_property_ui_text(prop, "Glossy Indirect", "Deliver glossy indirect pass");
  if (scene)
    RNA_def_property_update(prop, NC_SCENE | ND_RENDER_OPTIONS, "rna_ViewLayer_pass_update");
  else
    RNA_def_property_clear_flag(prop, PROP_EDITABLE);

  prop = RNA_def_property(srna, "use_pass_glossy_color", PROP_BOOLEAN, PROP_NONE);
  RNA_def_property_boolean_sdna(prop, NULL, "passflag", SCE_PASS_GLOSSY_COLOR);
  RNA_def_property_ui_text(prop, "Glossy Color", "Deliver glossy color pass");
  if (scene)
    RNA_def_property_update(prop, NC_SCENE | ND_RENDER_OPTIONS, "rna_ViewLayer_pass_update");
  else
    RNA_def_property_clear_flag(prop, PROP_EDITABLE);

  prop = RNA_def_property(srna, "use_pass_transmission_direct", PROP_BOOLEAN, PROP_NONE);
  RNA_def_property_boolean_sdna(prop, NULL, "passflag", SCE_PASS_TRANSM_DIRECT);
  RNA_def_property_ui_text(prop, "Transmission Direct", "Deliver transmission direct pass");
  if (scene)
    RNA_def_property_update(prop, NC_SCENE | ND_RENDER_OPTIONS, "rna_ViewLayer_pass_update");
  else
    RNA_def_property_clear_flag(prop, PROP_EDITABLE);

  prop = RNA_def_property(srna, "use_pass_transmission_indirect", PROP_BOOLEAN, PROP_NONE);
  RNA_def_property_boolean_sdna(prop, NULL, "passflag", SCE_PASS_TRANSM_INDIRECT);
  RNA_def_property_ui_text(prop, "Transmission Indirect", "Deliver transmission indirect pass");
  if (scene)
    RNA_def_property_update(prop, NC_SCENE | ND_RENDER_OPTIONS, "rna_ViewLayer_pass_update");
  else
    RNA_def_property_clear_flag(prop, PROP_EDITABLE);

  prop = RNA_def_property(srna, "use_pass_transmission_color", PROP_BOOLEAN, PROP_NONE);
  RNA_def_property_boolean_sdna(prop, NULL, "passflag", SCE_PASS_TRANSM_COLOR);
  RNA_def_property_ui_text(prop, "Transmission Color", "Deliver transmission color pass");
  if (scene)
    RNA_def_property_update(prop, NC_SCENE | ND_RENDER_OPTIONS, "rna_ViewLayer_pass_update");
  else
    RNA_def_property_clear_flag(prop, PROP_EDITABLE);

  prop = RNA_def_property(srna, "use_pass_subsurface_direct", PROP_BOOLEAN, PROP_NONE);
  RNA_def_property_boolean_sdna(prop, NULL, "passflag", SCE_PASS_SUBSURFACE_DIRECT);
  RNA_def_property_ui_text(prop, "Subsurface Direct", "Deliver subsurface direct pass");
  if (scene)
    RNA_def_property_update(prop, NC_SCENE | ND_RENDER_OPTIONS, "rna_ViewLayer_pass_update");
  else
    RNA_def_property_clear_flag(prop, PROP_EDITABLE);

  prop = RNA_def_property(srna, "use_pass_subsurface_indirect", PROP_BOOLEAN, PROP_NONE);
  RNA_def_property_boolean_sdna(prop, NULL, "passflag", SCE_PASS_SUBSURFACE_INDIRECT);
  RNA_def_property_ui_text(prop, "Subsurface Indirect", "Deliver subsurface indirect pass");
  if (scene)
    RNA_def_property_update(prop, NC_SCENE | ND_RENDER_OPTIONS, "rna_ViewLayer_pass_update");
  else
    RNA_def_property_clear_flag(prop, PROP_EDITABLE);

  prop = RNA_def_property(srna, "use_pass_subsurface_color", PROP_BOOLEAN, PROP_NONE);
  RNA_def_property_boolean_sdna(prop, NULL, "passflag", SCE_PASS_SUBSURFACE_COLOR);
  RNA_def_property_ui_text(prop, "Subsurface Color", "Deliver subsurface color pass");
  if (scene)
    RNA_def_property_update(prop, NC_SCENE | ND_RENDER_OPTIONS, "rna_ViewLayer_pass_update");
  else
    RNA_def_property_clear_flag(prop, PROP_EDITABLE);
}

static void rna_def_freestyle_modules(BlenderRNA *brna, PropertyRNA *cprop)
{
  StructRNA *srna;
  FunctionRNA *func;
  PropertyRNA *parm;

  RNA_def_property_srna(cprop, "FreestyleModules");
  srna = RNA_def_struct(brna, "FreestyleModules", NULL);
  RNA_def_struct_sdna(srna, "FreestyleSettings");
  RNA_def_struct_ui_text(
      srna, "Style Modules", "A list of style modules (to be applied from top to bottom)");

  func = RNA_def_function(srna, "new", "rna_FreestyleSettings_module_add");
  RNA_def_function_ui_description(func,
                                  "Add a style module to scene render layer Freestyle settings");
  RNA_def_function_flag(func, FUNC_USE_SELF_ID);
  parm = RNA_def_pointer(
      func, "module", "FreestyleModuleSettings", "", "Newly created style module");
  RNA_def_function_return(func, parm);

  func = RNA_def_function(srna, "remove", "rna_FreestyleSettings_module_remove");
  RNA_def_function_ui_description(
      func, "Remove a style module from scene render layer Freestyle settings");
  RNA_def_function_flag(func, FUNC_USE_SELF_ID | FUNC_USE_REPORTS);
  parm = RNA_def_pointer(func, "module", "FreestyleModuleSettings", "", "Style module to remove");
  RNA_def_parameter_flags(parm, PROP_NEVER_NULL, PARM_REQUIRED | PARM_RNAPTR);
  RNA_def_parameter_clear_flags(parm, PROP_THICK_WRAP, 0);
}

static void rna_def_freestyle_linesets(BlenderRNA *brna, PropertyRNA *cprop)
{
  StructRNA *srna;
  PropertyRNA *prop;
  FunctionRNA *func;
  PropertyRNA *parm;

  RNA_def_property_srna(cprop, "Linesets");
  srna = RNA_def_struct(brna, "Linesets", NULL);
  RNA_def_struct_sdna(srna, "FreestyleSettings");
  RNA_def_struct_ui_text(
      srna, "Line Sets", "Line sets for associating lines and style parameters");

  prop = RNA_def_property(srna, "active", PROP_POINTER, PROP_NONE);
  RNA_def_property_struct_type(prop, "FreestyleLineSet");
  RNA_def_property_pointer_funcs(
      prop, "rna_FreestyleSettings_active_lineset_get", NULL, NULL, NULL);
  RNA_def_property_ui_text(prop, "Active Line Set", "Active line set being displayed");
  RNA_def_property_update(prop, NC_SCENE | ND_RENDER_OPTIONS, NULL);

  prop = RNA_def_property(srna, "active_index", PROP_INT, PROP_UNSIGNED);
  RNA_def_property_int_funcs(prop,
                             "rna_FreestyleSettings_active_lineset_index_get",
                             "rna_FreestyleSettings_active_lineset_index_set",
                             "rna_FreestyleSettings_active_lineset_index_range");
  RNA_def_property_ui_text(prop, "Active Line Set Index", "Index of active line set slot");
  RNA_def_property_update(prop, NC_SCENE | ND_RENDER_OPTIONS, NULL);

  func = RNA_def_function(srna, "new", "rna_FreestyleSettings_lineset_add");
  RNA_def_function_ui_description(func, "Add a line set to scene render layer Freestyle settings");
  RNA_def_function_flag(func, FUNC_USE_MAIN | FUNC_USE_SELF_ID);
  parm = RNA_def_string(func, "name", "LineSet", 0, "", "New name for the line set (not unique)");
  RNA_def_parameter_flags(parm, 0, PARM_REQUIRED);
  parm = RNA_def_pointer(func, "lineset", "FreestyleLineSet", "", "Newly created line set");
  RNA_def_function_return(func, parm);

  func = RNA_def_function(srna, "remove", "rna_FreestyleSettings_lineset_remove");
  RNA_def_function_ui_description(func,
                                  "Remove a line set from scene render layer Freestyle settings");
  RNA_def_function_flag(func, FUNC_USE_SELF_ID | FUNC_USE_REPORTS);
  parm = RNA_def_pointer(func, "lineset", "FreestyleLineSet", "", "Line set to remove");
  RNA_def_parameter_flags(parm, PROP_NEVER_NULL, PARM_REQUIRED | PARM_RNAPTR);
  RNA_def_parameter_clear_flags(parm, PROP_THICK_WRAP, 0);
}

void rna_def_freestyle_settings(BlenderRNA *brna)
{
<<<<<<< HEAD
	StructRNA *srna;
	PropertyRNA *prop;

	static const EnumPropertyItem edge_type_negation_items[] = {
		{0, "INCLUSIVE", 0, "Inclusive", "Select feature edges satisfying the given edge type conditions"},
		{FREESTYLE_LINESET_FE_NOT, "EXCLUSIVE", 0, "Exclusive",
		                           "Select feature edges not satisfying the given edge type conditions"},
		{0, NULL, 0, NULL, NULL},
	};

	static const EnumPropertyItem edge_type_combination_items[] = {
		{0, "OR", 0, "Logical OR", "Select feature edges satisfying at least one of edge type conditions"},
		{FREESTYLE_LINESET_FE_AND, "AND", 0, "Logical AND",
		                           "Select feature edges satisfying all edge type conditions"},
		{0, NULL, 0, NULL, NULL},
	};

	static const EnumPropertyItem collection_negation_items[] = {
		{0, "INCLUSIVE", 0, "Inclusive", "Select feature edges belonging to some object in the group"},
		{FREESTYLE_LINESET_GR_NOT, "EXCLUSIVE", 0, "Exclusive",
		                           "Select feature edges not belonging to any object in the group"},
		{0, NULL, 0, NULL, NULL},
	};

	static const EnumPropertyItem face_mark_negation_items[] = {
		{0, "INCLUSIVE", 0, "Inclusive", "Select feature edges satisfying the given face mark conditions"},
		{FREESTYLE_LINESET_FM_NOT, "EXCLUSIVE", 0, "Exclusive",
		                           "Select feature edges not satisfying the given face mark conditions"},
		{0, NULL, 0, NULL, NULL},
	};

	static const EnumPropertyItem face_mark_condition_items[] = {
		{0, "ONE", 0, "One Face", "Select a feature edge if either of its adjacent faces is marked"},
		{FREESTYLE_LINESET_FM_BOTH, "BOTH", 0, "Both Faces",
		                            "Select a feature edge if both of its adjacent faces are marked"},
		{0, NULL, 0, NULL, NULL},
	};

	static const EnumPropertyItem freestyle_ui_mode_items[] = {
		{FREESTYLE_CONTROL_SCRIPT_MODE, "SCRIPT", 0, "Python Scripting Mode",
		 "Advanced mode for using style modules written in Python"},
		{FREESTYLE_CONTROL_EDITOR_MODE, "EDITOR", 0, "Parameter Editor Mode",
		                                "Basic mode for interactive style parameter editing"},
		{0, NULL, 0, NULL, NULL},
	};

	static const EnumPropertyItem visibility_items[] = {
		{FREESTYLE_QI_VISIBLE, "VISIBLE", 0, "Visible", "Select visible feature edges"},
		{FREESTYLE_QI_HIDDEN, "HIDDEN", 0, "Hidden", "Select hidden feature edges"},
		{FREESTYLE_QI_RANGE, "RANGE", 0, "QI Range",
		                     "Select feature edges within a range of quantitative invisibility (QI) values"},
		{0, NULL, 0, NULL, NULL},
	};

	/* FreestyleLineSet */

	srna = RNA_def_struct(brna, "FreestyleLineSet", NULL);
	RNA_def_struct_ui_text(srna, "Freestyle Line Set", "Line set for associating lines and style parameters");

	/* access to line style settings is redirected through functions
	 * to allow proper id-buttons functionality
	 */
	prop = RNA_def_property(srna, "linestyle", PROP_POINTER, PROP_NONE);
	RNA_def_property_struct_type(prop, "FreestyleLineStyle");
	RNA_def_property_flag(prop, PROP_EDITABLE | PROP_NEVER_NULL);
	RNA_def_property_pointer_funcs(prop, "rna_FreestyleLineSet_linestyle_get",
	                               "rna_FreestyleLineSet_linestyle_set", NULL, NULL);
	RNA_def_property_ui_text(prop, "Line Style", "Line style settings");
	RNA_def_property_update(prop, NC_SCENE | ND_RENDER_OPTIONS, "rna_Scene_freestyle_update");

	prop = RNA_def_property(srna, "name", PROP_STRING, PROP_NONE);
	RNA_def_property_string_sdna(prop, NULL, "name");
	RNA_def_property_ui_text(prop, "Line Set Name", "Line set name");
	RNA_def_property_update(prop, NC_SCENE | ND_RENDER_OPTIONS, NULL);
	RNA_def_struct_name_property(srna, prop);

	prop = RNA_def_property(srna, "show_render", PROP_BOOLEAN, PROP_NONE);
	RNA_def_property_boolean_sdna(prop, NULL, "flags", FREESTYLE_LINESET_ENABLED);
	RNA_def_property_ui_text(prop, "Render", "Enable or disable this line set during stroke rendering");
	RNA_def_property_update(prop, NC_SCENE | ND_RENDER_OPTIONS, "rna_Scene_freestyle_update");

	prop = RNA_def_property(srna, "select_by_visibility", PROP_BOOLEAN, PROP_NONE);
	RNA_def_property_boolean_sdna(prop, NULL, "selection", FREESTYLE_SEL_VISIBILITY);
	RNA_def_property_ui_text(prop, "Selection by Visibility", "Select feature edges based on visibility");
	RNA_def_property_update(prop, NC_SCENE | ND_RENDER_OPTIONS, "rna_Scene_freestyle_update");

	prop = RNA_def_property(srna, "select_by_edge_types", PROP_BOOLEAN, PROP_NONE);
	RNA_def_property_boolean_sdna(prop, NULL, "selection", FREESTYLE_SEL_EDGE_TYPES);
	RNA_def_property_ui_text(prop, "Selection by Edge Types", "Select feature edges based on edge types");
	RNA_def_property_update(prop, NC_SCENE | ND_RENDER_OPTIONS, "rna_Scene_freestyle_update");

	prop = RNA_def_property(srna, "select_by_collection", PROP_BOOLEAN, PROP_NONE);
	RNA_def_property_boolean_sdna(prop, NULL, "selection", FREESTYLE_SEL_GROUP);
	RNA_def_property_ui_text(prop, "Selection by Collection", "Select feature edges based on a collection of objects");
	RNA_def_property_update(prop, NC_SCENE | ND_RENDER_OPTIONS, "rna_Scene_freestyle_update");

	prop = RNA_def_property(srna, "select_by_image_border", PROP_BOOLEAN, PROP_NONE);
	RNA_def_property_boolean_sdna(prop, NULL, "selection", FREESTYLE_SEL_IMAGE_BORDER);
	RNA_def_property_ui_text(prop, "Selection by Image Border",
	                         "Select feature edges by image border (less memory consumption)");
	RNA_def_property_update(prop, NC_SCENE | ND_RENDER_OPTIONS, "rna_Scene_freestyle_update");

	prop = RNA_def_property(srna, "select_by_face_marks", PROP_BOOLEAN, PROP_NONE);
	RNA_def_property_boolean_sdna(prop, NULL, "selection", FREESTYLE_SEL_FACE_MARK);
	RNA_def_property_ui_text(prop, "Selection by Face Marks", "Select feature edges by face marks");
	RNA_def_property_update(prop, NC_SCENE | ND_RENDER_OPTIONS, "rna_Scene_freestyle_update");

	prop = RNA_def_property(srna, "edge_type_negation", PROP_ENUM, PROP_NONE);
	RNA_def_property_enum_bitflag_sdna(prop, NULL, "flags");
	RNA_def_property_enum_items(prop, edge_type_negation_items);
	RNA_def_property_ui_text(prop, "Edge Type Negation",
	                         "Specify either inclusion or exclusion of feature edges selected by edge types");
	RNA_def_property_update(prop, NC_SCENE | ND_RENDER_OPTIONS, "rna_Scene_freestyle_update");

	prop = RNA_def_property(srna, "edge_type_combination", PROP_ENUM, PROP_NONE);
	RNA_def_property_enum_bitflag_sdna(prop, NULL, "flags");
	RNA_def_property_enum_items(prop, edge_type_combination_items);
	RNA_def_property_ui_text(prop, "Edge Type Combination",
	                         "Specify a logical combination of selection conditions on feature edge types");
	RNA_def_property_update(prop, NC_SCENE | ND_RENDER_OPTIONS, "rna_Scene_freestyle_update");

	prop = RNA_def_property(srna, "collection", PROP_POINTER, PROP_NONE);
	RNA_def_property_pointer_sdna(prop, NULL, "group");
	RNA_def_property_struct_type(prop, "Collection");
	RNA_def_property_flag(prop, PROP_EDITABLE);
	RNA_def_property_ui_text(prop, "Collection", "A collection of objects based on which feature edges are selected");
	RNA_def_property_update(prop, NC_SCENE | ND_RENDER_OPTIONS, "rna_Scene_freestyle_update");

	prop = RNA_def_property(srna, "collection_negation", PROP_ENUM, PROP_NONE);
	RNA_def_property_enum_bitflag_sdna(prop, NULL, "flags");
	RNA_def_property_enum_items(prop, collection_negation_items);
	RNA_def_property_ui_text(prop, "Collection Negation",
	                         "Specify either inclusion or exclusion of feature edges belonging to a collection of objects");
	RNA_def_property_update(prop, NC_SCENE | ND_RENDER_OPTIONS, "rna_Scene_freestyle_update");

	prop = RNA_def_property(srna, "face_mark_negation", PROP_ENUM, PROP_NONE);
	RNA_def_property_enum_bitflag_sdna(prop, NULL, "flags");
	RNA_def_property_enum_items(prop, face_mark_negation_items);
	RNA_def_property_ui_text(prop, "Face Mark Negation",
	                         "Specify either inclusion or exclusion of feature edges selected by face marks");
	RNA_def_property_update(prop, NC_SCENE | ND_RENDER_OPTIONS, "rna_Scene_freestyle_update");

	prop = RNA_def_property(srna, "face_mark_condition", PROP_ENUM, PROP_NONE);
	RNA_def_property_enum_bitflag_sdna(prop, NULL, "flags");
	RNA_def_property_enum_items(prop, face_mark_condition_items);
	RNA_def_property_ui_text(prop, "Face Mark Condition",
	                         "Specify a feature edge selection condition based on face marks");
	RNA_def_property_update(prop, NC_SCENE | ND_RENDER_OPTIONS, "rna_Scene_freestyle_update");

	prop = RNA_def_property(srna, "select_silhouette", PROP_BOOLEAN, PROP_NONE);
	RNA_def_property_boolean_sdna(prop, NULL, "edge_types", FREESTYLE_FE_SILHOUETTE);
	RNA_def_property_ui_text(prop, "Silhouette",
	                         "Select silhouettes (edges at the boundary of visible and hidden faces)");
	RNA_def_property_update(prop, NC_SCENE | ND_RENDER_OPTIONS, "rna_Scene_freestyle_update");

	prop = RNA_def_property(srna, "select_border", PROP_BOOLEAN, PROP_NONE);
	RNA_def_property_boolean_sdna(prop, NULL, "edge_types", FREESTYLE_FE_BORDER);
	RNA_def_property_ui_text(prop, "Border", "Select border edges (open mesh edges)");
	RNA_def_property_update(prop, NC_SCENE | ND_RENDER_OPTIONS, "rna_Scene_freestyle_update");

	prop = RNA_def_property(srna, "select_crease", PROP_BOOLEAN, PROP_NONE);
	RNA_def_property_boolean_sdna(prop, NULL, "edge_types", FREESTYLE_FE_CREASE);
	RNA_def_property_ui_text(prop, "Crease",
	                         "Select crease edges (those between two faces making an angle smaller than the Crease Angle)");
	RNA_def_property_update(prop, NC_SCENE | ND_RENDER_OPTIONS, "rna_Scene_freestyle_update");

	prop = RNA_def_property(srna, "select_ridge_valley", PROP_BOOLEAN, PROP_NONE);
	RNA_def_property_boolean_sdna(prop, NULL, "edge_types", FREESTYLE_FE_RIDGE_VALLEY);
	RNA_def_property_ui_text(prop, "Ridge & Valley",
	                         "Select ridges and valleys (boundary lines between convex and concave areas of surface)");
	RNA_def_property_update(prop, NC_SCENE | ND_RENDER_OPTIONS, "rna_Scene_freestyle_update");

	prop = RNA_def_property(srna, "select_suggestive_contour", PROP_BOOLEAN, PROP_NONE);
	RNA_def_property_boolean_sdna(prop, NULL, "edge_types", FREESTYLE_FE_SUGGESTIVE_CONTOUR);
	RNA_def_property_ui_text(prop, "Suggestive Contour", "Select suggestive contours (almost silhouette/contour edges)");
	RNA_def_property_update(prop, NC_SCENE | ND_RENDER_OPTIONS, "rna_Scene_freestyle_update");

	prop = RNA_def_property(srna, "select_material_boundary", PROP_BOOLEAN, PROP_NONE);
	RNA_def_property_boolean_sdna(prop, NULL, "edge_types", FREESTYLE_FE_MATERIAL_BOUNDARY);
	RNA_def_property_ui_text(prop, "Material Boundary", "Select edges at material boundaries");
	RNA_def_property_update(prop, NC_SCENE | ND_RENDER_OPTIONS, "rna_Scene_freestyle_update");

	prop = RNA_def_property(srna, "select_contour", PROP_BOOLEAN, PROP_NONE);
	RNA_def_property_boolean_sdna(prop, NULL, "edge_types", FREESTYLE_FE_CONTOUR);
	RNA_def_property_ui_text(prop, "Contour", "Select contours (outer silhouettes of each object)");
	RNA_def_property_update(prop, NC_SCENE | ND_RENDER_OPTIONS, "rna_Scene_freestyle_update");

	prop = RNA_def_property(srna, "select_external_contour", PROP_BOOLEAN, PROP_NONE);
	RNA_def_property_boolean_sdna(prop, NULL, "edge_types", FREESTYLE_FE_EXTERNAL_CONTOUR);
	RNA_def_property_ui_text(prop, "External Contour",
	                         "Select external contours (outer silhouettes of occluding and occluded objects)");
	RNA_def_property_update(prop, NC_SCENE | ND_RENDER_OPTIONS, "rna_Scene_freestyle_update");

	prop = RNA_def_property(srna, "select_edge_mark", PROP_BOOLEAN, PROP_NONE);
	RNA_def_property_boolean_sdna(prop, NULL, "edge_types", FREESTYLE_FE_EDGE_MARK);
	RNA_def_property_ui_text(prop, "Edge Mark", "Select edge marks (edges annotated by Freestyle edge marks)");
	RNA_def_property_update(prop, NC_SCENE | ND_RENDER_OPTIONS, "rna_Scene_freestyle_update");

	prop = RNA_def_property(srna, "exclude_silhouette", PROP_BOOLEAN, PROP_NONE);
	RNA_def_property_boolean_sdna(prop, NULL, "exclude_edge_types", FREESTYLE_FE_SILHOUETTE);
	RNA_def_property_ui_text(prop, "Silhouette", "Exclude silhouette edges");
	RNA_def_property_ui_icon(prop, ICON_X, 0);
	RNA_def_property_update(prop, NC_SCENE | ND_RENDER_OPTIONS, "rna_Scene_freestyle_update");

	prop = RNA_def_property(srna, "exclude_border", PROP_BOOLEAN, PROP_NONE);
	RNA_def_property_boolean_sdna(prop, NULL, "exclude_edge_types", FREESTYLE_FE_BORDER);
	RNA_def_property_ui_text(prop, "Border", "Exclude border edges");
	RNA_def_property_ui_icon(prop, ICON_X, 0);
	RNA_def_property_update(prop, NC_SCENE | ND_RENDER_OPTIONS, "rna_Scene_freestyle_update");

	prop = RNA_def_property(srna, "exclude_crease", PROP_BOOLEAN, PROP_NONE);
	RNA_def_property_boolean_sdna(prop, NULL, "exclude_edge_types", FREESTYLE_FE_CREASE);
	RNA_def_property_ui_text(prop, "Crease", "Exclude crease edges");
	RNA_def_property_ui_icon(prop, ICON_X, 0);
	RNA_def_property_update(prop, NC_SCENE | ND_RENDER_OPTIONS, "rna_Scene_freestyle_update");

	prop = RNA_def_property(srna, "exclude_ridge_valley", PROP_BOOLEAN, PROP_NONE);
	RNA_def_property_boolean_sdna(prop, NULL, "exclude_edge_types", FREESTYLE_FE_RIDGE_VALLEY);
	RNA_def_property_ui_text(prop, "Ridge & Valley", "Exclude ridges and valleys");
	RNA_def_property_ui_icon(prop, ICON_X, 0);
	RNA_def_property_update(prop, NC_SCENE | ND_RENDER_OPTIONS, "rna_Scene_freestyle_update");

	prop = RNA_def_property(srna, "exclude_suggestive_contour", PROP_BOOLEAN, PROP_NONE);
	RNA_def_property_boolean_sdna(prop, NULL, "exclude_edge_types", FREESTYLE_FE_SUGGESTIVE_CONTOUR);
	RNA_def_property_ui_text(prop, "Suggestive Contour", "Exclude suggestive contours");
	RNA_def_property_ui_icon(prop, ICON_X, 0);
	RNA_def_property_update(prop, NC_SCENE | ND_RENDER_OPTIONS, "rna_Scene_freestyle_update");

	prop = RNA_def_property(srna, "exclude_material_boundary", PROP_BOOLEAN, PROP_NONE);
	RNA_def_property_boolean_sdna(prop, NULL, "exclude_edge_types", FREESTYLE_FE_MATERIAL_BOUNDARY);
	RNA_def_property_ui_text(prop, "Material Boundary", "Exclude edges at material boundaries");
	RNA_def_property_ui_icon(prop, ICON_X, 0);
	RNA_def_property_update(prop, NC_SCENE | ND_RENDER_OPTIONS, "rna_Scene_freestyle_update");

	prop = RNA_def_property(srna, "exclude_contour", PROP_BOOLEAN, PROP_NONE);
	RNA_def_property_boolean_sdna(prop, NULL, "exclude_edge_types", FREESTYLE_FE_CONTOUR);
	RNA_def_property_ui_text(prop, "Contour", "Exclude contours");
	RNA_def_property_ui_icon(prop, ICON_X, 0);
	RNA_def_property_update(prop, NC_SCENE | ND_RENDER_OPTIONS, "rna_Scene_freestyle_update");

	prop = RNA_def_property(srna, "exclude_external_contour", PROP_BOOLEAN, PROP_NONE);
	RNA_def_property_boolean_sdna(prop, NULL, "exclude_edge_types", FREESTYLE_FE_EXTERNAL_CONTOUR);
	RNA_def_property_ui_text(prop, "External Contour", "Exclude external contours");
	RNA_def_property_ui_icon(prop, ICON_X, 0);
	RNA_def_property_update(prop, NC_SCENE | ND_RENDER_OPTIONS, "rna_Scene_freestyle_update");

	prop = RNA_def_property(srna, "exclude_edge_mark", PROP_BOOLEAN, PROP_NONE);
	RNA_def_property_boolean_sdna(prop, NULL, "exclude_edge_types", FREESTYLE_FE_EDGE_MARK);
	RNA_def_property_ui_text(prop, "Edge Mark", "Exclude edge marks");
	RNA_def_property_ui_icon(prop, ICON_X, 0);
	RNA_def_property_update(prop, NC_SCENE | ND_RENDER_OPTIONS, "rna_Scene_freestyle_update");

	prop = RNA_def_property(srna, "visibility", PROP_ENUM, PROP_NONE);
	RNA_def_property_enum_sdna(prop, NULL, "qi");
	RNA_def_property_enum_items(prop, visibility_items);
	RNA_def_property_ui_text(prop, "Visibility", "Determine how to use visibility for feature edge selection");
	RNA_def_property_update(prop, NC_SCENE | ND_RENDER_OPTIONS, "rna_Scene_freestyle_update");

	prop = RNA_def_property(srna, "qi_start", PROP_INT, PROP_UNSIGNED);
	RNA_def_property_int_sdna(prop, NULL, "qi_start");
	RNA_def_property_range(prop, 0, INT_MAX);
	RNA_def_property_ui_text(prop, "Start", "First QI value of the QI range");
	RNA_def_property_update(prop, NC_SCENE | ND_RENDER_OPTIONS, "rna_Scene_freestyle_update");

	prop = RNA_def_property(srna, "qi_end", PROP_INT, PROP_UNSIGNED);
	RNA_def_property_int_sdna(prop, NULL, "qi_end");
	RNA_def_property_range(prop, 0, INT_MAX);
	RNA_def_property_ui_text(prop, "End", "Last QI value of the QI range");
	RNA_def_property_update(prop, NC_SCENE | ND_RENDER_OPTIONS, "rna_Scene_freestyle_update");

	/* FreestyleModuleSettings */

	srna = RNA_def_struct(brna, "FreestyleModuleSettings", NULL);
	RNA_def_struct_sdna(srna, "FreestyleModuleConfig");
	RNA_def_struct_ui_text(srna, "Freestyle Module", "Style module configuration for specifying a style module");

	prop = RNA_def_property(srna, "script", PROP_POINTER, PROP_NONE);
	RNA_def_property_struct_type(prop, "Text");
	RNA_def_property_flag(prop, PROP_EDITABLE);
	RNA_def_property_ui_text(prop, "Style Module", "Python script to define a style module");
	RNA_def_property_update(prop, NC_SCENE | ND_RENDER_OPTIONS, "rna_Scene_freestyle_update");

	prop = RNA_def_property(srna, "use", PROP_BOOLEAN, PROP_NONE);
	RNA_def_property_boolean_sdna(prop, NULL, "is_displayed", 1);
	RNA_def_property_ui_text(prop, "Use", "Enable or disable this style module during stroke rendering");
	RNA_def_property_update(prop, NC_SCENE | ND_RENDER_OPTIONS, "rna_Scene_freestyle_update");

	/* FreestyleSettings */

	srna = RNA_def_struct(brna, "FreestyleSettings", NULL);
	RNA_def_struct_sdna(srna, "FreestyleConfig");
	RNA_def_struct_nested(brna, srna, "ViewLayer");
	RNA_def_struct_ui_text(srna, "Freestyle Settings", "Freestyle settings for a ViewLayer data-block");

	prop = RNA_def_property(srna, "modules", PROP_COLLECTION, PROP_NONE);
	RNA_def_property_collection_sdna(prop, NULL, "modules", NULL);
	RNA_def_property_struct_type(prop, "FreestyleModuleSettings");
	RNA_def_property_ui_text(prop, "Style Modules", "A list of style modules (to be applied from top to bottom)");
	rna_def_freestyle_modules(brna, prop);

	prop = RNA_def_property(srna, "mode", PROP_ENUM, PROP_NONE);
	RNA_def_property_enum_sdna(prop, NULL, "mode");
	RNA_def_property_enum_items(prop, freestyle_ui_mode_items);
	RNA_def_property_ui_text(prop, "Control Mode", "Select the Freestyle control mode");
	RNA_def_property_update(prop, NC_SCENE | ND_RENDER_OPTIONS, "rna_Scene_freestyle_update");

	prop = RNA_def_property(srna, "use_culling", PROP_BOOLEAN, PROP_NONE);
	RNA_def_property_boolean_sdna(prop, NULL, "flags", FREESTYLE_CULLING);
	RNA_def_property_ui_text(prop, "Culling", "If enabled, out-of-view edges are ignored");
	RNA_def_property_update(prop, NC_SCENE | ND_RENDER_OPTIONS, "rna_Scene_freestyle_update");

	prop = RNA_def_property(srna, "use_suggestive_contours", PROP_BOOLEAN, PROP_NONE);
	RNA_def_property_boolean_sdna(prop, NULL, "flags", FREESTYLE_SUGGESTIVE_CONTOURS_FLAG);
	RNA_def_property_ui_text(prop, "Suggestive Contours", "Enable suggestive contours");
	RNA_def_property_update(prop, NC_SCENE | ND_RENDER_OPTIONS, "rna_Scene_freestyle_update");

	prop = RNA_def_property(srna, "use_ridges_and_valleys", PROP_BOOLEAN, PROP_NONE);
	RNA_def_property_boolean_sdna(prop, NULL, "flags", FREESTYLE_RIDGES_AND_VALLEYS_FLAG);
	RNA_def_property_ui_text(prop, "Ridges and Valleys", "Enable ridges and valleys");
	RNA_def_property_update(prop, NC_SCENE | ND_RENDER_OPTIONS, "rna_Scene_freestyle_update");

	prop = RNA_def_property(srna, "use_material_boundaries", PROP_BOOLEAN, PROP_NONE);
	RNA_def_property_boolean_sdna(prop, NULL, "flags", FREESTYLE_MATERIAL_BOUNDARIES_FLAG);
	RNA_def_property_ui_text(prop, "Material Boundaries", "Enable material boundaries");
	RNA_def_property_update(prop, NC_SCENE | ND_RENDER_OPTIONS, "rna_Scene_freestyle_update");

	prop = RNA_def_property(srna, "use_smoothness", PROP_BOOLEAN, PROP_NONE);
	RNA_def_property_boolean_sdna(prop, NULL, "flags", FREESTYLE_FACE_SMOOTHNESS_FLAG);
	RNA_def_property_ui_text(prop, "Face Smoothness", "Take face smoothness into account in view map calculation");
	RNA_def_property_update(prop, NC_SCENE | ND_RENDER_OPTIONS, "rna_Scene_freestyle_update");

	prop = RNA_def_property(srna, "use_advanced_options", PROP_BOOLEAN, PROP_NONE);
	RNA_def_property_boolean_sdna(prop, NULL, "flags", FREESTYLE_ADVANCED_OPTIONS_FLAG);
	RNA_def_property_ui_text(prop, "Advanced Options",
	                         "Enable advanced edge detection options (sphere radius and Kr derivative epsilon)");
	RNA_def_property_update(prop, NC_SCENE | ND_RENDER_OPTIONS, "rna_Scene_freestyle_update");

	prop = RNA_def_property(srna, "use_view_map_cache", PROP_BOOLEAN, PROP_NONE);
	RNA_def_property_boolean_sdna(prop, NULL, "flags", FREESTYLE_VIEW_MAP_CACHE);
	RNA_def_property_ui_text(prop, "View Map Cache",
	                         "Keep the computed view map and avoid re-calculating it if mesh geometry is unchanged");
	RNA_def_property_update(prop, NC_SCENE | ND_RENDER_OPTIONS, "rna_Scene_use_view_map_cache_update");

	prop = RNA_def_property(srna, "sphere_radius", PROP_FLOAT, PROP_NONE);
	RNA_def_property_float_sdna(prop, NULL, "sphere_radius");
	RNA_def_property_range(prop, 0.0, 1000.0);
	RNA_def_property_ui_text(prop, "Sphere Radius", "Sphere radius for computing curvatures");
	RNA_def_property_update(prop, NC_SCENE | ND_RENDER_OPTIONS, "rna_Scene_freestyle_update");

	prop = RNA_def_property(srna, "kr_derivative_epsilon", PROP_FLOAT, PROP_NONE);
	RNA_def_property_float_sdna(prop, NULL, "dkr_epsilon");
	RNA_def_property_range(prop, -1000.0, 1000.0);
	RNA_def_property_ui_text(prop, "Kr Derivative Epsilon", "Kr derivative epsilon for computing suggestive contours");
	RNA_def_property_update(prop, NC_SCENE | ND_RENDER_OPTIONS, "rna_Scene_freestyle_update");

	prop = RNA_def_property(srna, "crease_angle", PROP_FLOAT, PROP_ANGLE);
	RNA_def_property_float_sdna(prop, NULL, "crease_angle");
	RNA_def_property_range(prop, 0.0, DEG2RAD(180.0));
	RNA_def_property_ui_text(prop, "Crease Angle", "Angular threshold for detecting crease edges");
	RNA_def_property_update(prop, NC_SCENE | ND_RENDER_OPTIONS, "rna_Scene_freestyle_update");

	prop = RNA_def_property(srna, "linesets", PROP_COLLECTION, PROP_NONE);
	RNA_def_property_collection_sdna(prop, NULL, "linesets", NULL);
	RNA_def_property_struct_type(prop, "FreestyleLineSet");
	RNA_def_property_ui_text(prop, "Line Sets", "");
	rna_def_freestyle_linesets(brna, prop);
=======
  StructRNA *srna;
  PropertyRNA *prop;

  static const EnumPropertyItem edge_type_negation_items[] = {
      {0,
       "INCLUSIVE",
       0,
       "Inclusive",
       "Select feature edges satisfying the given edge type conditions"},
      {FREESTYLE_LINESET_FE_NOT,
       "EXCLUSIVE",
       0,
       "Exclusive",
       "Select feature edges not satisfying the given edge type conditions"},
      {0, NULL, 0, NULL, NULL},
  };

  static const EnumPropertyItem edge_type_combination_items[] = {
      {0,
       "OR",
       0,
       "Logical OR",
       "Select feature edges satisfying at least one of edge type conditions"},
      {FREESTYLE_LINESET_FE_AND,
       "AND",
       0,
       "Logical AND",
       "Select feature edges satisfying all edge type conditions"},
      {0, NULL, 0, NULL, NULL},
  };

  static const EnumPropertyItem collection_negation_items[] = {
      {0,
       "INCLUSIVE",
       0,
       "Inclusive",
       "Select feature edges belonging to some object in the group"},
      {FREESTYLE_LINESET_GR_NOT,
       "EXCLUSIVE",
       0,
       "Exclusive",
       "Select feature edges not belonging to any object in the group"},
      {0, NULL, 0, NULL, NULL},
  };

  static const EnumPropertyItem face_mark_negation_items[] = {
      {0,
       "INCLUSIVE",
       0,
       "Inclusive",
       "Select feature edges satisfying the given face mark conditions"},
      {FREESTYLE_LINESET_FM_NOT,
       "EXCLUSIVE",
       0,
       "Exclusive",
       "Select feature edges not satisfying the given face mark conditions"},
      {0, NULL, 0, NULL, NULL},
  };

  static const EnumPropertyItem face_mark_condition_items[] = {
      {0, "ONE", 0, "One Face", "Select a feature edge if either of its adjacent faces is marked"},
      {FREESTYLE_LINESET_FM_BOTH,
       "BOTH",
       0,
       "Both Faces",
       "Select a feature edge if both of its adjacent faces are marked"},
      {0, NULL, 0, NULL, NULL},
  };

  static const EnumPropertyItem freestyle_ui_mode_items[] = {
      {FREESTYLE_CONTROL_SCRIPT_MODE,
       "SCRIPT",
       0,
       "Python Scripting Mode",
       "Advanced mode for using style modules written in Python"},
      {FREESTYLE_CONTROL_EDITOR_MODE,
       "EDITOR",
       0,
       "Parameter Editor Mode",
       "Basic mode for interactive style parameter editing"},
      {0, NULL, 0, NULL, NULL},
  };

  static const EnumPropertyItem visibility_items[] = {
      {FREESTYLE_QI_VISIBLE, "VISIBLE", 0, "Visible", "Select visible feature edges"},
      {FREESTYLE_QI_HIDDEN, "HIDDEN", 0, "Hidden", "Select hidden feature edges"},
      {FREESTYLE_QI_RANGE,
       "RANGE",
       0,
       "QI Range",
       "Select feature edges within a range of quantitative invisibility (QI) values"},
      {0, NULL, 0, NULL, NULL},
  };

  /* FreestyleLineSet */

  srna = RNA_def_struct(brna, "FreestyleLineSet", NULL);
  RNA_def_struct_ui_text(
      srna, "Freestyle Line Set", "Line set for associating lines and style parameters");

  /* access to line style settings is redirected through functions
   * to allow proper id-buttons functionality
   */
  prop = RNA_def_property(srna, "linestyle", PROP_POINTER, PROP_NONE);
  RNA_def_property_struct_type(prop, "FreestyleLineStyle");
  RNA_def_property_flag(prop, PROP_EDITABLE | PROP_NEVER_NULL);
  RNA_def_property_pointer_funcs(prop,
                                 "rna_FreestyleLineSet_linestyle_get",
                                 "rna_FreestyleLineSet_linestyle_set",
                                 NULL,
                                 NULL);
  RNA_def_property_ui_text(prop, "Line Style", "Line style settings");
  RNA_def_property_update(prop, NC_SCENE | ND_RENDER_OPTIONS, "rna_Scene_freestyle_update");

  prop = RNA_def_property(srna, "name", PROP_STRING, PROP_NONE);
  RNA_def_property_string_sdna(prop, NULL, "name");
  RNA_def_property_ui_text(prop, "Line Set Name", "Line set name");
  RNA_def_property_update(prop, NC_SCENE | ND_RENDER_OPTIONS, NULL);
  RNA_def_struct_name_property(srna, prop);

  prop = RNA_def_property(srna, "show_render", PROP_BOOLEAN, PROP_NONE);
  RNA_def_property_boolean_sdna(prop, NULL, "flags", FREESTYLE_LINESET_ENABLED);
  RNA_def_property_ui_text(
      prop, "Render", "Enable or disable this line set during stroke rendering");
  RNA_def_property_update(prop, NC_SCENE | ND_RENDER_OPTIONS, "rna_Scene_freestyle_update");

  prop = RNA_def_property(srna, "select_by_visibility", PROP_BOOLEAN, PROP_NONE);
  RNA_def_property_boolean_sdna(prop, NULL, "selection", FREESTYLE_SEL_VISIBILITY);
  RNA_def_property_ui_text(
      prop, "Selection by Visibility", "Select feature edges based on visibility");
  RNA_def_property_update(prop, NC_SCENE | ND_RENDER_OPTIONS, "rna_Scene_freestyle_update");

  prop = RNA_def_property(srna, "select_by_edge_types", PROP_BOOLEAN, PROP_NONE);
  RNA_def_property_boolean_sdna(prop, NULL, "selection", FREESTYLE_SEL_EDGE_TYPES);
  RNA_def_property_ui_text(
      prop, "Selection by Edge Types", "Select feature edges based on edge types");
  RNA_def_property_update(prop, NC_SCENE | ND_RENDER_OPTIONS, "rna_Scene_freestyle_update");

  prop = RNA_def_property(srna, "select_by_collection", PROP_BOOLEAN, PROP_NONE);
  RNA_def_property_boolean_sdna(prop, NULL, "selection", FREESTYLE_SEL_GROUP);
  RNA_def_property_ui_text(
      prop, "Selection by Collection", "Select feature edges based on a collection of objects");
  RNA_def_property_update(prop, NC_SCENE | ND_RENDER_OPTIONS, "rna_Scene_freestyle_update");

  prop = RNA_def_property(srna, "select_by_image_border", PROP_BOOLEAN, PROP_NONE);
  RNA_def_property_boolean_sdna(prop, NULL, "selection", FREESTYLE_SEL_IMAGE_BORDER);
  RNA_def_property_ui_text(prop,
                           "Selection by Image Border",
                           "Select feature edges by image border (less memory consumption)");
  RNA_def_property_update(prop, NC_SCENE | ND_RENDER_OPTIONS, "rna_Scene_freestyle_update");

  prop = RNA_def_property(srna, "select_by_face_marks", PROP_BOOLEAN, PROP_NONE);
  RNA_def_property_boolean_sdna(prop, NULL, "selection", FREESTYLE_SEL_FACE_MARK);
  RNA_def_property_ui_text(prop, "Selection by Face Marks", "Select feature edges by face marks");
  RNA_def_property_update(prop, NC_SCENE | ND_RENDER_OPTIONS, "rna_Scene_freestyle_update");

  prop = RNA_def_property(srna, "edge_type_negation", PROP_ENUM, PROP_NONE);
  RNA_def_property_enum_bitflag_sdna(prop, NULL, "flags");
  RNA_def_property_enum_items(prop, edge_type_negation_items);
  RNA_def_property_ui_text(
      prop,
      "Edge Type Negation",
      "Specify either inclusion or exclusion of feature edges selected by edge types");
  RNA_def_property_update(prop, NC_SCENE | ND_RENDER_OPTIONS, "rna_Scene_freestyle_update");

  prop = RNA_def_property(srna, "edge_type_combination", PROP_ENUM, PROP_NONE);
  RNA_def_property_enum_bitflag_sdna(prop, NULL, "flags");
  RNA_def_property_enum_items(prop, edge_type_combination_items);
  RNA_def_property_ui_text(
      prop,
      "Edge Type Combination",
      "Specify a logical combination of selection conditions on feature edge types");
  RNA_def_property_update(prop, NC_SCENE | ND_RENDER_OPTIONS, "rna_Scene_freestyle_update");

  prop = RNA_def_property(srna, "collection", PROP_POINTER, PROP_NONE);
  RNA_def_property_pointer_sdna(prop, NULL, "group");
  RNA_def_property_struct_type(prop, "Collection");
  RNA_def_property_flag(prop, PROP_EDITABLE);
  RNA_def_property_ui_text(
      prop, "Collection", "A collection of objects based on which feature edges are selected");
  RNA_def_property_update(prop, NC_SCENE | ND_RENDER_OPTIONS, "rna_Scene_freestyle_update");

  prop = RNA_def_property(srna, "collection_negation", PROP_ENUM, PROP_NONE);
  RNA_def_property_enum_bitflag_sdna(prop, NULL, "flags");
  RNA_def_property_enum_items(prop, collection_negation_items);
  RNA_def_property_ui_text(prop,
                           "Collection Negation",
                           "Specify either inclusion or exclusion of feature edges belonging to a "
                           "collection of objects");
  RNA_def_property_update(prop, NC_SCENE | ND_RENDER_OPTIONS, "rna_Scene_freestyle_update");

  prop = RNA_def_property(srna, "face_mark_negation", PROP_ENUM, PROP_NONE);
  RNA_def_property_enum_bitflag_sdna(prop, NULL, "flags");
  RNA_def_property_enum_items(prop, face_mark_negation_items);
  RNA_def_property_ui_text(
      prop,
      "Face Mark Negation",
      "Specify either inclusion or exclusion of feature edges selected by face marks");
  RNA_def_property_update(prop, NC_SCENE | ND_RENDER_OPTIONS, "rna_Scene_freestyle_update");

  prop = RNA_def_property(srna, "face_mark_condition", PROP_ENUM, PROP_NONE);
  RNA_def_property_enum_bitflag_sdna(prop, NULL, "flags");
  RNA_def_property_enum_items(prop, face_mark_condition_items);
  RNA_def_property_ui_text(prop,
                           "Face Mark Condition",
                           "Specify a feature edge selection condition based on face marks");
  RNA_def_property_update(prop, NC_SCENE | ND_RENDER_OPTIONS, "rna_Scene_freestyle_update");

  prop = RNA_def_property(srna, "select_silhouette", PROP_BOOLEAN, PROP_NONE);
  RNA_def_property_boolean_sdna(prop, NULL, "edge_types", FREESTYLE_FE_SILHOUETTE);
  RNA_def_property_ui_text(
      prop,
      "Silhouette",
      "Select silhouettes (edges at the boundary of visible and hidden faces)");
  RNA_def_property_update(prop, NC_SCENE | ND_RENDER_OPTIONS, "rna_Scene_freestyle_update");

  prop = RNA_def_property(srna, "select_border", PROP_BOOLEAN, PROP_NONE);
  RNA_def_property_boolean_sdna(prop, NULL, "edge_types", FREESTYLE_FE_BORDER);
  RNA_def_property_ui_text(prop, "Border", "Select border edges (open mesh edges)");
  RNA_def_property_update(prop, NC_SCENE | ND_RENDER_OPTIONS, "rna_Scene_freestyle_update");

  prop = RNA_def_property(srna, "select_crease", PROP_BOOLEAN, PROP_NONE);
  RNA_def_property_boolean_sdna(prop, NULL, "edge_types", FREESTYLE_FE_CREASE);
  RNA_def_property_ui_text(prop,
                           "Crease",
                           "Select crease edges (those between two faces making an angle smaller "
                           "than the Crease Angle)");
  RNA_def_property_update(prop, NC_SCENE | ND_RENDER_OPTIONS, "rna_Scene_freestyle_update");

  prop = RNA_def_property(srna, "select_ridge_valley", PROP_BOOLEAN, PROP_NONE);
  RNA_def_property_boolean_sdna(prop, NULL, "edge_types", FREESTYLE_FE_RIDGE_VALLEY);
  RNA_def_property_ui_text(
      prop,
      "Ridge & Valley",
      "Select ridges and valleys (boundary lines between convex and concave areas of surface)");
  RNA_def_property_update(prop, NC_SCENE | ND_RENDER_OPTIONS, "rna_Scene_freestyle_update");

  prop = RNA_def_property(srna, "select_suggestive_contour", PROP_BOOLEAN, PROP_NONE);
  RNA_def_property_boolean_sdna(prop, NULL, "edge_types", FREESTYLE_FE_SUGGESTIVE_CONTOUR);
  RNA_def_property_ui_text(
      prop, "Suggestive Contour", "Select suggestive contours (almost silhouette/contour edges)");
  RNA_def_property_update(prop, NC_SCENE | ND_RENDER_OPTIONS, "rna_Scene_freestyle_update");

  prop = RNA_def_property(srna, "select_material_boundary", PROP_BOOLEAN, PROP_NONE);
  RNA_def_property_boolean_sdna(prop, NULL, "edge_types", FREESTYLE_FE_MATERIAL_BOUNDARY);
  RNA_def_property_ui_text(prop, "Material Boundary", "Select edges at material boundaries");
  RNA_def_property_update(prop, NC_SCENE | ND_RENDER_OPTIONS, "rna_Scene_freestyle_update");

  prop = RNA_def_property(srna, "select_contour", PROP_BOOLEAN, PROP_NONE);
  RNA_def_property_boolean_sdna(prop, NULL, "edge_types", FREESTYLE_FE_CONTOUR);
  RNA_def_property_ui_text(prop, "Contour", "Select contours (outer silhouettes of each object)");
  RNA_def_property_update(prop, NC_SCENE | ND_RENDER_OPTIONS, "rna_Scene_freestyle_update");

  prop = RNA_def_property(srna, "select_external_contour", PROP_BOOLEAN, PROP_NONE);
  RNA_def_property_boolean_sdna(prop, NULL, "edge_types", FREESTYLE_FE_EXTERNAL_CONTOUR);
  RNA_def_property_ui_text(
      prop,
      "External Contour",
      "Select external contours (outer silhouettes of occluding and occluded objects)");
  RNA_def_property_update(prop, NC_SCENE | ND_RENDER_OPTIONS, "rna_Scene_freestyle_update");

  prop = RNA_def_property(srna, "select_edge_mark", PROP_BOOLEAN, PROP_NONE);
  RNA_def_property_boolean_sdna(prop, NULL, "edge_types", FREESTYLE_FE_EDGE_MARK);
  RNA_def_property_ui_text(
      prop, "Edge Mark", "Select edge marks (edges annotated by Freestyle edge marks)");
  RNA_def_property_update(prop, NC_SCENE | ND_RENDER_OPTIONS, "rna_Scene_freestyle_update");

  prop = RNA_def_property(srna, "exclude_silhouette", PROP_BOOLEAN, PROP_NONE);
  RNA_def_property_boolean_sdna(prop, NULL, "exclude_edge_types", FREESTYLE_FE_SILHOUETTE);
  RNA_def_property_ui_text(prop, "Silhouette", "Exclude silhouette edges");
  RNA_def_property_ui_icon(prop, ICON_X, 0);
  RNA_def_property_update(prop, NC_SCENE | ND_RENDER_OPTIONS, "rna_Scene_freestyle_update");

  prop = RNA_def_property(srna, "exclude_border", PROP_BOOLEAN, PROP_NONE);
  RNA_def_property_boolean_sdna(prop, NULL, "exclude_edge_types", FREESTYLE_FE_BORDER);
  RNA_def_property_ui_text(prop, "Border", "Exclude border edges");
  RNA_def_property_ui_icon(prop, ICON_X, 0);
  RNA_def_property_update(prop, NC_SCENE | ND_RENDER_OPTIONS, "rna_Scene_freestyle_update");

  prop = RNA_def_property(srna, "exclude_crease", PROP_BOOLEAN, PROP_NONE);
  RNA_def_property_boolean_sdna(prop, NULL, "exclude_edge_types", FREESTYLE_FE_CREASE);
  RNA_def_property_ui_text(prop, "Crease", "Exclude crease edges");
  RNA_def_property_ui_icon(prop, ICON_X, 0);
  RNA_def_property_update(prop, NC_SCENE | ND_RENDER_OPTIONS, "rna_Scene_freestyle_update");

  prop = RNA_def_property(srna, "exclude_ridge_valley", PROP_BOOLEAN, PROP_NONE);
  RNA_def_property_boolean_sdna(prop, NULL, "exclude_edge_types", FREESTYLE_FE_RIDGE_VALLEY);
  RNA_def_property_ui_text(prop, "Ridge & Valley", "Exclude ridges and valleys");
  RNA_def_property_ui_icon(prop, ICON_X, 0);
  RNA_def_property_update(prop, NC_SCENE | ND_RENDER_OPTIONS, "rna_Scene_freestyle_update");

  prop = RNA_def_property(srna, "exclude_suggestive_contour", PROP_BOOLEAN, PROP_NONE);
  RNA_def_property_boolean_sdna(prop, NULL, "exclude_edge_types", FREESTYLE_FE_SUGGESTIVE_CONTOUR);
  RNA_def_property_ui_text(prop, "Suggestive Contour", "Exclude suggestive contours");
  RNA_def_property_ui_icon(prop, ICON_X, 0);
  RNA_def_property_update(prop, NC_SCENE | ND_RENDER_OPTIONS, "rna_Scene_freestyle_update");

  prop = RNA_def_property(srna, "exclude_material_boundary", PROP_BOOLEAN, PROP_NONE);
  RNA_def_property_boolean_sdna(prop, NULL, "exclude_edge_types", FREESTYLE_FE_MATERIAL_BOUNDARY);
  RNA_def_property_ui_text(prop, "Material Boundary", "Exclude edges at material boundaries");
  RNA_def_property_ui_icon(prop, ICON_X, 0);
  RNA_def_property_update(prop, NC_SCENE | ND_RENDER_OPTIONS, "rna_Scene_freestyle_update");

  prop = RNA_def_property(srna, "exclude_contour", PROP_BOOLEAN, PROP_NONE);
  RNA_def_property_boolean_sdna(prop, NULL, "exclude_edge_types", FREESTYLE_FE_CONTOUR);
  RNA_def_property_ui_text(prop, "Contour", "Exclude contours");
  RNA_def_property_ui_icon(prop, ICON_X, 0);
  RNA_def_property_update(prop, NC_SCENE | ND_RENDER_OPTIONS, "rna_Scene_freestyle_update");

  prop = RNA_def_property(srna, "exclude_external_contour", PROP_BOOLEAN, PROP_NONE);
  RNA_def_property_boolean_sdna(prop, NULL, "exclude_edge_types", FREESTYLE_FE_EXTERNAL_CONTOUR);
  RNA_def_property_ui_text(prop, "External Contour", "Exclude external contours");
  RNA_def_property_ui_icon(prop, ICON_X, 0);
  RNA_def_property_update(prop, NC_SCENE | ND_RENDER_OPTIONS, "rna_Scene_freestyle_update");

  prop = RNA_def_property(srna, "exclude_edge_mark", PROP_BOOLEAN, PROP_NONE);
  RNA_def_property_boolean_sdna(prop, NULL, "exclude_edge_types", FREESTYLE_FE_EDGE_MARK);
  RNA_def_property_ui_text(prop, "Edge Mark", "Exclude edge marks");
  RNA_def_property_ui_icon(prop, ICON_X, 0);
  RNA_def_property_update(prop, NC_SCENE | ND_RENDER_OPTIONS, "rna_Scene_freestyle_update");

  prop = RNA_def_property(srna, "visibility", PROP_ENUM, PROP_NONE);
  RNA_def_property_enum_sdna(prop, NULL, "qi");
  RNA_def_property_enum_items(prop, visibility_items);
  RNA_def_property_ui_text(
      prop, "Visibility", "Determine how to use visibility for feature edge selection");
  RNA_def_property_update(prop, NC_SCENE | ND_RENDER_OPTIONS, "rna_Scene_freestyle_update");

  prop = RNA_def_property(srna, "qi_start", PROP_INT, PROP_UNSIGNED);
  RNA_def_property_int_sdna(prop, NULL, "qi_start");
  RNA_def_property_range(prop, 0, INT_MAX);
  RNA_def_property_ui_text(prop, "Start", "First QI value of the QI range");
  RNA_def_property_update(prop, NC_SCENE | ND_RENDER_OPTIONS, "rna_Scene_freestyle_update");

  prop = RNA_def_property(srna, "qi_end", PROP_INT, PROP_UNSIGNED);
  RNA_def_property_int_sdna(prop, NULL, "qi_end");
  RNA_def_property_range(prop, 0, INT_MAX);
  RNA_def_property_ui_text(prop, "End", "Last QI value of the QI range");
  RNA_def_property_update(prop, NC_SCENE | ND_RENDER_OPTIONS, "rna_Scene_freestyle_update");

  /* FreestyleModuleSettings */

  srna = RNA_def_struct(brna, "FreestyleModuleSettings", NULL);
  RNA_def_struct_sdna(srna, "FreestyleModuleConfig");
  RNA_def_struct_ui_text(
      srna, "Freestyle Module", "Style module configuration for specifying a style module");

  prop = RNA_def_property(srna, "script", PROP_POINTER, PROP_NONE);
  RNA_def_property_struct_type(prop, "Text");
  RNA_def_property_flag(prop, PROP_EDITABLE);
  RNA_def_property_ui_text(prop, "Style Module", "Python script to define a style module");
  RNA_def_property_update(prop, NC_SCENE | ND_RENDER_OPTIONS, "rna_Scene_freestyle_update");

  prop = RNA_def_property(srna, "use", PROP_BOOLEAN, PROP_NONE);
  RNA_def_property_boolean_sdna(prop, NULL, "is_displayed", 1);
  RNA_def_property_ui_text(
      prop, "Use", "Enable or disable this style module during stroke rendering");
  RNA_def_property_update(prop, NC_SCENE | ND_RENDER_OPTIONS, "rna_Scene_freestyle_update");

  /* FreestyleSettings */

  srna = RNA_def_struct(brna, "FreestyleSettings", NULL);
  RNA_def_struct_sdna(srna, "FreestyleConfig");
  RNA_def_struct_nested(brna, srna, "ViewLayer");
  RNA_def_struct_ui_text(
      srna, "Freestyle Settings", "Freestyle settings for a ViewLayer data-block");

  prop = RNA_def_property(srna, "modules", PROP_COLLECTION, PROP_NONE);
  RNA_def_property_collection_sdna(prop, NULL, "modules", NULL);
  RNA_def_property_struct_type(prop, "FreestyleModuleSettings");
  RNA_def_property_ui_text(
      prop, "Style Modules", "A list of style modules (to be applied from top to bottom)");
  rna_def_freestyle_modules(brna, prop);

  prop = RNA_def_property(srna, "mode", PROP_ENUM, PROP_NONE);
  RNA_def_property_enum_sdna(prop, NULL, "mode");
  RNA_def_property_enum_items(prop, freestyle_ui_mode_items);
  RNA_def_property_ui_text(prop, "Control Mode", "Select the Freestyle control mode");
  RNA_def_property_update(prop, NC_SCENE | ND_RENDER_OPTIONS, "rna_Scene_freestyle_update");

  prop = RNA_def_property(srna, "use_culling", PROP_BOOLEAN, PROP_NONE);
  RNA_def_property_boolean_sdna(prop, NULL, "flags", FREESTYLE_CULLING);
  RNA_def_property_ui_text(prop, "Culling", "If enabled, out-of-view edges are ignored");
  RNA_def_property_update(prop, NC_SCENE | ND_RENDER_OPTIONS, "rna_Scene_freestyle_update");

  prop = RNA_def_property(srna, "use_suggestive_contours", PROP_BOOLEAN, PROP_NONE);
  RNA_def_property_boolean_sdna(prop, NULL, "flags", FREESTYLE_SUGGESTIVE_CONTOURS_FLAG);
  RNA_def_property_ui_text(prop, "Suggestive Contours", "Enable suggestive contours");
  RNA_def_property_update(prop, NC_SCENE | ND_RENDER_OPTIONS, "rna_Scene_freestyle_update");

  prop = RNA_def_property(srna, "use_ridges_and_valleys", PROP_BOOLEAN, PROP_NONE);
  RNA_def_property_boolean_sdna(prop, NULL, "flags", FREESTYLE_RIDGES_AND_VALLEYS_FLAG);
  RNA_def_property_ui_text(prop, "Ridges and Valleys", "Enable ridges and valleys");
  RNA_def_property_update(prop, NC_SCENE | ND_RENDER_OPTIONS, "rna_Scene_freestyle_update");

  prop = RNA_def_property(srna, "use_material_boundaries", PROP_BOOLEAN, PROP_NONE);
  RNA_def_property_boolean_sdna(prop, NULL, "flags", FREESTYLE_MATERIAL_BOUNDARIES_FLAG);
  RNA_def_property_ui_text(prop, "Material Boundaries", "Enable material boundaries");
  RNA_def_property_update(prop, NC_SCENE | ND_RENDER_OPTIONS, "rna_Scene_freestyle_update");

  prop = RNA_def_property(srna, "use_smoothness", PROP_BOOLEAN, PROP_NONE);
  RNA_def_property_boolean_sdna(prop, NULL, "flags", FREESTYLE_FACE_SMOOTHNESS_FLAG);
  RNA_def_property_ui_text(
      prop, "Face Smoothness", "Take face smoothness into account in view map calculation");
  RNA_def_property_update(prop, NC_SCENE | ND_RENDER_OPTIONS, "rna_Scene_freestyle_update");

  prop = RNA_def_property(srna, "use_advanced_options", PROP_BOOLEAN, PROP_NONE);
  RNA_def_property_boolean_sdna(prop, NULL, "flags", FREESTYLE_ADVANCED_OPTIONS_FLAG);
  RNA_def_property_ui_text(
      prop,
      "Advanced Options",
      "Enable advanced edge detection options (sphere radius and Kr derivative epsilon)");
  RNA_def_property_update(prop, NC_SCENE | ND_RENDER_OPTIONS, "rna_Scene_freestyle_update");

  prop = RNA_def_property(srna, "use_view_map_cache", PROP_BOOLEAN, PROP_NONE);
  RNA_def_property_boolean_sdna(prop, NULL, "flags", FREESTYLE_VIEW_MAP_CACHE);
  RNA_def_property_ui_text(
      prop,
      "View Map Cache",
      "Keep the computed view map and avoid re-calculating it if mesh geometry is unchanged");
  RNA_def_property_update(
      prop, NC_SCENE | ND_RENDER_OPTIONS, "rna_Scene_use_view_map_cache_update");

  prop = RNA_def_property(srna, "sphere_radius", PROP_FLOAT, PROP_NONE);
  RNA_def_property_float_sdna(prop, NULL, "sphere_radius");
  RNA_def_property_range(prop, 0.0, 1000.0);
  RNA_def_property_ui_text(prop, "Sphere Radius", "Sphere radius for computing curvatures");
  RNA_def_property_update(prop, NC_SCENE | ND_RENDER_OPTIONS, "rna_Scene_freestyle_update");

  prop = RNA_def_property(srna, "kr_derivative_epsilon", PROP_FLOAT, PROP_NONE);
  RNA_def_property_float_sdna(prop, NULL, "dkr_epsilon");
  RNA_def_property_range(prop, -1000.0, 1000.0);
  RNA_def_property_ui_text(
      prop, "Kr Derivative Epsilon", "Kr derivative epsilon for computing suggestive contours");
  RNA_def_property_update(prop, NC_SCENE | ND_RENDER_OPTIONS, "rna_Scene_freestyle_update");

  prop = RNA_def_property(srna, "crease_angle", PROP_FLOAT, PROP_ANGLE);
  RNA_def_property_float_sdna(prop, NULL, "crease_angle");
  RNA_def_property_range(prop, 0.0, DEG2RAD(180.0));
  RNA_def_property_ui_text(prop, "Crease Angle", "Angular threshold for detecting crease edges");
  RNA_def_property_update(prop, NC_SCENE | ND_RENDER_OPTIONS, "rna_Scene_freestyle_update");

  prop = RNA_def_property(srna, "linesets", PROP_COLLECTION, PROP_NONE);
  RNA_def_property_collection_sdna(prop, NULL, "linesets", NULL);
  RNA_def_property_struct_type(prop, "FreestyleLineSet");
  RNA_def_property_ui_text(prop, "Line Sets", "");
  rna_def_freestyle_linesets(brna, prop);
>>>>>>> 2a39f259
}

static void rna_def_bake_data(BlenderRNA *brna)
{
  StructRNA *srna;
  PropertyRNA *prop;

  srna = RNA_def_struct(brna, "BakeSettings", NULL);
  RNA_def_struct_sdna(srna, "BakeData");
  RNA_def_struct_nested(brna, srna, "RenderSettings");
  RNA_def_struct_ui_text(srna, "Bake Data", "Bake data for a Scene data-block");
  RNA_def_struct_path_func(srna, "rna_BakeSettings_path");

  prop = RNA_def_property(srna, "cage_object", PROP_POINTER, PROP_NONE);
  RNA_def_property_ui_text(
      prop,
      "Cage Object",
      "Object to use as cage "
      "instead of calculating the cage from the active object with cage extrusion");
  RNA_def_property_flag(prop, PROP_EDITABLE);
  RNA_def_property_update(prop, NC_SCENE | ND_RENDER_OPTIONS, NULL);

  prop = RNA_def_property(srna, "filepath", PROP_STRING, PROP_FILEPATH);
  RNA_def_property_ui_text(prop, "File Path", "Image filepath to use when saving externally");
  RNA_def_property_update(prop, NC_SCENE | ND_RENDER_OPTIONS, NULL);

  prop = RNA_def_property(srna, "width", PROP_INT, PROP_PIXEL);
  RNA_def_property_range(prop, 4, 10000);
  RNA_def_property_ui_text(prop, "Width", "Horizontal dimension of the baking map");
  RNA_def_property_update(prop, NC_SCENE | ND_RENDER_OPTIONS, NULL);

  prop = RNA_def_property(srna, "height", PROP_INT, PROP_PIXEL);
  RNA_def_property_range(prop, 4, 10000);
  RNA_def_property_ui_text(prop, "Height", "Vertical dimension of the baking map");
  RNA_def_property_update(prop, NC_SCENE | ND_RENDER_OPTIONS, NULL);

  prop = RNA_def_property(srna, "margin", PROP_INT, PROP_PIXEL);
  RNA_def_property_range(prop, 0, SHRT_MAX);
  RNA_def_property_ui_range(prop, 0, 64, 1, 1);
  RNA_def_property_ui_text(prop, "Margin", "Extends the baked result as a post process filter");
  RNA_def_property_update(prop, NC_SCENE | ND_RENDER_OPTIONS, NULL);

  prop = RNA_def_property(srna, "cage_extrusion", PROP_FLOAT, PROP_DISTANCE);
  RNA_def_property_range(prop, 0.0, FLT_MAX);
  RNA_def_property_ui_range(prop, 0.0, 1.0, 1, 3);
  RNA_def_property_ui_text(
      prop,
      "Cage Extrusion",
      "Distance to use for the inward ray cast when using selected to active");
  RNA_def_property_update(prop, NC_SCENE | ND_RENDER_OPTIONS, NULL);

  prop = RNA_def_property(srna, "normal_space", PROP_ENUM, PROP_NONE);
  RNA_def_property_enum_bitflag_sdna(prop, NULL, "normal_space");
  RNA_def_property_enum_items(prop, rna_enum_normal_space_items);
  RNA_def_property_ui_text(prop, "Normal Space", "Choose normal space for baking");
  RNA_def_property_update(prop, NC_SCENE | ND_RENDER_OPTIONS, NULL);

  prop = RNA_def_property(srna, "normal_r", PROP_ENUM, PROP_NONE);
  RNA_def_property_enum_bitflag_sdna(prop, NULL, "normal_swizzle[0]");
  RNA_def_property_enum_items(prop, rna_enum_normal_swizzle_items);
  RNA_def_property_ui_text(prop, "Normal Space", "Axis to bake in red channel");
  RNA_def_property_update(prop, NC_SCENE | ND_RENDER_OPTIONS, NULL);

  prop = RNA_def_property(srna, "normal_g", PROP_ENUM, PROP_NONE);
  RNA_def_property_enum_bitflag_sdna(prop, NULL, "normal_swizzle[1]");
  RNA_def_property_enum_items(prop, rna_enum_normal_swizzle_items);
  RNA_def_property_ui_text(prop, "Normal Space", "Axis to bake in green channel");
  RNA_def_property_update(prop, NC_SCENE | ND_RENDER_OPTIONS, NULL);

  prop = RNA_def_property(srna, "normal_b", PROP_ENUM, PROP_NONE);
  RNA_def_property_enum_bitflag_sdna(prop, NULL, "normal_swizzle[2]");
  RNA_def_property_enum_items(prop, rna_enum_normal_swizzle_items);
  RNA_def_property_ui_text(prop, "Normal Space", "Axis to bake in blue channel");
  RNA_def_property_update(prop, NC_SCENE | ND_RENDER_OPTIONS, NULL);

  prop = RNA_def_property(srna, "image_settings", PROP_POINTER, PROP_NONE);
  RNA_def_property_flag(prop, PROP_NEVER_NULL);
  RNA_def_property_pointer_sdna(prop, NULL, "im_format");
  RNA_def_property_struct_type(prop, "ImageFormatSettings");
  RNA_def_property_ui_text(prop, "Image Format", "");

  prop = RNA_def_property(srna, "save_mode", PROP_ENUM, PROP_NONE);
  RNA_def_property_enum_bitflag_sdna(prop, NULL, "save_mode");
  RNA_def_property_enum_items(prop, rna_enum_bake_save_mode_items);
  RNA_def_property_ui_text(prop, "Save Mode", "Choose how to save the baking map");
  RNA_def_property_update(prop, NC_SCENE | ND_RENDER_OPTIONS, NULL);

  /* flags */
  prop = RNA_def_property(srna, "use_selected_to_active", PROP_BOOLEAN, PROP_NONE);
  RNA_def_property_boolean_sdna(prop, NULL, "flag", R_BAKE_TO_ACTIVE);
  RNA_def_property_ui_text(prop,
                           "Selected to Active",
                           "Bake shading on the surface of selected objects to the active object");
  RNA_def_property_update(prop, NC_SCENE | ND_RENDER_OPTIONS, NULL);

  prop = RNA_def_property(srna, "use_clear", PROP_BOOLEAN, PROP_NONE);
  RNA_def_property_boolean_sdna(prop, NULL, "flag", R_BAKE_CLEAR);
  RNA_def_property_ui_text(prop, "Clear", "Clear Images before baking (internal only)");
  RNA_def_property_update(prop, NC_SCENE | ND_RENDER_OPTIONS, NULL);

  prop = RNA_def_property(srna, "use_split_materials", PROP_BOOLEAN, PROP_NONE);
  RNA_def_property_boolean_sdna(prop, NULL, "flag", R_BAKE_SPLIT_MAT);
  RNA_def_property_ui_text(
      prop, "Split Materials", "Split external images per material (external only)");
  RNA_def_property_update(prop, NC_SCENE | ND_RENDER_OPTIONS, NULL);

  prop = RNA_def_property(srna, "use_automatic_name", PROP_BOOLEAN, PROP_NONE);
  RNA_def_property_boolean_sdna(prop, NULL, "flag", R_BAKE_AUTO_NAME);
  RNA_def_property_ui_text(
      prop,
      "Automatic Name",
      "Automatically name the output file with the pass type (external only)");
  RNA_def_property_update(prop, NC_SCENE | ND_RENDER_OPTIONS, NULL);

  prop = RNA_def_property(srna, "use_cage", PROP_BOOLEAN, PROP_NONE);
  RNA_def_property_boolean_sdna(prop, NULL, "flag", R_BAKE_CAGE);
  RNA_def_property_ui_text(prop, "Cage", "Cast rays to active object from a cage");
  RNA_def_property_update(prop, NC_SCENE | ND_RENDER_OPTIONS, NULL);

  /* custom passes flags */
  prop = RNA_def_property(srna, "use_pass_ambient_occlusion", PROP_BOOLEAN, PROP_NONE);
  RNA_def_property_boolean_sdna(prop, NULL, "pass_filter", R_BAKE_PASS_FILTER_AO);
  RNA_def_property_ui_text(prop, "Ambient Occlusion", "Add ambient occlusion contribution");

  prop = RNA_def_property(srna, "use_pass_emit", PROP_BOOLEAN, PROP_NONE);
  RNA_def_property_boolean_sdna(prop, NULL, "pass_filter", R_BAKE_PASS_FILTER_EMIT);
  RNA_def_property_ui_text(prop, "Emit", "Add emission contribution");

  prop = RNA_def_property(srna, "use_pass_direct", PROP_BOOLEAN, PROP_NONE);
  RNA_def_property_boolean_sdna(prop, NULL, "pass_filter", R_BAKE_PASS_FILTER_DIRECT);
  RNA_def_property_ui_text(prop, "Direct", "Add direct lighting contribution");
  RNA_def_property_update(prop, NC_SCENE | ND_RENDER_OPTIONS, NULL);

  prop = RNA_def_property(srna, "use_pass_indirect", PROP_BOOLEAN, PROP_NONE);
  RNA_def_property_boolean_sdna(prop, NULL, "pass_filter", R_BAKE_PASS_FILTER_INDIRECT);
  RNA_def_property_ui_text(prop, "Indirect", "Add indirect lighting contribution");
  RNA_def_property_update(prop, NC_SCENE | ND_RENDER_OPTIONS, NULL);

  prop = RNA_def_property(srna, "use_pass_color", PROP_BOOLEAN, PROP_NONE);
  RNA_def_property_boolean_sdna(prop, NULL, "pass_filter", R_BAKE_PASS_FILTER_COLOR);
  RNA_def_property_ui_text(prop, "Color", "Color the pass");
  RNA_def_property_update(prop, NC_SCENE | ND_RENDER_OPTIONS, NULL);

  prop = RNA_def_property(srna, "use_pass_diffuse", PROP_BOOLEAN, PROP_NONE);
  RNA_def_property_boolean_sdna(prop, NULL, "pass_filter", R_BAKE_PASS_FILTER_DIFFUSE);
  RNA_def_property_ui_text(prop, "Diffuse", "Add diffuse contribution");
  RNA_def_property_update(prop, NC_SCENE | ND_RENDER_OPTIONS, NULL);

  prop = RNA_def_property(srna, "use_pass_glossy", PROP_BOOLEAN, PROP_NONE);
  RNA_def_property_boolean_sdna(prop, NULL, "pass_filter", R_BAKE_PASS_FILTER_GLOSSY);
  RNA_def_property_ui_text(prop, "Glossy", "Add glossy contribution");
  RNA_def_property_update(prop, NC_SCENE | ND_RENDER_OPTIONS, NULL);

  prop = RNA_def_property(srna, "use_pass_transmission", PROP_BOOLEAN, PROP_NONE);
  RNA_def_property_boolean_sdna(prop, NULL, "pass_filter", R_BAKE_PASS_FILTER_TRANSM);
  RNA_def_property_ui_text(prop, "Transmission", "Add transmission contribution");
  RNA_def_property_update(prop, NC_SCENE | ND_RENDER_OPTIONS, NULL);

  prop = RNA_def_property(srna, "use_pass_subsurface", PROP_BOOLEAN, PROP_NONE);
  RNA_def_property_boolean_sdna(prop, NULL, "pass_filter", R_BAKE_PASS_FILTER_SUBSURFACE);
  RNA_def_property_ui_text(prop, "Subsurface", "Add subsurface contribution");
  RNA_def_property_update(prop, NC_SCENE | ND_RENDER_OPTIONS, NULL);

  prop = RNA_def_property(srna, "pass_filter", PROP_ENUM, PROP_NONE);
  RNA_def_property_enum_sdna(prop, NULL, "pass_filter");
  RNA_def_property_enum_items(prop, rna_enum_bake_pass_filter_type_items);
  RNA_def_property_flag(prop, PROP_ENUM_FLAG);
  RNA_def_property_ui_text(prop, "Pass Filter", "Passes to include in the active baking pass");
  RNA_def_property_clear_flag(prop, PROP_EDITABLE);
}

static void rna_def_gpu_dof_fx(BlenderRNA *brna)
{
  StructRNA *srna;
  PropertyRNA *prop;

  srna = RNA_def_struct(brna, "GPUDOFSettings", NULL);
  RNA_def_struct_ui_text(srna, "GPU DOF", "Settings for GPU based depth of field");
  RNA_def_struct_path_func(srna, "rna_GPUDOF_path");

  prop = RNA_def_property(srna, "focus_distance", PROP_FLOAT, PROP_DISTANCE);
  RNA_def_property_ui_text(prop, "Focus distance", "Viewport depth of field focus distance");
  RNA_def_property_range(prop, 0.0f, FLT_MAX);
  RNA_def_property_ui_range(prop, 0.0f, 5000.0f, 1, 2);
  RNA_def_property_update(prop, NC_SPACE | ND_SPACE_VIEW3D, "rna_GPUDOFSettings_update");

  prop = RNA_def_property(srna, "focal_length", PROP_FLOAT, PROP_DISTANCE_CAMERA);
  RNA_def_property_ui_text(prop, "Focal Length", "Focal length for dof effect");
  RNA_def_property_range(prop, 1.0f, FLT_MAX);
  RNA_def_property_ui_range(prop, 1.0f, 5000.0f, 1, 2);
  RNA_def_property_update(prop, NC_SPACE | ND_SPACE_VIEW3D, "rna_GPUDOFSettings_update");

  prop = RNA_def_property(srna, "sensor", PROP_FLOAT, PROP_DISTANCE_CAMERA);
  RNA_def_property_ui_text(prop, "Sensor", "Size of sensor");
  RNA_def_property_range(prop, 1.0f, FLT_MAX);
  RNA_def_property_ui_range(prop, 1.0f, 5000.0f, 1, 2);
  RNA_def_property_update(prop, NC_SPACE | ND_SPACE_VIEW3D, "rna_GPUDOFSettings_update");

  prop = RNA_def_property(srna, "fstop", PROP_FLOAT, PROP_NONE);
  RNA_def_property_ui_text(prop, "F-stop", "F-stop for dof effect");
  RNA_def_property_float_default(prop, 128.0f);
  RNA_def_property_range(prop, 0.0f, FLT_MAX);
  RNA_def_property_ui_range(prop, 0.1f, 128.0f, 10, 1);
  RNA_def_property_update(prop, NC_SPACE | ND_SPACE_VIEW3D, "rna_GPUDOFSettings_update");

  prop = RNA_def_property(srna, "blades", PROP_INT, PROP_NONE);
  RNA_def_property_int_sdna(prop, NULL, "num_blades");
  RNA_def_property_ui_text(prop, "Blades", "Blades for dof effect");
  RNA_def_property_range(prop, 0, 16);
  RNA_def_property_int_funcs(prop, NULL, "rna_GPUDOFSettings_blades_set", NULL);
  RNA_def_property_update(prop, NC_SPACE | ND_SPACE_VIEW3D, "rna_GPUDOFSettings_update");

  prop = RNA_def_property(srna, "rotation", PROP_FLOAT, PROP_ANGLE);
  RNA_def_property_ui_text(prop, "Rotation", "Rotation of blades in aperture");
  RNA_def_property_range(prop, -M_PI, M_PI);
  RNA_def_property_update(prop, NC_SPACE | ND_SPACE_VIEW3D, NULL);

  prop = RNA_def_property(srna, "ratio", PROP_FLOAT, PROP_NONE);
  RNA_def_property_ui_text(prop, "Ratio", "Distortion to simulate anamorphic lens bokeh");
  RNA_def_property_float_default(prop, 1.0f);
  RNA_def_property_range(prop, 0.01f, FLT_MAX);
  RNA_def_property_ui_range(prop, 1.0f, 2.0f, 0.1, 3);
  RNA_def_property_update(prop, NC_SPACE | ND_SPACE_VIEW3D, NULL);
}

static void rna_def_gpu_ssao_fx(BlenderRNA *brna)
{
  StructRNA *srna;
  PropertyRNA *prop;

  srna = RNA_def_struct(brna, "GPUSSAOSettings", NULL);
  RNA_def_struct_ui_text(
      srna, "GPU SSAO", "Settings for GPU based screen space ambient occlusion");

  prop = RNA_def_property(srna, "factor", PROP_FLOAT, PROP_NONE);
  RNA_def_property_ui_text(prop, "Strength", "Strength of the SSAO effect");
  RNA_def_property_range(prop, 0.0f, 250.0f);
  RNA_def_property_update(prop, NC_SPACE | ND_SPACE_VIEW3D, NULL);

  prop = RNA_def_property(srna, "distance_max", PROP_FLOAT, PROP_NONE);
  RNA_def_property_ui_text(
      prop, "Distance", "Distance of object that contribute to the SSAO effect");
  RNA_def_property_range(prop, 0.0f, 100000.0f);
  RNA_def_property_ui_range(prop, 0.0f, 100.0f, 1, 3);
  RNA_def_property_update(prop, NC_SPACE | ND_SPACE_VIEW3D, NULL);

  prop = RNA_def_property(srna, "attenuation", PROP_FLOAT, PROP_NONE);
  RNA_def_property_ui_text(prop, "Attenuation", "Attenuation constant");
  RNA_def_property_range(prop, 1.0f, 100000.0f);
  RNA_def_property_ui_range(prop, 1.0f, 100.0f, 1, 3);
  RNA_def_property_update(prop, NC_SPACE | ND_SPACE_VIEW3D, NULL);

  prop = RNA_def_property(srna, "samples", PROP_INT, PROP_NONE);
  RNA_def_property_ui_text(prop, "Samples", "Number of samples");
  RNA_def_property_range(prop, 1, 500);
  RNA_def_property_update(prop, NC_SPACE | ND_SPACE_VIEW3D, NULL);

  prop = RNA_def_property(srna, "color", PROP_FLOAT, PROP_COLOR_GAMMA);
  RNA_def_property_ui_text(prop, "Color", "Color for screen space ambient occlusion effect");
  RNA_def_property_range(prop, 0.0f, 1.0f);
  RNA_def_property_update(prop, NC_SPACE | ND_SPACE_VIEW3D, NULL);
}

static void rna_def_gpu_fx(BlenderRNA *brna)
{
  StructRNA *srna;
  PropertyRNA *prop;

  rna_def_gpu_ssao_fx(brna);
  rna_def_gpu_dof_fx(brna);

  srna = RNA_def_struct(brna, "GPUFXSettings", NULL);
  RNA_def_struct_ui_text(srna, "GPU FX Settings", "Settings for GPU based compositing");

  prop = RNA_def_property(srna, "dof", PROP_POINTER, PROP_NONE);
  RNA_def_property_flag(prop, PROP_NEVER_NULL);
  RNA_def_property_struct_type(prop, "GPUDOFSettings");
  RNA_def_property_ui_text(prop, "Depth Of Field settings", "");

  prop = RNA_def_property(srna, "use_dof", PROP_BOOLEAN, PROP_NONE);
  RNA_def_property_boolean_sdna(prop, NULL, "fx_flag", GPU_FX_FLAG_DOF);
  RNA_def_property_ui_text(prop,
                           "Depth Of Field",
                           "Use depth of field on viewport using the values from active camera");
  RNA_def_property_update(prop, NC_SPACE | ND_SPACE_VIEW3D, NULL);

  prop = RNA_def_property(srna, "ssao", PROP_POINTER, PROP_NONE);
  RNA_def_property_flag(prop, PROP_NEVER_NULL);
  RNA_def_property_struct_type(prop, "GPUSSAOSettings");
  RNA_def_property_ui_text(prop, "Screen Space Ambient Occlusion settings", "");

  prop = RNA_def_property(srna, "use_ssao", PROP_BOOLEAN, PROP_NONE);
  RNA_def_property_boolean_sdna(prop, NULL, "fx_flag", GPU_FX_FLAG_SSAO);
  RNA_def_property_ui_text(
      prop, "SSAO", "Use screen space ambient occlusion of field on viewport");
  RNA_def_property_update(prop, NC_SPACE | ND_SPACE_VIEW3D, NULL);
}

static void rna_def_view_layers(BlenderRNA *brna, PropertyRNA *cprop)
{
  StructRNA *srna;
  FunctionRNA *func;
  PropertyRNA *parm;

  RNA_def_property_srna(cprop, "ViewLayers");
  srna = RNA_def_struct(brna, "ViewLayers", NULL);
  RNA_def_struct_sdna(srna, "Scene");
  RNA_def_struct_ui_text(srna, "Render Layers", "Collection of render layers");

  func = RNA_def_function(srna, "new", "rna_ViewLayer_new");
  RNA_def_function_ui_description(func, "Add a view layer to scene");
  RNA_def_function_flag(func, FUNC_USE_SELF_ID | FUNC_USE_MAIN);
  parm = RNA_def_string(
      func, "name", "ViewLayer", 0, "", "New name for the view layer (not unique)");
  RNA_def_parameter_flags(parm, 0, PARM_REQUIRED);
  parm = RNA_def_pointer(func, "result", "ViewLayer", "", "Newly created view layer");
  RNA_def_function_return(func, parm);

  func = RNA_def_function(srna, "remove", "rna_ViewLayer_remove");
  RNA_def_function_ui_description(func, "Remove a view layer");
  RNA_def_function_flag(func, FUNC_USE_SELF_ID | FUNC_USE_MAIN | FUNC_USE_REPORTS);
  parm = RNA_def_pointer(func, "layer", "ViewLayer", "", "View layer to remove");
  RNA_def_parameter_flags(parm, PROP_NEVER_NULL, PARM_REQUIRED | PARM_RNAPTR);
  RNA_def_parameter_clear_flags(parm, PROP_THICK_WRAP, 0);
}

/* Render Views - MultiView */
static void rna_def_scene_render_view(BlenderRNA *brna)
{
  StructRNA *srna;
  PropertyRNA *prop;

  srna = RNA_def_struct(brna, "SceneRenderView", NULL);
  RNA_def_struct_ui_text(
      srna, "Scene Render View", "Render viewpoint for 3D stereo and multiview rendering");
  RNA_def_struct_ui_icon(srna, ICON_RESTRICT_RENDER_OFF);
  RNA_def_struct_path_func(srna, "rna_SceneRenderView_path");

  prop = RNA_def_property(srna, "name", PROP_STRING, PROP_NONE);
  RNA_def_property_string_funcs(prop, NULL, NULL, "rna_SceneRenderView_name_set");
  RNA_def_property_ui_text(prop, "Name", "Render view name");
  RNA_def_struct_name_property(srna, prop);
  RNA_def_property_update(prop, NC_SCENE | ND_RENDER_OPTIONS, NULL);

  prop = RNA_def_property(srna, "file_suffix", PROP_STRING, PROP_NONE);
  RNA_def_property_string_sdna(prop, NULL, "suffix");
  RNA_def_property_ui_text(prop, "File Suffix", "Suffix added to the render images for this view");
  RNA_def_property_update(prop, NC_SCENE | ND_RENDER_OPTIONS, NULL);

  prop = RNA_def_property(srna, "camera_suffix", PROP_STRING, PROP_NONE);
  RNA_def_property_string_sdna(prop, NULL, "suffix");
  RNA_def_property_ui_text(
      prop,
      "Camera Suffix",
      "Suffix to identify the cameras to use, and added to the render images for this view");
  RNA_def_property_update(prop, NC_SCENE | ND_RENDER_OPTIONS, NULL);

  prop = RNA_def_property(srna, "use", PROP_BOOLEAN, PROP_NONE);
  RNA_def_property_boolean_negative_sdna(prop, NULL, "viewflag", SCE_VIEW_DISABLE);
  RNA_def_property_clear_flag(prop, PROP_ANIMATABLE);
  RNA_def_property_ui_text(prop, "Enabled", "Disable or enable the render view");
  RNA_def_property_update(prop, NC_SCENE | ND_RENDER_OPTIONS, NULL);
}

static void rna_def_render_views(BlenderRNA *brna, PropertyRNA *cprop)
{
  StructRNA *srna;
  PropertyRNA *prop;

  FunctionRNA *func;
  PropertyRNA *parm;

  RNA_def_property_srna(cprop, "RenderViews");
  srna = RNA_def_struct(brna, "RenderViews", NULL);
  RNA_def_struct_sdna(srna, "RenderData");
  RNA_def_struct_ui_text(srna, "Render Views", "Collection of render views");

  prop = RNA_def_property(srna, "active_index", PROP_INT, PROP_UNSIGNED);
  RNA_def_property_int_sdna(prop, NULL, "actview");
  RNA_def_property_int_funcs(prop,
                             "rna_RenderSettings_active_view_index_get",
                             "rna_RenderSettings_active_view_index_set",
                             "rna_RenderSettings_active_view_index_range");
  RNA_def_property_ui_text(prop, "Active View Index", "Active index in render view array");
  RNA_def_property_update(prop, NC_SCENE | ND_RENDER_OPTIONS, NULL);

  prop = RNA_def_property(srna, "active", PROP_POINTER, PROP_NONE);
  RNA_def_property_struct_type(prop, "SceneRenderView");
  RNA_def_property_pointer_funcs(prop,
                                 "rna_RenderSettings_active_view_get",
                                 "rna_RenderSettings_active_view_set",
                                 NULL,
                                 NULL);
  RNA_def_property_flag(prop, PROP_EDITABLE | PROP_NEVER_NULL);
  RNA_def_property_ui_text(prop, "Active Render View", "Active Render View");
  RNA_def_property_update(prop, NC_SCENE | ND_RENDER_OPTIONS, NULL);

  func = RNA_def_function(srna, "new", "rna_RenderView_new");
  RNA_def_function_ui_description(func, "Add a render view to scene");
  RNA_def_function_flag(func, FUNC_USE_SELF_ID);
  parm = RNA_def_string(func, "name", "RenderView", 0, "", "New name for the marker (not unique)");
  RNA_def_parameter_flags(parm, 0, PARM_REQUIRED);
  parm = RNA_def_pointer(func, "result", "SceneRenderView", "", "Newly created render view");
  RNA_def_function_return(func, parm);

  func = RNA_def_function(srna, "remove", "rna_RenderView_remove");
  RNA_def_function_ui_description(func, "Remove a render view");
  RNA_def_function_flag(func, FUNC_USE_MAIN | FUNC_USE_REPORTS | FUNC_USE_SELF_ID);
  parm = RNA_def_pointer(func, "view", "SceneRenderView", "", "Render view to remove");
  RNA_def_parameter_flags(parm, PROP_NEVER_NULL, PARM_REQUIRED | PARM_RNAPTR);
  RNA_def_parameter_clear_flags(parm, PROP_THICK_WRAP, 0);
}

static void rna_def_image_format_stereo3d_format(BlenderRNA *brna)
{
  StructRNA *srna;
  PropertyRNA *prop;

  /* rna_enum_stereo3d_display_items, without (S3D_DISPLAY_PAGEFLIP) */
  static const EnumPropertyItem stereo3d_display_items[] = {
      {S3D_DISPLAY_ANAGLYPH,
       "ANAGLYPH",
       0,
       "Anaglyph",
       "Render views for left and right eyes as two differently filtered colors in a single image "
       "(anaglyph glasses are required)"},
      {S3D_DISPLAY_INTERLACE,
       "INTERLACE",
       0,
       "Interlace",
       "Render views for left and right eyes interlaced in a single image (3D-ready monitor is "
       "required)"},
      {S3D_DISPLAY_SIDEBYSIDE,
       "SIDEBYSIDE",
       0,
       "Side-by-Side",
       "Render views for left and right eyes side-by-side"},
      {S3D_DISPLAY_TOPBOTTOM,
       "TOPBOTTOM",
       0,
       "Top-Bottom",
       "Render views for left and right eyes one above another"},
      {0, NULL, 0, NULL, NULL},
  };

  srna = RNA_def_struct(brna, "Stereo3dFormat", NULL);
  RNA_def_struct_sdna(srna, "Stereo3dFormat");
  RNA_def_struct_clear_flag(srna, STRUCT_UNDO);
  RNA_def_struct_ui_text(srna, "Stereo Output", "Settings for stereo output");

  prop = RNA_def_property(srna, "display_mode", PROP_ENUM, PROP_NONE);
  RNA_def_property_enum_sdna(prop, NULL, "display_mode");
  RNA_def_property_enum_items(prop, stereo3d_display_items);
  RNA_def_property_ui_text(prop, "Stereo Mode", "");
  RNA_def_property_update(prop, NC_IMAGE | ND_DISPLAY, "rna_Stereo3dFormat_update");

  prop = RNA_def_property(srna, "anaglyph_type", PROP_ENUM, PROP_NONE);
  RNA_def_property_enum_items(prop, rna_enum_stereo3d_anaglyph_type_items);
  RNA_def_property_ui_text(prop, "Anaglyph Type", "");
  RNA_def_property_update(prop, NC_IMAGE | ND_DISPLAY, "rna_Stereo3dFormat_update");

  prop = RNA_def_property(srna, "interlace_type", PROP_ENUM, PROP_NONE);
  RNA_def_property_enum_items(prop, rna_enum_stereo3d_interlace_type_items);
  RNA_def_property_ui_text(prop, "Interlace Type", "");
  RNA_def_property_update(prop, NC_IMAGE | ND_DISPLAY, "rna_Stereo3dFormat_update");

  prop = RNA_def_property(srna, "use_interlace_swap", PROP_BOOLEAN, PROP_BOOLEAN);
  RNA_def_property_boolean_sdna(prop, NULL, "flag", S3D_INTERLACE_SWAP);
  RNA_def_property_ui_text(prop, "Swap Left/Right", "Swap left and right stereo channels");
  RNA_def_property_update(prop, NC_IMAGE | ND_DISPLAY, "rna_Stereo3dFormat_update");

  prop = RNA_def_property(srna, "use_sidebyside_crosseyed", PROP_BOOLEAN, PROP_BOOLEAN);
  RNA_def_property_boolean_sdna(prop, NULL, "flag", S3D_SIDEBYSIDE_CROSSEYED);
  RNA_def_property_ui_text(prop, "Cross-Eyed", "Right eye should see left image and vice-versa");
  RNA_def_property_update(prop, NC_IMAGE | ND_DISPLAY, "rna_Stereo3dFormat_update");

  prop = RNA_def_property(srna, "use_squeezed_frame", PROP_BOOLEAN, PROP_BOOLEAN);
  RNA_def_property_boolean_sdna(prop, NULL, "flag", S3D_SQUEEZED_FRAME);
  RNA_def_property_ui_text(prop, "Squeezed Frame", "Combine both views in a squeezed image");
  RNA_def_property_update(prop, NC_IMAGE | ND_DISPLAY, "rna_Stereo3dFormat_update");
}

/* use for render output and image save operator,
 * note: there are some cases where the members act differently when this is
 * used from a scene, video formats can only be selected for render output
 * for example, this is checked by seeing if the ptr->id.data is a Scene id */

static void rna_def_scene_image_format_data(BlenderRNA *brna)
{

<<<<<<< HEAD
#ifdef WITH_OPENJPEG
	static const EnumPropertyItem jp2_codec_items[] = {
		{R_IMF_JP2_CODEC_JP2, "JP2", 0, "JP2", ""},
		{R_IMF_JP2_CODEC_J2K, "J2K", 0, "J2K", ""},
		{0, NULL, 0, NULL, NULL},
	};
#endif

#ifdef WITH_TIFF
	static const EnumPropertyItem tiff_codec_items[] = {
		{R_IMF_TIFF_CODEC_NONE, "NONE", 0, "None", ""},
		{R_IMF_TIFF_CODEC_DEFLATE, "DEFLATE", 0, "Deflate", ""},
		{R_IMF_TIFF_CODEC_LZW, "LZW", 0, "LZW", ""},
		{R_IMF_TIFF_CODEC_PACKBITS, "PACKBITS", 0, "Pack Bits", ""},
		{0, NULL, 0, NULL, NULL},
	};
#endif

	StructRNA *srna;
	PropertyRNA *prop;

	rna_def_image_format_stereo3d_format(brna);

	srna = RNA_def_struct(brna, "ImageFormatSettings", NULL);
	RNA_def_struct_sdna(srna, "ImageFormatData");
	RNA_def_struct_nested(brna, srna, "Scene");
	RNA_def_struct_path_func(srna, "rna_ImageFormatSettings_path");
	RNA_def_struct_ui_text(srna, "Image Format", "Settings for image formats");

	prop = RNA_def_property(srna, "file_format", PROP_ENUM, PROP_NONE);
	RNA_def_property_enum_sdna(prop, NULL, "imtype");
	RNA_def_property_enum_items(prop, rna_enum_image_type_items);
	RNA_def_property_enum_funcs(prop, NULL, "rna_ImageFormatSettings_file_format_set",
	                            "rna_ImageFormatSettings_file_format_itemf");
	RNA_def_property_ui_text(prop, "File Format", "File format to save the rendered images as");
	RNA_def_property_update(prop, NC_SCENE | ND_RENDER_OPTIONS, NULL);

	prop = RNA_def_property(srna, "color_mode", PROP_ENUM, PROP_NONE);
	RNA_def_property_enum_bitflag_sdna(prop, NULL, "planes");
	RNA_def_property_enum_items(prop, rna_enum_image_color_mode_items);
	RNA_def_property_enum_funcs(prop, NULL, NULL, "rna_ImageFormatSettings_color_mode_itemf");
	RNA_def_property_ui_text(prop, "Color Mode",
	                         "Choose BW for saving grayscale images, RGB for saving red, green and blue channels, "
	                         "and RGBA for saving red, green, blue and alpha channels");
	RNA_def_property_update(prop, NC_SCENE | ND_RENDER_OPTIONS, NULL);

	prop = RNA_def_property(srna, "color_depth", PROP_ENUM, PROP_NONE);
	RNA_def_property_enum_bitflag_sdna(prop, NULL, "depth");
	RNA_def_property_enum_items(prop, rna_enum_image_color_depth_items);
	RNA_def_property_enum_funcs(prop, NULL, NULL, "rna_ImageFormatSettings_color_depth_itemf");
	RNA_def_property_ui_text(prop, "Color Depth", "Bit depth per channel");
	RNA_def_property_update(prop, NC_SCENE | ND_RENDER_OPTIONS, NULL);

	/* was 'file_quality' */
	prop = RNA_def_property(srna, "quality", PROP_INT, PROP_PERCENTAGE);
	RNA_def_property_int_sdna(prop, NULL, "quality");
	RNA_def_property_range(prop, 0, 100); /* 0 is needed for compression. */
	RNA_def_property_ui_text(prop, "Quality", "Quality for image formats that support lossy compression");
	RNA_def_property_update(prop, NC_SCENE | ND_RENDER_OPTIONS, NULL);

	/* was shared with file_quality */
	prop = RNA_def_property(srna, "compression", PROP_INT, PROP_PERCENTAGE);
	RNA_def_property_int_sdna(prop, NULL, "compress");
	RNA_def_property_range(prop, 0, 100); /* 0 is needed for compression. */
	RNA_def_property_ui_text(prop, "Compression", "Amount of time to determine best compression: "
	                         "0 = no compression with fast file output, "
	                         "100 = maximum lossless compression with slow file output");
	RNA_def_property_update(prop, NC_SCENE | ND_RENDER_OPTIONS, NULL);

	/* flag */
	prop = RNA_def_property(srna, "use_zbuffer", PROP_BOOLEAN, PROP_NONE);
	RNA_def_property_boolean_sdna(prop, NULL, "flag", R_IMF_FLAG_ZBUF);
	RNA_def_property_ui_text(prop, "Z Buffer", "Save the z-depth per pixel (32 bit unsigned int z-buffer)");
	RNA_def_property_update(prop, NC_SCENE | ND_RENDER_OPTIONS, NULL);

	prop = RNA_def_property(srna, "use_preview", PROP_BOOLEAN, PROP_NONE);
	RNA_def_property_boolean_sdna(prop, NULL, "flag", R_IMF_FLAG_PREVIEW_JPG);
	RNA_def_property_ui_text(prop, "Preview", "When rendering animations, save JPG preview images in same directory");
	RNA_def_property_update(prop, NC_SCENE | ND_RENDER_OPTIONS, NULL);

	/* format specific */

#ifdef WITH_OPENEXR
	/* OpenEXR */

	prop = RNA_def_property(srna, "exr_codec", PROP_ENUM, PROP_NONE);
	RNA_def_property_enum_sdna(prop, NULL, "exr_codec");
	RNA_def_property_enum_items(prop, rna_enum_exr_codec_items);
	RNA_def_property_enum_funcs(prop, NULL, NULL, "rna_ImageFormatSettings_exr_codec_itemf");
	RNA_def_property_ui_text(prop, "Codec", "Codec settings for OpenEXR");
	RNA_def_property_update(prop, NC_SCENE | ND_RENDER_OPTIONS, NULL);
#endif

#ifdef WITH_OPENJPEG
	/* Jpeg 2000 */
	prop = RNA_def_property(srna, "use_jpeg2k_ycc", PROP_BOOLEAN, PROP_NONE);
	RNA_def_property_boolean_sdna(prop, NULL, "jp2_flag", R_IMF_JP2_FLAG_YCC);
	RNA_def_property_ui_text(prop, "YCC", "Save luminance-chrominance-chrominance channels instead of RGB colors");
	RNA_def_property_update(prop, NC_SCENE | ND_RENDER_OPTIONS, NULL);

	prop = RNA_def_property(srna, "use_jpeg2k_cinema_preset", PROP_BOOLEAN, PROP_NONE);
	RNA_def_property_boolean_sdna(prop, NULL, "jp2_flag", R_IMF_JP2_FLAG_CINE_PRESET);
	RNA_def_property_ui_text(prop, "Cinema", "Use Openjpeg Cinema Preset");
	RNA_def_property_update(prop, NC_SCENE | ND_RENDER_OPTIONS, NULL);

	prop = RNA_def_property(srna, "use_jpeg2k_cinema_48", PROP_BOOLEAN, PROP_NONE);
	RNA_def_property_boolean_sdna(prop, NULL, "jp2_flag", R_IMF_JP2_FLAG_CINE_48);
	RNA_def_property_ui_text(prop, "Cinema (48)", "Use Openjpeg Cinema Preset (48fps)");
	RNA_def_property_update(prop, NC_SCENE | ND_RENDER_OPTIONS, NULL);

	prop = RNA_def_property(srna, "jpeg2k_codec", PROP_ENUM, PROP_NONE);
	RNA_def_property_enum_sdna(prop, NULL, "jp2_codec");
	RNA_def_property_enum_items(prop, jp2_codec_items);
	RNA_def_property_ui_text(prop, "Codec", "Codec settings for Jpeg2000");
	RNA_def_property_update(prop, NC_SCENE | ND_RENDER_OPTIONS, NULL);
#endif

#ifdef WITH_TIFF
	/* TIFF */
	prop = RNA_def_property(srna, "tiff_codec", PROP_ENUM, PROP_NONE);
	RNA_def_property_enum_sdna(prop, NULL, "tiff_codec");
	RNA_def_property_enum_items(prop, tiff_codec_items);
	RNA_def_property_ui_text(prop, "Compression", "Compression mode for TIFF");
	RNA_def_property_update(prop, NC_SCENE | ND_RENDER_OPTIONS, NULL);
#endif

	/* Cineon and DPX */

	prop = RNA_def_property(srna, "use_cineon_log", PROP_BOOLEAN, PROP_NONE);
	RNA_def_property_boolean_sdna(prop, NULL, "cineon_flag", R_IMF_CINEON_FLAG_LOG);
	RNA_def_property_ui_text(prop, "Log", "Convert to logarithmic color space");
	RNA_def_property_update(prop, NC_SCENE | ND_RENDER_OPTIONS, NULL);

	prop = RNA_def_property(srna, "cineon_black", PROP_INT, PROP_NONE);
	RNA_def_property_int_sdna(prop, NULL, "cineon_black");
	RNA_def_property_range(prop, 0, 1024);
	RNA_def_property_ui_text(prop, "B", "Log conversion reference blackpoint");
	RNA_def_property_update(prop, NC_SCENE | ND_RENDER_OPTIONS, NULL);

	prop = RNA_def_property(srna, "cineon_white", PROP_INT, PROP_NONE);
	RNA_def_property_int_sdna(prop, NULL, "cineon_white");
	RNA_def_property_range(prop, 0, 1024);
	RNA_def_property_ui_text(prop, "W", "Log conversion reference whitepoint");
	RNA_def_property_update(prop, NC_SCENE | ND_RENDER_OPTIONS, NULL);

	prop = RNA_def_property(srna, "cineon_gamma", PROP_FLOAT, PROP_NONE);
	RNA_def_property_float_sdna(prop, NULL, "cineon_gamma");
	RNA_def_property_range(prop, 0.0f, 10.0f);
	RNA_def_property_ui_text(prop, "G", "Log conversion gamma");
	RNA_def_property_update(prop, NC_SCENE | ND_RENDER_OPTIONS, NULL);

	/* multiview */
	prop = RNA_def_property(srna, "views_format", PROP_ENUM, PROP_NONE);
	RNA_def_property_enum_sdna(prop, NULL, "views_format");
	RNA_def_property_enum_items(prop, rna_enum_views_format_items);
	RNA_def_property_enum_funcs(prop, NULL, NULL, "rna_ImageFormatSettings_views_format_itemf");
	RNA_def_property_ui_text(prop, "Views Format", "Format of multiview media");
	RNA_def_property_update(prop, NC_SCENE | ND_RENDER_OPTIONS, NULL);

	prop = RNA_def_property(srna, "stereo_3d_format", PROP_POINTER, PROP_NONE);
	RNA_def_property_pointer_sdna(prop, NULL, "stereo3d_format");
	RNA_def_property_flag(prop, PROP_NEVER_NULL);
	RNA_def_property_struct_type(prop, "Stereo3dFormat");
	RNA_def_property_ui_text(prop, "Stereo 3D Format", "Settings for stereo 3d");

	/* color management */
	prop = RNA_def_property(srna, "view_settings", PROP_POINTER, PROP_NONE);
	RNA_def_property_pointer_sdna(prop, NULL, "view_settings");
	RNA_def_property_struct_type(prop, "ColorManagedViewSettings");
	RNA_def_property_ui_text(prop, "View Settings", "Color management settings applied on image before saving");

	prop = RNA_def_property(srna, "display_settings", PROP_POINTER, PROP_NONE);
	RNA_def_property_pointer_sdna(prop, NULL, "display_settings");
	RNA_def_property_struct_type(prop, "ColorManagedDisplaySettings");
	RNA_def_property_ui_text(prop, "Display Settings", "Settings of device saved image would be displayed on");
=======
#  ifdef WITH_OPENJPEG
  static const EnumPropertyItem jp2_codec_items[] = {
      {R_IMF_JP2_CODEC_JP2, "JP2", 0, "JP2", ""},
      {R_IMF_JP2_CODEC_J2K, "J2K", 0, "J2K", ""},
      {0, NULL, 0, NULL, NULL},
  };
#  endif

#  ifdef WITH_TIFF
  static const EnumPropertyItem tiff_codec_items[] = {
      {R_IMF_TIFF_CODEC_NONE, "NONE", 0, "None", ""},
      {R_IMF_TIFF_CODEC_DEFLATE, "DEFLATE", 0, "Deflate", ""},
      {R_IMF_TIFF_CODEC_LZW, "LZW", 0, "LZW", ""},
      {R_IMF_TIFF_CODEC_PACKBITS, "PACKBITS", 0, "Pack Bits", ""},
      {0, NULL, 0, NULL, NULL},
  };
#  endif

  StructRNA *srna;
  PropertyRNA *prop;

  rna_def_image_format_stereo3d_format(brna);

  srna = RNA_def_struct(brna, "ImageFormatSettings", NULL);
  RNA_def_struct_sdna(srna, "ImageFormatData");
  RNA_def_struct_nested(brna, srna, "Scene");
  RNA_def_struct_path_func(srna, "rna_ImageFormatSettings_path");
  RNA_def_struct_ui_text(srna, "Image Format", "Settings for image formats");

  prop = RNA_def_property(srna, "file_format", PROP_ENUM, PROP_NONE);
  RNA_def_property_enum_sdna(prop, NULL, "imtype");
  RNA_def_property_enum_items(prop, rna_enum_image_type_items);
  RNA_def_property_enum_funcs(prop,
                              NULL,
                              "rna_ImageFormatSettings_file_format_set",
                              "rna_ImageFormatSettings_file_format_itemf");
  RNA_def_property_ui_text(prop, "File Format", "File format to save the rendered images as");
  RNA_def_property_update(prop, NC_SCENE | ND_RENDER_OPTIONS, NULL);

  prop = RNA_def_property(srna, "color_mode", PROP_ENUM, PROP_NONE);
  RNA_def_property_enum_bitflag_sdna(prop, NULL, "planes");
  RNA_def_property_enum_items(prop, rna_enum_image_color_mode_items);
  RNA_def_property_enum_funcs(prop, NULL, NULL, "rna_ImageFormatSettings_color_mode_itemf");
  RNA_def_property_ui_text(
      prop,
      "Color Mode",
      "Choose BW for saving grayscale images, RGB for saving red, green and blue channels, "
      "and RGBA for saving red, green, blue and alpha channels");
  RNA_def_property_update(prop, NC_SCENE | ND_RENDER_OPTIONS, NULL);

  prop = RNA_def_property(srna, "color_depth", PROP_ENUM, PROP_NONE);
  RNA_def_property_enum_bitflag_sdna(prop, NULL, "depth");
  RNA_def_property_enum_items(prop, rna_enum_image_color_depth_items);
  RNA_def_property_enum_funcs(prop, NULL, NULL, "rna_ImageFormatSettings_color_depth_itemf");
  RNA_def_property_ui_text(prop, "Color Depth", "Bit depth per channel");
  RNA_def_property_update(prop, NC_SCENE | ND_RENDER_OPTIONS, NULL);

  /* was 'file_quality' */
  prop = RNA_def_property(srna, "quality", PROP_INT, PROP_PERCENTAGE);
  RNA_def_property_int_sdna(prop, NULL, "quality");
  RNA_def_property_range(prop, 0, 100); /* 0 is needed for compression. */
  RNA_def_property_ui_text(
      prop, "Quality", "Quality for image formats that support lossy compression");
  RNA_def_property_update(prop, NC_SCENE | ND_RENDER_OPTIONS, NULL);

  /* was shared with file_quality */
  prop = RNA_def_property(srna, "compression", PROP_INT, PROP_PERCENTAGE);
  RNA_def_property_int_sdna(prop, NULL, "compress");
  RNA_def_property_range(prop, 0, 100); /* 0 is needed for compression. */
  RNA_def_property_ui_text(prop,
                           "Compression",
                           "Amount of time to determine best compression: "
                           "0 = no compression with fast file output, "
                           "100 = maximum lossless compression with slow file output");
  RNA_def_property_update(prop, NC_SCENE | ND_RENDER_OPTIONS, NULL);

  /* flag */
  prop = RNA_def_property(srna, "use_zbuffer", PROP_BOOLEAN, PROP_NONE);
  RNA_def_property_boolean_sdna(prop, NULL, "flag", R_IMF_FLAG_ZBUF);
  RNA_def_property_ui_text(
      prop, "Z Buffer", "Save the z-depth per pixel (32 bit unsigned int z-buffer)");
  RNA_def_property_update(prop, NC_SCENE | ND_RENDER_OPTIONS, NULL);

  prop = RNA_def_property(srna, "use_preview", PROP_BOOLEAN, PROP_NONE);
  RNA_def_property_boolean_sdna(prop, NULL, "flag", R_IMF_FLAG_PREVIEW_JPG);
  RNA_def_property_ui_text(
      prop, "Preview", "When rendering animations, save JPG preview images in same directory");
  RNA_def_property_update(prop, NC_SCENE | ND_RENDER_OPTIONS, NULL);

  /* format specific */

#  ifdef WITH_OPENEXR
  /* OpenEXR */

  prop = RNA_def_property(srna, "exr_codec", PROP_ENUM, PROP_NONE);
  RNA_def_property_enum_sdna(prop, NULL, "exr_codec");
  RNA_def_property_enum_items(prop, rna_enum_exr_codec_items);
  RNA_def_property_enum_funcs(prop, NULL, NULL, "rna_ImageFormatSettings_exr_codec_itemf");
  RNA_def_property_ui_text(prop, "Codec", "Codec settings for OpenEXR");
  RNA_def_property_update(prop, NC_SCENE | ND_RENDER_OPTIONS, NULL);
#  endif

#  ifdef WITH_OPENJPEG
  /* Jpeg 2000 */
  prop = RNA_def_property(srna, "use_jpeg2k_ycc", PROP_BOOLEAN, PROP_NONE);
  RNA_def_property_boolean_sdna(prop, NULL, "jp2_flag", R_IMF_JP2_FLAG_YCC);
  RNA_def_property_ui_text(
      prop, "YCC", "Save luminance-chrominance-chrominance channels instead of RGB colors");
  RNA_def_property_update(prop, NC_SCENE | ND_RENDER_OPTIONS, NULL);

  prop = RNA_def_property(srna, "use_jpeg2k_cinema_preset", PROP_BOOLEAN, PROP_NONE);
  RNA_def_property_boolean_sdna(prop, NULL, "jp2_flag", R_IMF_JP2_FLAG_CINE_PRESET);
  RNA_def_property_ui_text(prop, "Cinema", "Use Openjpeg Cinema Preset");
  RNA_def_property_update(prop, NC_SCENE | ND_RENDER_OPTIONS, NULL);

  prop = RNA_def_property(srna, "use_jpeg2k_cinema_48", PROP_BOOLEAN, PROP_NONE);
  RNA_def_property_boolean_sdna(prop, NULL, "jp2_flag", R_IMF_JP2_FLAG_CINE_48);
  RNA_def_property_ui_text(prop, "Cinema (48)", "Use Openjpeg Cinema Preset (48fps)");
  RNA_def_property_update(prop, NC_SCENE | ND_RENDER_OPTIONS, NULL);

  prop = RNA_def_property(srna, "jpeg2k_codec", PROP_ENUM, PROP_NONE);
  RNA_def_property_enum_sdna(prop, NULL, "jp2_codec");
  RNA_def_property_enum_items(prop, jp2_codec_items);
  RNA_def_property_ui_text(prop, "Codec", "Codec settings for Jpeg2000");
  RNA_def_property_update(prop, NC_SCENE | ND_RENDER_OPTIONS, NULL);
#  endif

#  ifdef WITH_TIFF
  /* TIFF */
  prop = RNA_def_property(srna, "tiff_codec", PROP_ENUM, PROP_NONE);
  RNA_def_property_enum_sdna(prop, NULL, "tiff_codec");
  RNA_def_property_enum_items(prop, tiff_codec_items);
  RNA_def_property_ui_text(prop, "Compression", "Compression mode for TIFF");
  RNA_def_property_update(prop, NC_SCENE | ND_RENDER_OPTIONS, NULL);
#  endif

  /* Cineon and DPX */

  prop = RNA_def_property(srna, "use_cineon_log", PROP_BOOLEAN, PROP_NONE);
  RNA_def_property_boolean_sdna(prop, NULL, "cineon_flag", R_IMF_CINEON_FLAG_LOG);
  RNA_def_property_ui_text(prop, "Log", "Convert to logarithmic color space");
  RNA_def_property_update(prop, NC_SCENE | ND_RENDER_OPTIONS, NULL);

  prop = RNA_def_property(srna, "cineon_black", PROP_INT, PROP_NONE);
  RNA_def_property_int_sdna(prop, NULL, "cineon_black");
  RNA_def_property_range(prop, 0, 1024);
  RNA_def_property_ui_text(prop, "B", "Log conversion reference blackpoint");
  RNA_def_property_update(prop, NC_SCENE | ND_RENDER_OPTIONS, NULL);

  prop = RNA_def_property(srna, "cineon_white", PROP_INT, PROP_NONE);
  RNA_def_property_int_sdna(prop, NULL, "cineon_white");
  RNA_def_property_range(prop, 0, 1024);
  RNA_def_property_ui_text(prop, "W", "Log conversion reference whitepoint");
  RNA_def_property_update(prop, NC_SCENE | ND_RENDER_OPTIONS, NULL);

  prop = RNA_def_property(srna, "cineon_gamma", PROP_FLOAT, PROP_NONE);
  RNA_def_property_float_sdna(prop, NULL, "cineon_gamma");
  RNA_def_property_range(prop, 0.0f, 10.0f);
  RNA_def_property_ui_text(prop, "G", "Log conversion gamma");
  RNA_def_property_update(prop, NC_SCENE | ND_RENDER_OPTIONS, NULL);

  /* multiview */
  prop = RNA_def_property(srna, "views_format", PROP_ENUM, PROP_NONE);
  RNA_def_property_enum_sdna(prop, NULL, "views_format");
  RNA_def_property_enum_items(prop, rna_enum_views_format_items);
  RNA_def_property_enum_funcs(prop, NULL, NULL, "rna_ImageFormatSettings_views_format_itemf");
  RNA_def_property_ui_text(prop, "Views Format", "Format of multiview media");
  RNA_def_property_update(prop, NC_SCENE | ND_RENDER_OPTIONS, NULL);

  prop = RNA_def_property(srna, "stereo_3d_format", PROP_POINTER, PROP_NONE);
  RNA_def_property_pointer_sdna(prop, NULL, "stereo3d_format");
  RNA_def_property_flag(prop, PROP_NEVER_NULL);
  RNA_def_property_struct_type(prop, "Stereo3dFormat");
  RNA_def_property_ui_text(prop, "Stereo 3D Format", "Settings for stereo 3d");

  /* color management */
  prop = RNA_def_property(srna, "view_settings", PROP_POINTER, PROP_NONE);
  RNA_def_property_pointer_sdna(prop, NULL, "view_settings");
  RNA_def_property_struct_type(prop, "ColorManagedViewSettings");
  RNA_def_property_ui_text(
      prop, "View Settings", "Color management settings applied on image before saving");

  prop = RNA_def_property(srna, "display_settings", PROP_POINTER, PROP_NONE);
  RNA_def_property_pointer_sdna(prop, NULL, "display_settings");
  RNA_def_property_struct_type(prop, "ColorManagedDisplaySettings");
  RNA_def_property_ui_text(
      prop, "Display Settings", "Settings of device saved image would be displayed on");
>>>>>>> 2a39f259
}

static void rna_def_scene_ffmpeg_settings(BlenderRNA *brna)
{
  StructRNA *srna;
  PropertyRNA *prop;

#  ifdef WITH_FFMPEG
  /* Container types */
  static const EnumPropertyItem ffmpeg_format_items[] = {
      {FFMPEG_MPEG1, "MPEG1", 0, "MPEG-1", ""},
      {FFMPEG_MPEG2, "MPEG2", 0, "MPEG-2", ""},
      {FFMPEG_MPEG4, "MPEG4", 0, "MPEG-4", ""},
      {FFMPEG_AVI, "AVI", 0, "AVI", ""},
      {FFMPEG_MOV, "QUICKTIME", 0, "Quicktime", ""},
      {FFMPEG_DV, "DV", 0, "DV", ""},
      {FFMPEG_OGG, "OGG", 0, "Ogg", ""},
      {FFMPEG_MKV, "MKV", 0, "Matroska", ""},
      {FFMPEG_FLV, "FLASH", 0, "Flash", ""},
      {0, NULL, 0, NULL, NULL},
  };

  static const EnumPropertyItem ffmpeg_codec_items[] = {
      {AV_CODEC_ID_NONE, "NONE", 0, "No Video", "Disables video output, for audio-only renders"},
      {AV_CODEC_ID_DNXHD, "DNXHD", 0, "DNxHD", ""},
      {AV_CODEC_ID_DVVIDEO, "DV", 0, "DV", ""},
      {AV_CODEC_ID_FFV1, "FFV1", 0, "FFmpeg video codec #1", ""},
      {AV_CODEC_ID_FLV1, "FLASH", 0, "Flash Video", ""},
      {AV_CODEC_ID_H264, "H264", 0, "H.264", ""},
      {AV_CODEC_ID_HUFFYUV, "HUFFYUV", 0, "HuffYUV", ""},
      {AV_CODEC_ID_MPEG1VIDEO, "MPEG1", 0, "MPEG-1", ""},
      {AV_CODEC_ID_MPEG2VIDEO, "MPEG2", 0, "MPEG-2", ""},
      {AV_CODEC_ID_MPEG4, "MPEG4", 0, "MPEG-4 (divx)", ""},
      {AV_CODEC_ID_PNG, "PNG", 0, "PNG", ""},
      {AV_CODEC_ID_QTRLE, "QTRLE", 0, "QT rle / QT Animation", ""},
      {AV_CODEC_ID_THEORA, "THEORA", 0, "Theora", ""},
      {AV_CODEC_ID_VP9, "WEBM", 0, "WEBM / VP9", ""},
      {0, NULL, 0, NULL, NULL},
  };

  /* Recommendations come from the FFmpeg wiki, https://trac.ffmpeg.org/wiki/Encode/VP9.
   * The label for BEST has been changed to "Slowest" so that it fits the "Encoding Speed"
   * property label in the UI. */
  static const EnumPropertyItem ffmpeg_preset_items[] = {
      {FFM_PRESET_BEST,
       "BEST",
       0,
       "Slowest",
       "Recommended if you have lots of time and want the best compression efficiency"},
      {FFM_PRESET_GOOD, "GOOD", 0, "Good", "The default and recommended for most applications"},
      {FFM_PRESET_REALTIME, "REALTIME", 0, "Realtime", "Recommended for fast encoding"},
      {0, NULL, 0, NULL, NULL},
  };

  static const EnumPropertyItem ffmpeg_crf_items[] = {
      {FFM_CRF_NONE,
       "NONE",
       0,
       "Constant Bitrate",
       "Configure constant bit rate, rather than constant output quality"},
      {FFM_CRF_LOSSLESS, "LOSSLESS", 0, "Lossless", ""},
      {FFM_CRF_PERC_LOSSLESS, "PERC_LOSSLESS", 0, "Perceptually lossless", ""},
      {FFM_CRF_HIGH, "HIGH", 0, "High quality", ""},
      {FFM_CRF_MEDIUM, "MEDIUM", 0, "Medium quality", ""},
      {FFM_CRF_LOW, "LOW", 0, "Low quality", ""},
      {FFM_CRF_VERYLOW, "VERYLOW", 0, "Very low quality", ""},
      {FFM_CRF_LOWEST, "LOWEST", 0, "Lowest quality", ""},
      {0, NULL, 0, NULL, NULL},
  };

  static const EnumPropertyItem ffmpeg_audio_codec_items[] = {
      {AV_CODEC_ID_NONE, "NONE", 0, "No Audio", "Disables audio output, for video-only renders"},
      {AV_CODEC_ID_AAC, "AAC", 0, "AAC", ""},
      {AV_CODEC_ID_AC3, "AC3", 0, "AC3", ""},
      {AV_CODEC_ID_FLAC, "FLAC", 0, "FLAC", ""},
      {AV_CODEC_ID_MP2, "MP2", 0, "MP2", ""},
      {AV_CODEC_ID_MP3, "MP3", 0, "MP3", ""},
      {AV_CODEC_ID_PCM_S16LE, "PCM", 0, "PCM", ""},
      {AV_CODEC_ID_VORBIS, "VORBIS", 0, "Vorbis", ""},
      {0, NULL, 0, NULL, NULL},
  };
#  endif

  static const EnumPropertyItem audio_channel_items[] = {
      {FFM_CHANNELS_MONO, "MONO", 0, "Mono", "Set audio channels to mono"},
      {FFM_CHANNELS_STEREO, "STEREO", 0, "Stereo", "Set audio channels to stereo"},
      {FFM_CHANNELS_SURROUND4, "SURROUND4", 0, "4 Channels", "Set audio channels to 4 channels"},
      {FFM_CHANNELS_SURROUND51,
       "SURROUND51",
       0,
       "5.1 Surround",
       "Set audio channels to 5.1 surround sound"},
      {FFM_CHANNELS_SURROUND71,
       "SURROUND71",
       0,
       "7.1 Surround",
       "Set audio channels to 7.1 surround sound"},
      {0, NULL, 0, NULL, NULL},
  };

  srna = RNA_def_struct(brna, "FFmpegSettings", NULL);
  RNA_def_struct_sdna(srna, "FFMpegCodecData");
  RNA_def_struct_ui_text(srna, "FFmpeg Settings", "FFmpeg related settings for the scene");

#  ifdef WITH_FFMPEG
  prop = RNA_def_property(srna, "format", PROP_ENUM, PROP_NONE);
  RNA_def_property_enum_bitflag_sdna(prop, NULL, "type");
  RNA_def_property_clear_flag(prop, PROP_ANIMATABLE);
  RNA_def_property_enum_items(prop, ffmpeg_format_items);
  RNA_def_property_enum_default(prop, FFMPEG_MKV);
  RNA_def_property_ui_text(prop, "Container", "Output file container");
  RNA_def_property_update(
      prop, NC_SCENE | ND_RENDER_OPTIONS, "rna_FFmpegSettings_codec_settings_update");

  prop = RNA_def_property(srna, "codec", PROP_ENUM, PROP_NONE);
  RNA_def_property_enum_bitflag_sdna(prop, NULL, "codec");
  RNA_def_property_clear_flag(prop, PROP_ANIMATABLE);
  RNA_def_property_enum_items(prop, ffmpeg_codec_items);
  RNA_def_property_enum_default(prop, AV_CODEC_ID_H264);
  RNA_def_property_ui_text(prop, "Video Codec", "FFmpeg codec to use for video output");
  RNA_def_property_update(
      prop, NC_SCENE | ND_RENDER_OPTIONS, "rna_FFmpegSettings_codec_settings_update");

  prop = RNA_def_property(srna, "video_bitrate", PROP_INT, PROP_NONE);
  RNA_def_property_int_sdna(prop, NULL, "video_bitrate");
  RNA_def_property_clear_flag(prop, PROP_ANIMATABLE);
  RNA_def_property_ui_text(prop, "Bitrate", "Video bitrate (kb/s)");
  RNA_def_property_update(prop, NC_SCENE | ND_RENDER_OPTIONS, NULL);

  prop = RNA_def_property(srna, "minrate", PROP_INT, PROP_NONE);
  RNA_def_property_int_sdna(prop, NULL, "rc_min_rate");
  RNA_def_property_clear_flag(prop, PROP_ANIMATABLE);
  RNA_def_property_ui_text(prop, "Min Rate", "Rate control: min rate (kb/s)");
  RNA_def_property_update(prop, NC_SCENE | ND_RENDER_OPTIONS, NULL);

  prop = RNA_def_property(srna, "maxrate", PROP_INT, PROP_NONE);
  RNA_def_property_int_sdna(prop, NULL, "rc_max_rate");
  RNA_def_property_clear_flag(prop, PROP_ANIMATABLE);
  RNA_def_property_ui_text(prop, "Max Rate", "Rate control: max rate (kb/s)");
  RNA_def_property_update(prop, NC_SCENE | ND_RENDER_OPTIONS, NULL);

  prop = RNA_def_property(srna, "muxrate", PROP_INT, PROP_NONE);
  RNA_def_property_int_sdna(prop, NULL, "mux_rate");
  RNA_def_property_clear_flag(prop, PROP_ANIMATABLE);
  RNA_def_property_range(prop, 0, 100000000);
  RNA_def_property_ui_text(prop, "Mux Rate", "Mux rate (bits/s(!))");
  RNA_def_property_update(prop, NC_SCENE | ND_RENDER_OPTIONS, NULL);

  prop = RNA_def_property(srna, "gopsize", PROP_INT, PROP_NONE);
  RNA_def_property_int_sdna(prop, NULL, "gop_size");
  RNA_def_property_clear_flag(prop, PROP_ANIMATABLE);
  RNA_def_property_range(prop, 0, 500);
  RNA_def_property_int_default(prop, 25);
  RNA_def_property_ui_text(prop,
                           "Keyframe interval",
                           "Distance between key frames, also known as GOP size; "
                           "influences file size and seekability");
  RNA_def_property_update(prop, NC_SCENE | ND_RENDER_OPTIONS, NULL);

  prop = RNA_def_property(srna, "max_b_frames", PROP_INT, PROP_NONE);
  RNA_def_property_int_sdna(prop, NULL, "max_b_frames");
  RNA_def_property_clear_flag(prop, PROP_ANIMATABLE);
  RNA_def_property_range(prop, 0, 16);
  RNA_def_property_ui_text(
      prop,
      "Max B-frames",
      "Maximum number of B-frames between non-B-frames; influences file size and seekability");
  RNA_def_property_update(prop, NC_SCENE | ND_RENDER_OPTIONS, NULL);

  prop = RNA_def_property(srna, "use_max_b_frames", PROP_BOOLEAN, PROP_NONE);
  RNA_def_property_boolean_sdna(prop, NULL, "flags", FFMPEG_USE_MAX_B_FRAMES);
  RNA_def_property_clear_flag(prop, PROP_ANIMATABLE);
  RNA_def_property_ui_text(prop, "Use max B-frames", "Set a maximum number of B-frames");
  RNA_def_property_update(prop, NC_SCENE | ND_RENDER_OPTIONS, NULL);

  prop = RNA_def_property(srna, "buffersize", PROP_INT, PROP_NONE);
  RNA_def_property_int_sdna(prop, NULL, "rc_buffer_size");
  RNA_def_property_clear_flag(prop, PROP_ANIMATABLE);
  RNA_def_property_range(prop, 0, 2000);
  RNA_def_property_ui_text(prop, "Buffersize", "Rate control: buffer size (kb)");
  RNA_def_property_update(prop, NC_SCENE | ND_RENDER_OPTIONS, NULL);

  prop = RNA_def_property(srna, "packetsize", PROP_INT, PROP_NONE);
  RNA_def_property_int_sdna(prop, NULL, "mux_packet_size");
  RNA_def_property_clear_flag(prop, PROP_ANIMATABLE);
  RNA_def_property_range(prop, 0, 16384);
  RNA_def_property_ui_text(prop, "Mux Packet Size", "Mux packet size (byte)");
  RNA_def_property_update(prop, NC_SCENE | ND_RENDER_OPTIONS, NULL);

  prop = RNA_def_property(srna, "constant_rate_factor", PROP_ENUM, PROP_NONE);
  RNA_def_property_enum_sdna(prop, NULL, "constant_rate_factor");
  RNA_def_property_clear_flag(prop, PROP_ANIMATABLE);
  RNA_def_property_enum_items(prop, ffmpeg_crf_items);
  RNA_def_property_enum_default(prop, FFM_CRF_MEDIUM);
  RNA_def_property_ui_text(
      prop,
      "Output quality",
      "Constant Rate Factor (CRF); tradeoff between video quality and file size");
  RNA_def_property_update(prop, NC_SCENE | ND_RENDER_OPTIONS, NULL);

  prop = RNA_def_property(srna, "ffmpeg_preset", PROP_ENUM, PROP_NONE);
  RNA_def_property_enum_bitflag_sdna(prop, NULL, "ffmpeg_preset");
  RNA_def_property_clear_flag(prop, PROP_ANIMATABLE);
  RNA_def_property_enum_items(prop, ffmpeg_preset_items);
  RNA_def_property_enum_default(prop, FFM_PRESET_GOOD);
  RNA_def_property_ui_text(
      prop, "Encoding speed", "Tradeoff between encoding speed and compression ratio");
  RNA_def_property_update(prop, NC_SCENE | ND_RENDER_OPTIONS, NULL);

  prop = RNA_def_property(srna, "use_autosplit", PROP_BOOLEAN, PROP_NONE);
  RNA_def_property_boolean_sdna(prop, NULL, "flags", FFMPEG_AUTOSPLIT_OUTPUT);
  RNA_def_property_clear_flag(prop, PROP_ANIMATABLE);
  RNA_def_property_ui_text(prop, "Autosplit Output", "Autosplit output at 2GB boundary");
  RNA_def_property_update(prop, NC_SCENE | ND_RENDER_OPTIONS, NULL);

  prop = RNA_def_property(srna, "use_lossless_output", PROP_BOOLEAN, PROP_NONE);
  RNA_def_property_boolean_sdna(prop, NULL, "flags", FFMPEG_LOSSLESS_OUTPUT);
  RNA_def_property_clear_flag(prop, PROP_ANIMATABLE);
  RNA_def_property_boolean_funcs(prop, NULL, "rna_FFmpegSettings_lossless_output_set");
  RNA_def_property_ui_text(prop, "Lossless Output", "Use lossless output for video streams");
  RNA_def_property_update(prop, NC_SCENE | ND_RENDER_OPTIONS, NULL);

  /* FFMPEG Audio*/
  prop = RNA_def_property(srna, "audio_codec", PROP_ENUM, PROP_NONE);
  RNA_def_property_enum_bitflag_sdna(prop, NULL, "audio_codec");
  RNA_def_property_clear_flag(prop, PROP_ANIMATABLE);
  RNA_def_property_enum_items(prop, ffmpeg_audio_codec_items);
  RNA_def_property_ui_text(prop, "Audio Codec", "FFmpeg audio codec to use");
  RNA_def_property_update(prop, NC_SCENE | ND_RENDER_OPTIONS, NULL);

  prop = RNA_def_property(srna, "audio_bitrate", PROP_INT, PROP_NONE);
  RNA_def_property_int_sdna(prop, NULL, "audio_bitrate");
  RNA_def_property_clear_flag(prop, PROP_ANIMATABLE);
  RNA_def_property_range(prop, 32, 384);
  RNA_def_property_ui_text(prop, "Bitrate", "Audio bitrate (kb/s)");
  RNA_def_property_update(prop, NC_SCENE | ND_RENDER_OPTIONS, NULL);

  prop = RNA_def_property(srna, "audio_volume", PROP_FLOAT, PROP_NONE);
  RNA_def_property_float_sdna(prop, NULL, "audio_volume");
  RNA_def_property_clear_flag(prop, PROP_ANIMATABLE);
  RNA_def_property_range(prop, 0.0f, 1.0f);
  RNA_def_property_ui_text(prop, "Volume", "Audio volume");
  RNA_def_property_translation_context(prop, BLT_I18NCONTEXT_ID_SOUND);
  RNA_def_property_update(prop, NC_SCENE | ND_RENDER_OPTIONS, NULL);
#  endif

  /* the following two "ffmpeg" settings are general audio settings */
  prop = RNA_def_property(srna, "audio_mixrate", PROP_INT, PROP_NONE);
  RNA_def_property_int_sdna(prop, NULL, "audio_mixrate");
  RNA_def_property_clear_flag(prop, PROP_ANIMATABLE);
  RNA_def_property_range(prop, 8000, 192000);
  RNA_def_property_ui_text(prop, "Samplerate", "Audio samplerate(samples/s)");
  RNA_def_property_update(prop, NC_SCENE | ND_RENDER_OPTIONS, NULL);

  prop = RNA_def_property(srna, "audio_channels", PROP_ENUM, PROP_NONE);
  RNA_def_property_enum_sdna(prop, NULL, "audio_channels");
  RNA_def_property_clear_flag(prop, PROP_ANIMATABLE);
  RNA_def_property_enum_items(prop, audio_channel_items);
  RNA_def_property_ui_text(prop, "Audio Channels", "Audio channel count");
}

static void rna_def_scene_render_data(BlenderRNA *brna)
{
<<<<<<< HEAD
	StructRNA *srna;
	PropertyRNA *prop;

	static const EnumPropertyItem alpha_mode_items[] = {
		{R_ADDSKY, "SKY", 0, "Sky", "Transparent pixels are filled with sky color"},
		{R_ALPHAPREMUL, "TRANSPARENT", 0, "Transparent", "World background is transparent with premultiplied alpha"},
		{0, NULL, 0, NULL, NULL},
	};

	static const EnumPropertyItem display_mode_items[] = {
		{R_OUTPUT_SCREEN, "SCREEN", 0, "Full Screen", "Images are rendered in a maximized Image Editor"},
		{R_OUTPUT_AREA, "AREA", 0, "Image Editor", "Images are rendered in an Image Editor"},
		{R_OUTPUT_WINDOW, "WINDOW", 0, "New Window", "Images are rendered in a new window"},
		{R_OUTPUT_NONE, "NONE", 0, "Keep User Interface", "Images are rendered without changing the user interface"},
		{0, NULL, 0, NULL, NULL},
	};

	/* Bake */
	static const EnumPropertyItem bake_mode_items[] = {
		//{RE_BAKE_AO, "AO", 0, "Ambient Occlusion", "Bake ambient occlusion"},
		{RE_BAKE_NORMALS, "NORMALS", 0, "Normals", "Bake normals"},
		{RE_BAKE_DISPLACEMENT, "DISPLACEMENT", 0, "Displacement", "Bake displacement"},
		{0, NULL, 0, NULL, NULL},
	};

	static const EnumPropertyItem pixel_size_items[] = {
		{0, "AUTO", 0, "Automatic", "Automatic pixel size, depends on the user interface scale"},
		{1, "1", 0, "1x", "Render at full resolution"},
		{2, "2", 0, "2x", "Render at 50% resolution"},
		{4, "4", 0, "4x", "Render at 25% resolution"},
		{8, "8", 0, "8x", "Render at 12.5% resolution"},
		{0, NULL, 0, NULL, NULL},
	};

	static const EnumPropertyItem fixed_oversample_items[] = {
		{5, "5", 0, "5", ""},
		{8, "8", 0, "8", ""},
		{11, "11", 0, "11", ""},
		{16, "16", 0, "16", ""},
		{0, NULL, 0, NULL, NULL},
	};

	static const EnumPropertyItem threads_mode_items[] = {
		{0, "AUTO", 0, "Auto-detect", "Automatically determine the number of threads, based on CPUs"},
		{R_FIXED_THREADS, "FIXED", 0, "Fixed", "Manually determine the number of threads"},
		{0, NULL, 0, NULL, NULL},
	};

	static const EnumPropertyItem engine_items[] = {
		{0, "BLENDER_EEVEE", 0, "Eevee", ""},
		{0, NULL, 0, NULL, NULL},
	};

	static const EnumPropertyItem freestyle_thickness_items[] = {
		{R_LINE_THICKNESS_ABSOLUTE, "ABSOLUTE", 0, "Absolute", "Specify unit line thickness in pixels"},
		{R_LINE_THICKNESS_RELATIVE, "RELATIVE", 0, "Relative",
		                            "Unit line thickness is scaled by the proportion of the present vertical image "
		                            "resolution to 480 pixels"},
		{0, NULL, 0, NULL, NULL},
	};

	static const EnumPropertyItem views_format_items[] = {
		{SCE_VIEWS_FORMAT_STEREO_3D, "STEREO_3D", 0, "Stereo 3D",
		 "Single stereo camera system, adjust the stereo settings in the camera panel"},
		{SCE_VIEWS_FORMAT_MULTIVIEW, "MULTIVIEW", 0, "Multi-View",
		                        "Multi camera system, adjust the cameras individually"},
		{0, NULL, 0, NULL, NULL},
	};

	static const EnumPropertyItem hair_shape_type_items[] = {
		{SCE_HAIR_SHAPE_STRAND, "STRAND", 0, "Strand", ""},
		{SCE_HAIR_SHAPE_STRIP, "STRIP", 0, "Strip", ""},
		{0, NULL, 0, NULL, NULL},
	};

	rna_def_scene_ffmpeg_settings(brna);

	srna = RNA_def_struct(brna, "RenderSettings", NULL);
	RNA_def_struct_sdna(srna, "RenderData");
	RNA_def_struct_nested(brna, srna, "Scene");
	RNA_def_struct_path_func(srna, "rna_RenderSettings_path");
	RNA_def_struct_ui_text(srna, "Render Data", "Rendering settings for a Scene data-block");

	/* Render Data */
	prop = RNA_def_property(srna, "image_settings", PROP_POINTER, PROP_NONE);
	RNA_def_property_flag(prop, PROP_NEVER_NULL);
	RNA_def_property_pointer_sdna(prop, NULL, "im_format");
	RNA_def_property_struct_type(prop, "ImageFormatSettings");
	RNA_def_property_ui_text(prop, "Image Format", "");

	prop = RNA_def_property(srna, "resolution_x", PROP_INT, PROP_PIXEL);
	RNA_def_property_int_sdna(prop, NULL, "xsch");
	RNA_def_property_flag(prop, PROP_PROPORTIONAL);
	RNA_def_property_clear_flag(prop, PROP_ANIMATABLE);
	RNA_def_property_range(prop, 4, 65536);
	RNA_def_property_ui_text(prop, "Resolution X", "Number of horizontal pixels in the rendered image");
	RNA_def_property_update(prop, NC_SCENE | ND_RENDER_OPTIONS, "rna_SceneCamera_update");

	prop = RNA_def_property(srna, "resolution_y", PROP_INT, PROP_PIXEL);
	RNA_def_property_int_sdna(prop, NULL, "ysch");
	RNA_def_property_flag(prop, PROP_PROPORTIONAL);
	RNA_def_property_clear_flag(prop, PROP_ANIMATABLE);
	RNA_def_property_range(prop, 4, 65536);
	RNA_def_property_ui_text(prop, "Resolution Y", "Number of vertical pixels in the rendered image");
	RNA_def_property_update(prop, NC_SCENE | ND_RENDER_OPTIONS, "rna_SceneCamera_update");

	prop = RNA_def_property(srna, "resolution_percentage", PROP_INT, PROP_PERCENTAGE);
	RNA_def_property_int_sdna(prop, NULL, "size");
	RNA_def_property_clear_flag(prop, PROP_ANIMATABLE);
	RNA_def_property_range(prop, 1, SHRT_MAX);
	RNA_def_property_ui_range(prop, 1, 100, 10, 1);
	RNA_def_property_ui_text(prop, "Resolution %", "Percentage scale for render resolution");
	RNA_def_property_update(prop, NC_SCENE | ND_RENDER_OPTIONS, NULL);

	prop = RNA_def_property(srna, "tile_x", PROP_INT, PROP_NONE);
	RNA_def_property_int_sdna(prop, NULL, "tilex");
	RNA_def_property_clear_flag(prop, PROP_ANIMATABLE);
	RNA_def_property_range(prop, 8, 65536);
	RNA_def_property_ui_text(prop, "Tile X", "Horizontal tile size to use while rendering");
	RNA_def_property_update(prop, NC_SCENE | ND_RENDER_OPTIONS, NULL);

	prop = RNA_def_property(srna, "tile_y", PROP_INT, PROP_NONE);
	RNA_def_property_int_sdna(prop, NULL, "tiley");
	RNA_def_property_clear_flag(prop, PROP_ANIMATABLE);
	RNA_def_property_range(prop, 8, 65536);
	RNA_def_property_ui_text(prop, "Tile Y", "Vertical tile size to use while rendering");
	RNA_def_property_update(prop, NC_SCENE | ND_RENDER_OPTIONS, NULL);

	prop = RNA_def_property(srna, "preview_start_resolution", PROP_INT, PROP_NONE);
	RNA_def_property_clear_flag(prop, PROP_ANIMATABLE);
	RNA_def_property_range(prop, 8, 16384);
	RNA_def_property_int_default(prop, 64);
	RNA_def_property_ui_text(prop, "Start Resolution", "Resolution to start rendering preview at, "
	                         "progressively increasing it to the full viewport size");
	RNA_def_property_update(prop, NC_SCENE | ND_RENDER_OPTIONS, NULL);

	prop = RNA_def_property(srna, "preview_pixel_size", PROP_ENUM, PROP_NONE);
	RNA_def_property_enum_sdna(prop, NULL, "preview_pixel_size");
	RNA_def_property_enum_items(prop, pixel_size_items);
	RNA_def_property_ui_text(prop, "Pixel Size", "Pixel size for viewport rendering");
	RNA_def_property_update(prop, NC_SCENE | ND_RENDER_OPTIONS, NULL);

	prop = RNA_def_property(srna, "pixel_aspect_x", PROP_FLOAT, PROP_NONE);
	RNA_def_property_float_sdna(prop, NULL, "xasp");
	RNA_def_property_flag(prop, PROP_PROPORTIONAL);
	RNA_def_property_clear_flag(prop, PROP_ANIMATABLE);
	RNA_def_property_range(prop, 1.0f, 200.0f);
	RNA_def_property_ui_text(prop, "Pixel Aspect X",
	                         "Horizontal aspect ratio - for anamorphic or non-square pixel output");
	RNA_def_property_update(prop, NC_SCENE | ND_RENDER_OPTIONS, "rna_SceneCamera_update");

	prop = RNA_def_property(srna, "pixel_aspect_y", PROP_FLOAT, PROP_NONE);
	RNA_def_property_float_sdna(prop, NULL, "yasp");
	RNA_def_property_flag(prop, PROP_PROPORTIONAL);
	RNA_def_property_clear_flag(prop, PROP_ANIMATABLE);
	RNA_def_property_range(prop, 1.0f, 200.0f);
	RNA_def_property_ui_text(prop, "Pixel Aspect Y",
	                         "Vertical aspect ratio - for anamorphic or non-square pixel output");
	RNA_def_property_update(prop, NC_SCENE | ND_RENDER_OPTIONS, "rna_SceneCamera_update");

	prop = RNA_def_property(srna, "ffmpeg", PROP_POINTER, PROP_NONE);
	RNA_def_property_struct_type(prop, "FFmpegSettings");
	RNA_def_property_pointer_sdna(prop, NULL, "ffcodecdata");
	RNA_def_property_flag(prop, PROP_NEVER_UNLINK);
	RNA_def_property_ui_text(prop, "FFmpeg Settings", "FFmpeg related settings for the scene");

	prop = RNA_def_property(srna, "fps", PROP_INT, PROP_NONE);
	RNA_def_property_int_sdna(prop, NULL, "frs_sec");
	RNA_def_property_clear_flag(prop, PROP_ANIMATABLE);
	RNA_def_property_range(prop, 1, SHRT_MAX);
	RNA_def_property_ui_range(prop, 1, 120, 1, -1);
	RNA_def_property_ui_text(prop, "FPS", "Framerate, expressed in frames per second");
	RNA_def_property_update(prop, NC_SCENE | ND_RENDER_OPTIONS, "rna_Scene_fps_update");

	prop = RNA_def_property(srna, "fps_base", PROP_FLOAT, PROP_NONE);
	RNA_def_property_float_sdna(prop, NULL, "frs_sec_base");
	RNA_def_property_clear_flag(prop, PROP_ANIMATABLE);
	RNA_def_property_range(prop, 1e-5f, 1e6f);
	RNA_def_property_ui_range(prop, 0.1f, 120.0f, 2, -1);
	RNA_def_property_ui_text(prop, "FPS Base", "Framerate base");
	RNA_def_property_update(prop, NC_SCENE | ND_RENDER_OPTIONS, "rna_Scene_fps_update");

	/* frame mapping */
	prop = RNA_def_property(srna, "frame_map_old", PROP_INT, PROP_NONE);
	RNA_def_property_int_sdna(prop, NULL, "framapto");
	RNA_def_property_clear_flag(prop, PROP_ANIMATABLE);
	RNA_def_property_range(prop, 1, 900);
	RNA_def_property_ui_text(prop, "Frame Map Old", "Old mapping value in frames");
	RNA_def_property_update(prop, NC_SCENE | ND_FRAME, "rna_Scene_framelen_update");

	prop = RNA_def_property(srna, "frame_map_new", PROP_INT, PROP_NONE);
	RNA_def_property_int_sdna(prop, NULL, "images");
	RNA_def_property_clear_flag(prop, PROP_ANIMATABLE);
	RNA_def_property_range(prop, 1, 900);
	RNA_def_property_ui_text(prop, "Frame Map New", "How many frames the Map Old will last");
	RNA_def_property_update(prop, NC_SCENE | ND_FRAME, "rna_Scene_framelen_update");


	prop = RNA_def_property(srna, "dither_intensity", PROP_FLOAT, PROP_NONE);
	RNA_def_property_float_sdna(prop, NULL, "dither_intensity");
	RNA_def_property_range(prop, 0.0f, 2.0f);
	RNA_def_property_ui_text(prop, "Dither Intensity",
	                         "Amount of dithering noise added to the rendered image to break up banding");
	RNA_def_property_update(prop, NC_SCENE | ND_RENDER_OPTIONS, NULL);

	prop = RNA_def_property(srna, "filter_size", PROP_FLOAT, PROP_PIXEL);
	RNA_def_property_float_sdna(prop, NULL, "gauss");
	RNA_def_property_range(prop, 0.0f, 500.0f);
	RNA_def_property_ui_range(prop, 0.01f, 10.0f, 1, 2);
	RNA_def_property_ui_text(prop, "Filter Size", "Width over which the reconstruction filter combines samples");
	RNA_def_property_update(prop, NC_SCENE | ND_RENDER_OPTIONS, NULL);

	prop = RNA_def_property(srna, "alpha_mode", PROP_ENUM, PROP_NONE);
	RNA_def_property_enum_sdna(prop, NULL, "alphamode");
	RNA_def_property_enum_items(prop, alpha_mode_items);
	RNA_def_property_ui_text(prop, "Alpha Mode", "Representation of alpha information in the RGBA pixels");
	RNA_def_property_update(prop, NC_SCENE | ND_RENDER_OPTIONS, "rna_Scene_glsl_update");

	prop = RNA_def_property(srna, "use_antialiasing", PROP_BOOLEAN, PROP_NONE);
	RNA_def_property_boolean_sdna(prop, NULL, "mode", R_OSA);
	RNA_def_property_ui_text(prop, "Anti-Aliasing",
	                         "Render and combine multiple samples per pixel to prevent jagged edges");
	RNA_def_property_update(prop, NC_SCENE | ND_RENDER_OPTIONS, NULL);

	prop = RNA_def_property(srna, "antialiasing_samples", PROP_ENUM, PROP_NONE);
	RNA_def_property_enum_sdna(prop, NULL, "osa");
	RNA_def_property_enum_items(prop, fixed_oversample_items);
	RNA_def_property_ui_text(prop, "Anti-Aliasing Samples", "Amount of anti-aliasing samples per pixel");
	RNA_def_property_update(prop, NC_SCENE | ND_RENDER_OPTIONS, NULL);


	prop = RNA_def_property(srna, "use_freestyle", PROP_BOOLEAN, PROP_NONE);
	RNA_def_property_clear_flag(prop, PROP_ANIMATABLE);
	RNA_def_property_boolean_sdna(prop, NULL, "mode", R_EDGE_FRS);
	RNA_def_property_ui_text(prop, "Edge", "Draw stylized strokes using Freestyle");
	RNA_def_property_update(prop, NC_SCENE | ND_RENDER_OPTIONS, "rna_Scene_freestyle_update");

	/* threads */
	prop = RNA_def_property(srna, "threads", PROP_INT, PROP_NONE);
	RNA_def_property_int_sdna(prop, NULL, "threads");
	RNA_def_property_range(prop, 1, BLENDER_MAX_THREADS);
	RNA_def_property_int_funcs(prop, "rna_RenderSettings_threads_get", NULL, NULL);
	RNA_def_property_ui_text(prop, "Threads",
	                         "Number of CPU threads to use simultaneously while rendering "
	                         "(for multi-core/CPU systems)");
	RNA_def_property_update(prop, NC_SCENE | ND_RENDER_OPTIONS, NULL);

	prop = RNA_def_property(srna, "threads_mode", PROP_ENUM, PROP_NONE);
	RNA_def_property_enum_bitflag_sdna(prop, NULL, "mode");
	RNA_def_property_enum_items(prop, threads_mode_items);
	RNA_def_property_enum_funcs(prop, "rna_RenderSettings_threads_mode_get", NULL, NULL);
	RNA_def_property_ui_text(prop, "Threads Mode", "Determine the amount of render threads used");
	RNA_def_property_update(prop, NC_SCENE | ND_RENDER_OPTIONS, NULL);

	/* motion blur */
	prop = RNA_def_property(srna, "use_motion_blur", PROP_BOOLEAN, PROP_NONE);
	RNA_def_property_boolean_sdna(prop, NULL, "mode", R_MBLUR);
	RNA_def_property_ui_text(prop, "Motion Blur", "Use multi-sampled 3D scene motion blur");
	RNA_def_property_clear_flag(prop, PROP_ANIMATABLE);
	RNA_def_property_update(prop, NC_SCENE | ND_RENDER_OPTIONS, "rna_Scene_glsl_update");

	prop = RNA_def_property(srna, "motion_blur_shutter", PROP_FLOAT, PROP_FACTOR);
	RNA_def_property_float_sdna(prop, NULL, "blurfac");
	RNA_def_property_range(prop, 0.0f, FLT_MAX);
	RNA_def_property_ui_range(prop, 0.01f, 1.0f, 1, 2);
	RNA_def_property_ui_text(prop, "Shutter", "Time taken in frames between shutter open and close");
	RNA_def_property_update(prop, NC_SCENE | ND_RENDER_OPTIONS, "rna_Scene_glsl_update");

	prop = RNA_def_property(srna, "motion_blur_shutter_curve", PROP_POINTER, PROP_NONE);
	RNA_def_property_pointer_sdna(prop, NULL, "mblur_shutter_curve");
	RNA_def_property_struct_type(prop, "CurveMapping");
	RNA_def_property_ui_text(prop, "Shutter Curve", "Curve defining the shutter's openness over time");

	/* Hairs */
	prop = RNA_def_property(srna, "hair_type", PROP_ENUM, PROP_NONE);
	RNA_def_property_enum_items(prop, hair_shape_type_items);
	RNA_def_property_ui_text(prop, "Hair Shape Type", "Hair shape type");
	RNA_def_property_update(prop, NC_SCENE | ND_RENDER_OPTIONS, "rna_Scene_glsl_update");

	prop = RNA_def_property(srna, "hair_subdiv", PROP_INT, PROP_NONE);
	RNA_def_property_range(prop, 0, 3);
	RNA_def_property_ui_text(prop, "Additional Subdiv", "Additional subdivision along the hair");
	RNA_def_property_update(prop, NC_SCENE | ND_RENDER_OPTIONS, "rna_Scene_glsl_update");

	/* border */
	prop = RNA_def_property(srna, "use_border", PROP_BOOLEAN, PROP_NONE);
	RNA_def_property_boolean_sdna(prop, NULL, "mode", R_BORDER);
	RNA_def_property_clear_flag(prop, PROP_ANIMATABLE);
	RNA_def_property_ui_text(prop, "Render Region", "Render a user-defined render region, within the frame size");
	RNA_def_property_update(prop, NC_SCENE | ND_RENDER_OPTIONS, NULL);

	prop = RNA_def_property(srna, "border_min_x", PROP_FLOAT, PROP_NONE);
	RNA_def_property_float_sdna(prop, NULL, "border.xmin");
	RNA_def_property_range(prop, 0.0f, 1.0f);
	RNA_def_property_clear_flag(prop, PROP_ANIMATABLE);
	RNA_def_property_ui_text(prop, "Region Minimum X", "Minimum X value for the render region");
	RNA_def_property_update(prop, NC_SCENE | ND_RENDER_OPTIONS, NULL);

	prop = RNA_def_property(srna, "border_min_y", PROP_FLOAT, PROP_NONE);
	RNA_def_property_float_sdna(prop, NULL, "border.ymin");
	RNA_def_property_range(prop, 0.0f, 1.0f);
	RNA_def_property_clear_flag(prop, PROP_ANIMATABLE);
	RNA_def_property_ui_text(prop, "Region Minimum Y", "Minimum Y value for the render region");
	RNA_def_property_update(prop, NC_SCENE | ND_RENDER_OPTIONS, NULL);

	prop = RNA_def_property(srna, "border_max_x", PROP_FLOAT, PROP_NONE);
	RNA_def_property_float_sdna(prop, NULL, "border.xmax");
	RNA_def_property_range(prop, 0.0f, 1.0f);
	RNA_def_property_clear_flag(prop, PROP_ANIMATABLE);
	RNA_def_property_ui_text(prop, "Region Maximum X", "Maximum X value for the render region");
	RNA_def_property_update(prop, NC_SCENE | ND_RENDER_OPTIONS, NULL);

	prop = RNA_def_property(srna, "border_max_y", PROP_FLOAT, PROP_NONE);
	RNA_def_property_float_sdna(prop, NULL, "border.ymax");
	RNA_def_property_range(prop, 0.0f, 1.0f);
	RNA_def_property_clear_flag(prop, PROP_ANIMATABLE);
	RNA_def_property_ui_text(prop, "Region Maximum Y", "Maximum Y value for the render region");
	RNA_def_property_update(prop, NC_SCENE | ND_RENDER_OPTIONS, NULL);

	prop = RNA_def_property(srna, "use_crop_to_border", PROP_BOOLEAN, PROP_NONE);
	RNA_def_property_boolean_sdna(prop, NULL, "mode", R_CROP);
	RNA_def_property_clear_flag(prop, PROP_ANIMATABLE);
	RNA_def_property_ui_text(prop, "Crop to Render Region", "Crop the rendered frame to the defined render region size");
	RNA_def_property_update(prop, NC_SCENE | ND_RENDER_OPTIONS, NULL);

	prop = RNA_def_property(srna, "use_placeholder", PROP_BOOLEAN, PROP_NONE);
	RNA_def_property_boolean_sdna(prop, NULL, "mode", R_TOUCH);
	RNA_def_property_clear_flag(prop, PROP_ANIMATABLE);
	RNA_def_property_ui_text(prop, "Placeholders",
	                         "Create empty placeholder files while rendering frames (similar to Unix 'touch')");
	RNA_def_property_update(prop, NC_SCENE | ND_RENDER_OPTIONS, NULL);

	prop = RNA_def_property(srna, "use_overwrite", PROP_BOOLEAN, PROP_NONE);
	RNA_def_property_boolean_negative_sdna(prop, NULL, "mode", R_NO_OVERWRITE);
	RNA_def_property_clear_flag(prop, PROP_ANIMATABLE);
	RNA_def_property_ui_text(prop, "Overwrite", "Overwrite existing files while rendering");
	RNA_def_property_update(prop, NC_SCENE | ND_RENDER_OPTIONS, NULL);

	prop = RNA_def_property(srna, "use_compositing", PROP_BOOLEAN, PROP_NONE);
	RNA_def_property_boolean_sdna(prop, NULL, "scemode", R_DOCOMP);
	RNA_def_property_clear_flag(prop, PROP_ANIMATABLE);
	RNA_def_property_ui_text(prop, "Compositing",
	                         "Process the render result through the compositing pipeline, "
	                         "if compositing nodes are enabled");
	RNA_def_property_update(prop, NC_SCENE | ND_RENDER_OPTIONS, NULL);

	prop = RNA_def_property(srna, "use_sequencer", PROP_BOOLEAN, PROP_NONE);
	RNA_def_property_boolean_sdna(prop, NULL, "scemode", R_DOSEQ);
	RNA_def_property_clear_flag(prop, PROP_ANIMATABLE);
	RNA_def_property_ui_text(prop, "Sequencer",
	                         "Process the render (and composited) result through the video sequence "
	                         "editor pipeline, if sequencer strips exist");
	RNA_def_property_update(prop, NC_SCENE | ND_RENDER_OPTIONS, NULL);

	prop = RNA_def_property(srna, "use_file_extension", PROP_BOOLEAN, PROP_NONE);
	RNA_def_property_boolean_sdna(prop, NULL, "scemode", R_EXTENSION);
	RNA_def_property_clear_flag(prop, PROP_ANIMATABLE);
	RNA_def_property_ui_text(prop, "File Extensions",
	                         "Add the file format extensions to the rendered file name (eg: filename + .jpg)");
	RNA_def_property_update(prop, NC_SCENE | ND_RENDER_OPTIONS, NULL);

#if 0 /* moved */
	prop = RNA_def_property(srna, "file_format", PROP_ENUM, PROP_NONE);
	RNA_def_property_enum_sdna(prop, NULL, "imtype");
	RNA_def_property_enum_items(prop, rna_enum_image_type_items);
	RNA_def_property_enum_funcs(prop, NULL, "rna_RenderSettings_file_format_set", NULL);
	RNA_def_property_ui_text(prop, "File Format", "File format to save the rendered images as");
	RNA_def_property_update(prop, NC_SCENE | ND_RENDER_OPTIONS, NULL);
#endif

	prop = RNA_def_property(srna, "file_extension", PROP_STRING, PROP_NONE);
	RNA_def_property_string_funcs(prop, "rna_SceneRender_file_ext_get", "rna_SceneRender_file_ext_length", NULL);
	RNA_def_property_ui_text(prop, "Extension", "The file extension used for saving renders");
	RNA_def_property_clear_flag(prop, PROP_EDITABLE);

	prop = RNA_def_property(srna, "is_movie_format", PROP_BOOLEAN, PROP_NONE);
	RNA_def_property_boolean_funcs(prop, "rna_RenderSettings_is_movie_format_get", NULL);
	RNA_def_property_clear_flag(prop, PROP_EDITABLE);
	RNA_def_property_ui_text(prop, "Movie Format", "When true the format is a movie");

	prop = RNA_def_property(srna, "use_save_buffers", PROP_BOOLEAN, PROP_NONE);
	RNA_def_property_boolean_sdna(prop, NULL, "scemode", R_EXR_TILE_FILE);
	RNA_def_property_clear_flag(prop, PROP_ANIMATABLE);
	RNA_def_property_ui_text(prop, "Save Buffers",
	                         "Save tiles for all RenderLayers and SceneNodes to files in the temp directory "
	                         "(saves memory, required for Full Sample)");
	RNA_def_property_update(prop, NC_SCENE | ND_RENDER_OPTIONS, NULL);

	prop = RNA_def_property(srna, "use_full_sample", PROP_BOOLEAN, PROP_NONE);
	RNA_def_property_boolean_sdna(prop, NULL, "scemode", R_FULL_SAMPLE);
	RNA_def_property_ui_text(prop, "Full Sample",
	                         "Save for every anti-aliasing sample the entire RenderLayer results "
	                         "(this solves anti-aliasing issues with compositing)");
	RNA_def_property_update(prop, NC_SCENE | ND_RENDER_OPTIONS, NULL);

	prop = RNA_def_property(srna, "display_mode", PROP_ENUM, PROP_NONE);
	RNA_def_property_enum_bitflag_sdna(prop, NULL, "displaymode");
	RNA_def_property_clear_flag(prop, PROP_ANIMATABLE);
	RNA_def_property_enum_items(prop, display_mode_items);
	RNA_def_property_ui_text(prop, "Display", "Select where rendered images will be displayed");
	RNA_def_property_update(prop, NC_SCENE | ND_RENDER_OPTIONS, NULL);

	prop = RNA_def_property(srna, "use_lock_interface", PROP_BOOLEAN, PROP_NONE);
	RNA_def_property_boolean_sdna(prop, NULL, "use_lock_interface", 1);
	RNA_def_property_clear_flag(prop, PROP_ANIMATABLE);
	RNA_def_property_ui_icon(prop, ICON_UNLOCKED, true);
	RNA_def_property_ui_text(prop, "Lock Interface", "Lock interface during rendering in favor of giving more memory to the renderer");
	RNA_def_property_update(prop, NC_SCENE | ND_RENDER_OPTIONS, NULL);

	prop = RNA_def_property(srna, "filepath", PROP_STRING, PROP_FILEPATH);
	RNA_def_property_string_sdna(prop, NULL, "pic");
	RNA_def_property_ui_text(prop, "Output Path",
	                         "Directory/name to save animations, # characters defines the position "
	                         "and length of frame numbers");
	RNA_def_property_update(prop, NC_SCENE | ND_RENDER_OPTIONS, NULL);

	/* Render result EXR cache. */
	prop = RNA_def_property(srna, "use_render_cache", PROP_BOOLEAN, PROP_NONE);
	RNA_def_property_boolean_sdna(prop, NULL, "scemode", R_EXR_CACHE_FILE);
	RNA_def_property_clear_flag(prop, PROP_ANIMATABLE);
	RNA_def_property_ui_text(prop, "Cache Result",
	                         "Save render cache to EXR files (useful for heavy compositing, "
	                         "Note: affects indirectly rendered scenes)");
	RNA_def_property_update(prop, NC_SCENE | ND_RENDER_OPTIONS, NULL);

	/* Bake */

	prop = RNA_def_property(srna, "bake_type", PROP_ENUM, PROP_NONE);
	RNA_def_property_enum_bitflag_sdna(prop, NULL, "bake_mode");
	RNA_def_property_enum_items(prop, bake_mode_items);
	RNA_def_property_ui_text(prop, "Bake Type", "Choose shading information to bake into the image");
	RNA_def_property_update(prop, NC_SCENE | ND_RENDER_OPTIONS, NULL);

	prop = RNA_def_property(srna, "use_bake_selected_to_active", PROP_BOOLEAN, PROP_NONE);
	RNA_def_property_boolean_sdna(prop, NULL, "bake_flag", R_BAKE_TO_ACTIVE);
	RNA_def_property_ui_text(prop, "Selected to Active",
	                         "Bake shading on the surface of selected objects to the active object");
	RNA_def_property_update(prop, NC_SCENE | ND_RENDER_OPTIONS, NULL);

	prop = RNA_def_property(srna, "use_bake_clear", PROP_BOOLEAN, PROP_NONE);
	RNA_def_property_boolean_sdna(prop, NULL, "bake_flag", R_BAKE_CLEAR);
	RNA_def_property_ui_text(prop, "Clear", "Clear Images before baking");
	RNA_def_property_update(prop, NC_SCENE | ND_RENDER_OPTIONS, NULL);

	prop = RNA_def_property(srna, "bake_margin", PROP_INT, PROP_PIXEL);
	RNA_def_property_int_sdna(prop, NULL, "bake_filter");
	RNA_def_property_range(prop, 0, 64);
	RNA_def_property_ui_text(prop, "Margin",
	                         "Extends the baked result as a post process filter");
	RNA_def_property_update(prop, NC_SCENE | ND_RENDER_OPTIONS, NULL);

	prop = RNA_def_property(srna, "bake_bias", PROP_FLOAT, PROP_NONE);
	RNA_def_property_float_sdna(prop, NULL, "bake_biasdist");
	RNA_def_property_range(prop, 0.0, 1000.0);
	RNA_def_property_ui_text(prop, "Bias", "Bias towards faces further away from the object (in blender units)");
	RNA_def_property_update(prop, NC_SCENE | ND_RENDER_OPTIONS, NULL);

	prop = RNA_def_property(srna, "use_bake_multires", PROP_BOOLEAN, PROP_NONE);
	RNA_def_property_boolean_sdna(prop, NULL, "bake_flag", R_BAKE_MULTIRES);
	RNA_def_property_ui_text(prop, "Bake from Multires", "Bake directly from multires object");
	RNA_def_property_update(prop, NC_SCENE | ND_RENDER_OPTIONS, NULL);

	prop = RNA_def_property(srna, "use_bake_lores_mesh", PROP_BOOLEAN, PROP_NONE);
	RNA_def_property_boolean_sdna(prop, NULL, "bake_flag", R_BAKE_LORES_MESH);
	RNA_def_property_ui_text(prop, "Low Resolution Mesh",
	                         "Calculate heights against unsubdivided low resolution mesh");
	RNA_def_property_update(prop, NC_SCENE | ND_RENDER_OPTIONS, NULL);

	prop = RNA_def_property(srna, "bake_samples", PROP_INT, PROP_NONE);
	RNA_def_property_int_sdna(prop, NULL, "bake_samples");
	RNA_def_property_range(prop, 64, 1024);
	RNA_def_property_int_default(prop, 256);
	RNA_def_property_ui_text(prop, "Samples", "Number of samples used for ambient occlusion baking from multires");
	RNA_def_property_update(prop, NC_SCENE | ND_RENDER_OPTIONS, NULL);

	prop = RNA_def_property(srna, "use_bake_user_scale", PROP_BOOLEAN, PROP_NONE);
	RNA_def_property_boolean_sdna(prop, NULL, "bake_flag", R_BAKE_USERSCALE);
	RNA_def_property_ui_text(prop, "User scale", "Use a user scale for the derivative map");

	prop = RNA_def_property(srna, "bake_user_scale", PROP_FLOAT, PROP_NONE);
	RNA_def_property_float_sdna(prop, NULL, "bake_user_scale");
	RNA_def_property_range(prop, 0.0, 1000.0);
	RNA_def_property_ui_text(prop, "Scale",
	                         "Instead of automatically normalizing to 0..1, "
	                         "apply a user scale to the derivative map");

	/* stamp */

	prop = RNA_def_property(srna, "use_stamp_time", PROP_BOOLEAN, PROP_NONE);
	RNA_def_property_boolean_sdna(prop, NULL, "stamp", R_STAMP_TIME);
	RNA_def_property_ui_text(prop, "Stamp Time",
	                         "Include the rendered frame timecode as HH:MM:SS.FF in image metadata");
	RNA_def_property_update(prop, NC_SCENE | ND_RENDER_OPTIONS, NULL);

	prop = RNA_def_property(srna, "use_stamp_date", PROP_BOOLEAN, PROP_NONE);
	RNA_def_property_boolean_sdna(prop, NULL, "stamp", R_STAMP_DATE);
	RNA_def_property_ui_text(prop, "Stamp Date", "Include the current date in image/video metadata");
	RNA_def_property_update(prop, NC_SCENE | ND_RENDER_OPTIONS, NULL);

	prop = RNA_def_property(srna, "use_stamp_frame", PROP_BOOLEAN, PROP_NONE);
	RNA_def_property_boolean_sdna(prop, NULL, "stamp", R_STAMP_FRAME);
	RNA_def_property_ui_text(prop, "Stamp Frame", "Include the frame number in image metadata");
	RNA_def_property_update(prop, NC_SCENE | ND_RENDER_OPTIONS, NULL);

	prop = RNA_def_property(srna, "use_stamp_frame_range", PROP_BOOLEAN, PROP_NONE);
	RNA_def_property_boolean_sdna(prop, NULL, "stamp", R_STAMP_FRAME_RANGE);
	RNA_def_property_ui_text(prop, "Stamp Frame", "Include the rendered frame range in image/video metadata");
	RNA_def_property_update(prop, NC_SCENE | ND_RENDER_OPTIONS, NULL);

	prop = RNA_def_property(srna, "use_stamp_camera", PROP_BOOLEAN, PROP_NONE);
	RNA_def_property_boolean_sdna(prop, NULL, "stamp", R_STAMP_CAMERA);
	RNA_def_property_ui_text(prop, "Stamp Camera", "Include the name of the active camera in image metadata");
	RNA_def_property_update(prop, NC_SCENE | ND_RENDER_OPTIONS, NULL);

	prop = RNA_def_property(srna, "use_stamp_lens", PROP_BOOLEAN, PROP_NONE);
	RNA_def_property_boolean_sdna(prop, NULL, "stamp", R_STAMP_CAMERALENS);
	RNA_def_property_ui_text(prop, "Stamp Lens", "Include the active camera's lens in image metadata");
	RNA_def_property_update(prop, NC_SCENE | ND_RENDER_OPTIONS, NULL);

	prop = RNA_def_property(srna, "use_stamp_scene", PROP_BOOLEAN, PROP_NONE);
	RNA_def_property_boolean_sdna(prop, NULL, "stamp", R_STAMP_SCENE);
	RNA_def_property_ui_text(prop, "Stamp Scene", "Include the name of the active scene in image/video metadata");
	RNA_def_property_update(prop, NC_SCENE | ND_RENDER_OPTIONS, NULL);

	prop = RNA_def_property(srna, "use_stamp_note", PROP_BOOLEAN, PROP_NONE);
	RNA_def_property_boolean_sdna(prop, NULL, "stamp", R_STAMP_NOTE);
	RNA_def_property_ui_text(prop, "Stamp Note", "Include a custom note in image/video metadata");
	RNA_def_property_update(prop, NC_SCENE | ND_RENDER_OPTIONS, NULL);

	prop = RNA_def_property(srna, "use_stamp_marker", PROP_BOOLEAN, PROP_NONE);
	RNA_def_property_boolean_sdna(prop, NULL, "stamp", R_STAMP_MARKER);
	RNA_def_property_ui_text(prop, "Stamp Marker", "Include the name of the last marker in image metadata");
	RNA_def_property_update(prop, NC_SCENE | ND_RENDER_OPTIONS, NULL);

	prop = RNA_def_property(srna, "use_stamp_filename", PROP_BOOLEAN, PROP_NONE);
	RNA_def_property_boolean_sdna(prop, NULL, "stamp", R_STAMP_FILENAME);
	RNA_def_property_ui_text(prop, "Stamp Filename", "Include the .blend filename in image/video metadata");
	RNA_def_property_update(prop, NC_SCENE | ND_RENDER_OPTIONS, NULL);

	prop = RNA_def_property(srna, "use_stamp_sequencer_strip", PROP_BOOLEAN, PROP_NONE);
	RNA_def_property_boolean_sdna(prop, NULL, "stamp", R_STAMP_SEQSTRIP);
	RNA_def_property_ui_text(prop, "Stamp Sequence Strip",
	                         "Include the name of the foreground sequence strip in image metadata");
	RNA_def_property_update(prop, NC_SCENE | ND_RENDER_OPTIONS, NULL);

	prop = RNA_def_property(srna, "use_stamp_render_time", PROP_BOOLEAN, PROP_NONE);
	RNA_def_property_boolean_sdna(prop, NULL, "stamp", R_STAMP_RENDERTIME);
	RNA_def_property_ui_text(prop, "Stamp Render Time", "Include the render time in image metadata");
	RNA_def_property_update(prop, NC_SCENE | ND_RENDER_OPTIONS, NULL);

	prop = RNA_def_property(srna, "stamp_note_text", PROP_STRING, PROP_NONE);
	RNA_def_property_string_sdna(prop, NULL, "stamp_udata");
	RNA_def_property_ui_text(prop, "Stamp Note Text", "Custom text to appear in the stamp note");
	RNA_def_property_update(prop, NC_SCENE | ND_RENDER_OPTIONS, NULL);

	prop = RNA_def_property(srna, "use_stamp", PROP_BOOLEAN, PROP_NONE);
	RNA_def_property_boolean_sdna(prop, NULL, "stamp", R_STAMP_DRAW);
	RNA_def_property_ui_text(prop, "Stamp Output", "Render the stamp info text in the rendered image");
	RNA_def_property_update(prop, NC_SCENE | ND_RENDER_OPTIONS, NULL);

	prop = RNA_def_property(srna, "use_stamp_labels", PROP_BOOLEAN, PROP_NONE);
	RNA_def_property_boolean_negative_sdna(prop, NULL, "stamp", R_STAMP_HIDE_LABELS);
	RNA_def_property_ui_text(prop, "Stamp Labels", "Display stamp labels (\"Camera\" in front of camera name, etc.)");
	RNA_def_property_update(prop, NC_SCENE | ND_RENDER_OPTIONS, NULL);

	prop = RNA_def_property(srna, "use_stamp_strip_meta", PROP_BOOLEAN, PROP_NONE);
	RNA_def_property_boolean_sdna(prop, NULL, "stamp", R_STAMP_STRIPMETA);
	RNA_def_property_ui_text(prop, "Strip Metadata", "Use metadata from the strips in the sequencer");
	RNA_def_property_update(prop, NC_SCENE | ND_RENDER_OPTIONS, NULL);

	prop = RNA_def_property(srna, "use_stamp_memory", PROP_BOOLEAN, PROP_NONE);
	RNA_def_property_boolean_sdna(prop, NULL, "stamp", R_STAMP_MEMORY);
	RNA_def_property_ui_text(prop, "Stamp Peak Memory", "Include the peak memory usage in image metadata");
	RNA_def_property_update(prop, NC_SCENE | ND_RENDER_OPTIONS, NULL);

	prop = RNA_def_property(srna, "use_stamp_hostname", PROP_BOOLEAN, PROP_NONE);
	RNA_def_property_boolean_sdna(prop, NULL, "stamp", R_STAMP_HOSTNAME);
	RNA_def_property_ui_text(prop, "Stamp Hostname", "Include the hostname of the machine that rendered the frame");
	RNA_def_property_update(prop, NC_SCENE | ND_RENDER_OPTIONS, NULL);

	prop = RNA_def_property(srna, "stamp_font_size", PROP_INT, PROP_PIXEL);
	RNA_def_property_int_sdna(prop, NULL, "stamp_font_id");
	RNA_def_property_range(prop, 8, 64);
	RNA_def_property_ui_text(prop, "Font Size", "Size of the font used when rendering stamp text");
	RNA_def_property_update(prop, NC_SCENE | ND_RENDER_OPTIONS, NULL);

	prop = RNA_def_property(srna, "stamp_foreground", PROP_FLOAT, PROP_COLOR);
	RNA_def_property_float_sdna(prop, NULL, "fg_stamp");
	RNA_def_property_array(prop, 4);
	RNA_def_property_range(prop, 0.0, 1.0);
	RNA_def_property_ui_text(prop, "Text Color", "Color to use for stamp text");
	RNA_def_property_update(prop, NC_SCENE | ND_RENDER_OPTIONS, NULL);

	prop = RNA_def_property(srna, "stamp_background", PROP_FLOAT, PROP_COLOR);
	RNA_def_property_float_sdna(prop, NULL, "bg_stamp");
	RNA_def_property_array(prop, 4);
	RNA_def_property_range(prop, 0.0, 1.0);
	RNA_def_property_ui_text(prop, "Background", "Color to use behind stamp text");
	RNA_def_property_update(prop, NC_SCENE | ND_RENDER_OPTIONS, NULL);

	/* sequencer draw options */

#if 0  /* see R_SEQ_GL_REND comment */
	prop = RNA_def_property(srna, "use_sequencer_gl_render", PROP_BOOLEAN, PROP_NONE);
	RNA_def_property_boolean_sdna(prop, NULL, "seq_flag", R_SEQ_GL_REND);
	RNA_def_property_ui_text(prop, "Sequencer OpenGL", "");
#endif

	prop = RNA_def_property(srna, "sequencer_gl_preview", PROP_ENUM, PROP_NONE);
	RNA_def_property_enum_sdna(prop, NULL, "seq_prev_type");
	RNA_def_property_enum_items(prop, rna_enum_shading_type_items);
	RNA_def_property_ui_text(prop, "Sequencer Preview Shading", "Method to draw in the sequencer view");
	RNA_def_property_update(prop, NC_SCENE | ND_SEQUENCER, "rna_SceneSequencer_update");

#if 0  /* UNUSED, see R_SEQ_GL_REND comment */
	prop = RNA_def_property(srna, "sequencer_gl_render", PROP_ENUM, PROP_NONE);
	RNA_def_property_enum_sdna(prop, NULL, "seq_rend_type");
	RNA_def_property_enum_items(prop, rna_enum_shading_type_items);
	/* XXX Label and tooltips are obviously wrong! */
	RNA_def_property_ui_text(prop, "Sequencer Preview Shading", "Method to draw in the sequencer view");
#endif

	prop = RNA_def_property(srna, "use_sequencer_gl_textured_solid", PROP_BOOLEAN, PROP_NONE);
	RNA_def_property_boolean_sdna(prop, NULL, "seq_flag", R_SEQ_SOLID_TEX);
	RNA_def_property_ui_text(prop, "Textured Solid", "Display face-assigned textures in solid draw method");
	RNA_def_property_update(prop, NC_SCENE | ND_SEQUENCER, "rna_SceneSequencer_update");

	prop = RNA_def_property(srna, "use_sequencer_gl_dof", PROP_BOOLEAN, PROP_NONE);
	RNA_def_property_boolean_sdna(prop, NULL, "seq_flag", R_SEQ_CAMERA_DOF);
	RNA_def_property_ui_text(prop, "Depth of Field", "Use depth of field using the values from scene strip active camera");
	RNA_def_property_update(prop, NC_SCENE | ND_SEQUENCER, "rna_SceneSequencer_update");

	prop = RNA_def_property(srna, "use_single_layer", PROP_BOOLEAN, PROP_NONE);
	RNA_def_property_boolean_sdna(prop, NULL, "scemode", R_SINGLE_LAYER);
	RNA_def_property_ui_text(prop, "Render Single Layer", "Only render the active layer. Only affects rendering from the interface, ignored for rendering from command line");
	RNA_def_property_clear_flag(prop, PROP_ANIMATABLE);
	RNA_def_property_update(prop, NC_SCENE | ND_RENDER_OPTIONS, NULL);

	/* views (stereoscopy et al) */
	prop = RNA_def_property(srna, "views", PROP_COLLECTION, PROP_NONE);
	RNA_def_property_struct_type(prop, "SceneRenderView");
	RNA_def_property_ui_text(prop, "Render Views", "");
	rna_def_render_views(brna, prop);

	prop = RNA_def_property(srna, "stereo_views", PROP_COLLECTION, PROP_NONE);
	RNA_def_property_collection_sdna(prop, NULL, "views", NULL);
	RNA_def_property_collection_funcs(prop, "rna_RenderSettings_stereoViews_begin", "rna_iterator_listbase_next",
	                                  "rna_iterator_listbase_end", "rna_iterator_listbase_get",
	                                  NULL, NULL, NULL, NULL);
	RNA_def_property_struct_type(prop, "SceneRenderView");
	RNA_def_property_ui_text(prop, "Render Views", "");

	prop = RNA_def_property(srna, "use_multiview", PROP_BOOLEAN, PROP_NONE);
	RNA_def_property_boolean_sdna(prop, NULL, "scemode", R_MULTIVIEW);
	RNA_def_property_ui_text(prop, "Multiple Views", "Use multiple views in the scene");
	RNA_def_property_update(prop, NC_WINDOW, NULL);

	prop = RNA_def_property(srna, "views_format", PROP_ENUM, PROP_NONE);
	RNA_def_property_enum_items(prop, views_format_items);
	RNA_def_property_clear_flag(prop, PROP_ANIMATABLE);
	RNA_def_property_ui_text(prop, "Setup Stereo Mode", "");
	RNA_def_property_enum_funcs(prop, NULL, "rna_RenderSettings_views_format_set", NULL);
	RNA_def_property_update(prop, NC_SPACE | ND_SPACE_VIEW3D, NULL);

	/* engine */
	prop = RNA_def_property(srna, "engine", PROP_ENUM, PROP_NONE);
	RNA_def_property_enum_items(prop, engine_items);
	RNA_def_property_enum_funcs(prop, "rna_RenderSettings_engine_get", "rna_RenderSettings_engine_set",
	                            "rna_RenderSettings_engine_itemf");
	RNA_def_property_clear_flag(prop, PROP_ANIMATABLE);
	RNA_def_property_ui_text(prop, "Engine", "Engine to use for rendering");
	RNA_def_property_update(prop, NC_WINDOW, "rna_RenderSettings_engine_update");

	prop = RNA_def_property(srna, "has_multiple_engines", PROP_BOOLEAN, PROP_NONE);
	RNA_def_property_boolean_funcs(prop, "rna_RenderSettings_multiple_engines_get", NULL);
	RNA_def_property_clear_flag(prop, PROP_EDITABLE);
	RNA_def_property_ui_text(prop, "Multiple Engines", "More than one rendering engine is available");

	prop = RNA_def_property(srna, "use_spherical_stereo", PROP_BOOLEAN, PROP_NONE);
	RNA_def_property_boolean_funcs(prop, "rna_RenderSettings_use_spherical_stereo_get", NULL);
	RNA_def_property_clear_flag(prop, PROP_EDITABLE);
	RNA_def_property_ui_text(prop, "Use Spherical Stereo", "Active render engine supports spherical stereo rendering");

	/* simplify */
	prop = RNA_def_property(srna, "use_simplify", PROP_BOOLEAN, PROP_NONE);
	RNA_def_property_boolean_sdna(prop, NULL, "mode", R_SIMPLIFY);
	RNA_def_property_ui_text(prop, "Use Simplify", "Enable simplification of scene for quicker preview renders");
	RNA_def_property_update(prop, 0, "rna_Scene_use_simplify_update");

	prop = RNA_def_property(srna, "simplify_subdivision", PROP_INT, PROP_UNSIGNED);
	RNA_def_property_int_sdna(prop, NULL, "simplify_subsurf");
	RNA_def_property_ui_range(prop, 0, 6, 1, -1);
	RNA_def_property_ui_text(prop, "Simplify Subdivision", "Global maximum subdivision level");
	RNA_def_property_update(prop, 0, "rna_Scene_simplify_update");

	prop = RNA_def_property(srna, "simplify_child_particles", PROP_FLOAT, PROP_FACTOR);
	RNA_def_property_float_sdna(prop, NULL, "simplify_particles");
	RNA_def_property_ui_text(prop, "Simplify Child Particles", "Global child particles percentage");
	RNA_def_property_update(prop, 0, "rna_Scene_simplify_update");

	prop = RNA_def_property(srna, "simplify_subdivision_render", PROP_INT, PROP_UNSIGNED);
	RNA_def_property_int_sdna(prop, NULL, "simplify_subsurf_render");
	RNA_def_property_ui_range(prop, 0, 6, 1, -1);
	RNA_def_property_ui_text(prop, "Simplify Subdivision", "Global maximum subdivision level during rendering");
	RNA_def_property_update(prop, 0, "rna_Scene_simplify_update");

	prop = RNA_def_property(srna, "simplify_child_particles_render", PROP_FLOAT, PROP_FACTOR);
	RNA_def_property_float_sdna(prop, NULL, "simplify_particles_render");
	RNA_def_property_ui_text(prop, "Simplify Child Particles", "Global child particles percentage during rendering");
	RNA_def_property_update(prop, 0, "rna_Scene_simplify_update");

	prop = RNA_def_property(srna, "use_simplify_smoke_highres", PROP_BOOLEAN, PROP_NONE);
	RNA_def_property_boolean_negative_sdna(prop, NULL, "simplify_smoke_ignore_highres", 1);
	RNA_def_property_ui_text(prop, "Use High-resolution Smoke", "Display high-resolution smoke in the viewport");
	RNA_def_property_update(prop, NC_OBJECT | ND_DRAW, NULL);

	/* Grease Pencil - Simplify Options */
	prop = RNA_def_property(srna, "simplify_gpencil", PROP_BOOLEAN, PROP_NONE);
	RNA_def_property_boolean_sdna(prop, NULL, "simplify_gpencil", SIMPLIFY_GPENCIL_ENABLE);
	RNA_def_property_ui_text(prop, "Simplify", "Simplify Grease Pencil drawing");
	RNA_def_property_update(prop, NC_GPENCIL | ND_DATA, "rna_GPencil_update");

	prop = RNA_def_property(srna, "simplify_gpencil_onplay", PROP_BOOLEAN, PROP_NONE);
	RNA_def_property_boolean_sdna(prop, NULL, "simplify_gpencil", SIMPLIFY_GPENCIL_ON_PLAY);
	RNA_def_property_ui_text(prop, "Simplify Playback", "Simplify Grease Pencil only during animation playback");
	RNA_def_property_update(prop, NC_GPENCIL | ND_DATA, "rna_GPencil_update");

	prop = RNA_def_property(srna, "simplify_gpencil_view_fill", PROP_BOOLEAN, PROP_NONE);
	RNA_def_property_boolean_sdna(prop, NULL, "simplify_gpencil", SIMPLIFY_GPENCIL_FILL);
	RNA_def_property_ui_text(prop, "Disable Fill", "Disable fill strokes in the viewport");
	RNA_def_property_update(prop, NC_GPENCIL | ND_DATA, "rna_GPencil_update");

	prop = RNA_def_property(srna, "simplify_gpencil_remove_lines", PROP_BOOLEAN, PROP_NONE);
	RNA_def_property_boolean_sdna(prop, NULL, "simplify_gpencil", SIMPLIFY_GPENCIL_REMOVE_FILL_LINE);
	RNA_def_property_ui_text(prop, "Disable Lines", "Disable external lines of fill strokes");
	RNA_def_property_update(prop, NC_GPENCIL | ND_DATA, "rna_GPencil_update");

	prop = RNA_def_property(srna, "simplify_gpencil_view_modifier", PROP_BOOLEAN, PROP_NONE);
	RNA_def_property_boolean_sdna(prop, NULL, "simplify_gpencil", SIMPLIFY_GPENCIL_MODIFIER);
	RNA_def_property_ui_text(prop, "Disable Modifiers", "Do not apply modifiers in the viewport");
	RNA_def_property_update(prop, NC_GPENCIL | ND_DATA, "rna_GPencil_update");

	prop = RNA_def_property(srna, "simplify_gpencil_shader_fx", PROP_BOOLEAN, PROP_NONE);
	RNA_def_property_boolean_sdna(prop, NULL, "simplify_gpencil", SIMPLIFY_GPENCIL_FX);
	RNA_def_property_ui_text(prop, "Simplify Shaders", "Do not apply shader fx");
	RNA_def_property_update(prop, NC_GPENCIL | ND_DATA, "rna_GPencil_update");

	prop = RNA_def_property(srna, "simplify_gpencil_blend", PROP_BOOLEAN, PROP_NONE);
	RNA_def_property_boolean_sdna(prop, NULL, "simplify_gpencil", SIMPLIFY_GPENCIL_BLEND);
	RNA_def_property_ui_text(prop, "Layers Blending", "Do not display blend layers");
	RNA_def_property_update(prop, NC_GPENCIL | ND_DATA, "rna_GPencil_update");

	/* persistent data */
	prop = RNA_def_property(srna, "use_persistent_data", PROP_BOOLEAN, PROP_NONE);
	RNA_def_property_boolean_sdna(prop, NULL, "mode", R_PERSISTENT_DATA);
	RNA_def_property_ui_text(prop, "Persistent Data", "Keep render data around for faster re-renders");
	RNA_def_property_update(prop, 0, "rna_Scene_use_persistent_data_update");

	/* Freestyle line thickness options */
	prop = RNA_def_property(srna, "line_thickness_mode", PROP_ENUM, PROP_NONE);
	RNA_def_property_enum_sdna(prop, NULL, "line_thickness_mode");
	RNA_def_property_enum_items(prop, freestyle_thickness_items);
	RNA_def_property_ui_text(prop, "Line Thickness Mode", "Line thickness mode for Freestyle line drawing");
	RNA_def_property_update(prop, NC_SCENE | ND_RENDER_OPTIONS, "rna_Scene_freestyle_update");

	prop = RNA_def_property(srna, "line_thickness", PROP_FLOAT, PROP_PIXEL);
	RNA_def_property_float_sdna(prop, NULL, "unit_line_thickness");
	RNA_def_property_range(prop, 0.f, 10000.f);
	RNA_def_property_ui_text(prop, "Line Thickness", "Line thickness in pixels");
	RNA_def_property_update(prop, NC_SCENE | ND_RENDER_OPTIONS, "rna_Scene_freestyle_update");

	/* Bake Settings */
	prop = RNA_def_property(srna, "bake", PROP_POINTER, PROP_NONE);
	RNA_def_property_flag(prop, PROP_NEVER_NULL);
	RNA_def_property_pointer_sdna(prop, NULL, "bake");
	RNA_def_property_struct_type(prop, "BakeSettings");
	RNA_def_property_ui_text(prop, "Bake Data", "");

	/* Nestled Data  */
	/* *** Non-Animated *** */
	RNA_define_animate_sdna(false);
	rna_def_bake_data(brna);
	RNA_define_animate_sdna(true);

	/* *** Animated *** */

	/* Scene API */
	RNA_api_scene_render(srna);
=======
  StructRNA *srna;
  PropertyRNA *prop;

  static const EnumPropertyItem alpha_mode_items[] = {
      {R_ADDSKY, "SKY", 0, "Sky", "Transparent pixels are filled with sky color"},
      {R_ALPHAPREMUL,
       "TRANSPARENT",
       0,
       "Transparent",
       "World background is transparent with premultiplied alpha"},
      {0, NULL, 0, NULL, NULL},
  };

  static const EnumPropertyItem display_mode_items[] = {
      {R_OUTPUT_SCREEN,
       "SCREEN",
       0,
       "Full Screen",
       "Images are rendered in a maximized Image Editor"},
      {R_OUTPUT_AREA, "AREA", 0, "Image Editor", "Images are rendered in an Image Editor"},
      {R_OUTPUT_WINDOW, "WINDOW", 0, "New Window", "Images are rendered in a new window"},
      {R_OUTPUT_NONE,
       "NONE",
       0,
       "Keep User Interface",
       "Images are rendered without changing the user interface"},
      {0, NULL, 0, NULL, NULL},
  };

  /* Bake */
  static const EnumPropertyItem bake_mode_items[] = {
      //{RE_BAKE_AO, "AO", 0, "Ambient Occlusion", "Bake ambient occlusion"},
      {RE_BAKE_NORMALS, "NORMALS", 0, "Normals", "Bake normals"},
      {RE_BAKE_DISPLACEMENT, "DISPLACEMENT", 0, "Displacement", "Bake displacement"},
      {0, NULL, 0, NULL, NULL},
  };

  static const EnumPropertyItem pixel_size_items[] = {
      {0, "AUTO", 0, "Automatic", "Automatic pixel size, depends on the user interface scale"},
      {1, "1", 0, "1x", "Render at full resolution"},
      {2, "2", 0, "2x", "Render at 50% resolution"},
      {4, "4", 0, "4x", "Render at 25% resolution"},
      {8, "8", 0, "8x", "Render at 12.5% resolution"},
      {0, NULL, 0, NULL, NULL},
  };

  static const EnumPropertyItem fixed_oversample_items[] = {
      {5, "5", 0, "5", ""},
      {8, "8", 0, "8", ""},
      {11, "11", 0, "11", ""},
      {16, "16", 0, "16", ""},
      {0, NULL, 0, NULL, NULL},
  };

  static const EnumPropertyItem threads_mode_items[] = {
      {0,
       "AUTO",
       0,
       "Auto-detect",
       "Automatically determine the number of threads, based on CPUs"},
      {R_FIXED_THREADS, "FIXED", 0, "Fixed", "Manually determine the number of threads"},
      {0, NULL, 0, NULL, NULL},
  };

  static const EnumPropertyItem engine_items[] = {
      {0, "BLENDER_EEVEE", 0, "Eevee", ""},
      {0, NULL, 0, NULL, NULL},
  };

  static const EnumPropertyItem freestyle_thickness_items[] = {
      {R_LINE_THICKNESS_ABSOLUTE,
       "ABSOLUTE",
       0,
       "Absolute",
       "Specify unit line thickness in pixels"},
      {R_LINE_THICKNESS_RELATIVE,
       "RELATIVE",
       0,
       "Relative",
       "Unit line thickness is scaled by the proportion of the present vertical image "
       "resolution to 480 pixels"},
      {0, NULL, 0, NULL, NULL},
  };

  static const EnumPropertyItem views_format_items[] = {
      {SCE_VIEWS_FORMAT_STEREO_3D,
       "STEREO_3D",
       0,
       "Stereo 3D",
       "Single stereo camera system, adjust the stereo settings in the camera panel"},
      {SCE_VIEWS_FORMAT_MULTIVIEW,
       "MULTIVIEW",
       0,
       "Multi-View",
       "Multi camera system, adjust the cameras individually"},
      {0, NULL, 0, NULL, NULL},
  };

  static const EnumPropertyItem hair_shape_type_items[] = {
      {SCE_HAIR_SHAPE_STRAND, "STRAND", 0, "Strand", ""},
      {SCE_HAIR_SHAPE_STRIP, "STRIP", 0, "Strip", ""},
      {0, NULL, 0, NULL, NULL},
  };

  rna_def_scene_ffmpeg_settings(brna);

  srna = RNA_def_struct(brna, "RenderSettings", NULL);
  RNA_def_struct_sdna(srna, "RenderData");
  RNA_def_struct_nested(brna, srna, "Scene");
  RNA_def_struct_path_func(srna, "rna_RenderSettings_path");
  RNA_def_struct_ui_text(srna, "Render Data", "Rendering settings for a Scene data-block");

  /* Render Data */
  prop = RNA_def_property(srna, "image_settings", PROP_POINTER, PROP_NONE);
  RNA_def_property_flag(prop, PROP_NEVER_NULL);
  RNA_def_property_pointer_sdna(prop, NULL, "im_format");
  RNA_def_property_struct_type(prop, "ImageFormatSettings");
  RNA_def_property_ui_text(prop, "Image Format", "");

  prop = RNA_def_property(srna, "resolution_x", PROP_INT, PROP_PIXEL);
  RNA_def_property_int_sdna(prop, NULL, "xsch");
  RNA_def_property_flag(prop, PROP_PROPORTIONAL);
  RNA_def_property_clear_flag(prop, PROP_ANIMATABLE);
  RNA_def_property_range(prop, 4, 65536);
  RNA_def_property_ui_text(
      prop, "Resolution X", "Number of horizontal pixels in the rendered image");
  RNA_def_property_update(prop, NC_SCENE | ND_RENDER_OPTIONS, "rna_SceneCamera_update");

  prop = RNA_def_property(srna, "resolution_y", PROP_INT, PROP_PIXEL);
  RNA_def_property_int_sdna(prop, NULL, "ysch");
  RNA_def_property_flag(prop, PROP_PROPORTIONAL);
  RNA_def_property_clear_flag(prop, PROP_ANIMATABLE);
  RNA_def_property_range(prop, 4, 65536);
  RNA_def_property_ui_text(
      prop, "Resolution Y", "Number of vertical pixels in the rendered image");
  RNA_def_property_update(prop, NC_SCENE | ND_RENDER_OPTIONS, "rna_SceneCamera_update");

  prop = RNA_def_property(srna, "resolution_percentage", PROP_INT, PROP_PERCENTAGE);
  RNA_def_property_int_sdna(prop, NULL, "size");
  RNA_def_property_clear_flag(prop, PROP_ANIMATABLE);
  RNA_def_property_range(prop, 1, SHRT_MAX);
  RNA_def_property_ui_range(prop, 1, 100, 10, 1);
  RNA_def_property_ui_text(prop, "Resolution %", "Percentage scale for render resolution");
  RNA_def_property_update(prop, NC_SCENE | ND_RENDER_OPTIONS, NULL);

  prop = RNA_def_property(srna, "tile_x", PROP_INT, PROP_NONE);
  RNA_def_property_int_sdna(prop, NULL, "tilex");
  RNA_def_property_clear_flag(prop, PROP_ANIMATABLE);
  RNA_def_property_range(prop, 8, 65536);
  RNA_def_property_ui_text(prop, "Tile X", "Horizontal tile size to use while rendering");
  RNA_def_property_update(prop, NC_SCENE | ND_RENDER_OPTIONS, NULL);

  prop = RNA_def_property(srna, "tile_y", PROP_INT, PROP_NONE);
  RNA_def_property_int_sdna(prop, NULL, "tiley");
  RNA_def_property_clear_flag(prop, PROP_ANIMATABLE);
  RNA_def_property_range(prop, 8, 65536);
  RNA_def_property_ui_text(prop, "Tile Y", "Vertical tile size to use while rendering");
  RNA_def_property_update(prop, NC_SCENE | ND_RENDER_OPTIONS, NULL);

  prop = RNA_def_property(srna, "preview_start_resolution", PROP_INT, PROP_NONE);
  RNA_def_property_clear_flag(prop, PROP_ANIMATABLE);
  RNA_def_property_range(prop, 8, 16384);
  RNA_def_property_int_default(prop, 64);
  RNA_def_property_ui_text(prop,
                           "Start Resolution",
                           "Resolution to start rendering preview at, "
                           "progressively increasing it to the full viewport size");
  RNA_def_property_update(prop, NC_SCENE | ND_RENDER_OPTIONS, NULL);

  prop = RNA_def_property(srna, "preview_pixel_size", PROP_ENUM, PROP_NONE);
  RNA_def_property_enum_sdna(prop, NULL, "preview_pixel_size");
  RNA_def_property_enum_items(prop, pixel_size_items);
  RNA_def_property_ui_text(prop, "Pixel Size", "Pixel size for viewport rendering");
  RNA_def_property_update(prop, NC_SCENE | ND_RENDER_OPTIONS, NULL);

  prop = RNA_def_property(srna, "pixel_aspect_x", PROP_FLOAT, PROP_NONE);
  RNA_def_property_float_sdna(prop, NULL, "xasp");
  RNA_def_property_flag(prop, PROP_PROPORTIONAL);
  RNA_def_property_clear_flag(prop, PROP_ANIMATABLE);
  RNA_def_property_range(prop, 1.0f, 200.0f);
  RNA_def_property_ui_text(prop,
                           "Pixel Aspect X",
                           "Horizontal aspect ratio - for anamorphic or non-square pixel output");
  RNA_def_property_update(prop, NC_SCENE | ND_RENDER_OPTIONS, "rna_SceneCamera_update");

  prop = RNA_def_property(srna, "pixel_aspect_y", PROP_FLOAT, PROP_NONE);
  RNA_def_property_float_sdna(prop, NULL, "yasp");
  RNA_def_property_flag(prop, PROP_PROPORTIONAL);
  RNA_def_property_clear_flag(prop, PROP_ANIMATABLE);
  RNA_def_property_range(prop, 1.0f, 200.0f);
  RNA_def_property_ui_text(
      prop, "Pixel Aspect Y", "Vertical aspect ratio - for anamorphic or non-square pixel output");
  RNA_def_property_update(prop, NC_SCENE | ND_RENDER_OPTIONS, "rna_SceneCamera_update");

  prop = RNA_def_property(srna, "ffmpeg", PROP_POINTER, PROP_NONE);
  RNA_def_property_struct_type(prop, "FFmpegSettings");
  RNA_def_property_pointer_sdna(prop, NULL, "ffcodecdata");
  RNA_def_property_flag(prop, PROP_NEVER_UNLINK);
  RNA_def_property_ui_text(prop, "FFmpeg Settings", "FFmpeg related settings for the scene");

  prop = RNA_def_property(srna, "fps", PROP_INT, PROP_NONE);
  RNA_def_property_int_sdna(prop, NULL, "frs_sec");
  RNA_def_property_clear_flag(prop, PROP_ANIMATABLE);
  RNA_def_property_range(prop, 1, SHRT_MAX);
  RNA_def_property_ui_range(prop, 1, 120, 1, -1);
  RNA_def_property_ui_text(prop, "FPS", "Framerate, expressed in frames per second");
  RNA_def_property_update(prop, NC_SCENE | ND_RENDER_OPTIONS, "rna_Scene_fps_update");

  prop = RNA_def_property(srna, "fps_base", PROP_FLOAT, PROP_NONE);
  RNA_def_property_float_sdna(prop, NULL, "frs_sec_base");
  RNA_def_property_clear_flag(prop, PROP_ANIMATABLE);
  RNA_def_property_range(prop, 1e-5f, 1e6f);
  RNA_def_property_ui_range(prop, 0.1f, 120.0f, 2, -1);
  RNA_def_property_ui_text(prop, "FPS Base", "Framerate base");
  RNA_def_property_update(prop, NC_SCENE | ND_RENDER_OPTIONS, "rna_Scene_fps_update");

  /* frame mapping */
  prop = RNA_def_property(srna, "frame_map_old", PROP_INT, PROP_NONE);
  RNA_def_property_int_sdna(prop, NULL, "framapto");
  RNA_def_property_clear_flag(prop, PROP_ANIMATABLE);
  RNA_def_property_range(prop, 1, 900);
  RNA_def_property_ui_text(prop, "Frame Map Old", "Old mapping value in frames");
  RNA_def_property_update(prop, NC_SCENE | ND_FRAME, "rna_Scene_framelen_update");

  prop = RNA_def_property(srna, "frame_map_new", PROP_INT, PROP_NONE);
  RNA_def_property_int_sdna(prop, NULL, "images");
  RNA_def_property_clear_flag(prop, PROP_ANIMATABLE);
  RNA_def_property_range(prop, 1, 900);
  RNA_def_property_ui_text(prop, "Frame Map New", "How many frames the Map Old will last");
  RNA_def_property_update(prop, NC_SCENE | ND_FRAME, "rna_Scene_framelen_update");

  prop = RNA_def_property(srna, "dither_intensity", PROP_FLOAT, PROP_NONE);
  RNA_def_property_float_sdna(prop, NULL, "dither_intensity");
  RNA_def_property_range(prop, 0.0f, 2.0f);
  RNA_def_property_ui_text(
      prop,
      "Dither Intensity",
      "Amount of dithering noise added to the rendered image to break up banding");
  RNA_def_property_update(prop, NC_SCENE | ND_RENDER_OPTIONS, NULL);

  prop = RNA_def_property(srna, "filter_size", PROP_FLOAT, PROP_PIXEL);
  RNA_def_property_float_sdna(prop, NULL, "gauss");
  RNA_def_property_range(prop, 0.0f, 500.0f);
  RNA_def_property_ui_range(prop, 0.01f, 10.0f, 1, 2);
  RNA_def_property_ui_text(
      prop, "Filter Size", "Width over which the reconstruction filter combines samples");
  RNA_def_property_update(prop, NC_SCENE | ND_RENDER_OPTIONS, NULL);

  prop = RNA_def_property(srna, "alpha_mode", PROP_ENUM, PROP_NONE);
  RNA_def_property_enum_sdna(prop, NULL, "alphamode");
  RNA_def_property_enum_items(prop, alpha_mode_items);
  RNA_def_property_ui_text(
      prop, "Alpha Mode", "Representation of alpha information in the RGBA pixels");
  RNA_def_property_update(prop, NC_SCENE | ND_RENDER_OPTIONS, "rna_Scene_glsl_update");

  prop = RNA_def_property(srna, "use_antialiasing", PROP_BOOLEAN, PROP_NONE);
  RNA_def_property_boolean_sdna(prop, NULL, "mode", R_OSA);
  RNA_def_property_ui_text(
      prop,
      "Anti-Aliasing",
      "Render and combine multiple samples per pixel to prevent jagged edges");
  RNA_def_property_update(prop, NC_SCENE | ND_RENDER_OPTIONS, NULL);

  prop = RNA_def_property(srna, "antialiasing_samples", PROP_ENUM, PROP_NONE);
  RNA_def_property_enum_sdna(prop, NULL, "osa");
  RNA_def_property_enum_items(prop, fixed_oversample_items);
  RNA_def_property_ui_text(
      prop, "Anti-Aliasing Samples", "Amount of anti-aliasing samples per pixel");
  RNA_def_property_update(prop, NC_SCENE | ND_RENDER_OPTIONS, NULL);

  prop = RNA_def_property(srna, "use_freestyle", PROP_BOOLEAN, PROP_NONE);
  RNA_def_property_clear_flag(prop, PROP_ANIMATABLE);
  RNA_def_property_boolean_sdna(prop, NULL, "mode", R_EDGE_FRS);
  RNA_def_property_ui_text(prop, "Edge", "Draw stylized strokes using Freestyle");
  RNA_def_property_update(prop, NC_SCENE | ND_RENDER_OPTIONS, "rna_Scene_freestyle_update");

  /* threads */
  prop = RNA_def_property(srna, "threads", PROP_INT, PROP_NONE);
  RNA_def_property_int_sdna(prop, NULL, "threads");
  RNA_def_property_range(prop, 1, BLENDER_MAX_THREADS);
  RNA_def_property_int_funcs(prop, "rna_RenderSettings_threads_get", NULL, NULL);
  RNA_def_property_ui_text(prop,
                           "Threads",
                           "Number of CPU threads to use simultaneously while rendering "
                           "(for multi-core/CPU systems)");
  RNA_def_property_update(prop, NC_SCENE | ND_RENDER_OPTIONS, NULL);

  prop = RNA_def_property(srna, "threads_mode", PROP_ENUM, PROP_NONE);
  RNA_def_property_enum_bitflag_sdna(prop, NULL, "mode");
  RNA_def_property_enum_items(prop, threads_mode_items);
  RNA_def_property_enum_funcs(prop, "rna_RenderSettings_threads_mode_get", NULL, NULL);
  RNA_def_property_ui_text(prop, "Threads Mode", "Determine the amount of render threads used");
  RNA_def_property_update(prop, NC_SCENE | ND_RENDER_OPTIONS, NULL);

  /* motion blur */
  prop = RNA_def_property(srna, "use_motion_blur", PROP_BOOLEAN, PROP_NONE);
  RNA_def_property_boolean_sdna(prop, NULL, "mode", R_MBLUR);
  RNA_def_property_ui_text(prop, "Motion Blur", "Use multi-sampled 3D scene motion blur");
  RNA_def_property_clear_flag(prop, PROP_ANIMATABLE);
  RNA_def_property_update(prop, NC_SCENE | ND_RENDER_OPTIONS, "rna_Scene_glsl_update");

  prop = RNA_def_property(srna, "motion_blur_shutter", PROP_FLOAT, PROP_FACTOR);
  RNA_def_property_float_sdna(prop, NULL, "blurfac");
  RNA_def_property_range(prop, 0.0f, FLT_MAX);
  RNA_def_property_ui_range(prop, 0.01f, 1.0f, 1, 2);
  RNA_def_property_ui_text(prop, "Shutter", "Time taken in frames between shutter open and close");
  RNA_def_property_update(prop, NC_SCENE | ND_RENDER_OPTIONS, "rna_Scene_glsl_update");

  prop = RNA_def_property(srna, "motion_blur_shutter_curve", PROP_POINTER, PROP_NONE);
  RNA_def_property_pointer_sdna(prop, NULL, "mblur_shutter_curve");
  RNA_def_property_struct_type(prop, "CurveMapping");
  RNA_def_property_ui_text(
      prop, "Shutter Curve", "Curve defining the shutter's openness over time");

  /* Hairs */
  prop = RNA_def_property(srna, "hair_type", PROP_ENUM, PROP_NONE);
  RNA_def_property_enum_items(prop, hair_shape_type_items);
  RNA_def_property_ui_text(prop, "Hair Shape Type", "Hair shape type");
  RNA_def_property_update(prop, NC_SCENE | ND_RENDER_OPTIONS, "rna_Scene_glsl_update");

  prop = RNA_def_property(srna, "hair_subdiv", PROP_INT, PROP_NONE);
  RNA_def_property_range(prop, 0, 3);
  RNA_def_property_ui_text(prop, "Additional Subdiv", "Additional subdivision along the hair");
  RNA_def_property_update(prop, NC_SCENE | ND_RENDER_OPTIONS, "rna_Scene_glsl_update");

  /* border */
  prop = RNA_def_property(srna, "use_border", PROP_BOOLEAN, PROP_NONE);
  RNA_def_property_boolean_sdna(prop, NULL, "mode", R_BORDER);
  RNA_def_property_clear_flag(prop, PROP_ANIMATABLE);
  RNA_def_property_ui_text(
      prop, "Render Region", "Render a user-defined render region, within the frame size");
  RNA_def_property_update(prop, NC_SCENE | ND_RENDER_OPTIONS, NULL);

  prop = RNA_def_property(srna, "border_min_x", PROP_FLOAT, PROP_NONE);
  RNA_def_property_float_sdna(prop, NULL, "border.xmin");
  RNA_def_property_range(prop, 0.0f, 1.0f);
  RNA_def_property_clear_flag(prop, PROP_ANIMATABLE);
  RNA_def_property_ui_text(prop, "Region Minimum X", "Minimum X value for the render region");
  RNA_def_property_update(prop, NC_SCENE | ND_RENDER_OPTIONS, NULL);

  prop = RNA_def_property(srna, "border_min_y", PROP_FLOAT, PROP_NONE);
  RNA_def_property_float_sdna(prop, NULL, "border.ymin");
  RNA_def_property_range(prop, 0.0f, 1.0f);
  RNA_def_property_clear_flag(prop, PROP_ANIMATABLE);
  RNA_def_property_ui_text(prop, "Region Minimum Y", "Minimum Y value for the render region");
  RNA_def_property_update(prop, NC_SCENE | ND_RENDER_OPTIONS, NULL);

  prop = RNA_def_property(srna, "border_max_x", PROP_FLOAT, PROP_NONE);
  RNA_def_property_float_sdna(prop, NULL, "border.xmax");
  RNA_def_property_range(prop, 0.0f, 1.0f);
  RNA_def_property_clear_flag(prop, PROP_ANIMATABLE);
  RNA_def_property_ui_text(prop, "Region Maximum X", "Maximum X value for the render region");
  RNA_def_property_update(prop, NC_SCENE | ND_RENDER_OPTIONS, NULL);

  prop = RNA_def_property(srna, "border_max_y", PROP_FLOAT, PROP_NONE);
  RNA_def_property_float_sdna(prop, NULL, "border.ymax");
  RNA_def_property_range(prop, 0.0f, 1.0f);
  RNA_def_property_clear_flag(prop, PROP_ANIMATABLE);
  RNA_def_property_ui_text(prop, "Region Maximum Y", "Maximum Y value for the render region");
  RNA_def_property_update(prop, NC_SCENE | ND_RENDER_OPTIONS, NULL);

  prop = RNA_def_property(srna, "use_crop_to_border", PROP_BOOLEAN, PROP_NONE);
  RNA_def_property_boolean_sdna(prop, NULL, "mode", R_CROP);
  RNA_def_property_clear_flag(prop, PROP_ANIMATABLE);
  RNA_def_property_ui_text(
      prop, "Crop to Render Region", "Crop the rendered frame to the defined render region size");
  RNA_def_property_update(prop, NC_SCENE | ND_RENDER_OPTIONS, NULL);

  prop = RNA_def_property(srna, "use_placeholder", PROP_BOOLEAN, PROP_NONE);
  RNA_def_property_boolean_sdna(prop, NULL, "mode", R_TOUCH);
  RNA_def_property_clear_flag(prop, PROP_ANIMATABLE);
  RNA_def_property_ui_text(
      prop,
      "Placeholders",
      "Create empty placeholder files while rendering frames (similar to Unix 'touch')");
  RNA_def_property_update(prop, NC_SCENE | ND_RENDER_OPTIONS, NULL);

  prop = RNA_def_property(srna, "use_overwrite", PROP_BOOLEAN, PROP_NONE);
  RNA_def_property_boolean_negative_sdna(prop, NULL, "mode", R_NO_OVERWRITE);
  RNA_def_property_clear_flag(prop, PROP_ANIMATABLE);
  RNA_def_property_ui_text(prop, "Overwrite", "Overwrite existing files while rendering");
  RNA_def_property_update(prop, NC_SCENE | ND_RENDER_OPTIONS, NULL);

  prop = RNA_def_property(srna, "use_compositing", PROP_BOOLEAN, PROP_NONE);
  RNA_def_property_boolean_sdna(prop, NULL, "scemode", R_DOCOMP);
  RNA_def_property_clear_flag(prop, PROP_ANIMATABLE);
  RNA_def_property_ui_text(prop,
                           "Compositing",
                           "Process the render result through the compositing pipeline, "
                           "if compositing nodes are enabled");
  RNA_def_property_update(prop, NC_SCENE | ND_RENDER_OPTIONS, NULL);

  prop = RNA_def_property(srna, "use_sequencer", PROP_BOOLEAN, PROP_NONE);
  RNA_def_property_boolean_sdna(prop, NULL, "scemode", R_DOSEQ);
  RNA_def_property_clear_flag(prop, PROP_ANIMATABLE);
  RNA_def_property_ui_text(prop,
                           "Sequencer",
                           "Process the render (and composited) result through the video sequence "
                           "editor pipeline, if sequencer strips exist");
  RNA_def_property_update(prop, NC_SCENE | ND_RENDER_OPTIONS, NULL);

  prop = RNA_def_property(srna, "use_file_extension", PROP_BOOLEAN, PROP_NONE);
  RNA_def_property_boolean_sdna(prop, NULL, "scemode", R_EXTENSION);
  RNA_def_property_clear_flag(prop, PROP_ANIMATABLE);
  RNA_def_property_ui_text(
      prop,
      "File Extensions",
      "Add the file format extensions to the rendered file name (eg: filename + .jpg)");
  RNA_def_property_update(prop, NC_SCENE | ND_RENDER_OPTIONS, NULL);

#  if 0 /* moved */
  prop = RNA_def_property(srna, "file_format", PROP_ENUM, PROP_NONE);
  RNA_def_property_enum_sdna(prop, NULL, "imtype");
  RNA_def_property_enum_items(prop, rna_enum_image_type_items);
  RNA_def_property_enum_funcs(prop, NULL, "rna_RenderSettings_file_format_set", NULL);
  RNA_def_property_ui_text(prop, "File Format", "File format to save the rendered images as");
  RNA_def_property_update(prop, NC_SCENE | ND_RENDER_OPTIONS, NULL);
#  endif

  prop = RNA_def_property(srna, "file_extension", PROP_STRING, PROP_NONE);
  RNA_def_property_string_funcs(
      prop, "rna_SceneRender_file_ext_get", "rna_SceneRender_file_ext_length", NULL);
  RNA_def_property_ui_text(prop, "Extension", "The file extension used for saving renders");
  RNA_def_property_clear_flag(prop, PROP_EDITABLE);

  prop = RNA_def_property(srna, "is_movie_format", PROP_BOOLEAN, PROP_NONE);
  RNA_def_property_boolean_funcs(prop, "rna_RenderSettings_is_movie_format_get", NULL);
  RNA_def_property_clear_flag(prop, PROP_EDITABLE);
  RNA_def_property_ui_text(prop, "Movie Format", "When true the format is a movie");

  prop = RNA_def_property(srna, "use_save_buffers", PROP_BOOLEAN, PROP_NONE);
  RNA_def_property_boolean_sdna(prop, NULL, "scemode", R_EXR_TILE_FILE);
  RNA_def_property_clear_flag(prop, PROP_ANIMATABLE);
  RNA_def_property_ui_text(
      prop,
      "Save Buffers",
      "Save tiles for all RenderLayers and SceneNodes to files in the temp directory "
      "(saves memory, required for Full Sample)");
  RNA_def_property_update(prop, NC_SCENE | ND_RENDER_OPTIONS, NULL);

  prop = RNA_def_property(srna, "use_full_sample", PROP_BOOLEAN, PROP_NONE);
  RNA_def_property_boolean_sdna(prop, NULL, "scemode", R_FULL_SAMPLE);
  RNA_def_property_ui_text(prop,
                           "Full Sample",
                           "Save for every anti-aliasing sample the entire RenderLayer results "
                           "(this solves anti-aliasing issues with compositing)");
  RNA_def_property_update(prop, NC_SCENE | ND_RENDER_OPTIONS, NULL);

  prop = RNA_def_property(srna, "display_mode", PROP_ENUM, PROP_NONE);
  RNA_def_property_enum_bitflag_sdna(prop, NULL, "displaymode");
  RNA_def_property_clear_flag(prop, PROP_ANIMATABLE);
  RNA_def_property_enum_items(prop, display_mode_items);
  RNA_def_property_ui_text(prop, "Display", "Select where rendered images will be displayed");
  RNA_def_property_update(prop, NC_SCENE | ND_RENDER_OPTIONS, NULL);

  prop = RNA_def_property(srna, "use_lock_interface", PROP_BOOLEAN, PROP_NONE);
  RNA_def_property_boolean_sdna(prop, NULL, "use_lock_interface", 1);
  RNA_def_property_clear_flag(prop, PROP_ANIMATABLE);
  RNA_def_property_ui_icon(prop, ICON_UNLOCKED, true);
  RNA_def_property_ui_text(
      prop,
      "Lock Interface",
      "Lock interface during rendering in favor of giving more memory to the renderer");
  RNA_def_property_update(prop, NC_SCENE | ND_RENDER_OPTIONS, NULL);

  prop = RNA_def_property(srna, "filepath", PROP_STRING, PROP_FILEPATH);
  RNA_def_property_string_sdna(prop, NULL, "pic");
  RNA_def_property_ui_text(prop,
                           "Output Path",
                           "Directory/name to save animations, # characters defines the position "
                           "and length of frame numbers");
  RNA_def_property_update(prop, NC_SCENE | ND_RENDER_OPTIONS, NULL);

  /* Render result EXR cache. */
  prop = RNA_def_property(srna, "use_render_cache", PROP_BOOLEAN, PROP_NONE);
  RNA_def_property_boolean_sdna(prop, NULL, "scemode", R_EXR_CACHE_FILE);
  RNA_def_property_clear_flag(prop, PROP_ANIMATABLE);
  RNA_def_property_ui_text(prop,
                           "Cache Result",
                           "Save render cache to EXR files (useful for heavy compositing, "
                           "Note: affects indirectly rendered scenes)");
  RNA_def_property_update(prop, NC_SCENE | ND_RENDER_OPTIONS, NULL);

  /* Bake */

  prop = RNA_def_property(srna, "bake_type", PROP_ENUM, PROP_NONE);
  RNA_def_property_enum_bitflag_sdna(prop, NULL, "bake_mode");
  RNA_def_property_enum_items(prop, bake_mode_items);
  RNA_def_property_ui_text(prop, "Bake Type", "Choose shading information to bake into the image");
  RNA_def_property_update(prop, NC_SCENE | ND_RENDER_OPTIONS, NULL);

  prop = RNA_def_property(srna, "use_bake_selected_to_active", PROP_BOOLEAN, PROP_NONE);
  RNA_def_property_boolean_sdna(prop, NULL, "bake_flag", R_BAKE_TO_ACTIVE);
  RNA_def_property_ui_text(prop,
                           "Selected to Active",
                           "Bake shading on the surface of selected objects to the active object");
  RNA_def_property_update(prop, NC_SCENE | ND_RENDER_OPTIONS, NULL);

  prop = RNA_def_property(srna, "use_bake_clear", PROP_BOOLEAN, PROP_NONE);
  RNA_def_property_boolean_sdna(prop, NULL, "bake_flag", R_BAKE_CLEAR);
  RNA_def_property_ui_text(prop, "Clear", "Clear Images before baking");
  RNA_def_property_update(prop, NC_SCENE | ND_RENDER_OPTIONS, NULL);

  prop = RNA_def_property(srna, "bake_margin", PROP_INT, PROP_PIXEL);
  RNA_def_property_int_sdna(prop, NULL, "bake_filter");
  RNA_def_property_range(prop, 0, 64);
  RNA_def_property_ui_text(prop, "Margin", "Extends the baked result as a post process filter");
  RNA_def_property_update(prop, NC_SCENE | ND_RENDER_OPTIONS, NULL);

  prop = RNA_def_property(srna, "bake_bias", PROP_FLOAT, PROP_NONE);
  RNA_def_property_float_sdna(prop, NULL, "bake_biasdist");
  RNA_def_property_range(prop, 0.0, 1000.0);
  RNA_def_property_ui_text(
      prop, "Bias", "Bias towards faces further away from the object (in blender units)");
  RNA_def_property_update(prop, NC_SCENE | ND_RENDER_OPTIONS, NULL);

  prop = RNA_def_property(srna, "use_bake_multires", PROP_BOOLEAN, PROP_NONE);
  RNA_def_property_boolean_sdna(prop, NULL, "bake_flag", R_BAKE_MULTIRES);
  RNA_def_property_ui_text(prop, "Bake from Multires", "Bake directly from multires object");
  RNA_def_property_update(prop, NC_SCENE | ND_RENDER_OPTIONS, NULL);

  prop = RNA_def_property(srna, "use_bake_lores_mesh", PROP_BOOLEAN, PROP_NONE);
  RNA_def_property_boolean_sdna(prop, NULL, "bake_flag", R_BAKE_LORES_MESH);
  RNA_def_property_ui_text(
      prop, "Low Resolution Mesh", "Calculate heights against unsubdivided low resolution mesh");
  RNA_def_property_update(prop, NC_SCENE | ND_RENDER_OPTIONS, NULL);

  prop = RNA_def_property(srna, "bake_samples", PROP_INT, PROP_NONE);
  RNA_def_property_int_sdna(prop, NULL, "bake_samples");
  RNA_def_property_range(prop, 64, 1024);
  RNA_def_property_int_default(prop, 256);
  RNA_def_property_ui_text(
      prop, "Samples", "Number of samples used for ambient occlusion baking from multires");
  RNA_def_property_update(prop, NC_SCENE | ND_RENDER_OPTIONS, NULL);

  prop = RNA_def_property(srna, "use_bake_user_scale", PROP_BOOLEAN, PROP_NONE);
  RNA_def_property_boolean_sdna(prop, NULL, "bake_flag", R_BAKE_USERSCALE);
  RNA_def_property_ui_text(prop, "User scale", "Use a user scale for the derivative map");

  prop = RNA_def_property(srna, "bake_user_scale", PROP_FLOAT, PROP_NONE);
  RNA_def_property_float_sdna(prop, NULL, "bake_user_scale");
  RNA_def_property_range(prop, 0.0, 1000.0);
  RNA_def_property_ui_text(prop,
                           "Scale",
                           "Instead of automatically normalizing to 0..1, "
                           "apply a user scale to the derivative map");

  /* stamp */

  prop = RNA_def_property(srna, "use_stamp_time", PROP_BOOLEAN, PROP_NONE);
  RNA_def_property_boolean_sdna(prop, NULL, "stamp", R_STAMP_TIME);
  RNA_def_property_ui_text(
      prop, "Stamp Time", "Include the rendered frame timecode as HH:MM:SS.FF in image metadata");
  RNA_def_property_update(prop, NC_SCENE | ND_RENDER_OPTIONS, NULL);

  prop = RNA_def_property(srna, "use_stamp_date", PROP_BOOLEAN, PROP_NONE);
  RNA_def_property_boolean_sdna(prop, NULL, "stamp", R_STAMP_DATE);
  RNA_def_property_ui_text(prop, "Stamp Date", "Include the current date in image/video metadata");
  RNA_def_property_update(prop, NC_SCENE | ND_RENDER_OPTIONS, NULL);

  prop = RNA_def_property(srna, "use_stamp_frame", PROP_BOOLEAN, PROP_NONE);
  RNA_def_property_boolean_sdna(prop, NULL, "stamp", R_STAMP_FRAME);
  RNA_def_property_ui_text(prop, "Stamp Frame", "Include the frame number in image metadata");
  RNA_def_property_update(prop, NC_SCENE | ND_RENDER_OPTIONS, NULL);

  prop = RNA_def_property(srna, "use_stamp_frame_range", PROP_BOOLEAN, PROP_NONE);
  RNA_def_property_boolean_sdna(prop, NULL, "stamp", R_STAMP_FRAME_RANGE);
  RNA_def_property_ui_text(
      prop, "Stamp Frame", "Include the rendered frame range in image/video metadata");
  RNA_def_property_update(prop, NC_SCENE | ND_RENDER_OPTIONS, NULL);

  prop = RNA_def_property(srna, "use_stamp_camera", PROP_BOOLEAN, PROP_NONE);
  RNA_def_property_boolean_sdna(prop, NULL, "stamp", R_STAMP_CAMERA);
  RNA_def_property_ui_text(
      prop, "Stamp Camera", "Include the name of the active camera in image metadata");
  RNA_def_property_update(prop, NC_SCENE | ND_RENDER_OPTIONS, NULL);

  prop = RNA_def_property(srna, "use_stamp_lens", PROP_BOOLEAN, PROP_NONE);
  RNA_def_property_boolean_sdna(prop, NULL, "stamp", R_STAMP_CAMERALENS);
  RNA_def_property_ui_text(
      prop, "Stamp Lens", "Include the active camera's lens in image metadata");
  RNA_def_property_update(prop, NC_SCENE | ND_RENDER_OPTIONS, NULL);

  prop = RNA_def_property(srna, "use_stamp_scene", PROP_BOOLEAN, PROP_NONE);
  RNA_def_property_boolean_sdna(prop, NULL, "stamp", R_STAMP_SCENE);
  RNA_def_property_ui_text(
      prop, "Stamp Scene", "Include the name of the active scene in image/video metadata");
  RNA_def_property_update(prop, NC_SCENE | ND_RENDER_OPTIONS, NULL);

  prop = RNA_def_property(srna, "use_stamp_note", PROP_BOOLEAN, PROP_NONE);
  RNA_def_property_boolean_sdna(prop, NULL, "stamp", R_STAMP_NOTE);
  RNA_def_property_ui_text(prop, "Stamp Note", "Include a custom note in image/video metadata");
  RNA_def_property_update(prop, NC_SCENE | ND_RENDER_OPTIONS, NULL);

  prop = RNA_def_property(srna, "use_stamp_marker", PROP_BOOLEAN, PROP_NONE);
  RNA_def_property_boolean_sdna(prop, NULL, "stamp", R_STAMP_MARKER);
  RNA_def_property_ui_text(
      prop, "Stamp Marker", "Include the name of the last marker in image metadata");
  RNA_def_property_update(prop, NC_SCENE | ND_RENDER_OPTIONS, NULL);

  prop = RNA_def_property(srna, "use_stamp_filename", PROP_BOOLEAN, PROP_NONE);
  RNA_def_property_boolean_sdna(prop, NULL, "stamp", R_STAMP_FILENAME);
  RNA_def_property_ui_text(
      prop, "Stamp Filename", "Include the .blend filename in image/video metadata");
  RNA_def_property_update(prop, NC_SCENE | ND_RENDER_OPTIONS, NULL);

  prop = RNA_def_property(srna, "use_stamp_sequencer_strip", PROP_BOOLEAN, PROP_NONE);
  RNA_def_property_boolean_sdna(prop, NULL, "stamp", R_STAMP_SEQSTRIP);
  RNA_def_property_ui_text(prop,
                           "Stamp Sequence Strip",
                           "Include the name of the foreground sequence strip in image metadata");
  RNA_def_property_update(prop, NC_SCENE | ND_RENDER_OPTIONS, NULL);

  prop = RNA_def_property(srna, "use_stamp_render_time", PROP_BOOLEAN, PROP_NONE);
  RNA_def_property_boolean_sdna(prop, NULL, "stamp", R_STAMP_RENDERTIME);
  RNA_def_property_ui_text(prop, "Stamp Render Time", "Include the render time in image metadata");
  RNA_def_property_update(prop, NC_SCENE | ND_RENDER_OPTIONS, NULL);

  prop = RNA_def_property(srna, "stamp_note_text", PROP_STRING, PROP_NONE);
  RNA_def_property_string_sdna(prop, NULL, "stamp_udata");
  RNA_def_property_ui_text(prop, "Stamp Note Text", "Custom text to appear in the stamp note");
  RNA_def_property_update(prop, NC_SCENE | ND_RENDER_OPTIONS, NULL);

  prop = RNA_def_property(srna, "use_stamp", PROP_BOOLEAN, PROP_NONE);
  RNA_def_property_boolean_sdna(prop, NULL, "stamp", R_STAMP_DRAW);
  RNA_def_property_ui_text(
      prop, "Stamp Output", "Render the stamp info text in the rendered image");
  RNA_def_property_update(prop, NC_SCENE | ND_RENDER_OPTIONS, NULL);

  prop = RNA_def_property(srna, "use_stamp_labels", PROP_BOOLEAN, PROP_NONE);
  RNA_def_property_boolean_negative_sdna(prop, NULL, "stamp", R_STAMP_HIDE_LABELS);
  RNA_def_property_ui_text(
      prop, "Stamp Labels", "Display stamp labels (\"Camera\" in front of camera name, etc.)");
  RNA_def_property_update(prop, NC_SCENE | ND_RENDER_OPTIONS, NULL);

  prop = RNA_def_property(srna, "use_stamp_strip_meta", PROP_BOOLEAN, PROP_NONE);
  RNA_def_property_boolean_sdna(prop, NULL, "stamp", R_STAMP_STRIPMETA);
  RNA_def_property_ui_text(
      prop, "Strip Metadata", "Use metadata from the strips in the sequencer");
  RNA_def_property_update(prop, NC_SCENE | ND_RENDER_OPTIONS, NULL);

  prop = RNA_def_property(srna, "use_stamp_memory", PROP_BOOLEAN, PROP_NONE);
  RNA_def_property_boolean_sdna(prop, NULL, "stamp", R_STAMP_MEMORY);
  RNA_def_property_ui_text(
      prop, "Stamp Peak Memory", "Include the peak memory usage in image metadata");
  RNA_def_property_update(prop, NC_SCENE | ND_RENDER_OPTIONS, NULL);

  prop = RNA_def_property(srna, "use_stamp_hostname", PROP_BOOLEAN, PROP_NONE);
  RNA_def_property_boolean_sdna(prop, NULL, "stamp", R_STAMP_HOSTNAME);
  RNA_def_property_ui_text(
      prop, "Stamp Hostname", "Include the hostname of the machine that rendered the frame");
  RNA_def_property_update(prop, NC_SCENE | ND_RENDER_OPTIONS, NULL);

  prop = RNA_def_property(srna, "stamp_font_size", PROP_INT, PROP_PIXEL);
  RNA_def_property_int_sdna(prop, NULL, "stamp_font_id");
  RNA_def_property_range(prop, 8, 64);
  RNA_def_property_ui_text(prop, "Font Size", "Size of the font used when rendering stamp text");
  RNA_def_property_update(prop, NC_SCENE | ND_RENDER_OPTIONS, NULL);

  prop = RNA_def_property(srna, "stamp_foreground", PROP_FLOAT, PROP_COLOR);
  RNA_def_property_float_sdna(prop, NULL, "fg_stamp");
  RNA_def_property_array(prop, 4);
  RNA_def_property_range(prop, 0.0, 1.0);
  RNA_def_property_ui_text(prop, "Text Color", "Color to use for stamp text");
  RNA_def_property_update(prop, NC_SCENE | ND_RENDER_OPTIONS, NULL);

  prop = RNA_def_property(srna, "stamp_background", PROP_FLOAT, PROP_COLOR);
  RNA_def_property_float_sdna(prop, NULL, "bg_stamp");
  RNA_def_property_array(prop, 4);
  RNA_def_property_range(prop, 0.0, 1.0);
  RNA_def_property_ui_text(prop, "Background", "Color to use behind stamp text");
  RNA_def_property_update(prop, NC_SCENE | ND_RENDER_OPTIONS, NULL);

  /* sequencer draw options */

#  if 0 /* see R_SEQ_GL_REND comment */
  prop = RNA_def_property(srna, "use_sequencer_gl_render", PROP_BOOLEAN, PROP_NONE);
  RNA_def_property_boolean_sdna(prop, NULL, "seq_flag", R_SEQ_GL_REND);
  RNA_def_property_ui_text(prop, "Sequencer OpenGL", "");
#  endif

  prop = RNA_def_property(srna, "sequencer_gl_preview", PROP_ENUM, PROP_NONE);
  RNA_def_property_enum_sdna(prop, NULL, "seq_prev_type");
  RNA_def_property_enum_items(prop, rna_enum_shading_type_items);
  RNA_def_property_ui_text(
      prop, "Sequencer Preview Shading", "Method to draw in the sequencer view");
  RNA_def_property_update(prop, NC_SCENE | ND_SEQUENCER, "rna_SceneSequencer_update");

#  if 0 /* UNUSED, see R_SEQ_GL_REND comment */
  prop = RNA_def_property(srna, "sequencer_gl_render", PROP_ENUM, PROP_NONE);
  RNA_def_property_enum_sdna(prop, NULL, "seq_rend_type");
  RNA_def_property_enum_items(prop, rna_enum_shading_type_items);
  /* XXX Label and tooltips are obviously wrong! */
  RNA_def_property_ui_text(
      prop, "Sequencer Preview Shading", "Method to draw in the sequencer view");
#  endif

  prop = RNA_def_property(srna, "use_sequencer_gl_textured_solid", PROP_BOOLEAN, PROP_NONE);
  RNA_def_property_boolean_sdna(prop, NULL, "seq_flag", R_SEQ_SOLID_TEX);
  RNA_def_property_ui_text(
      prop, "Textured Solid", "Display face-assigned textures in solid draw method");
  RNA_def_property_update(prop, NC_SCENE | ND_SEQUENCER, "rna_SceneSequencer_update");

  prop = RNA_def_property(srna, "use_sequencer_gl_dof", PROP_BOOLEAN, PROP_NONE);
  RNA_def_property_boolean_sdna(prop, NULL, "seq_flag", R_SEQ_CAMERA_DOF);
  RNA_def_property_ui_text(prop,
                           "Depth of Field",
                           "Use depth of field using the values from scene strip active camera");
  RNA_def_property_update(prop, NC_SCENE | ND_SEQUENCER, "rna_SceneSequencer_update");

  prop = RNA_def_property(srna, "use_single_layer", PROP_BOOLEAN, PROP_NONE);
  RNA_def_property_boolean_sdna(prop, NULL, "scemode", R_SINGLE_LAYER);
  RNA_def_property_ui_text(prop,
                           "Render Single Layer",
                           "Only render the active layer. Only affects rendering from the "
                           "interface, ignored for rendering from command line");
  RNA_def_property_clear_flag(prop, PROP_ANIMATABLE);
  RNA_def_property_update(prop, NC_SCENE | ND_RENDER_OPTIONS, NULL);

  /* views (stereoscopy et al) */
  prop = RNA_def_property(srna, "views", PROP_COLLECTION, PROP_NONE);
  RNA_def_property_struct_type(prop, "SceneRenderView");
  RNA_def_property_ui_text(prop, "Render Views", "");
  rna_def_render_views(brna, prop);

  prop = RNA_def_property(srna, "stereo_views", PROP_COLLECTION, PROP_NONE);
  RNA_def_property_collection_sdna(prop, NULL, "views", NULL);
  RNA_def_property_collection_funcs(prop,
                                    "rna_RenderSettings_stereoViews_begin",
                                    "rna_iterator_listbase_next",
                                    "rna_iterator_listbase_end",
                                    "rna_iterator_listbase_get",
                                    NULL,
                                    NULL,
                                    NULL,
                                    NULL);
  RNA_def_property_struct_type(prop, "SceneRenderView");
  RNA_def_property_ui_text(prop, "Render Views", "");

  prop = RNA_def_property(srna, "use_multiview", PROP_BOOLEAN, PROP_NONE);
  RNA_def_property_boolean_sdna(prop, NULL, "scemode", R_MULTIVIEW);
  RNA_def_property_ui_text(prop, "Multiple Views", "Use multiple views in the scene");
  RNA_def_property_update(prop, NC_WINDOW, NULL);

  prop = RNA_def_property(srna, "views_format", PROP_ENUM, PROP_NONE);
  RNA_def_property_enum_items(prop, views_format_items);
  RNA_def_property_clear_flag(prop, PROP_ANIMATABLE);
  RNA_def_property_ui_text(prop, "Setup Stereo Mode", "");
  RNA_def_property_enum_funcs(prop, NULL, "rna_RenderSettings_views_format_set", NULL);
  RNA_def_property_update(prop, NC_SPACE | ND_SPACE_VIEW3D, NULL);

  /* engine */
  prop = RNA_def_property(srna, "engine", PROP_ENUM, PROP_NONE);
  RNA_def_property_enum_items(prop, engine_items);
  RNA_def_property_enum_funcs(prop,
                              "rna_RenderSettings_engine_get",
                              "rna_RenderSettings_engine_set",
                              "rna_RenderSettings_engine_itemf");
  RNA_def_property_clear_flag(prop, PROP_ANIMATABLE);
  RNA_def_property_ui_text(prop, "Engine", "Engine to use for rendering");
  RNA_def_property_update(prop, NC_WINDOW, "rna_RenderSettings_engine_update");

  prop = RNA_def_property(srna, "has_multiple_engines", PROP_BOOLEAN, PROP_NONE);
  RNA_def_property_boolean_funcs(prop, "rna_RenderSettings_multiple_engines_get", NULL);
  RNA_def_property_clear_flag(prop, PROP_EDITABLE);
  RNA_def_property_ui_text(
      prop, "Multiple Engines", "More than one rendering engine is available");

  prop = RNA_def_property(srna, "use_spherical_stereo", PROP_BOOLEAN, PROP_NONE);
  RNA_def_property_boolean_funcs(prop, "rna_RenderSettings_use_spherical_stereo_get", NULL);
  RNA_def_property_clear_flag(prop, PROP_EDITABLE);
  RNA_def_property_ui_text(
      prop, "Use Spherical Stereo", "Active render engine supports spherical stereo rendering");

  /* simplify */
  prop = RNA_def_property(srna, "use_simplify", PROP_BOOLEAN, PROP_NONE);
  RNA_def_property_boolean_sdna(prop, NULL, "mode", R_SIMPLIFY);
  RNA_def_property_ui_text(
      prop, "Use Simplify", "Enable simplification of scene for quicker preview renders");
  RNA_def_property_update(prop, 0, "rna_Scene_use_simplify_update");

  prop = RNA_def_property(srna, "simplify_subdivision", PROP_INT, PROP_UNSIGNED);
  RNA_def_property_int_sdna(prop, NULL, "simplify_subsurf");
  RNA_def_property_ui_range(prop, 0, 6, 1, -1);
  RNA_def_property_ui_text(prop, "Simplify Subdivision", "Global maximum subdivision level");
  RNA_def_property_update(prop, 0, "rna_Scene_simplify_update");

  prop = RNA_def_property(srna, "simplify_child_particles", PROP_FLOAT, PROP_FACTOR);
  RNA_def_property_float_sdna(prop, NULL, "simplify_particles");
  RNA_def_property_ui_text(prop, "Simplify Child Particles", "Global child particles percentage");
  RNA_def_property_update(prop, 0, "rna_Scene_simplify_update");

  prop = RNA_def_property(srna, "simplify_subdivision_render", PROP_INT, PROP_UNSIGNED);
  RNA_def_property_int_sdna(prop, NULL, "simplify_subsurf_render");
  RNA_def_property_ui_range(prop, 0, 6, 1, -1);
  RNA_def_property_ui_text(
      prop, "Simplify Subdivision", "Global maximum subdivision level during rendering");
  RNA_def_property_update(prop, 0, "rna_Scene_simplify_update");

  prop = RNA_def_property(srna, "simplify_child_particles_render", PROP_FLOAT, PROP_FACTOR);
  RNA_def_property_float_sdna(prop, NULL, "simplify_particles_render");
  RNA_def_property_ui_text(
      prop, "Simplify Child Particles", "Global child particles percentage during rendering");
  RNA_def_property_update(prop, 0, "rna_Scene_simplify_update");

  prop = RNA_def_property(srna, "use_simplify_smoke_highres", PROP_BOOLEAN, PROP_NONE);
  RNA_def_property_boolean_negative_sdna(prop, NULL, "simplify_smoke_ignore_highres", 1);
  RNA_def_property_ui_text(
      prop, "Use High-resolution Smoke", "Display high-resolution smoke in the viewport");
  RNA_def_property_update(prop, NC_OBJECT | ND_DRAW, NULL);

  /* Grease Pencil - Simplify Options */
  prop = RNA_def_property(srna, "simplify_gpencil", PROP_BOOLEAN, PROP_NONE);
  RNA_def_property_boolean_sdna(prop, NULL, "simplify_gpencil", SIMPLIFY_GPENCIL_ENABLE);
  RNA_def_property_ui_text(prop, "Simplify", "Simplify Grease Pencil drawing");
  RNA_def_property_update(prop, NC_GPENCIL | ND_DATA, "rna_GPencil_update");

  prop = RNA_def_property(srna, "simplify_gpencil_onplay", PROP_BOOLEAN, PROP_NONE);
  RNA_def_property_boolean_sdna(prop, NULL, "simplify_gpencil", SIMPLIFY_GPENCIL_ON_PLAY);
  RNA_def_property_ui_text(
      prop, "Simplify Playback", "Simplify Grease Pencil only during animation playback");
  RNA_def_property_update(prop, NC_GPENCIL | ND_DATA, "rna_GPencil_update");

  prop = RNA_def_property(srna, "simplify_gpencil_view_fill", PROP_BOOLEAN, PROP_NONE);
  RNA_def_property_boolean_sdna(prop, NULL, "simplify_gpencil", SIMPLIFY_GPENCIL_FILL);
  RNA_def_property_ui_text(prop, "Disable Fill", "Disable fill strokes in the viewport");
  RNA_def_property_update(prop, NC_GPENCIL | ND_DATA, "rna_GPencil_update");

  prop = RNA_def_property(srna, "simplify_gpencil_remove_lines", PROP_BOOLEAN, PROP_NONE);
  RNA_def_property_boolean_sdna(prop, NULL, "simplify_gpencil", SIMPLIFY_GPENCIL_REMOVE_FILL_LINE);
  RNA_def_property_ui_text(prop, "Disable Lines", "Disable external lines of fill strokes");
  RNA_def_property_update(prop, NC_GPENCIL | ND_DATA, "rna_GPencil_update");

  prop = RNA_def_property(srna, "simplify_gpencil_view_modifier", PROP_BOOLEAN, PROP_NONE);
  RNA_def_property_boolean_sdna(prop, NULL, "simplify_gpencil", SIMPLIFY_GPENCIL_MODIFIER);
  RNA_def_property_ui_text(prop, "Disable Modifiers", "Do not apply modifiers in the viewport");
  RNA_def_property_update(prop, NC_GPENCIL | ND_DATA, "rna_GPencil_update");

  prop = RNA_def_property(srna, "simplify_gpencil_shader_fx", PROP_BOOLEAN, PROP_NONE);
  RNA_def_property_boolean_sdna(prop, NULL, "simplify_gpencil", SIMPLIFY_GPENCIL_FX);
  RNA_def_property_ui_text(prop, "Simplify Shaders", "Do not apply shader fx");
  RNA_def_property_update(prop, NC_GPENCIL | ND_DATA, "rna_GPencil_update");

  prop = RNA_def_property(srna, "simplify_gpencil_blend", PROP_BOOLEAN, PROP_NONE);
  RNA_def_property_boolean_sdna(prop, NULL, "simplify_gpencil", SIMPLIFY_GPENCIL_BLEND);
  RNA_def_property_ui_text(prop, "Layers Blending", "Do not display blend layers");
  RNA_def_property_update(prop, NC_GPENCIL | ND_DATA, "rna_GPencil_update");

  /* persistent data */
  prop = RNA_def_property(srna, "use_persistent_data", PROP_BOOLEAN, PROP_NONE);
  RNA_def_property_boolean_sdna(prop, NULL, "mode", R_PERSISTENT_DATA);
  RNA_def_property_ui_text(
      prop, "Persistent Data", "Keep render data around for faster re-renders");
  RNA_def_property_update(prop, 0, "rna_Scene_use_persistent_data_update");

  /* Freestyle line thickness options */
  prop = RNA_def_property(srna, "line_thickness_mode", PROP_ENUM, PROP_NONE);
  RNA_def_property_enum_sdna(prop, NULL, "line_thickness_mode");
  RNA_def_property_enum_items(prop, freestyle_thickness_items);
  RNA_def_property_ui_text(
      prop, "Line Thickness Mode", "Line thickness mode for Freestyle line drawing");
  RNA_def_property_update(prop, NC_SCENE | ND_RENDER_OPTIONS, "rna_Scene_freestyle_update");

  prop = RNA_def_property(srna, "line_thickness", PROP_FLOAT, PROP_PIXEL);
  RNA_def_property_float_sdna(prop, NULL, "unit_line_thickness");
  RNA_def_property_range(prop, 0.f, 10000.f);
  RNA_def_property_ui_text(prop, "Line Thickness", "Line thickness in pixels");
  RNA_def_property_update(prop, NC_SCENE | ND_RENDER_OPTIONS, "rna_Scene_freestyle_update");

  /* Bake Settings */
  prop = RNA_def_property(srna, "bake", PROP_POINTER, PROP_NONE);
  RNA_def_property_flag(prop, PROP_NEVER_NULL);
  RNA_def_property_pointer_sdna(prop, NULL, "bake");
  RNA_def_property_struct_type(prop, "BakeSettings");
  RNA_def_property_ui_text(prop, "Bake Data", "");

  /* Nestled Data  */
  /* *** Non-Animated *** */
  RNA_define_animate_sdna(false);
  rna_def_bake_data(brna);
  RNA_define_animate_sdna(true);

  /* *** Animated *** */

  /* Scene API */
  RNA_api_scene_render(srna);
>>>>>>> 2a39f259
}

/* scene.objects */
static void rna_def_scene_objects(BlenderRNA *brna, PropertyRNA *cprop)
{
  StructRNA *srna;

  RNA_def_property_srna(cprop, "SceneObjects");
  srna = RNA_def_struct(brna, "SceneObjects", NULL);
  RNA_def_struct_sdna(srna, "Scene");
  RNA_def_struct_ui_text(srna, "Scene Objects", "All the of scene objects");
}

/* scene.timeline_markers */
static void rna_def_timeline_markers(BlenderRNA *brna, PropertyRNA *cprop)
{
  StructRNA *srna;

  FunctionRNA *func;
  PropertyRNA *parm;

  RNA_def_property_srna(cprop, "TimelineMarkers");
  srna = RNA_def_struct(brna, "TimelineMarkers", NULL);
  RNA_def_struct_sdna(srna, "Scene");
  RNA_def_struct_ui_text(srna, "Timeline Markers", "Collection of timeline markers");

  func = RNA_def_function(srna, "new", "rna_TimeLine_add");
  RNA_def_function_ui_description(func, "Add a keyframe to the curve");
  parm = RNA_def_string(func, "name", "Marker", 0, "", "New name for the marker (not unique)");
  RNA_def_parameter_flags(parm, 0, PARM_REQUIRED);
  parm = RNA_def_int(func,
                     "frame",
                     1,
                     -MAXFRAME,
                     MAXFRAME,
                     "",
                     "The frame for the new marker",
                     -MAXFRAME,
                     MAXFRAME);
  parm = RNA_def_pointer(func, "marker", "TimelineMarker", "", "Newly created timeline marker");
  RNA_def_function_return(func, parm);

  func = RNA_def_function(srna, "remove", "rna_TimeLine_remove");
  RNA_def_function_ui_description(func, "Remove a timeline marker");
  RNA_def_function_flag(func, FUNC_USE_REPORTS);
  parm = RNA_def_pointer(func, "marker", "TimelineMarker", "", "Timeline marker to remove");
  RNA_def_parameter_flags(parm, PROP_NEVER_NULL, PARM_REQUIRED | PARM_RNAPTR);
  RNA_def_parameter_clear_flags(parm, PROP_THICK_WRAP, 0);

  func = RNA_def_function(srna, "clear", "rna_TimeLine_clear");
  RNA_def_function_ui_description(func, "Remove all timeline markers");
}

/* scene.keying_sets */
static void rna_def_scene_keying_sets(BlenderRNA *brna, PropertyRNA *cprop)
{
  StructRNA *srna;
  PropertyRNA *prop;

  FunctionRNA *func;
  PropertyRNA *parm;

  RNA_def_property_srna(cprop, "KeyingSets");
  srna = RNA_def_struct(brna, "KeyingSets", NULL);
  RNA_def_struct_sdna(srna, "Scene");
  RNA_def_struct_ui_text(srna, "Keying Sets", "Scene keying sets");

  /* Add Keying Set */
  func = RNA_def_function(srna, "new", "rna_Scene_keying_set_new");
  RNA_def_function_ui_description(func, "Add a new Keying Set to Scene");
  RNA_def_function_flag(func, FUNC_USE_REPORTS);
  /* name */
  RNA_def_string(func, "idname", "KeyingSet", 64, "IDName", "Internal identifier of Keying Set");
  RNA_def_string(func, "name", "KeyingSet", 64, "Name", "User visible name of Keying Set");
  /* returns the new KeyingSet */
  parm = RNA_def_pointer(func, "keyingset", "KeyingSet", "", "Newly created Keying Set");
  RNA_def_function_return(func, parm);

  prop = RNA_def_property(srna, "active", PROP_POINTER, PROP_NONE);
  RNA_def_property_struct_type(prop, "KeyingSet");
  RNA_def_property_flag(prop, PROP_EDITABLE);
  RNA_def_property_pointer_funcs(
      prop, "rna_Scene_active_keying_set_get", "rna_Scene_active_keying_set_set", NULL, NULL);
  RNA_def_property_ui_text(
      prop, "Active Keying Set", "Active Keying Set used to insert/delete keyframes");
  RNA_def_property_update(prop, NC_SCENE | ND_KEYINGSET, NULL);

  prop = RNA_def_property(srna, "active_index", PROP_INT, PROP_NONE);
  RNA_def_property_int_sdna(prop, NULL, "active_keyingset");
  RNA_def_property_int_funcs(prop,
                             "rna_Scene_active_keying_set_index_get",
                             "rna_Scene_active_keying_set_index_set",
                             NULL);
  RNA_def_property_ui_text(
      prop,
      "Active Keying Set Index",
      "Current Keying Set index (negative for 'builtin' and positive for 'absolute')");
  RNA_def_property_update(prop, NC_SCENE | ND_KEYINGSET, NULL);
}

static void rna_def_scene_keying_sets_all(BlenderRNA *brna, PropertyRNA *cprop)
{
  StructRNA *srna;
  PropertyRNA *prop;

  RNA_def_property_srna(cprop, "KeyingSetsAll");
  srna = RNA_def_struct(brna, "KeyingSetsAll", NULL);
  RNA_def_struct_sdna(srna, "Scene");
  RNA_def_struct_ui_text(srna, "Keying Sets All", "All available keying sets");

  /* NOTE: no add/remove available here, without screwing up this amalgamated list... */

  prop = RNA_def_property(srna, "active", PROP_POINTER, PROP_NONE);
  RNA_def_property_struct_type(prop, "KeyingSet");
  RNA_def_property_flag(prop, PROP_EDITABLE);
  RNA_def_property_pointer_funcs(
      prop, "rna_Scene_active_keying_set_get", "rna_Scene_active_keying_set_set", NULL, NULL);
  RNA_def_property_ui_text(
      prop, "Active Keying Set", "Active Keying Set used to insert/delete keyframes");
  RNA_def_property_update(prop, NC_SCENE | ND_KEYINGSET, NULL);

  prop = RNA_def_property(srna, "active_index", PROP_INT, PROP_NONE);
  RNA_def_property_int_sdna(prop, NULL, "active_keyingset");
  RNA_def_property_int_funcs(prop,
                             "rna_Scene_active_keying_set_index_get",
                             "rna_Scene_active_keying_set_index_set",
                             NULL);
  RNA_def_property_ui_text(
      prop,
      "Active Keying Set Index",
      "Current Keying Set index (negative for 'builtin' and positive for 'absolute')");
  RNA_def_property_update(prop, NC_SCENE | ND_KEYINGSET, NULL);
}

/* Runtime property, used to remember uv indices, used only in UV stitch for now.
 */
static void rna_def_selected_uv_element(BlenderRNA *brna)
{
  StructRNA *srna;
  PropertyRNA *prop;

  srna = RNA_def_struct(brna, "SelectedUvElement", "PropertyGroup");
  RNA_def_struct_ui_text(srna, "Selected UV Element", "");

  /* store the index to the UV element selected */
  prop = RNA_def_property(srna, "element_index", PROP_INT, PROP_UNSIGNED);
  RNA_def_property_flag(prop, PROP_IDPROPERTY);
  RNA_def_property_ui_text(prop, "Element Index", "");

  prop = RNA_def_property(srna, "face_index", PROP_INT, PROP_UNSIGNED);
  RNA_def_property_flag(prop, PROP_IDPROPERTY);
  RNA_def_property_ui_text(prop, "Face Index", "");
}

static void rna_def_display_safe_areas(BlenderRNA *brna)
{
  StructRNA *srna;
  PropertyRNA *prop;

  static float default_title[2] = {0.1f, 0.05f};
  static float default_action[2] = {0.035f, 0.035f};

  static float default_title_center[2] = {0.175f, 0.05f};
  static float default_action_center[2] = {0.15f, 0.05f};

  srna = RNA_def_struct(brna, "DisplaySafeAreas", NULL);
  RNA_def_struct_ui_text(srna, "Safe Areas", "Safe areas used in 3D view and the sequencer");
  RNA_def_struct_sdna(srna, "DisplaySafeAreas");

  /* SAFE AREAS */
  prop = RNA_def_property(srna, "title", PROP_FLOAT, PROP_XYZ);
  RNA_def_property_float_sdna(prop, NULL, "title");
  RNA_def_property_array(prop, 2);
  RNA_def_property_range(prop, 0.0f, 1.0f);
  RNA_def_property_float_array_default(prop, default_title);
  RNA_def_property_ui_text(prop, "Title Safe Margins", "Safe area for text and graphics");
  RNA_def_property_update(prop, NC_SCENE | ND_DRAW_RENDER_VIEWPORT, NULL);

  prop = RNA_def_property(srna, "action", PROP_FLOAT, PROP_XYZ);
  RNA_def_property_float_sdna(prop, NULL, "action");
  RNA_def_property_array(prop, 2);
  RNA_def_property_float_array_default(prop, default_action);
  RNA_def_property_range(prop, 0.0f, 1.0f);
  RNA_def_property_ui_text(prop, "Action Safe Margins", "Safe area for general elements");
  RNA_def_property_update(prop, NC_SCENE | ND_DRAW_RENDER_VIEWPORT, NULL);

  prop = RNA_def_property(srna, "title_center", PROP_FLOAT, PROP_XYZ);
  RNA_def_property_float_sdna(prop, NULL, "title_center");
  RNA_def_property_array(prop, 2);
  RNA_def_property_float_array_default(prop, default_title_center);
  RNA_def_property_range(prop, 0.0f, 1.0f);
  RNA_def_property_ui_text(prop,
                           "Center Title Safe Margins",
                           "Safe area for text and graphics in a different aspect ratio");
  RNA_def_property_update(prop, NC_SCENE | ND_DRAW_RENDER_VIEWPORT, NULL);

  prop = RNA_def_property(srna, "action_center", PROP_FLOAT, PROP_XYZ);
  RNA_def_property_float_sdna(prop, NULL, "action_center");
  RNA_def_property_array(prop, 2);
  RNA_def_property_float_array_default(prop, default_action_center);
  RNA_def_property_range(prop, 0.0f, 1.0f);
  RNA_def_property_ui_text(prop,
                           "Center Action Safe Margins",
                           "Safe area for general elements in a different aspect ratio");
  RNA_def_property_update(prop, NC_SCENE | ND_DRAW_RENDER_VIEWPORT, NULL);
}

static void rna_def_scene_display(BlenderRNA *brna)
{
  StructRNA *srna;
  PropertyRNA *prop;

  static float default_light_direction[3] = {-M_SQRT1_3, -M_SQRT1_3, M_SQRT1_3};

  srna = RNA_def_struct(brna, "SceneDisplay", NULL);
  RNA_def_struct_ui_text(srna, "Scene Display", "Scene display settings for 3d viewport");
  RNA_def_struct_sdna(srna, "SceneDisplay");

  prop = RNA_def_property(srna, "light_direction", PROP_FLOAT, PROP_DIRECTION);
  RNA_def_property_float_sdna(prop, NULL, "light_direction");
  RNA_def_property_clear_flag(prop, PROP_ANIMATABLE);
  RNA_def_property_array(prop, 3);
  RNA_def_property_float_array_default(prop, default_light_direction);
  RNA_def_property_ui_text(
      prop, "Light Direction", "Direction of the light for shadows and highlights");
  RNA_def_property_update(prop, NC_SCENE | NA_EDITED, "rna_Scene_set_update");

  prop = RNA_def_property(srna, "shadow_shift", PROP_FLOAT, PROP_ANGLE);
  RNA_def_property_float_default(prop, 0.1);
  RNA_def_property_ui_text(prop, "Shadow Shift", "Shadow termination angle");
  RNA_def_property_range(prop, 0.0f, 1.0f);
  RNA_def_property_ui_range(prop, 0.00f, 1.0f, 1, 2);
  RNA_def_property_clear_flag(prop, PROP_ANIMATABLE);
  RNA_def_property_update(prop, NC_SCENE | NA_EDITED, "rna_Scene_set_update");

  prop = RNA_def_property(srna, "shadow_focus", PROP_FLOAT, PROP_FACTOR);
  RNA_def_property_float_default(prop, 0.0);
  RNA_def_property_ui_text(prop, "Shadow Focus", "Shadow factor hardness");
  RNA_def_property_range(prop, 0.0f, 1.0f);
  RNA_def_property_ui_range(prop, 0.0f, 1.0f, 1, 2);
  RNA_def_property_clear_flag(prop, PROP_ANIMATABLE);
  RNA_def_property_update(prop, NC_SCENE | NA_EDITED, "rna_Scene_set_update");

  prop = RNA_def_property(srna, "matcap_ssao_distance", PROP_FLOAT, PROP_NONE);
  RNA_def_property_float_default(prop, 0.2f);
  RNA_def_property_ui_text(
      prop, "Distance", "Distance of object that contribute to the Cavity/Edge effect");
  RNA_def_property_range(prop, 0.0f, 100000.0f);
  RNA_def_property_ui_range(prop, 0.0f, 100.0f, 1, 3);

  prop = RNA_def_property(srna, "matcap_ssao_attenuation", PROP_FLOAT, PROP_NONE);
  RNA_def_property_float_default(prop, 1.0f);
  RNA_def_property_ui_text(prop, "Attenuation", "Attenuation constant");
  RNA_def_property_range(prop, 1.0f, 100000.0f);
  RNA_def_property_ui_range(prop, 1.0f, 100.0f, 1, 3);

  prop = RNA_def_property(srna, "matcap_ssao_samples", PROP_INT, PROP_NONE);
  RNA_def_property_int_default(prop, 16);
  RNA_def_property_ui_text(prop, "Samples", "Number of samples");
  RNA_def_property_range(prop, 1, 500);

  /* OpenGL render engine settings. */
  prop = RNA_def_property(srna, "shading", PROP_POINTER, PROP_NONE);
  RNA_def_property_ui_text(prop, "Shading Settings", "Shading settings for OpenGL render engine");
}

static void rna_def_scene_eevee(BlenderRNA *brna)
{
<<<<<<< HEAD
	StructRNA *srna;
	PropertyRNA *prop;

	static const EnumPropertyItem eevee_shadow_method_items[] = {
		{SHADOW_ESM, "ESM", 0, "ESM", "Exponential Shadow Mapping"},
		{SHADOW_VSM, "VSM", 0, "VSM", "Variance Shadow Mapping"},
		{0, NULL, 0, NULL, NULL},
	};

	static const EnumPropertyItem eevee_shadow_size_items[] = {
		{64, "64", 0, "64px", ""},
		{128, "128", 0, "128px", ""},
		{256, "256", 0, "256px", ""},
		{512, "512", 0, "512px", ""},
		{1024, "1024", 0, "1024px", ""},
		{2048, "2048", 0, "2048px", ""},
		{4096, "4096", 0, "4096px", ""},
		{0, NULL, 0, NULL, NULL},
	};

	static const EnumPropertyItem eevee_gi_visibility_size_items[] = {
		{8, "8", 0, "8px", ""},
		{16, "16", 0, "16px", ""},
		{32, "32", 0, "32px", ""},
		{64, "64", 0, "64px", ""},
		{0, NULL, 0, NULL, NULL},
	};

	static const EnumPropertyItem eevee_volumetric_tile_size_items[] = {
		{2, "2", 0, "2px", ""},
		{4, "4", 0, "4px", ""},
		{8, "8", 0, "8px", ""},
		{16, "16", 0, "16px", ""},
		{0, NULL, 0, NULL, NULL},
	};

	static float default_bloom_color[3] = {1.0f, 1.0f, 1.0f};

	srna = RNA_def_struct(brna, "SceneEEVEE", NULL);
	RNA_def_struct_path_func(srna, "rna_SceneEEVEE_path");
	RNA_def_struct_ui_text(srna, "Scene Display", "Scene display settings for 3d viewport");

	/* Indirect Lighting */
	prop = RNA_def_property(srna, "gi_diffuse_bounces", PROP_INT, PROP_NONE);
	RNA_def_property_int_default(prop, 3);
	RNA_def_property_ui_text(prop, "Diffuse Bounces", "Number of time the light is reinjected inside light grids, "
	                         "0 disable indirect diffuse light");
	RNA_def_property_range(prop, 0, INT_MAX);
	RNA_def_property_override_flag(prop, PROPOVERRIDE_OVERRIDABLE_STATIC);

	prop = RNA_def_property(srna, "gi_cubemap_resolution", PROP_ENUM, PROP_NONE);
	RNA_def_property_enum_items(prop, eevee_shadow_size_items);
	RNA_def_property_enum_default(prop, 512);
	RNA_def_property_ui_text(prop, "Cubemap Size", "Size of every cubemaps");
	RNA_def_property_override_flag(prop, PROPOVERRIDE_OVERRIDABLE_STATIC);

	prop = RNA_def_property(srna, "gi_visibility_resolution", PROP_ENUM, PROP_NONE);
	RNA_def_property_enum_items(prop, eevee_gi_visibility_size_items);
	RNA_def_property_enum_default(prop, 32);
	RNA_def_property_ui_text(prop, "Irradiance Visibility Size",
	                         "Size of the shadow map applied to each irradiance sample");
	RNA_def_property_override_flag(prop, PROPOVERRIDE_OVERRIDABLE_STATIC);

	prop = RNA_def_property(srna, "gi_irradiance_smoothing", PROP_FLOAT, PROP_FACTOR);
	RNA_def_property_range(prop, 0.0f, FLT_MAX);
	RNA_def_property_ui_range(prop, 0.0f, 1.0f, 5, 2);
	RNA_def_property_float_default(prop, 0.1f);
	RNA_def_property_ui_text(prop, "Irradiance Smoothing", "Smoother irradiance interpolation but introduce light bleeding");
	RNA_def_property_override_flag(prop, PROPOVERRIDE_OVERRIDABLE_STATIC);
	RNA_def_property_update(prop, NC_SCENE | ND_RENDER_OPTIONS, NULL);

	prop = RNA_def_property(srna, "gi_glossy_clamp", PROP_FLOAT, PROP_NONE);
	RNA_def_property_float_default(prop, 0.0f);
	RNA_def_property_ui_text(prop, "Clamp Glossy", "Clamp pixel intensity to reduce noise inside glossy reflections "
	                                               "from reflection cubemaps (0 to disabled)");
	RNA_def_property_range(prop, 0.0f, FLT_MAX);
	RNA_def_property_override_flag(prop, PROPOVERRIDE_OVERRIDABLE_STATIC);

	prop = RNA_def_property(srna, "gi_filter_quality", PROP_FLOAT, PROP_NONE);
	RNA_def_property_float_default(prop, 1.0f);
	RNA_def_property_ui_text(prop, "Filter Quality", "Take more samples during cubemap filtering to remove artifacts");
	RNA_def_property_range(prop, 1.0f, 8.0f);
	RNA_def_property_override_flag(prop, PROPOVERRIDE_OVERRIDABLE_STATIC);

	prop = RNA_def_property(srna, "gi_show_irradiance", PROP_BOOLEAN, PROP_NONE);
	RNA_def_property_boolean_sdna(prop, NULL, "flag", SCE_EEVEE_SHOW_IRRADIANCE);
	RNA_def_property_boolean_default(prop, 0);
	RNA_def_property_ui_icon(prop, ICON_HIDE_ON, 1);
	RNA_def_property_ui_text(prop, "Show Irradiance Cache", "Display irradiance samples in the viewport");
	RNA_def_property_override_flag(prop, PROPOVERRIDE_OVERRIDABLE_STATIC);
	RNA_def_property_update(prop, NC_SCENE | ND_RENDER_OPTIONS, NULL);

	prop = RNA_def_property(srna, "gi_show_cubemaps", PROP_BOOLEAN, PROP_NONE);
	RNA_def_property_boolean_sdna(prop, NULL, "flag", SCE_EEVEE_SHOW_CUBEMAPS);
	RNA_def_property_boolean_default(prop, 0);
	RNA_def_property_ui_icon(prop, ICON_HIDE_ON, 1);
	RNA_def_property_ui_text(prop, "Show Cubemap Cache", "Display captured cubemaps in the viewport");
	RNA_def_property_override_flag(prop, PROPOVERRIDE_OVERRIDABLE_STATIC);
	RNA_def_property_update(prop, NC_SCENE | ND_RENDER_OPTIONS, NULL);

	prop = RNA_def_property(srna, "gi_irradiance_display_size", PROP_FLOAT, PROP_DISTANCE);
	RNA_def_property_float_sdna(prop, NULL, "gi_irradiance_draw_size");
	RNA_def_property_range(prop, 0.05f, 10.0f);
	RNA_def_property_float_default(prop, 0.1f);
	RNA_def_property_ui_text(prop, "Irradiance Display Size", "Size of the irradiance sample spheres to debug captured light");
	RNA_def_property_update(prop, NC_SCENE | ND_RENDER_OPTIONS, NULL);

	prop = RNA_def_property(srna, "gi_cubemap_display_size", PROP_FLOAT, PROP_DISTANCE);
	RNA_def_property_float_sdna(prop, NULL, "gi_cubemap_draw_size");
	RNA_def_property_range(prop, 0.05f, 10.0f);
	RNA_def_property_float_default(prop, 0.3f);
	RNA_def_property_ui_text(prop, "Cubemap Display Size", "Size of the cubemap spheres to debug captured light");
	RNA_def_property_update(prop, NC_SCENE | ND_RENDER_OPTIONS, NULL);

	prop = RNA_def_property(srna, "gi_auto_bake", PROP_BOOLEAN, PROP_NONE);
	RNA_def_property_boolean_sdna(prop, NULL, "flag", SCE_EEVEE_GI_AUTOBAKE);
	RNA_def_property_boolean_default(prop, 0);
	RNA_def_property_ui_text(prop, "Auto Bake", "Auto bake indirect lighting when editing probes");

	prop = RNA_def_property(srna, "gi_cache_info", PROP_STRING, PROP_NONE);
	RNA_def_property_string_sdna(prop, NULL, "light_cache_info");
	RNA_def_property_clear_flag(prop, PROP_EDITABLE);
	RNA_def_property_ui_text(prop, "Light Cache Info", "Info on current cache status");

	/* Temporal Anti-Aliasing (super sampling) */
	prop = RNA_def_property(srna, "taa_samples", PROP_INT, PROP_NONE);
	RNA_def_property_int_default(prop, 16);
	RNA_def_property_ui_text(prop, "Viewport Samples", "Number of samples, unlimited if 0");
	RNA_def_property_range(prop, 0, INT_MAX);
	RNA_def_property_override_flag(prop, PROPOVERRIDE_OVERRIDABLE_STATIC);
	RNA_def_property_update(prop, NC_SCENE | ND_RENDER_OPTIONS, NULL);

	prop = RNA_def_property(srna, "taa_render_samples", PROP_INT, PROP_NONE);
	RNA_def_property_int_default(prop, 64);
	RNA_def_property_ui_text(prop, "Render Samples", "Number of samples per pixels for rendering");
	RNA_def_property_range(prop, 1, INT_MAX);
	RNA_def_property_override_flag(prop, PROPOVERRIDE_OVERRIDABLE_STATIC);
	RNA_def_property_update(prop, NC_SCENE | ND_RENDER_OPTIONS, NULL);

	prop = RNA_def_property(srna, "use_taa_reprojection", PROP_BOOLEAN, PROP_NONE);
	RNA_def_property_boolean_sdna(prop, NULL, "flag", SCE_EEVEE_TAA_REPROJECTION);
	RNA_def_property_boolean_default(prop, 1);
	RNA_def_property_ui_text(prop, "Viewport Denoising", "Denoise image using temporal reprojection "
	                         "(can leave some ghosting)");
	RNA_def_property_override_flag(prop, PROPOVERRIDE_OVERRIDABLE_STATIC);
	RNA_def_property_update(prop, NC_SCENE | ND_RENDER_OPTIONS, NULL);

	/* Screen Space Subsurface Scattering */
	prop = RNA_def_property(srna, "use_sss", PROP_BOOLEAN, PROP_NONE);
	RNA_def_property_boolean_sdna(prop, NULL, "flag", SCE_EEVEE_SSS_ENABLED);
	RNA_def_property_boolean_default(prop, 0);
	RNA_def_property_ui_text(prop, "Subsurface Scattering", "Enable screen space subsurface scattering");
	RNA_def_property_override_flag(prop, PROPOVERRIDE_OVERRIDABLE_STATIC);
	RNA_def_property_update(prop, NC_SCENE | ND_RENDER_OPTIONS, NULL);

	prop = RNA_def_property(srna, "sss_samples", PROP_INT, PROP_NONE);
	RNA_def_property_int_default(prop, 7);
	RNA_def_property_ui_text(prop, "Samples", "Number of samples to compute the scattering effect");
	RNA_def_property_range(prop, 1, 32);
	RNA_def_property_override_flag(prop, PROPOVERRIDE_OVERRIDABLE_STATIC);
	RNA_def_property_update(prop, NC_SCENE | ND_RENDER_OPTIONS, NULL);

	prop = RNA_def_property(srna, "sss_jitter_threshold", PROP_FLOAT, PROP_FACTOR);
	RNA_def_property_float_default(prop, 0.3f);
	RNA_def_property_ui_text(prop, "Jitter Threshold", "Rotate samples that are below this threshold");
	RNA_def_property_range(prop, 0.0f, 1.0f);
	RNA_def_property_override_flag(prop, PROPOVERRIDE_OVERRIDABLE_STATIC);
	RNA_def_property_update(prop, NC_SCENE | ND_RENDER_OPTIONS, NULL);

	prop = RNA_def_property(srna, "use_sss_separate_albedo", PROP_BOOLEAN, PROP_NONE);
	RNA_def_property_boolean_sdna(prop, NULL, "flag", SCE_EEVEE_SSS_SEPARATE_ALBEDO);
	RNA_def_property_boolean_default(prop, 0);
	RNA_def_property_ui_text(prop, "Separate Albedo", "Avoid albedo being blurred by the subsurface scattering "
	                         "but uses more video memory");
	RNA_def_property_override_flag(prop, PROPOVERRIDE_OVERRIDABLE_STATIC);
	RNA_def_property_update(prop, NC_SCENE | ND_RENDER_OPTIONS, NULL);

	/* Screen Space Reflection */
	prop = RNA_def_property(srna, "use_ssr", PROP_BOOLEAN, PROP_NONE);
	RNA_def_property_boolean_sdna(prop, NULL, "flag", SCE_EEVEE_SSR_ENABLED);
	RNA_def_property_boolean_default(prop, 0);
	RNA_def_property_ui_text(prop, "Screen Space Reflections", "Enable screen space reflection");
	RNA_def_property_override_flag(prop, PROPOVERRIDE_OVERRIDABLE_STATIC);
	RNA_def_property_update(prop, NC_SCENE | ND_RENDER_OPTIONS, NULL);

	prop = RNA_def_property(srna, "use_ssr_refraction", PROP_BOOLEAN, PROP_NONE);
	RNA_def_property_boolean_sdna(prop, NULL, "flag", SCE_EEVEE_SSR_REFRACTION);
	RNA_def_property_boolean_default(prop, 0);
	RNA_def_property_ui_text(prop, "Screen Space Refractions", "Enable screen space Refractions");
	RNA_def_property_override_flag(prop, PROPOVERRIDE_OVERRIDABLE_STATIC);
	RNA_def_property_update(prop, NC_SCENE | ND_RENDER_OPTIONS, NULL);

	prop = RNA_def_property(srna, "use_ssr_halfres", PROP_BOOLEAN, PROP_NONE);
	RNA_def_property_boolean_sdna(prop, NULL, "flag", SCE_EEVEE_SSR_HALF_RESOLUTION);
	RNA_def_property_boolean_default(prop, 1);
	RNA_def_property_ui_text(prop, "Half Res Trace", "Raytrace at a lower resolution");
	RNA_def_property_override_flag(prop, PROPOVERRIDE_OVERRIDABLE_STATIC);
	RNA_def_property_update(prop, NC_SCENE | ND_RENDER_OPTIONS, NULL);

	prop = RNA_def_property(srna, "ssr_quality", PROP_FLOAT, PROP_FACTOR);
	RNA_def_property_float_default(prop, 0.25f);
	RNA_def_property_ui_text(prop, "Trace Precision", "Precision of the screen space raytracing");
	RNA_def_property_range(prop, 0.0f, 1.0f);
	RNA_def_property_override_flag(prop, PROPOVERRIDE_OVERRIDABLE_STATIC);
	RNA_def_property_update(prop, NC_SCENE | ND_RENDER_OPTIONS, NULL);

	prop = RNA_def_property(srna, "ssr_max_roughness", PROP_FLOAT, PROP_FACTOR);
	RNA_def_property_float_default(prop, 0.5f);
	RNA_def_property_ui_text(prop, "Max Roughness", "Do not raytrace reflections for roughness above this value");
	RNA_def_property_range(prop, 0.0f, 1.0f);
	RNA_def_property_override_flag(prop, PROPOVERRIDE_OVERRIDABLE_STATIC);
	RNA_def_property_update(prop, NC_SCENE | ND_RENDER_OPTIONS, NULL);

	prop = RNA_def_property(srna, "ssr_thickness", PROP_FLOAT, PROP_DISTANCE);
	RNA_def_property_float_default(prop, 0.2f);
	RNA_def_property_ui_text(prop, "Thickness", "Pixel thickness used to detect intersection");
	RNA_def_property_range(prop, 1e-6f, FLT_MAX);
	RNA_def_property_ui_range(prop, 0.001f, FLT_MAX, 5, 3);
	RNA_def_property_override_flag(prop, PROPOVERRIDE_OVERRIDABLE_STATIC);
	RNA_def_property_update(prop, NC_SCENE | ND_RENDER_OPTIONS, NULL);

	prop = RNA_def_property(srna, "ssr_border_fade", PROP_FLOAT, PROP_FACTOR);
	RNA_def_property_float_default(prop, 0.075f);
	RNA_def_property_ui_text(prop, "Edge Fading", "Screen percentage used to fade the SSR");
	RNA_def_property_range(prop, 0.0f, 0.5f);
	RNA_def_property_override_flag(prop, PROPOVERRIDE_OVERRIDABLE_STATIC);
	RNA_def_property_update(prop, NC_SCENE | ND_RENDER_OPTIONS, NULL);

	prop = RNA_def_property(srna, "ssr_firefly_fac", PROP_FLOAT, PROP_NONE);
	RNA_def_property_float_default(prop, 10.0f);
	RNA_def_property_ui_text(prop, "Clamp", "Clamp pixel intensity to remove noise (0 to disabled)");
	RNA_def_property_range(prop, 0.0f, FLT_MAX);
	RNA_def_property_override_flag(prop, PROPOVERRIDE_OVERRIDABLE_STATIC);
	RNA_def_property_update(prop, NC_SCENE | ND_RENDER_OPTIONS, NULL);

	/* Volumetrics */
	prop = RNA_def_property(srna, "use_volumetric", PROP_BOOLEAN, PROP_NONE);
	RNA_def_property_boolean_sdna(prop, NULL, "flag", SCE_EEVEE_VOLUMETRIC_ENABLED);
	RNA_def_property_boolean_default(prop, 0);
	RNA_def_property_ui_text(prop, "Volumetrics", "Enable scattering and absorbance of volumetric material");
	RNA_def_property_override_flag(prop, PROPOVERRIDE_OVERRIDABLE_STATIC);
	RNA_def_property_update(prop, NC_SCENE | ND_RENDER_OPTIONS, NULL);

	prop = RNA_def_property(srna, "volumetric_start", PROP_FLOAT, PROP_DISTANCE);
	RNA_def_property_float_default(prop, 0.1f);
	RNA_def_property_ui_text(prop, "Start", "Start distance of the volumetric effect");
	RNA_def_property_range(prop, 1e-6f, FLT_MAX);
	RNA_def_property_ui_range(prop, 0.001f, FLT_MAX, 10, 3);
	RNA_def_property_override_flag(prop, PROPOVERRIDE_OVERRIDABLE_STATIC);
	RNA_def_property_update(prop, NC_SCENE | ND_RENDER_OPTIONS, NULL);

	prop = RNA_def_property(srna, "volumetric_end", PROP_FLOAT, PROP_DISTANCE);
	RNA_def_property_float_default(prop, 100.0f);
	RNA_def_property_ui_text(prop, "End", "End distance of the volumetric effect");
	RNA_def_property_range(prop, 1e-6f, FLT_MAX);
	RNA_def_property_ui_range(prop, 0.001f, FLT_MAX, 10, 3);
	RNA_def_property_override_flag(prop, PROPOVERRIDE_OVERRIDABLE_STATIC);
	RNA_def_property_update(prop, NC_SCENE | ND_RENDER_OPTIONS, NULL);

	prop = RNA_def_property(srna, "volumetric_tile_size", PROP_ENUM, PROP_NONE);
	RNA_def_property_enum_default(prop, 8);
	RNA_def_property_enum_items(prop, eevee_volumetric_tile_size_items);
	RNA_def_property_ui_text(prop, "Tile Size", "Control the quality of the volumetric effects "
	                         "(lower size increase vram usage and quality)");
	RNA_def_property_override_flag(prop, PROPOVERRIDE_OVERRIDABLE_STATIC);
	RNA_def_property_update(prop, NC_SCENE | ND_RENDER_OPTIONS, NULL);

	prop = RNA_def_property(srna, "volumetric_samples", PROP_INT, PROP_NONE);
	RNA_def_property_int_default(prop, 64);
	RNA_def_property_ui_text(prop, "Samples", "Number of samples to compute volumetric effects");
	RNA_def_property_range(prop, 1, 256);
	RNA_def_property_override_flag(prop, PROPOVERRIDE_OVERRIDABLE_STATIC);
	RNA_def_property_update(prop, NC_SCENE | ND_RENDER_OPTIONS, NULL);

	prop = RNA_def_property(srna, "volumetric_sample_distribution", PROP_FLOAT, PROP_FACTOR);
	RNA_def_property_float_default(prop, 0.8f);
	RNA_def_property_ui_text(prop, "Exponential Sampling", "Distribute more samples closer to the camera");
	RNA_def_property_override_flag(prop, PROPOVERRIDE_OVERRIDABLE_STATIC);
	RNA_def_property_update(prop, NC_SCENE | ND_RENDER_OPTIONS, NULL);

	prop = RNA_def_property(srna, "use_volumetric_lights", PROP_BOOLEAN, PROP_NONE);
	RNA_def_property_boolean_sdna(prop, NULL, "flag", SCE_EEVEE_VOLUMETRIC_LIGHTS);
	RNA_def_property_boolean_default(prop, 1);
	RNA_def_property_ui_text(prop, "Volumetric Lighting", "Enable scene light interactions with volumetrics");
	RNA_def_property_override_flag(prop, PROPOVERRIDE_OVERRIDABLE_STATIC);
	RNA_def_property_update(prop, NC_SCENE | ND_RENDER_OPTIONS, NULL);

	prop = RNA_def_property(srna, "volumetric_light_clamp", PROP_FLOAT, PROP_NONE);
	RNA_def_property_float_default(prop, 0.0f);
	RNA_def_property_range(prop, 0.0f, FLT_MAX);
	RNA_def_property_ui_text(prop, "Clamp", "Maximum light contribution, reducing noise");
	RNA_def_property_override_flag(prop, PROPOVERRIDE_OVERRIDABLE_STATIC);
	RNA_def_property_update(prop, NC_SCENE | ND_RENDER_OPTIONS, NULL);

	prop = RNA_def_property(srna, "use_volumetric_shadows", PROP_BOOLEAN, PROP_NONE);
	RNA_def_property_boolean_sdna(prop, NULL, "flag", SCE_EEVEE_VOLUMETRIC_SHADOWS);
	RNA_def_property_boolean_default(prop, 0);
	RNA_def_property_ui_text(prop, "Volumetric Shadows", "Generate shadows from volumetric material (Very expensive)");
	RNA_def_property_override_flag(prop, PROPOVERRIDE_OVERRIDABLE_STATIC);
	RNA_def_property_update(prop, NC_SCENE | ND_RENDER_OPTIONS, NULL);

	prop = RNA_def_property(srna, "volumetric_shadow_samples", PROP_INT, PROP_NONE);
	RNA_def_property_int_default(prop, 16);
	RNA_def_property_range(prop, 1, 128);
	RNA_def_property_ui_text(prop, "Volumetric Shadow Samples", "Number of samples to compute volumetric shadowing");
	RNA_def_property_override_flag(prop, PROPOVERRIDE_OVERRIDABLE_STATIC);
	RNA_def_property_update(prop, NC_SCENE | ND_RENDER_OPTIONS, NULL);

	/* Ambient Occlusion */
	prop = RNA_def_property(srna, "use_gtao", PROP_BOOLEAN, PROP_NONE);
	RNA_def_property_boolean_sdna(prop, NULL, "flag", SCE_EEVEE_GTAO_ENABLED);
	RNA_def_property_boolean_default(prop, 0);
	RNA_def_property_ui_text(prop, "Ambient Occlusion", "Enable ambient occlusion to simulate medium scale indirect shadowing");
	RNA_def_property_override_flag(prop, PROPOVERRIDE_OVERRIDABLE_STATIC);
	RNA_def_property_update(prop, NC_SCENE | ND_RENDER_OPTIONS, NULL);

	prop = RNA_def_property(srna, "use_gtao_bent_normals", PROP_BOOLEAN, PROP_NONE);
	RNA_def_property_boolean_sdna(prop, NULL, "flag", SCE_EEVEE_GTAO_BENT_NORMALS);
	RNA_def_property_boolean_default(prop, 1);
	RNA_def_property_ui_text(prop, "Bent Normals", "Compute main non occluded direction to sample the environment");
	RNA_def_property_override_flag(prop, PROPOVERRIDE_OVERRIDABLE_STATIC);
	RNA_def_property_update(prop, NC_SCENE | ND_RENDER_OPTIONS, NULL);

	prop = RNA_def_property(srna, "use_gtao_bounce", PROP_BOOLEAN, PROP_NONE);
	RNA_def_property_boolean_sdna(prop, NULL, "flag", SCE_EEVEE_GTAO_BOUNCE);
	RNA_def_property_boolean_default(prop, 1);
	RNA_def_property_ui_text(prop, "Bounces Approximation", "An approximation to simulate light bounces "
	                         "giving less occlusion on brighter objects");
	RNA_def_property_override_flag(prop, PROPOVERRIDE_OVERRIDABLE_STATIC);
	RNA_def_property_update(prop, NC_SCENE | ND_RENDER_OPTIONS, NULL);

	prop = RNA_def_property(srna, "gtao_factor", PROP_FLOAT, PROP_FACTOR);
	RNA_def_property_float_default(prop, 1.0f);
	RNA_def_property_ui_text(prop, "Factor", "Factor for ambient occlusion blending");
	RNA_def_property_range(prop, 0.0f, FLT_MAX);
	RNA_def_property_ui_range(prop, 0.0f, 1.0f, 0.1f, 2);
	RNA_def_property_override_flag(prop, PROPOVERRIDE_OVERRIDABLE_STATIC);
	RNA_def_property_update(prop, NC_SCENE | ND_RENDER_OPTIONS, NULL);

	prop = RNA_def_property(srna, "gtao_quality", PROP_FLOAT, PROP_FACTOR);
	RNA_def_property_float_default(prop, 0.25f);
	RNA_def_property_ui_text(prop, "Trace Precision", "Precision of the horizon search");
	RNA_def_property_range(prop, 0.0f, 1.0f);
	RNA_def_property_override_flag(prop, PROPOVERRIDE_OVERRIDABLE_STATIC);
	RNA_def_property_update(prop, NC_SCENE | ND_RENDER_OPTIONS, NULL);

	prop = RNA_def_property(srna, "gtao_distance", PROP_FLOAT, PROP_DISTANCE);
	RNA_def_property_float_default(prop, 0.2f);
	RNA_def_property_ui_text(prop, "Distance", "Distance of object that contribute to the ambient occlusion effect");
	RNA_def_property_range(prop, 0.0f, 100000.0f);
	RNA_def_property_ui_range(prop, 0.0f, 100.0f, 1, 3);
	RNA_def_property_override_flag(prop, PROPOVERRIDE_OVERRIDABLE_STATIC);
	RNA_def_property_update(prop, NC_SCENE | ND_RENDER_OPTIONS, NULL);

	/* Depth of Field */
	prop = RNA_def_property(srna, "use_dof", PROP_BOOLEAN, PROP_NONE);
	RNA_def_property_boolean_sdna(prop, NULL, "flag", SCE_EEVEE_DOF_ENABLED);
	RNA_def_property_boolean_default(prop, 0);
	RNA_def_property_ui_text(prop, "Depth of Field", "Enable depth of field using the values from the active camera");
	RNA_def_property_override_flag(prop, PROPOVERRIDE_OVERRIDABLE_STATIC);
	RNA_def_property_update(prop, NC_SCENE | ND_RENDER_OPTIONS, NULL);

	prop = RNA_def_property(srna, "bokeh_max_size", PROP_FLOAT, PROP_PIXEL);
	RNA_def_property_float_default(prop, 100.0f);
	RNA_def_property_ui_text(prop, "Max Size", "Max size of the bokeh shape for the depth of field (lower is faster)");
	RNA_def_property_range(prop, 0.0f, 2000.0f);
	RNA_def_property_ui_range(prop, 2.0f, 200.0f, 1, 3);
	RNA_def_property_override_flag(prop, PROPOVERRIDE_OVERRIDABLE_STATIC);

	prop = RNA_def_property(srna, "bokeh_threshold", PROP_FLOAT, PROP_FACTOR);
	RNA_def_property_float_default(prop, 1.0f);
	RNA_def_property_ui_text(prop, "Sprite Threshold", "Brightness threshold for using sprite base depth of field");
	RNA_def_property_range(prop, 0.0f, 100000.0f);
	RNA_def_property_ui_range(prop, 0.0f, 10.0f, 1, 3);
	RNA_def_property_override_flag(prop, PROPOVERRIDE_OVERRIDABLE_STATIC);
	RNA_def_property_update(prop, NC_SCENE | ND_RENDER_OPTIONS, NULL);

	/* Bloom */
	prop = RNA_def_property(srna, "use_bloom", PROP_BOOLEAN, PROP_NONE);
	RNA_def_property_boolean_sdna(prop, NULL, "flag", SCE_EEVEE_BLOOM_ENABLED);
	RNA_def_property_boolean_default(prop, 0);
	RNA_def_property_ui_text(prop, "Bloom", "High brightness pixels generate a glowing effect");
	RNA_def_property_override_flag(prop, PROPOVERRIDE_OVERRIDABLE_STATIC);
	RNA_def_property_update(prop, NC_SCENE | ND_RENDER_OPTIONS, NULL);

	prop = RNA_def_property(srna, "bloom_threshold", PROP_FLOAT, PROP_FACTOR);
	RNA_def_property_float_default(prop, 0.8f);
	RNA_def_property_ui_text(prop, "Threshold", "Filters out pixels under this level of brightness");
	RNA_def_property_range(prop, 0.0f, 100000.0f);
	RNA_def_property_ui_range(prop, 0.0f, 10.0f, 1, 3);
	RNA_def_property_override_flag(prop, PROPOVERRIDE_OVERRIDABLE_STATIC);
	RNA_def_property_update(prop, NC_SCENE | ND_RENDER_OPTIONS, NULL);

	prop = RNA_def_property(srna, "bloom_color", PROP_FLOAT, PROP_COLOR);
	RNA_def_property_float_array_default(prop, default_bloom_color);
	RNA_def_property_array(prop, 3);
	RNA_def_property_ui_text(prop, "Color", "Color applied to the bloom effect");
	RNA_def_property_override_flag(prop, PROPOVERRIDE_OVERRIDABLE_STATIC);
	RNA_def_property_update(prop, NC_SCENE | ND_RENDER_OPTIONS, NULL);

	prop = RNA_def_property(srna, "bloom_knee", PROP_FLOAT, PROP_FACTOR);
	RNA_def_property_float_default(prop, 0.5f);
	RNA_def_property_ui_text(prop, "Knee", "Makes transition between under/over-threshold gradual");
	RNA_def_property_range(prop, 0.0f, 1.0f);
	RNA_def_property_override_flag(prop, PROPOVERRIDE_OVERRIDABLE_STATIC);
	RNA_def_property_update(prop, NC_SCENE | ND_RENDER_OPTIONS, NULL);

	prop = RNA_def_property(srna, "bloom_radius", PROP_FLOAT, PROP_FACTOR);
	RNA_def_property_float_default(prop, 6.5f);
	RNA_def_property_ui_text(prop, "Radius", "Bloom spread distance");
	RNA_def_property_range(prop, 0.0f, 100.0f);
	RNA_def_property_ui_range(prop, 0.0f, 10.0f, 1, 3);
	RNA_def_property_override_flag(prop, PROPOVERRIDE_OVERRIDABLE_STATIC);
	RNA_def_property_update(prop, NC_SCENE | ND_RENDER_OPTIONS, NULL);

	prop = RNA_def_property(srna, "bloom_clamp", PROP_FLOAT, PROP_FACTOR);
	RNA_def_property_float_default(prop, 0.0f);
	RNA_def_property_ui_text(prop, "Clamp", "Maximum intensity a bloom pixel can have (0 to disabled)");
	RNA_def_property_range(prop, 0.0f, 100000.0f);
	RNA_def_property_ui_range(prop, 0.0f, 1000.0f, 1, 3);
	RNA_def_property_override_flag(prop, PROPOVERRIDE_OVERRIDABLE_STATIC);
	RNA_def_property_update(prop, NC_SCENE | ND_RENDER_OPTIONS, NULL);

	prop = RNA_def_property(srna, "bloom_intensity", PROP_FLOAT, PROP_FACTOR);
	RNA_def_property_float_default(prop, 0.05f);
	RNA_def_property_ui_text(prop, "Intensity", "Blend factor");
	RNA_def_property_range(prop, 0.0f, 10000.0f);
	RNA_def_property_ui_range(prop, 0.0f, 0.1f, 1, 3);
	RNA_def_property_override_flag(prop, PROPOVERRIDE_OVERRIDABLE_STATIC);
	RNA_def_property_update(prop, NC_SCENE | ND_RENDER_OPTIONS, NULL);

	/* Motion blur */
	prop = RNA_def_property(srna, "use_motion_blur", PROP_BOOLEAN, PROP_NONE);
	RNA_def_property_boolean_sdna(prop, NULL, "flag", SCE_EEVEE_MOTION_BLUR_ENABLED);
	RNA_def_property_boolean_default(prop, 0);
	RNA_def_property_ui_text(prop, "Motion Blur", "Enable motion blur effect (only in camera view)");
	RNA_def_property_override_flag(prop, PROPOVERRIDE_OVERRIDABLE_STATIC);
	RNA_def_property_update(prop, NC_SCENE | ND_RENDER_OPTIONS, NULL);

	prop = RNA_def_property(srna, "motion_blur_samples", PROP_INT, PROP_UNSIGNED);
	RNA_def_property_int_default(prop, 8);
	RNA_def_property_ui_text(prop, "Samples", "Number of samples to take with motion blur");
	RNA_def_property_range(prop, 1, 64);
	RNA_def_property_override_flag(prop, PROPOVERRIDE_OVERRIDABLE_STATIC);
	RNA_def_property_update(prop, NC_SCENE | ND_RENDER_OPTIONS, NULL);

	prop = RNA_def_property(srna, "motion_blur_shutter", PROP_FLOAT, PROP_FACTOR);
	RNA_def_property_float_default(prop, 1.0f);
	RNA_def_property_ui_text(prop, "Shutter", "Time taken in frames between shutter open and close");
	RNA_def_property_range(prop, 0.0f, FLT_MAX);
	RNA_def_property_ui_range(prop, 0.01f, 1.0f, 1, 2);
	RNA_def_property_override_flag(prop, PROPOVERRIDE_OVERRIDABLE_STATIC);
	RNA_def_property_update(prop, NC_SCENE | ND_RENDER_OPTIONS, NULL);

	/* Shadows */
	prop = RNA_def_property(srna, "shadow_method", PROP_ENUM, PROP_NONE);
	RNA_def_property_enum_default(prop, SHADOW_ESM);
	RNA_def_property_enum_items(prop, eevee_shadow_method_items);
	RNA_def_property_ui_text(prop, "Method", "Technique use to compute the shadows");
	RNA_def_property_override_flag(prop, PROPOVERRIDE_OVERRIDABLE_STATIC);
	RNA_def_property_update(prop, NC_SCENE | ND_RENDER_OPTIONS, NULL);

	prop = RNA_def_property(srna, "shadow_cube_size", PROP_ENUM, PROP_NONE);
	RNA_def_property_enum_default(prop, 512);
	RNA_def_property_enum_items(prop, eevee_shadow_size_items);
	RNA_def_property_ui_text(prop, "Cube Shadows Resolution", "Size of point and area light shadow maps");
	RNA_def_property_override_flag(prop, PROPOVERRIDE_OVERRIDABLE_STATIC);
	RNA_def_property_update(prop, NC_SCENE | ND_RENDER_OPTIONS, NULL);

	prop = RNA_def_property(srna, "shadow_cascade_size", PROP_ENUM, PROP_NONE);
	RNA_def_property_enum_default(prop, 1024);
	RNA_def_property_enum_items(prop, eevee_shadow_size_items);
	RNA_def_property_ui_text(prop, "Directional Shadows Resolution", "Size of sun light shadow maps");
	RNA_def_property_override_flag(prop, PROPOVERRIDE_OVERRIDABLE_STATIC);
	RNA_def_property_update(prop, NC_SCENE | ND_RENDER_OPTIONS, NULL);

	prop = RNA_def_property(srna, "use_shadow_high_bitdepth", PROP_BOOLEAN, PROP_NONE);
	RNA_def_property_boolean_sdna(prop, NULL, "flag", SCE_EEVEE_SHADOW_HIGH_BITDEPTH);
	RNA_def_property_boolean_default(prop, 0);
	RNA_def_property_ui_text(prop, "High Bitdepth", "Use 32bit shadows");
	RNA_def_property_override_flag(prop, PROPOVERRIDE_OVERRIDABLE_STATIC);
	RNA_def_property_update(prop, NC_SCENE | ND_RENDER_OPTIONS, NULL);

	prop = RNA_def_property(srna, "use_soft_shadows", PROP_BOOLEAN, PROP_NONE);
	RNA_def_property_boolean_sdna(prop, NULL, "flag", SCE_EEVEE_SHADOW_SOFT);
	RNA_def_property_boolean_default(prop, 0);
	RNA_def_property_ui_text(prop, "Soft Shadows", "Randomize shadowmaps origin to create soft shadows");
	RNA_def_property_override_flag(prop, PROPOVERRIDE_OVERRIDABLE_STATIC);
	RNA_def_property_update(prop, NC_SCENE | ND_RENDER_OPTIONS, NULL);

	prop = RNA_def_property(srna, "light_threshold", PROP_FLOAT, PROP_UNSIGNED);
	RNA_def_property_float_default(prop, 0.01f);
	RNA_def_property_ui_text(prop, "Light Threshold", "Minimum light intensity for a light to contribute to the lighting");
	RNA_def_property_range(prop, 0.0f, FLT_MAX);
	RNA_def_property_ui_range(prop, 0.0f, 1.0f, 0.1, 3);
	RNA_def_property_override_flag(prop, PROPOVERRIDE_OVERRIDABLE_STATIC);
	RNA_def_property_update(prop, NC_SCENE | ND_RENDER_OPTIONS, NULL);

	/* Overscan */
	prop = RNA_def_property(srna, "use_overscan", PROP_BOOLEAN, PROP_NONE);
	RNA_def_property_boolean_sdna(prop, NULL, "flag", SCE_EEVEE_OVERSCAN);
	RNA_def_property_boolean_default(prop, 0);
	RNA_def_property_ui_text(prop, "Overscan", "Internally render past the image border to avoid "
	                                           "screen-space effects disappearing");
	RNA_def_property_override_flag(prop, PROPOVERRIDE_OVERRIDABLE_STATIC);

	prop = RNA_def_property(srna, "overscan_size", PROP_FLOAT, PROP_PERCENTAGE);
	RNA_def_property_float_sdna(prop, NULL, "overscan");
	RNA_def_property_float_default(prop, 3.0f);
	RNA_def_property_ui_text(prop, "Overscan Size", "Percentage of render size to add as overscan to the "
	                                                "internal render buffers");
	RNA_def_property_range(prop, 0.0f, 50.0f);
	RNA_def_property_ui_range(prop, 0.0f, 10.0f, 1, 2);
	RNA_def_property_override_flag(prop, PROPOVERRIDE_OVERRIDABLE_STATIC);
=======
  StructRNA *srna;
  PropertyRNA *prop;

  static const EnumPropertyItem eevee_shadow_method_items[] = {
      {SHADOW_ESM, "ESM", 0, "ESM", "Exponential Shadow Mapping"},
      {SHADOW_VSM, "VSM", 0, "VSM", "Variance Shadow Mapping"},
      {0, NULL, 0, NULL, NULL},
  };

  static const EnumPropertyItem eevee_shadow_size_items[] = {
      {64, "64", 0, "64px", ""},
      {128, "128", 0, "128px", ""},
      {256, "256", 0, "256px", ""},
      {512, "512", 0, "512px", ""},
      {1024, "1024", 0, "1024px", ""},
      {2048, "2048", 0, "2048px", ""},
      {4096, "4096", 0, "4096px", ""},
      {0, NULL, 0, NULL, NULL},
  };

  static const EnumPropertyItem eevee_gi_visibility_size_items[] = {
      {8, "8", 0, "8px", ""},
      {16, "16", 0, "16px", ""},
      {32, "32", 0, "32px", ""},
      {64, "64", 0, "64px", ""},
      {0, NULL, 0, NULL, NULL},
  };

  static const EnumPropertyItem eevee_volumetric_tile_size_items[] = {
      {2, "2", 0, "2px", ""},
      {4, "4", 0, "4px", ""},
      {8, "8", 0, "8px", ""},
      {16, "16", 0, "16px", ""},
      {0, NULL, 0, NULL, NULL},
  };

  static float default_bloom_color[3] = {1.0f, 1.0f, 1.0f};

  srna = RNA_def_struct(brna, "SceneEEVEE", NULL);
  RNA_def_struct_path_func(srna, "rna_SceneEEVEE_path");
  RNA_def_struct_ui_text(srna, "Scene Display", "Scene display settings for 3d viewport");

  /* Indirect Lighting */
  prop = RNA_def_property(srna, "gi_diffuse_bounces", PROP_INT, PROP_NONE);
  RNA_def_property_int_default(prop, 3);
  RNA_def_property_ui_text(prop,
                           "Diffuse Bounces",
                           "Number of time the light is reinjected inside light grids, "
                           "0 disable indirect diffuse light");
  RNA_def_property_range(prop, 0, INT_MAX);
  RNA_def_property_override_flag(prop, PROPOVERRIDE_OVERRIDABLE_STATIC);

  prop = RNA_def_property(srna, "gi_cubemap_resolution", PROP_ENUM, PROP_NONE);
  RNA_def_property_enum_items(prop, eevee_shadow_size_items);
  RNA_def_property_enum_default(prop, 512);
  RNA_def_property_ui_text(prop, "Cubemap Size", "Size of every cubemaps");
  RNA_def_property_override_flag(prop, PROPOVERRIDE_OVERRIDABLE_STATIC);

  prop = RNA_def_property(srna, "gi_visibility_resolution", PROP_ENUM, PROP_NONE);
  RNA_def_property_enum_items(prop, eevee_gi_visibility_size_items);
  RNA_def_property_enum_default(prop, 32);
  RNA_def_property_ui_text(prop,
                           "Irradiance Visibility Size",
                           "Size of the shadow map applied to each irradiance sample");
  RNA_def_property_override_flag(prop, PROPOVERRIDE_OVERRIDABLE_STATIC);

  prop = RNA_def_property(srna, "gi_irradiance_smoothing", PROP_FLOAT, PROP_FACTOR);
  RNA_def_property_range(prop, 0.0f, FLT_MAX);
  RNA_def_property_ui_range(prop, 0.0f, 1.0f, 5, 2);
  RNA_def_property_float_default(prop, 0.1f);
  RNA_def_property_ui_text(prop,
                           "Irradiance Smoothing",
                           "Smoother irradiance interpolation but introduce light bleeding");
  RNA_def_property_override_flag(prop, PROPOVERRIDE_OVERRIDABLE_STATIC);
  RNA_def_property_update(prop, NC_SCENE | ND_RENDER_OPTIONS, NULL);

  prop = RNA_def_property(srna, "gi_glossy_clamp", PROP_FLOAT, PROP_NONE);
  RNA_def_property_float_default(prop, 0.0f);
  RNA_def_property_ui_text(prop,
                           "Clamp Glossy",
                           "Clamp pixel intensity to reduce noise inside glossy reflections "
                           "from reflection cubemaps (0 to disabled)");
  RNA_def_property_range(prop, 0.0f, FLT_MAX);
  RNA_def_property_override_flag(prop, PROPOVERRIDE_OVERRIDABLE_STATIC);

  prop = RNA_def_property(srna, "gi_filter_quality", PROP_FLOAT, PROP_NONE);
  RNA_def_property_float_default(prop, 1.0f);
  RNA_def_property_ui_text(
      prop, "Filter Quality", "Take more samples during cubemap filtering to remove artifacts");
  RNA_def_property_range(prop, 1.0f, 8.0f);
  RNA_def_property_override_flag(prop, PROPOVERRIDE_OVERRIDABLE_STATIC);

  prop = RNA_def_property(srna, "gi_show_irradiance", PROP_BOOLEAN, PROP_NONE);
  RNA_def_property_boolean_sdna(prop, NULL, "flag", SCE_EEVEE_SHOW_IRRADIANCE);
  RNA_def_property_boolean_default(prop, 0);
  RNA_def_property_ui_icon(prop, ICON_HIDE_ON, 1);
  RNA_def_property_ui_text(
      prop, "Show Irradiance Cache", "Display irradiance samples in the viewport");
  RNA_def_property_override_flag(prop, PROPOVERRIDE_OVERRIDABLE_STATIC);
  RNA_def_property_update(prop, NC_SCENE | ND_RENDER_OPTIONS, NULL);

  prop = RNA_def_property(srna, "gi_show_cubemaps", PROP_BOOLEAN, PROP_NONE);
  RNA_def_property_boolean_sdna(prop, NULL, "flag", SCE_EEVEE_SHOW_CUBEMAPS);
  RNA_def_property_boolean_default(prop, 0);
  RNA_def_property_ui_icon(prop, ICON_HIDE_ON, 1);
  RNA_def_property_ui_text(
      prop, "Show Cubemap Cache", "Display captured cubemaps in the viewport");
  RNA_def_property_override_flag(prop, PROPOVERRIDE_OVERRIDABLE_STATIC);
  RNA_def_property_update(prop, NC_SCENE | ND_RENDER_OPTIONS, NULL);

  prop = RNA_def_property(srna, "gi_irradiance_display_size", PROP_FLOAT, PROP_DISTANCE);
  RNA_def_property_float_sdna(prop, NULL, "gi_irradiance_draw_size");
  RNA_def_property_range(prop, 0.05f, 10.0f);
  RNA_def_property_float_default(prop, 0.1f);
  RNA_def_property_ui_text(prop,
                           "Irradiance Display Size",
                           "Size of the irradiance sample spheres to debug captured light");
  RNA_def_property_update(prop, NC_SCENE | ND_RENDER_OPTIONS, NULL);

  prop = RNA_def_property(srna, "gi_cubemap_display_size", PROP_FLOAT, PROP_DISTANCE);
  RNA_def_property_float_sdna(prop, NULL, "gi_cubemap_draw_size");
  RNA_def_property_range(prop, 0.05f, 10.0f);
  RNA_def_property_float_default(prop, 0.3f);
  RNA_def_property_ui_text(
      prop, "Cubemap Display Size", "Size of the cubemap spheres to debug captured light");
  RNA_def_property_update(prop, NC_SCENE | ND_RENDER_OPTIONS, NULL);

  prop = RNA_def_property(srna, "gi_auto_bake", PROP_BOOLEAN, PROP_NONE);
  RNA_def_property_boolean_sdna(prop, NULL, "flag", SCE_EEVEE_GI_AUTOBAKE);
  RNA_def_property_boolean_default(prop, 0);
  RNA_def_property_ui_text(prop, "Auto Bake", "Auto bake indirect lighting when editing probes");

  prop = RNA_def_property(srna, "gi_cache_info", PROP_STRING, PROP_NONE);
  RNA_def_property_string_sdna(prop, NULL, "light_cache_info");
  RNA_def_property_clear_flag(prop, PROP_EDITABLE);
  RNA_def_property_ui_text(prop, "Light Cache Info", "Info on current cache status");

  /* Temporal Anti-Aliasing (super sampling) */
  prop = RNA_def_property(srna, "taa_samples", PROP_INT, PROP_NONE);
  RNA_def_property_int_default(prop, 16);
  RNA_def_property_ui_text(prop, "Viewport Samples", "Number of samples, unlimited if 0");
  RNA_def_property_range(prop, 0, INT_MAX);
  RNA_def_property_override_flag(prop, PROPOVERRIDE_OVERRIDABLE_STATIC);
  RNA_def_property_update(prop, NC_SCENE | ND_RENDER_OPTIONS, NULL);

  prop = RNA_def_property(srna, "taa_render_samples", PROP_INT, PROP_NONE);
  RNA_def_property_int_default(prop, 64);
  RNA_def_property_ui_text(prop, "Render Samples", "Number of samples per pixels for rendering");
  RNA_def_property_range(prop, 1, INT_MAX);
  RNA_def_property_override_flag(prop, PROPOVERRIDE_OVERRIDABLE_STATIC);
  RNA_def_property_update(prop, NC_SCENE | ND_RENDER_OPTIONS, NULL);

  prop = RNA_def_property(srna, "use_taa_reprojection", PROP_BOOLEAN, PROP_NONE);
  RNA_def_property_boolean_sdna(prop, NULL, "flag", SCE_EEVEE_TAA_REPROJECTION);
  RNA_def_property_boolean_default(prop, 1);
  RNA_def_property_ui_text(prop,
                           "Viewport Denoising",
                           "Denoise image using temporal reprojection "
                           "(can leave some ghosting)");
  RNA_def_property_override_flag(prop, PROPOVERRIDE_OVERRIDABLE_STATIC);
  RNA_def_property_update(prop, NC_SCENE | ND_RENDER_OPTIONS, NULL);

  /* Screen Space Subsurface Scattering */
  prop = RNA_def_property(srna, "use_sss", PROP_BOOLEAN, PROP_NONE);
  RNA_def_property_boolean_sdna(prop, NULL, "flag", SCE_EEVEE_SSS_ENABLED);
  RNA_def_property_boolean_default(prop, 0);
  RNA_def_property_ui_text(
      prop, "Subsurface Scattering", "Enable screen space subsurface scattering");
  RNA_def_property_override_flag(prop, PROPOVERRIDE_OVERRIDABLE_STATIC);
  RNA_def_property_update(prop, NC_SCENE | ND_RENDER_OPTIONS, NULL);

  prop = RNA_def_property(srna, "sss_samples", PROP_INT, PROP_NONE);
  RNA_def_property_int_default(prop, 7);
  RNA_def_property_ui_text(prop, "Samples", "Number of samples to compute the scattering effect");
  RNA_def_property_range(prop, 1, 32);
  RNA_def_property_override_flag(prop, PROPOVERRIDE_OVERRIDABLE_STATIC);
  RNA_def_property_update(prop, NC_SCENE | ND_RENDER_OPTIONS, NULL);

  prop = RNA_def_property(srna, "sss_jitter_threshold", PROP_FLOAT, PROP_FACTOR);
  RNA_def_property_float_default(prop, 0.3f);
  RNA_def_property_ui_text(
      prop, "Jitter Threshold", "Rotate samples that are below this threshold");
  RNA_def_property_range(prop, 0.0f, 1.0f);
  RNA_def_property_override_flag(prop, PROPOVERRIDE_OVERRIDABLE_STATIC);
  RNA_def_property_update(prop, NC_SCENE | ND_RENDER_OPTIONS, NULL);

  prop = RNA_def_property(srna, "use_sss_separate_albedo", PROP_BOOLEAN, PROP_NONE);
  RNA_def_property_boolean_sdna(prop, NULL, "flag", SCE_EEVEE_SSS_SEPARATE_ALBEDO);
  RNA_def_property_boolean_default(prop, 0);
  RNA_def_property_ui_text(prop,
                           "Separate Albedo",
                           "Avoid albedo being blurred by the subsurface scattering "
                           "but uses more video memory");
  RNA_def_property_override_flag(prop, PROPOVERRIDE_OVERRIDABLE_STATIC);
  RNA_def_property_update(prop, NC_SCENE | ND_RENDER_OPTIONS, NULL);

  /* Screen Space Reflection */
  prop = RNA_def_property(srna, "use_ssr", PROP_BOOLEAN, PROP_NONE);
  RNA_def_property_boolean_sdna(prop, NULL, "flag", SCE_EEVEE_SSR_ENABLED);
  RNA_def_property_boolean_default(prop, 0);
  RNA_def_property_ui_text(prop, "Screen Space Reflections", "Enable screen space reflection");
  RNA_def_property_override_flag(prop, PROPOVERRIDE_OVERRIDABLE_STATIC);
  RNA_def_property_update(prop, NC_SCENE | ND_RENDER_OPTIONS, NULL);

  prop = RNA_def_property(srna, "use_ssr_refraction", PROP_BOOLEAN, PROP_NONE);
  RNA_def_property_boolean_sdna(prop, NULL, "flag", SCE_EEVEE_SSR_REFRACTION);
  RNA_def_property_boolean_default(prop, 0);
  RNA_def_property_ui_text(prop, "Screen Space Refractions", "Enable screen space Refractions");
  RNA_def_property_override_flag(prop, PROPOVERRIDE_OVERRIDABLE_STATIC);
  RNA_def_property_update(prop, NC_SCENE | ND_RENDER_OPTIONS, NULL);

  prop = RNA_def_property(srna, "use_ssr_halfres", PROP_BOOLEAN, PROP_NONE);
  RNA_def_property_boolean_sdna(prop, NULL, "flag", SCE_EEVEE_SSR_HALF_RESOLUTION);
  RNA_def_property_boolean_default(prop, 1);
  RNA_def_property_ui_text(prop, "Half Res Trace", "Raytrace at a lower resolution");
  RNA_def_property_override_flag(prop, PROPOVERRIDE_OVERRIDABLE_STATIC);
  RNA_def_property_update(prop, NC_SCENE | ND_RENDER_OPTIONS, NULL);

  prop = RNA_def_property(srna, "ssr_quality", PROP_FLOAT, PROP_FACTOR);
  RNA_def_property_float_default(prop, 0.25f);
  RNA_def_property_ui_text(prop, "Trace Precision", "Precision of the screen space raytracing");
  RNA_def_property_range(prop, 0.0f, 1.0f);
  RNA_def_property_override_flag(prop, PROPOVERRIDE_OVERRIDABLE_STATIC);
  RNA_def_property_update(prop, NC_SCENE | ND_RENDER_OPTIONS, NULL);

  prop = RNA_def_property(srna, "ssr_max_roughness", PROP_FLOAT, PROP_FACTOR);
  RNA_def_property_float_default(prop, 0.5f);
  RNA_def_property_ui_text(
      prop, "Max Roughness", "Do not raytrace reflections for roughness above this value");
  RNA_def_property_range(prop, 0.0f, 1.0f);
  RNA_def_property_override_flag(prop, PROPOVERRIDE_OVERRIDABLE_STATIC);
  RNA_def_property_update(prop, NC_SCENE | ND_RENDER_OPTIONS, NULL);

  prop = RNA_def_property(srna, "ssr_thickness", PROP_FLOAT, PROP_DISTANCE);
  RNA_def_property_float_default(prop, 0.2f);
  RNA_def_property_ui_text(prop, "Thickness", "Pixel thickness used to detect intersection");
  RNA_def_property_range(prop, 1e-6f, FLT_MAX);
  RNA_def_property_ui_range(prop, 0.001f, FLT_MAX, 5, 3);
  RNA_def_property_override_flag(prop, PROPOVERRIDE_OVERRIDABLE_STATIC);
  RNA_def_property_update(prop, NC_SCENE | ND_RENDER_OPTIONS, NULL);

  prop = RNA_def_property(srna, "ssr_border_fade", PROP_FLOAT, PROP_FACTOR);
  RNA_def_property_float_default(prop, 0.075f);
  RNA_def_property_ui_text(prop, "Edge Fading", "Screen percentage used to fade the SSR");
  RNA_def_property_range(prop, 0.0f, 0.5f);
  RNA_def_property_override_flag(prop, PROPOVERRIDE_OVERRIDABLE_STATIC);
  RNA_def_property_update(prop, NC_SCENE | ND_RENDER_OPTIONS, NULL);

  prop = RNA_def_property(srna, "ssr_firefly_fac", PROP_FLOAT, PROP_NONE);
  RNA_def_property_float_default(prop, 10.0f);
  RNA_def_property_ui_text(prop, "Clamp", "Clamp pixel intensity to remove noise (0 to disabled)");
  RNA_def_property_range(prop, 0.0f, FLT_MAX);
  RNA_def_property_override_flag(prop, PROPOVERRIDE_OVERRIDABLE_STATIC);
  RNA_def_property_update(prop, NC_SCENE | ND_RENDER_OPTIONS, NULL);

  /* Volumetrics */
  prop = RNA_def_property(srna, "use_volumetric", PROP_BOOLEAN, PROP_NONE);
  RNA_def_property_boolean_sdna(prop, NULL, "flag", SCE_EEVEE_VOLUMETRIC_ENABLED);
  RNA_def_property_boolean_default(prop, 0);
  RNA_def_property_ui_text(
      prop, "Volumetrics", "Enable scattering and absorbance of volumetric material");
  RNA_def_property_override_flag(prop, PROPOVERRIDE_OVERRIDABLE_STATIC);
  RNA_def_property_update(prop, NC_SCENE | ND_RENDER_OPTIONS, NULL);

  prop = RNA_def_property(srna, "volumetric_start", PROP_FLOAT, PROP_DISTANCE);
  RNA_def_property_float_default(prop, 0.1f);
  RNA_def_property_ui_text(prop, "Start", "Start distance of the volumetric effect");
  RNA_def_property_range(prop, 1e-6f, FLT_MAX);
  RNA_def_property_ui_range(prop, 0.001f, FLT_MAX, 10, 3);
  RNA_def_property_override_flag(prop, PROPOVERRIDE_OVERRIDABLE_STATIC);
  RNA_def_property_update(prop, NC_SCENE | ND_RENDER_OPTIONS, NULL);

  prop = RNA_def_property(srna, "volumetric_end", PROP_FLOAT, PROP_DISTANCE);
  RNA_def_property_float_default(prop, 100.0f);
  RNA_def_property_ui_text(prop, "End", "End distance of the volumetric effect");
  RNA_def_property_range(prop, 1e-6f, FLT_MAX);
  RNA_def_property_ui_range(prop, 0.001f, FLT_MAX, 10, 3);
  RNA_def_property_override_flag(prop, PROPOVERRIDE_OVERRIDABLE_STATIC);
  RNA_def_property_update(prop, NC_SCENE | ND_RENDER_OPTIONS, NULL);

  prop = RNA_def_property(srna, "volumetric_tile_size", PROP_ENUM, PROP_NONE);
  RNA_def_property_enum_default(prop, 8);
  RNA_def_property_enum_items(prop, eevee_volumetric_tile_size_items);
  RNA_def_property_ui_text(prop,
                           "Tile Size",
                           "Control the quality of the volumetric effects "
                           "(lower size increase vram usage and quality)");
  RNA_def_property_override_flag(prop, PROPOVERRIDE_OVERRIDABLE_STATIC);
  RNA_def_property_update(prop, NC_SCENE | ND_RENDER_OPTIONS, NULL);

  prop = RNA_def_property(srna, "volumetric_samples", PROP_INT, PROP_NONE);
  RNA_def_property_int_default(prop, 64);
  RNA_def_property_ui_text(prop, "Samples", "Number of samples to compute volumetric effects");
  RNA_def_property_range(prop, 1, 256);
  RNA_def_property_override_flag(prop, PROPOVERRIDE_OVERRIDABLE_STATIC);
  RNA_def_property_update(prop, NC_SCENE | ND_RENDER_OPTIONS, NULL);

  prop = RNA_def_property(srna, "volumetric_sample_distribution", PROP_FLOAT, PROP_FACTOR);
  RNA_def_property_float_default(prop, 0.8f);
  RNA_def_property_ui_text(
      prop, "Exponential Sampling", "Distribute more samples closer to the camera");
  RNA_def_property_override_flag(prop, PROPOVERRIDE_OVERRIDABLE_STATIC);
  RNA_def_property_update(prop, NC_SCENE | ND_RENDER_OPTIONS, NULL);

  prop = RNA_def_property(srna, "use_volumetric_lights", PROP_BOOLEAN, PROP_NONE);
  RNA_def_property_boolean_sdna(prop, NULL, "flag", SCE_EEVEE_VOLUMETRIC_LIGHTS);
  RNA_def_property_boolean_default(prop, 1);
  RNA_def_property_ui_text(
      prop, "Volumetric Lighting", "Enable scene light interactions with volumetrics");
  RNA_def_property_override_flag(prop, PROPOVERRIDE_OVERRIDABLE_STATIC);
  RNA_def_property_update(prop, NC_SCENE | ND_RENDER_OPTIONS, NULL);

  prop = RNA_def_property(srna, "volumetric_light_clamp", PROP_FLOAT, PROP_NONE);
  RNA_def_property_float_default(prop, 0.0f);
  RNA_def_property_range(prop, 0.0f, FLT_MAX);
  RNA_def_property_ui_text(prop, "Clamp", "Maximum light contribution, reducing noise");
  RNA_def_property_override_flag(prop, PROPOVERRIDE_OVERRIDABLE_STATIC);
  RNA_def_property_update(prop, NC_SCENE | ND_RENDER_OPTIONS, NULL);

  prop = RNA_def_property(srna, "use_volumetric_shadows", PROP_BOOLEAN, PROP_NONE);
  RNA_def_property_boolean_sdna(prop, NULL, "flag", SCE_EEVEE_VOLUMETRIC_SHADOWS);
  RNA_def_property_boolean_default(prop, 0);
  RNA_def_property_ui_text(
      prop, "Volumetric Shadows", "Generate shadows from volumetric material (Very expensive)");
  RNA_def_property_override_flag(prop, PROPOVERRIDE_OVERRIDABLE_STATIC);
  RNA_def_property_update(prop, NC_SCENE | ND_RENDER_OPTIONS, NULL);

  prop = RNA_def_property(srna, "volumetric_shadow_samples", PROP_INT, PROP_NONE);
  RNA_def_property_int_default(prop, 16);
  RNA_def_property_range(prop, 1, 128);
  RNA_def_property_ui_text(
      prop, "Volumetric Shadow Samples", "Number of samples to compute volumetric shadowing");
  RNA_def_property_override_flag(prop, PROPOVERRIDE_OVERRIDABLE_STATIC);
  RNA_def_property_update(prop, NC_SCENE | ND_RENDER_OPTIONS, NULL);

  /* Ambient Occlusion */
  prop = RNA_def_property(srna, "use_gtao", PROP_BOOLEAN, PROP_NONE);
  RNA_def_property_boolean_sdna(prop, NULL, "flag", SCE_EEVEE_GTAO_ENABLED);
  RNA_def_property_boolean_default(prop, 0);
  RNA_def_property_ui_text(prop,
                           "Ambient Occlusion",
                           "Enable ambient occlusion to simulate medium scale indirect shadowing");
  RNA_def_property_override_flag(prop, PROPOVERRIDE_OVERRIDABLE_STATIC);
  RNA_def_property_update(prop, NC_SCENE | ND_RENDER_OPTIONS, NULL);

  prop = RNA_def_property(srna, "use_gtao_bent_normals", PROP_BOOLEAN, PROP_NONE);
  RNA_def_property_boolean_sdna(prop, NULL, "flag", SCE_EEVEE_GTAO_BENT_NORMALS);
  RNA_def_property_boolean_default(prop, 1);
  RNA_def_property_ui_text(
      prop, "Bent Normals", "Compute main non occluded direction to sample the environment");
  RNA_def_property_override_flag(prop, PROPOVERRIDE_OVERRIDABLE_STATIC);
  RNA_def_property_update(prop, NC_SCENE | ND_RENDER_OPTIONS, NULL);

  prop = RNA_def_property(srna, "use_gtao_bounce", PROP_BOOLEAN, PROP_NONE);
  RNA_def_property_boolean_sdna(prop, NULL, "flag", SCE_EEVEE_GTAO_BOUNCE);
  RNA_def_property_boolean_default(prop, 1);
  RNA_def_property_ui_text(prop,
                           "Bounces Approximation",
                           "An approximation to simulate light bounces "
                           "giving less occlusion on brighter objects");
  RNA_def_property_override_flag(prop, PROPOVERRIDE_OVERRIDABLE_STATIC);
  RNA_def_property_update(prop, NC_SCENE | ND_RENDER_OPTIONS, NULL);

  prop = RNA_def_property(srna, "gtao_factor", PROP_FLOAT, PROP_FACTOR);
  RNA_def_property_float_default(prop, 1.0f);
  RNA_def_property_ui_text(prop, "Factor", "Factor for ambient occlusion blending");
  RNA_def_property_range(prop, 0.0f, FLT_MAX);
  RNA_def_property_ui_range(prop, 0.0f, 1.0f, 0.1f, 2);
  RNA_def_property_override_flag(prop, PROPOVERRIDE_OVERRIDABLE_STATIC);
  RNA_def_property_update(prop, NC_SCENE | ND_RENDER_OPTIONS, NULL);

  prop = RNA_def_property(srna, "gtao_quality", PROP_FLOAT, PROP_FACTOR);
  RNA_def_property_float_default(prop, 0.25f);
  RNA_def_property_ui_text(prop, "Trace Precision", "Precision of the horizon search");
  RNA_def_property_range(prop, 0.0f, 1.0f);
  RNA_def_property_override_flag(prop, PROPOVERRIDE_OVERRIDABLE_STATIC);
  RNA_def_property_update(prop, NC_SCENE | ND_RENDER_OPTIONS, NULL);

  prop = RNA_def_property(srna, "gtao_distance", PROP_FLOAT, PROP_DISTANCE);
  RNA_def_property_float_default(prop, 0.2f);
  RNA_def_property_ui_text(
      prop, "Distance", "Distance of object that contribute to the ambient occlusion effect");
  RNA_def_property_range(prop, 0.0f, 100000.0f);
  RNA_def_property_ui_range(prop, 0.0f, 100.0f, 1, 3);
  RNA_def_property_override_flag(prop, PROPOVERRIDE_OVERRIDABLE_STATIC);
  RNA_def_property_update(prop, NC_SCENE | ND_RENDER_OPTIONS, NULL);

  /* Depth of Field */
  prop = RNA_def_property(srna, "use_dof", PROP_BOOLEAN, PROP_NONE);
  RNA_def_property_boolean_sdna(prop, NULL, "flag", SCE_EEVEE_DOF_ENABLED);
  RNA_def_property_boolean_default(prop, 0);
  RNA_def_property_ui_text(
      prop, "Depth of Field", "Enable depth of field using the values from the active camera");
  RNA_def_property_override_flag(prop, PROPOVERRIDE_OVERRIDABLE_STATIC);
  RNA_def_property_update(prop, NC_SCENE | ND_RENDER_OPTIONS, NULL);

  prop = RNA_def_property(srna, "bokeh_max_size", PROP_FLOAT, PROP_PIXEL);
  RNA_def_property_float_default(prop, 100.0f);
  RNA_def_property_ui_text(
      prop, "Max Size", "Max size of the bokeh shape for the depth of field (lower is faster)");
  RNA_def_property_range(prop, 0.0f, 2000.0f);
  RNA_def_property_ui_range(prop, 2.0f, 200.0f, 1, 3);
  RNA_def_property_override_flag(prop, PROPOVERRIDE_OVERRIDABLE_STATIC);

  prop = RNA_def_property(srna, "bokeh_threshold", PROP_FLOAT, PROP_FACTOR);
  RNA_def_property_float_default(prop, 1.0f);
  RNA_def_property_ui_text(
      prop, "Sprite Threshold", "Brightness threshold for using sprite base depth of field");
  RNA_def_property_range(prop, 0.0f, 100000.0f);
  RNA_def_property_ui_range(prop, 0.0f, 10.0f, 1, 3);
  RNA_def_property_override_flag(prop, PROPOVERRIDE_OVERRIDABLE_STATIC);
  RNA_def_property_update(prop, NC_SCENE | ND_RENDER_OPTIONS, NULL);

  /* Bloom */
  prop = RNA_def_property(srna, "use_bloom", PROP_BOOLEAN, PROP_NONE);
  RNA_def_property_boolean_sdna(prop, NULL, "flag", SCE_EEVEE_BLOOM_ENABLED);
  RNA_def_property_boolean_default(prop, 0);
  RNA_def_property_ui_text(prop, "Bloom", "High brightness pixels generate a glowing effect");
  RNA_def_property_override_flag(prop, PROPOVERRIDE_OVERRIDABLE_STATIC);
  RNA_def_property_update(prop, NC_SCENE | ND_RENDER_OPTIONS, NULL);

  prop = RNA_def_property(srna, "bloom_threshold", PROP_FLOAT, PROP_FACTOR);
  RNA_def_property_float_default(prop, 0.8f);
  RNA_def_property_ui_text(prop, "Threshold", "Filters out pixels under this level of brightness");
  RNA_def_property_range(prop, 0.0f, 100000.0f);
  RNA_def_property_ui_range(prop, 0.0f, 10.0f, 1, 3);
  RNA_def_property_override_flag(prop, PROPOVERRIDE_OVERRIDABLE_STATIC);
  RNA_def_property_update(prop, NC_SCENE | ND_RENDER_OPTIONS, NULL);

  prop = RNA_def_property(srna, "bloom_color", PROP_FLOAT, PROP_COLOR);
  RNA_def_property_float_array_default(prop, default_bloom_color);
  RNA_def_property_array(prop, 3);
  RNA_def_property_ui_text(prop, "Color", "Color applied to the bloom effect");
  RNA_def_property_override_flag(prop, PROPOVERRIDE_OVERRIDABLE_STATIC);
  RNA_def_property_update(prop, NC_SCENE | ND_RENDER_OPTIONS, NULL);

  prop = RNA_def_property(srna, "bloom_knee", PROP_FLOAT, PROP_FACTOR);
  RNA_def_property_float_default(prop, 0.5f);
  RNA_def_property_ui_text(prop, "Knee", "Makes transition between under/over-threshold gradual");
  RNA_def_property_range(prop, 0.0f, 1.0f);
  RNA_def_property_override_flag(prop, PROPOVERRIDE_OVERRIDABLE_STATIC);
  RNA_def_property_update(prop, NC_SCENE | ND_RENDER_OPTIONS, NULL);

  prop = RNA_def_property(srna, "bloom_radius", PROP_FLOAT, PROP_FACTOR);
  RNA_def_property_float_default(prop, 6.5f);
  RNA_def_property_ui_text(prop, "Radius", "Bloom spread distance");
  RNA_def_property_range(prop, 0.0f, 100.0f);
  RNA_def_property_ui_range(prop, 0.0f, 10.0f, 1, 3);
  RNA_def_property_override_flag(prop, PROPOVERRIDE_OVERRIDABLE_STATIC);
  RNA_def_property_update(prop, NC_SCENE | ND_RENDER_OPTIONS, NULL);

  prop = RNA_def_property(srna, "bloom_clamp", PROP_FLOAT, PROP_FACTOR);
  RNA_def_property_float_default(prop, 0.0f);
  RNA_def_property_ui_text(
      prop, "Clamp", "Maximum intensity a bloom pixel can have (0 to disabled)");
  RNA_def_property_range(prop, 0.0f, 100000.0f);
  RNA_def_property_ui_range(prop, 0.0f, 1000.0f, 1, 3);
  RNA_def_property_override_flag(prop, PROPOVERRIDE_OVERRIDABLE_STATIC);
  RNA_def_property_update(prop, NC_SCENE | ND_RENDER_OPTIONS, NULL);

  prop = RNA_def_property(srna, "bloom_intensity", PROP_FLOAT, PROP_FACTOR);
  RNA_def_property_float_default(prop, 0.05f);
  RNA_def_property_ui_text(prop, "Intensity", "Blend factor");
  RNA_def_property_range(prop, 0.0f, 10000.0f);
  RNA_def_property_ui_range(prop, 0.0f, 0.1f, 1, 3);
  RNA_def_property_override_flag(prop, PROPOVERRIDE_OVERRIDABLE_STATIC);
  RNA_def_property_update(prop, NC_SCENE | ND_RENDER_OPTIONS, NULL);

  /* Motion blur */
  prop = RNA_def_property(srna, "use_motion_blur", PROP_BOOLEAN, PROP_NONE);
  RNA_def_property_boolean_sdna(prop, NULL, "flag", SCE_EEVEE_MOTION_BLUR_ENABLED);
  RNA_def_property_boolean_default(prop, 0);
  RNA_def_property_ui_text(prop, "Motion Blur", "Enable motion blur effect (only in camera view)");
  RNA_def_property_override_flag(prop, PROPOVERRIDE_OVERRIDABLE_STATIC);
  RNA_def_property_update(prop, NC_SCENE | ND_RENDER_OPTIONS, NULL);

  prop = RNA_def_property(srna, "motion_blur_samples", PROP_INT, PROP_UNSIGNED);
  RNA_def_property_int_default(prop, 8);
  RNA_def_property_ui_text(prop, "Samples", "Number of samples to take with motion blur");
  RNA_def_property_range(prop, 1, 64);
  RNA_def_property_override_flag(prop, PROPOVERRIDE_OVERRIDABLE_STATIC);
  RNA_def_property_update(prop, NC_SCENE | ND_RENDER_OPTIONS, NULL);

  prop = RNA_def_property(srna, "motion_blur_shutter", PROP_FLOAT, PROP_FACTOR);
  RNA_def_property_float_default(prop, 1.0f);
  RNA_def_property_ui_text(prop, "Shutter", "Time taken in frames between shutter open and close");
  RNA_def_property_range(prop, 0.0f, FLT_MAX);
  RNA_def_property_ui_range(prop, 0.01f, 1.0f, 1, 2);
  RNA_def_property_override_flag(prop, PROPOVERRIDE_OVERRIDABLE_STATIC);
  RNA_def_property_update(prop, NC_SCENE | ND_RENDER_OPTIONS, NULL);

  /* Shadows */
  prop = RNA_def_property(srna, "shadow_method", PROP_ENUM, PROP_NONE);
  RNA_def_property_enum_default(prop, SHADOW_ESM);
  RNA_def_property_enum_items(prop, eevee_shadow_method_items);
  RNA_def_property_ui_text(prop, "Method", "Technique use to compute the shadows");
  RNA_def_property_override_flag(prop, PROPOVERRIDE_OVERRIDABLE_STATIC);
  RNA_def_property_update(prop, NC_SCENE | ND_RENDER_OPTIONS, NULL);

  prop = RNA_def_property(srna, "shadow_cube_size", PROP_ENUM, PROP_NONE);
  RNA_def_property_enum_default(prop, 512);
  RNA_def_property_enum_items(prop, eevee_shadow_size_items);
  RNA_def_property_ui_text(
      prop, "Cube Shadows Resolution", "Size of point and area light shadow maps");
  RNA_def_property_override_flag(prop, PROPOVERRIDE_OVERRIDABLE_STATIC);
  RNA_def_property_update(prop, NC_SCENE | ND_RENDER_OPTIONS, NULL);

  prop = RNA_def_property(srna, "shadow_cascade_size", PROP_ENUM, PROP_NONE);
  RNA_def_property_enum_default(prop, 1024);
  RNA_def_property_enum_items(prop, eevee_shadow_size_items);
  RNA_def_property_ui_text(
      prop, "Directional Shadows Resolution", "Size of sun light shadow maps");
  RNA_def_property_override_flag(prop, PROPOVERRIDE_OVERRIDABLE_STATIC);
  RNA_def_property_update(prop, NC_SCENE | ND_RENDER_OPTIONS, NULL);

  prop = RNA_def_property(srna, "use_shadow_high_bitdepth", PROP_BOOLEAN, PROP_NONE);
  RNA_def_property_boolean_sdna(prop, NULL, "flag", SCE_EEVEE_SHADOW_HIGH_BITDEPTH);
  RNA_def_property_boolean_default(prop, 0);
  RNA_def_property_ui_text(prop, "High Bitdepth", "Use 32bit shadows");
  RNA_def_property_override_flag(prop, PROPOVERRIDE_OVERRIDABLE_STATIC);
  RNA_def_property_update(prop, NC_SCENE | ND_RENDER_OPTIONS, NULL);

  prop = RNA_def_property(srna, "use_soft_shadows", PROP_BOOLEAN, PROP_NONE);
  RNA_def_property_boolean_sdna(prop, NULL, "flag", SCE_EEVEE_SHADOW_SOFT);
  RNA_def_property_boolean_default(prop, 0);
  RNA_def_property_ui_text(
      prop, "Soft Shadows", "Randomize shadowmaps origin to create soft shadows");
  RNA_def_property_override_flag(prop, PROPOVERRIDE_OVERRIDABLE_STATIC);
  RNA_def_property_update(prop, NC_SCENE | ND_RENDER_OPTIONS, NULL);

  prop = RNA_def_property(srna, "light_threshold", PROP_FLOAT, PROP_UNSIGNED);
  RNA_def_property_float_default(prop, 0.01f);
  RNA_def_property_ui_text(prop,
                           "Light Threshold",
                           "Minimum light intensity for a light to contribute to the lighting");
  RNA_def_property_range(prop, 0.0f, FLT_MAX);
  RNA_def_property_ui_range(prop, 0.0f, 1.0f, 0.1, 3);
  RNA_def_property_override_flag(prop, PROPOVERRIDE_OVERRIDABLE_STATIC);
  RNA_def_property_update(prop, NC_SCENE | ND_RENDER_OPTIONS, NULL);

  /* Overscan */
  prop = RNA_def_property(srna, "use_overscan", PROP_BOOLEAN, PROP_NONE);
  RNA_def_property_boolean_sdna(prop, NULL, "flag", SCE_EEVEE_OVERSCAN);
  RNA_def_property_boolean_default(prop, 0);
  RNA_def_property_ui_text(prop,
                           "Overscan",
                           "Internally render past the image border to avoid "
                           "screen-space effects disappearing");
  RNA_def_property_override_flag(prop, PROPOVERRIDE_OVERRIDABLE_STATIC);

  prop = RNA_def_property(srna, "overscan_size", PROP_FLOAT, PROP_PERCENTAGE);
  RNA_def_property_float_sdna(prop, NULL, "overscan");
  RNA_def_property_float_default(prop, 3.0f);
  RNA_def_property_ui_text(prop,
                           "Overscan Size",
                           "Percentage of render size to add as overscan to the "
                           "internal render buffers");
  RNA_def_property_range(prop, 0.0f, 50.0f);
  RNA_def_property_ui_range(prop, 0.0f, 10.0f, 1, 2);
  RNA_def_property_override_flag(prop, PROPOVERRIDE_OVERRIDABLE_STATIC);
>>>>>>> 2a39f259
}

static void rna_def_scene_lanpr(BlenderRNA *brna)
{
	StructRNA *srna;
	PropertyRNA *prop;

	static const EnumPropertyItem DEBUG_rna_enum_lanpr_reload[] = {
		{0, "IDLE", 0, "Idle", "Idle"},
		{1, "RELOAD", 0, "RELOAD", "Force reload the scene"},
		{0, NULL, 0, NULL, NULL}
	};

	static const EnumPropertyItem rna_enum_lanpr_master_mode[] = {
		{LANPR_MASTER_MODE_SOFTWARE, "SOFTWARE", 0, "Software", "Software edge calculation" },
		{LANPR_MASTER_MODE_DPIX, "DPIX", 0, "DPIX", "DPIX GPU edge calculation"},
		{LANPR_MASTER_MODE_SNAKE, "SNAKE", 0, "Snake", "Image filter and GPU tracing method"},
		{0, NULL, 0, NULL, NULL}
	};

	static const EnumPropertyItem rna_enum_lanpr_enable_post_processing[] = {
		{LANPR_POST_PROCESSING_DISABLED, "DISABLED", 0, "Disabled", "LANPR does not compute anything"},
		{LANPR_POST_PROCESSING_ENABLED, "ENABLED", 0, "Enabled", "LANPR will compute feature lines in image post processing"},
		{0, NULL, 0, NULL, NULL}
	};

	static const EnumPropertyItem rna_enum_lanpr_display_thinning_result[] = {
		{LANPR_POST_PROCESSING_DISABLED, "DISABLED", 0, "Edge Detection", "Display edge detector result"},
		{LANPR_POST_PROCESSING_ENABLED, "ENABLED", 0, "Thinning", "Apply thinning filters for vector usage"},
		{0, NULL, 0, NULL, NULL}
	};

	static const EnumPropertyItem rna_enum_lanpr_use_same_taper[] = {
		{LANPR_USE_DIFFERENT_TAPER, "DISABLED", 0, "Different", "Use different taper value"},
		{LANPR_USE_SAME_TAPER, "ENABLED", 0, "Same", "Use same taper value for both sides of the line"},
		{0, NULL, 0, NULL, NULL}
	};

	static const EnumPropertyItem rna_enum_lanpr_enable_tip_extend[] = {
		{LANPR_DISABLE_TIP_EXTEND, "DISABLED", 0, "Disable", "Do not extend curve tips"},
		{LANPR_ENABLE_TIP_EXTEND, "ENABLED", 0, "Enable", "Extend curve tips to a user specified length"},
		{0, NULL, 0, NULL, NULL}
	};

	srna = RNA_def_struct(brna, "SceneLANPR", NULL);
	RNA_def_struct_sdna(srna, "SceneLANPR");
	RNA_def_struct_ui_text(srna, "Scene LANPR Config", "LANPR global config");


	prop = RNA_def_property(srna, "reloaded", PROP_ENUM, PROP_NONE);
	RNA_def_property_enum_items(prop, DEBUG_rna_enum_lanpr_reload);
	RNA_def_property_enum_default(prop, 0);
	RNA_def_property_ui_text(prop, "Reload", "Reload the scene");
	RNA_def_property_flag(prop, PROP_EDITABLE);
	RNA_def_property_update(prop, NC_SCENE, NULL);


	prop = RNA_def_property(srna, "master_mode", PROP_ENUM, PROP_NONE);
	RNA_def_property_enum_items(prop, rna_enum_lanpr_master_mode);
	RNA_def_property_enum_default(prop, LANPR_MASTER_MODE_DPIX);
	RNA_def_property_ui_text(prop, "Master Mode", "Choose calculation mode for NPR Line");
	RNA_def_property_flag(prop, PROP_EDITABLE);
	RNA_def_property_update(prop, NC_SCENE, NULL);

	prop = RNA_def_property(srna, "enable_vector_trace", PROP_ENUM, PROP_NONE);
	RNA_def_property_enum_items(prop, rna_enum_lanpr_enable_post_processing);
	RNA_def_property_enum_default(prop, LANPR_POST_PROCESSING_DISABLED);
	RNA_def_property_ui_text(prop, "Enable Post Processing", "Draw image post processing line or not");
	RNA_def_property_flag(prop, PROP_EDITABLE);
	RNA_def_property_update(prop, NC_SCENE, NULL);

	prop = RNA_def_property(srna, "display_thinning_result", PROP_ENUM, PROP_NONE);
	RNA_def_property_enum_items(prop, rna_enum_lanpr_display_thinning_result);
	RNA_def_property_enum_default(prop, LANPR_POST_PROCESSING_DISABLED);
	RNA_def_property_ui_text(prop, "Display", "Display mode");
	RNA_def_property_flag(prop, PROP_EDITABLE);
	RNA_def_property_update(prop, NC_SCENE, NULL);

	prop = RNA_def_property(srna, "depth_clamp", PROP_FLOAT, PROP_PERCENTAGE);
	RNA_def_property_float_default(prop, 0.001f);
	RNA_def_property_ui_text(prop, "Depth Clamp", "Depth clamp value for edge extraction");
	RNA_def_property_ui_range(prop, 0.0, 0.01, 0.0001, 5);
	RNA_def_property_flag(prop, PROP_EDITABLE);
	RNA_def_property_update(prop, NC_SCENE, NULL);

	prop = RNA_def_property(srna, "depth_strength", PROP_FLOAT, PROP_PERCENTAGE);
	RNA_def_property_float_default(prop, 800);
	RNA_def_property_ui_text(prop, "Depth Strength", "Depth strength value for edge extraction");
	RNA_def_property_ui_range(prop, 0, 1000, 10, 2);
	RNA_def_property_flag(prop, PROP_EDITABLE);
	RNA_def_property_update(prop, NC_SCENE, NULL);

	prop = RNA_def_property(srna, "normal_clamp", PROP_FLOAT, PROP_PERCENTAGE);
	RNA_def_property_float_default(prop, 2);
	RNA_def_property_ui_text(prop, "Normal Clamp", "Normal clamp value for edge extraction");
	RNA_def_property_ui_range(prop, 0, 5, 0.1, 2);
	RNA_def_property_flag(prop, PROP_EDITABLE);
	RNA_def_property_update(prop, NC_SCENE, NULL);

	prop = RNA_def_property(srna, "normal_strength", PROP_FLOAT, PROP_PERCENTAGE);
	RNA_def_property_float_default(prop, 10);
	RNA_def_property_ui_text(prop, "Normal Strength", "Normal strength value for edge extraction");
	RNA_def_property_ui_range(prop, 0, 20, 1, 2);
	RNA_def_property_flag(prop, PROP_EDITABLE);
	RNA_def_property_update(prop, NC_SCENE, NULL);

	prop = RNA_def_property(srna, "line_thickness", PROP_FLOAT, PROP_NONE);
	RNA_def_property_float_default(prop, 2.0f);
	RNA_def_property_ui_text(prop, "Line Thickness", "Thickness of extracted line");
	RNA_def_property_ui_range(prop, 0.01f, 10.0f, 0.1, 2);
	RNA_def_property_flag(prop, PROP_EDITABLE);
	RNA_def_property_update(prop, NC_SCENE, NULL);

	prop = RNA_def_property(srna, "depth_width_influence", PROP_FLOAT, PROP_PERCENTAGE);
	RNA_def_property_float_default(prop, 0.3f);
	RNA_def_property_ui_text(prop, "Width Influence", "Use camera distance to control line width.");
	RNA_def_property_ui_range(prop, 0.0f, 1.0f, 0.05, 2);
	RNA_def_property_flag(prop, PROP_EDITABLE);
	RNA_def_property_update(prop, NC_SCENE, NULL);

	prop = RNA_def_property(srna, "depth_width_curve", PROP_FLOAT, PROP_NONE);
	RNA_def_property_float_default(prop, 0.3f);
	RNA_def_property_ui_text(prop, "Width Curve", "Width curve");
	RNA_def_property_ui_range(prop, -5.0f, 0.90f, 0.1, 1);
	RNA_def_property_flag(prop, PROP_EDITABLE);
	RNA_def_property_update(prop, NC_SCENE, NULL);

	prop = RNA_def_property(srna, "depth_alpha_influence", PROP_FLOAT, PROP_PERCENTAGE);
	RNA_def_property_float_default(prop, 0.3f);
	RNA_def_property_ui_text(prop, "Alpha Influence", "Use camera distance to control line alpha.");
	RNA_def_property_ui_range(prop, 0.0f, 1.0f, 0.05, 2);
	RNA_def_property_flag(prop, PROP_EDITABLE);
	RNA_def_property_update(prop, NC_SCENE, NULL);

	prop = RNA_def_property(srna, "depth_alpha_curve", PROP_FLOAT, PROP_NONE);
	RNA_def_property_float_default(prop, 0.3f);
	RNA_def_property_ui_text(prop, "Alpha Curve", "alpha curve");
	RNA_def_property_ui_range(prop, -5.0f, 0.90f, 0.1, 1);
	RNA_def_property_flag(prop, PROP_EDITABLE);
	RNA_def_property_update(prop, NC_SCENE, NULL);

	prop = RNA_def_property(srna, "taper_left_distance", PROP_FLOAT, PROP_NONE);
	RNA_def_property_float_default(prop, 20.0f);
	RNA_def_property_ui_text(prop, "Distance Left", "Left side taper distance");
	RNA_def_property_ui_range(prop, 0.0f, 100.0f, 0.1, 2);
	RNA_def_property_flag(prop, PROP_EDITABLE);
	RNA_def_property_update(prop, NC_SCENE, NULL);

	prop = RNA_def_property(srna, "taper_right_distance", PROP_FLOAT, PROP_NONE);
	RNA_def_property_float_default(prop, 20.0f);
	RNA_def_property_ui_text(prop, "Distance right", "Right side taper distance");
	RNA_def_property_ui_range(prop, 0.0f, 100.0f, 0.1, 2);
	RNA_def_property_flag(prop, PROP_EDITABLE);
	RNA_def_property_update(prop, NC_SCENE, NULL);

	prop = RNA_def_property(srna, "taper_left_strength", PROP_FLOAT, PROP_FACTOR);
	RNA_def_property_float_default(prop, 1.0f);
	RNA_def_property_ui_text(prop, "Strength left", "Left side taper strength");
	RNA_def_property_ui_range(prop, 0.0f, 1.0f, 0.1, 2);
	RNA_def_property_flag(prop, PROP_EDITABLE);
	RNA_def_property_update(prop, NC_SCENE, NULL);

	prop = RNA_def_property(srna, "taper_right_strength", PROP_FLOAT, PROP_FACTOR);
	RNA_def_property_float_default(prop, 1.0f);
	RNA_def_property_ui_text(prop, "Strength right", "Right side taper strength");
	RNA_def_property_ui_range(prop, 0.0f, 1.0f, 0.1, 2);
	RNA_def_property_flag(prop, PROP_EDITABLE);
	RNA_def_property_update(prop, NC_SCENE, NULL);

	prop = RNA_def_property(srna, "use_same_taper", PROP_ENUM, PROP_NONE);
	RNA_def_property_enum_items(prop, rna_enum_lanpr_use_same_taper);
	RNA_def_property_enum_default(prop, LANPR_USE_DIFFERENT_TAPER);
	RNA_def_property_ui_text(prop, "Taper", "Same/Different taper value");
	RNA_def_property_flag(prop, PROP_EDITABLE);
	RNA_def_property_update(prop, NC_SCENE, NULL);

	prop = RNA_def_property(srna, "line_color", PROP_FLOAT, PROP_COLOR);
	RNA_def_property_float_default(prop, 1.0f);
	RNA_def_property_array(prop, 4);
	RNA_def_property_ui_text(prop, "Line Color", "Drawing lines using this color");
	RNA_def_property_ui_range(prop, 0.0f, 1.0f, 0.1, 2);
	RNA_def_property_flag(prop, PROP_EDITABLE);
	RNA_def_property_update(prop, NC_SCENE, NULL);

	prop = RNA_def_property(srna, "background_color", PROP_FLOAT, PROP_COLOR);
	RNA_def_property_float_default(prop, 1.0f);
	RNA_def_property_array(prop, 4);
	RNA_def_property_ui_text(prop, "Background Color", "Background Color");
	RNA_def_property_ui_range(prop, 0.0f, 1.0f, 0.1, 2);
	RNA_def_property_flag(prop, PROP_EDITABLE);
	RNA_def_property_update(prop, NC_SCENE, NULL);

	prop = RNA_def_property(srna, "enable_tip_extend", PROP_ENUM, PROP_NONE);
	RNA_def_property_enum_items(prop, rna_enum_lanpr_enable_tip_extend);
	RNA_def_property_enum_default(prop, LANPR_DISABLE_TIP_EXTEND);
	RNA_def_property_ui_text(prop, "Extend Tips", "Extending tips of curves");
	RNA_def_property_flag(prop, PROP_EDITABLE);
	RNA_def_property_update(prop, NC_SCENE, NULL);

	prop = RNA_def_property(srna, "extend_length", PROP_FLOAT, PROP_FACTOR);
	RNA_def_property_float_default(prop, 1.0f);
	RNA_def_property_ui_text(prop, "Extend Length", "Extend lenght of curves");
	RNA_def_property_ui_range(prop, 0.0f, 100.0f, 0.1, 2);
	RNA_def_property_flag(prop, PROP_EDITABLE);
	RNA_def_property_update(prop, NC_SCENE, NULL);

	prop = RNA_def_property(srna, "crease_threshold", PROP_FLOAT, PROP_NONE);
	RNA_def_property_float_default(prop, 0.5f);
	RNA_def_property_ui_text(prop, "Crease Threshold", "cosine value of face angle");
	RNA_def_property_ui_range(prop, -1.0f, 1.0f, 0.01, 2);
	RNA_def_property_flag(prop, PROP_EDITABLE);
	RNA_def_property_update(prop, NC_SCENE, NULL);

	prop = RNA_def_property(srna, "crease_fade_threshold", PROP_FLOAT, PROP_NONE);
	RNA_def_property_float_default(prop, 0.5f);
	RNA_def_property_ui_text(prop, "Crease Fade", "cosine value of face angle");
	RNA_def_property_ui_range(prop, -1.0f, 1.0f, 0.01, 2);
	RNA_def_property_flag(prop, PROP_EDITABLE);
	RNA_def_property_update(prop, NC_SCENE, NULL);

	prop = RNA_def_property(srna, "enable_intersections", PROP_BOOLEAN, PROP_NONE);
	RNA_def_property_boolean_default(prop, 1);
	RNA_def_property_ui_text(prop, "Calculate Intersections", "Calculate Intersections or not");

	prop = RNA_def_property(srna, "enable_chaining", PROP_BOOLEAN, PROP_NONE);
	RNA_def_property_boolean_default(prop, 1);
	RNA_def_property_ui_text(prop, "Enable Chaining", "Chain Feature Lines After Occlusion Test");

	/* composition */

	prop = RNA_def_property(srna, "composite_render_animation", PROP_BOOLEAN, PROP_NONE);
	RNA_def_property_boolean_default(prop, 0);
	RNA_def_property_ui_text(prop, "Composition Render Animation", "Re-render backdrop and LANPR layer to produce animation(image sequence only).");

	/* here's the collection stuff.... */

	prop = RNA_def_property(srna, "layers", PROP_COLLECTION, PROP_NONE);
	RNA_def_property_collection_sdna(prop, NULL, "line_layers", NULL);
	RNA_def_property_struct_type(prop, "LANPR_LineLayer");
	RNA_def_property_ui_text(prop, "Line Layers", "LANPR Line Layers");

	/* this part I refered to gpencil's and freestyle's and it seems that there's no difference */
	RNA_def_property_srna(prop, "LineLayers");
	srna = RNA_def_struct(brna, "LineLayers", NULL);
	RNA_def_struct_sdna(srna, "SceneLANPR");
	RNA_def_struct_ui_text(srna, "LANPR Line Layers", "");

	prop = RNA_def_property(srna, "active_layer", PROP_POINTER, PROP_NONE);
	RNA_def_property_struct_type(prop, "LANPR_LineLayer");
	RNA_def_property_pointer_funcs(prop, "rna_lanpr_active_line_layer_get", "rna_lanpr_active_line_layer_set", NULL, NULL);
	RNA_def_property_ui_text(prop, "Active Line Layer", "Active line layer being displayed");
	RNA_def_property_update(prop, NC_SCENE | ND_RENDER_OPTIONS, NULL);

	prop = RNA_def_property(srna, "active_layer_index", PROP_INT, PROP_UNSIGNED);
	RNA_def_property_int_funcs(prop, "rna_lanpr_active_line_layer_index_get",
	                           "rna_lanpr_active_line_layer_index_set",
	                           "rna_lanpr_active_line_layer_index_range");
	RNA_def_property_ui_text(prop, "Active Line Layer Index", "Index of active line layer slot");
	RNA_def_property_update(prop, NC_SCENE | ND_RENDER_OPTIONS, NULL);
}

void RNA_def_scene(BlenderRNA *brna)
{
<<<<<<< HEAD
	StructRNA *srna;
	PropertyRNA *prop;

	FunctionRNA *func;
	PropertyRNA *parm;

	static const EnumPropertyItem audio_distance_model_items[] = {
		{0, "NONE", 0, "None", "No distance attenuation"},
		{1, "INVERSE", 0, "Inverse", "Inverse distance model"},
		{2, "INVERSE_CLAMPED", 0, "Inverse Clamped", "Inverse distance model with clamping"},
		{3, "LINEAR", 0, "Linear", "Linear distance model"},
		{4, "LINEAR_CLAMPED", 0, "Linear Clamped", "Linear distance model with clamping"},
		{5, "EXPONENT", 0, "Exponent", "Exponent distance model"},
		{6, "EXPONENT_CLAMPED", 0, "Exponent Clamped", "Exponent distance model with clamping"},
		{0, NULL, 0, NULL, NULL},
	};

	static const EnumPropertyItem sync_mode_items[] = {
		{0, "NONE", 0, "No Sync", "Do not sync, play every frame"},
		{SCE_FRAME_DROP, "FRAME_DROP", 0, "Frame Dropping", "Drop frames if playback is too slow"},
		{AUDIO_SYNC, "AUDIO_SYNC", 0, "AV-sync", "Sync to audio playback, dropping frames"},
		{0, NULL, 0, NULL, NULL},
	};

	/* Struct definition */
	srna = RNA_def_struct(brna, "Scene", "ID");
	RNA_def_struct_ui_text(srna, "Scene", "Scene data-block, consisting in objects and "
	                       "defining time and render related settings");
	RNA_def_struct_ui_icon(srna, ICON_SCENE_DATA);
	RNA_def_struct_clear_flag(srna, STRUCT_ID_REFCOUNT);

	/* Global Settings */
	prop = RNA_def_property(srna, "camera", PROP_POINTER, PROP_NONE);
	RNA_def_property_flag(prop, PROP_EDITABLE);
	RNA_def_property_pointer_funcs(prop, NULL, NULL, NULL, "rna_Camera_object_poll");
	RNA_def_property_ui_text(prop, "Camera", "Active camera, used for rendering the scene");
	RNA_def_property_update(prop, NC_SCENE | NA_EDITED, "rna_Scene_camera_update");

	prop = RNA_def_property(srna, "background_set", PROP_POINTER, PROP_NONE);
	RNA_def_property_pointer_sdna(prop, NULL, "set");
	RNA_def_property_struct_type(prop, "Scene");
	RNA_def_property_flag(prop, PROP_EDITABLE | PROP_ID_SELF_CHECK);
	RNA_def_property_pointer_funcs(prop, NULL, "rna_Scene_set_set", NULL, NULL);
	RNA_def_property_ui_text(prop, "Background Scene", "Background set scene");
	RNA_def_property_update(prop, NC_SCENE | NA_EDITED, "rna_Scene_set_update");

	prop = RNA_def_property(srna, "world", PROP_POINTER, PROP_NONE);
	RNA_def_property_flag(prop, PROP_EDITABLE);
	RNA_def_property_ui_text(prop, "World", "World used for rendering the scene");
	RNA_def_property_update(prop, NC_SCENE | ND_WORLD, "rna_Scene_world_update");

	prop = RNA_def_property(srna, "objects", PROP_COLLECTION, PROP_NONE);
	RNA_def_property_struct_type(prop, "Object");
	RNA_def_property_ui_text(prop, "Objects", "");
	RNA_def_property_collection_funcs(prop,
	                                  "rna_Scene_objects_begin",
	                                  "rna_Scene_objects_next",
	                                  "rna_Scene_objects_end",
	                                  "rna_Scene_objects_get",
	                                  NULL, NULL, NULL, NULL);
	rna_def_scene_objects(brna, prop);

	/* Frame Range Stuff */
	prop = RNA_def_property(srna, "frame_current", PROP_INT, PROP_TIME);
	RNA_def_property_clear_flag(prop, PROP_ANIMATABLE);
	RNA_def_property_int_sdna(prop, NULL, "r.cfra");
	RNA_def_property_range(prop, MINAFRAME, MAXFRAME);
	RNA_def_property_int_funcs(prop, NULL, "rna_Scene_frame_current_set", NULL);
	RNA_def_property_ui_text(prop, "Current Frame",
	                         "Current Frame, to update animation data from python frame_set() instead");
	RNA_def_property_update(prop, NC_SCENE | ND_FRAME, "rna_Scene_frame_update");

	prop = RNA_def_property(srna, "frame_subframe", PROP_FLOAT, PROP_TIME);
	RNA_def_property_float_sdna(prop, NULL, "r.subframe");
	RNA_def_property_ui_text(prop, "Current Sub-Frame", "");
	RNA_def_property_clear_flag(prop, PROP_ANIMATABLE);
	RNA_def_property_range(prop, 0.0f, 1.0f);
	RNA_def_property_ui_range(prop, 0.0f, 1.0f, 0.01, 2);
	RNA_def_property_update(prop, NC_SCENE | ND_FRAME, "rna_Scene_frame_update");

	prop = RNA_def_property(srna, "frame_float", PROP_FLOAT, PROP_TIME);
	RNA_def_property_ui_text(prop, "Current Sub-Frame", "");
	RNA_def_property_clear_flag(prop, PROP_ANIMATABLE);
	RNA_def_property_range(prop, MINAFRAME, MAXFRAME);
	RNA_def_property_ui_range(prop, MINAFRAME, MAXFRAME, 0.1, 2);
	RNA_def_property_float_funcs(prop, "rna_Scene_frame_float_get", "rna_Scene_frame_float_set", NULL);
	RNA_def_property_update(prop, NC_SCENE | ND_FRAME, "rna_Scene_frame_update");

	prop = RNA_def_property(srna, "frame_start", PROP_INT, PROP_TIME);
	RNA_def_property_clear_flag(prop, PROP_ANIMATABLE);
	RNA_def_property_int_sdna(prop, NULL, "r.sfra");
	RNA_def_property_int_funcs(prop, NULL, "rna_Scene_start_frame_set", NULL);
	RNA_def_property_range(prop, MINFRAME, MAXFRAME);
	RNA_def_property_int_default(prop, 1);
	RNA_def_property_ui_text(prop, "Start Frame", "First frame of the playback/rendering range");
	RNA_def_property_update(prop, NC_SCENE | ND_FRAME_RANGE, NULL);

	prop = RNA_def_property(srna, "frame_end", PROP_INT, PROP_TIME);
	RNA_def_property_clear_flag(prop, PROP_ANIMATABLE);
	RNA_def_property_int_sdna(prop, NULL, "r.efra");
	RNA_def_property_int_funcs(prop, NULL, "rna_Scene_end_frame_set", NULL);
	RNA_def_property_range(prop, MINFRAME, MAXFRAME);
	RNA_def_property_int_default(prop, 250);
	RNA_def_property_ui_text(prop, "End Frame", "Final frame of the playback/rendering range");
	RNA_def_property_update(prop, NC_SCENE | ND_FRAME_RANGE, NULL);

	prop = RNA_def_property(srna, "frame_step", PROP_INT, PROP_TIME);
	RNA_def_property_clear_flag(prop, PROP_ANIMATABLE);
	RNA_def_property_int_sdna(prop, NULL, "r.frame_step");
	RNA_def_property_range(prop, 0, MAXFRAME);
	RNA_def_property_ui_range(prop, 1, 100, 1, -1);
	RNA_def_property_ui_text(prop, "Frame Step",
	                         "Number of frames to skip forward while rendering/playing back each frame");
	RNA_def_property_update(prop, NC_SCENE | ND_FRAME, NULL);

	prop = RNA_def_property(srna, "frame_current_final", PROP_FLOAT, PROP_TIME);
	RNA_def_property_clear_flag(prop, PROP_ANIMATABLE | PROP_EDITABLE);
	RNA_def_property_range(prop, MINAFRAME, MAXFRAME);
	RNA_def_property_float_funcs(prop, "rna_Scene_frame_current_final_get", NULL, NULL);
	RNA_def_property_ui_text(prop, "Current Frame Final",
	                         "Current frame with subframe and time remapping applied");

	prop = RNA_def_property(srna, "lock_frame_selection_to_range", PROP_BOOLEAN, PROP_NONE);
	RNA_def_property_clear_flag(prop, PROP_ANIMATABLE);
	RNA_def_property_boolean_sdna(prop, NULL, "r.flag", SCER_LOCK_FRAME_SELECTION);
	RNA_def_property_ui_text(prop, "Lock Frame Selection",
	                         "Don't allow frame to be selected with mouse outside of frame range");
	RNA_def_property_update(prop, NC_SCENE | ND_FRAME, NULL);

	/* Preview Range (frame-range for UI playback) */
	prop = RNA_def_property(srna, "use_preview_range", PROP_BOOLEAN, PROP_NONE);
	RNA_def_property_clear_flag(prop, PROP_ANIMATABLE);
	RNA_def_property_boolean_sdna(prop, NULL, "r.flag", SCER_PRV_RANGE);
	RNA_def_property_boolean_funcs(prop, NULL, "rna_Scene_use_preview_range_set");
	RNA_def_property_ui_text(prop, "Use Preview Range",
	                         "Use an alternative start/end frame range for animation playback and "
	                         "OpenGL renders instead of the Render properties start/end frame range");
	RNA_def_property_update(prop, NC_SCENE | ND_FRAME, NULL);
	RNA_def_property_ui_icon(prop, ICON_PREVIEW_RANGE, 0);

	prop = RNA_def_property(srna, "frame_preview_start", PROP_INT, PROP_TIME);
	RNA_def_property_clear_flag(prop, PROP_ANIMATABLE);
	RNA_def_property_int_sdna(prop, NULL, "r.psfra");
	RNA_def_property_int_funcs(prop, NULL, "rna_Scene_preview_range_start_frame_set", NULL);
	RNA_def_property_ui_text(prop, "Preview Range Start Frame", "Alternative start frame for UI playback");
	RNA_def_property_update(prop, NC_SCENE | ND_FRAME, NULL);

	prop = RNA_def_property(srna, "frame_preview_end", PROP_INT, PROP_TIME);
	RNA_def_property_clear_flag(prop, PROP_ANIMATABLE);
	RNA_def_property_int_sdna(prop, NULL, "r.pefra");
	RNA_def_property_int_funcs(prop, NULL, "rna_Scene_preview_range_end_frame_set", NULL);
	RNA_def_property_ui_text(prop, "Preview Range End Frame", "Alternative end frame for UI playback");
	RNA_def_property_update(prop, NC_SCENE | ND_FRAME, NULL);

	/* Subframe for moblur debug. */
	prop = RNA_def_property(srna, "show_subframe", PROP_BOOLEAN, PROP_NONE);
	RNA_def_property_clear_flag(prop, PROP_ANIMATABLE);
	RNA_def_property_boolean_sdna(prop, NULL, "r.flag", SCER_SHOW_SUBFRAME);
	RNA_def_property_ui_text(prop, "Show Subframe",
	                         "Show current scene subframe and allow set it using interface tools");
	RNA_def_property_update(prop, NC_SCENE | ND_FRAME, "rna_Scene_show_subframe_update");

	/* Timeline / Time Navigation settings */
	prop = RNA_def_property(srna, "show_keys_from_selected_only", PROP_BOOLEAN, PROP_NONE);
	RNA_def_property_boolean_negative_sdna(prop, NULL, "flag", SCE_KEYS_NO_SELONLY);
	RNA_def_property_ui_text(prop, "Only Keyframes from Selected Channels",
	                         "Consider keyframes for active Object and/or its selected bones only "
	                         "(in timeline and when jumping between keyframes)");
	RNA_def_property_update(prop, NC_SCENE | ND_FRAME, NULL);

	/* Stamp */
	prop = RNA_def_property(srna, "use_stamp_note", PROP_STRING, PROP_NONE);
	RNA_def_property_string_sdna(prop, NULL, "r.stamp_udata");
	RNA_def_property_ui_text(prop, "Stamp Note", "User defined note for the render stamping");
	RNA_def_property_update(prop, NC_SCENE | ND_RENDER_OPTIONS, NULL);

	/* Animation Data (for Scene) */
	rna_def_animdata_common(srna);

	/* Readonly Properties */
	prop = RNA_def_property(srna, "is_nla_tweakmode", PROP_BOOLEAN, PROP_NONE);
	RNA_def_property_boolean_sdna(prop, NULL, "flag", SCE_NLA_EDIT_ON);
	RNA_def_property_clear_flag(prop, PROP_EDITABLE); /* DO NOT MAKE THIS EDITABLE, OR NLA EDITOR BREAKS */
	RNA_def_property_ui_text(prop, "NLA TweakMode",
	                         "Whether there is any action referenced by NLA being edited (strictly read-only)");
	RNA_def_property_update(prop, NC_SPACE | ND_SPACE_GRAPH, NULL);

	/* Frame dropping flag for playback and sync enum */
#if 0 /* XXX: Is this actually needed? */
	prop = RNA_def_property(srna, "use_frame_drop", PROP_BOOLEAN, PROP_NONE);
	RNA_def_property_boolean_sdna(prop, NULL, "flag", SCE_FRAME_DROP);
	RNA_def_property_ui_text(prop, "Frame Dropping", "Play back dropping frames if frame display is too slow");
	RNA_def_property_update(prop, NC_SCENE, NULL);
#endif

	prop = RNA_def_property(srna, "sync_mode", PROP_ENUM, PROP_NONE);
	RNA_def_property_enum_funcs(prop, "rna_Scene_sync_mode_get", "rna_Scene_sync_mode_set", NULL);
	RNA_def_property_enum_items(prop, sync_mode_items);
	RNA_def_property_enum_default(prop, AUDIO_SYNC);
	RNA_def_property_ui_text(prop, "Sync Mode", "How to sync playback");
	RNA_def_property_update(prop, NC_SCENE, NULL);


	/* Nodes (Compositing) */
	prop = RNA_def_property(srna, "node_tree", PROP_POINTER, PROP_NONE);
	RNA_def_property_pointer_sdna(prop, NULL, "nodetree");
	RNA_def_property_ui_text(prop, "Node Tree", "Compositing node tree");

	prop = RNA_def_property(srna, "use_nodes", PROP_BOOLEAN, PROP_NONE);
	RNA_def_property_boolean_sdna(prop, NULL, "use_nodes", 1);
	RNA_def_property_flag(prop, PROP_CONTEXT_UPDATE);
	RNA_def_property_ui_text(prop, "Use Nodes", "Enable the compositing node tree");
	RNA_def_property_update(prop, NC_SCENE | ND_RENDER_OPTIONS, "rna_Scene_use_nodes_update");

	/* Sequencer */
	prop = RNA_def_property(srna, "sequence_editor", PROP_POINTER, PROP_NONE);
	RNA_def_property_pointer_sdna(prop, NULL, "ed");
	RNA_def_property_struct_type(prop, "SequenceEditor");
	RNA_def_property_ui_text(prop, "Sequence Editor", "");

	/* Keying Sets */
	prop = RNA_def_property(srna, "keying_sets", PROP_COLLECTION, PROP_NONE);
	RNA_def_property_collection_sdna(prop, NULL, "keyingsets", NULL);
	RNA_def_property_struct_type(prop, "KeyingSet");
	RNA_def_property_ui_text(prop, "Absolute Keying Sets", "Absolute Keying Sets for this Scene");
	RNA_def_property_update(prop, NC_SCENE | ND_KEYINGSET, NULL);
	rna_def_scene_keying_sets(brna, prop);

	prop = RNA_def_property(srna, "keying_sets_all", PROP_COLLECTION, PROP_NONE);
	RNA_def_property_collection_funcs(prop, "rna_Scene_all_keyingsets_begin", "rna_Scene_all_keyingsets_next",
	                                  "rna_iterator_listbase_end", "rna_iterator_listbase_get",
	                                  NULL, NULL, NULL, NULL);
	RNA_def_property_struct_type(prop, "KeyingSet");
	RNA_def_property_ui_text(prop, "All Keying Sets",
	                         "All Keying Sets available for use (Builtins and Absolute Keying Sets for this Scene)");
	RNA_def_property_update(prop, NC_SCENE | ND_KEYINGSET, NULL);
	rna_def_scene_keying_sets_all(brna, prop);

	/* Rigid Body Simulation */
	prop = RNA_def_property(srna, "rigidbody_world", PROP_POINTER, PROP_NONE);
	RNA_def_property_pointer_sdna(prop, NULL, "rigidbody_world");
	RNA_def_property_struct_type(prop, "RigidBodyWorld");
	RNA_def_property_ui_text(prop, "Rigid Body World", "");
	RNA_def_property_update(prop, NC_SCENE, NULL);

	/* Tool Settings */
	prop = RNA_def_property(srna, "tool_settings", PROP_POINTER, PROP_NONE);
	RNA_def_property_flag(prop, PROP_NEVER_NULL);
	RNA_def_property_pointer_sdna(prop, NULL, "toolsettings");
	RNA_def_property_struct_type(prop, "ToolSettings");
	RNA_def_property_ui_text(prop, "Tool Settings", "");

	/* Unit Settings */
	prop = RNA_def_property(srna, "unit_settings", PROP_POINTER, PROP_NONE);
	RNA_def_property_flag(prop, PROP_NEVER_NULL);
	RNA_def_property_pointer_sdna(prop, NULL, "unit");
	RNA_def_property_struct_type(prop, "UnitSettings");
	RNA_def_property_ui_text(prop, "Unit Settings", "Unit editing settings");

	/* Physics Settings */
	prop = RNA_def_property(srna, "gravity", PROP_FLOAT, PROP_ACCELERATION);
	RNA_def_property_float_sdna(prop, NULL, "physics_settings.gravity");
	RNA_def_property_array(prop, 3);
	RNA_def_property_ui_range(prop, -200.0f, 200.0f, 1, 2);
	RNA_def_property_ui_text(prop, "Gravity", "Constant acceleration in a given direction");
	RNA_def_property_update(prop, 0, "rna_Physics_update");

	prop = RNA_def_property(srna, "use_gravity", PROP_BOOLEAN, PROP_NONE);
	RNA_def_property_boolean_sdna(prop, NULL, "physics_settings.flag", PHYS_GLOBAL_GRAVITY);
	RNA_def_property_ui_text(prop, "Global Gravity", "Use global gravity for all dynamics");
	RNA_def_property_update(prop, 0, "rna_Physics_update");

	/* Render Data */
	prop = RNA_def_property(srna, "render", PROP_POINTER, PROP_NONE);
	RNA_def_property_flag(prop, PROP_NEVER_NULL);
	RNA_def_property_pointer_sdna(prop, NULL, "r");
	RNA_def_property_struct_type(prop, "RenderSettings");
	RNA_def_property_ui_text(prop, "Render Data", "");

	/* Safe Areas */
	prop = RNA_def_property(srna, "safe_areas", PROP_POINTER, PROP_NONE);
	RNA_def_property_pointer_sdna(prop, NULL, "safe_areas");
	RNA_def_property_flag(prop, PROP_NEVER_NULL);
	RNA_def_property_struct_type(prop, "DisplaySafeAreas");
	RNA_def_property_ui_text(prop, "Safe Areas", "");

	/* Markers */
	prop = RNA_def_property(srna, "timeline_markers", PROP_COLLECTION, PROP_NONE);
	RNA_def_property_collection_sdna(prop, NULL, "markers", NULL);
	RNA_def_property_struct_type(prop, "TimelineMarker");
	RNA_def_property_ui_text(prop, "Timeline Markers", "Markers used in all timelines for the current scene");
	rna_def_timeline_markers(brna, prop);

	/* Transform Orientations */
	prop = RNA_def_property(srna, "transform_orientation_slots", PROP_COLLECTION, PROP_NONE);
	RNA_def_property_collection_funcs(
	        prop,
	        "rna_Scene_transform_orientation_slots_begin",
	        "rna_iterator_array_next",
	        "rna_iterator_array_end",
	        "rna_iterator_array_get",
	        "rna_Scene_transform_orientation_slots_length",
	        NULL, NULL, NULL);
	RNA_def_property_struct_type(prop, "TransformOrientationSlot");
	RNA_def_property_ui_text(prop, "Transform Orientation Slots", "");


	/* 3D View Cursor */
	prop = RNA_def_property(srna, "cursor", PROP_POINTER, PROP_NONE);
	RNA_def_property_flag(prop, PROP_NEVER_NULL);
	RNA_def_property_pointer_sdna(prop, NULL, "cursor");
	RNA_def_property_struct_type(prop, "View3DCursor");
	RNA_def_property_ui_text(prop, "3D Cursor", "");

	/* Audio Settings */
	prop = RNA_def_property(srna, "use_audio", PROP_BOOLEAN, PROP_NONE);
	RNA_def_property_boolean_funcs(prop, "rna_Scene_use_audio_get", "rna_Scene_use_audio_set");
	RNA_def_property_ui_text(prop, "Audio Muted", "Play back of audio from Sequence Editor will be muted");
	RNA_def_property_update(prop, NC_SCENE, NULL);

#if 0 /* XXX: Is this actually needed? */
	prop = RNA_def_property(srna, "use_audio_sync", PROP_BOOLEAN, PROP_NONE);
	RNA_def_property_boolean_sdna(prop, NULL, "audio.flag", AUDIO_SYNC);
	RNA_def_property_ui_text(prop, "Audio Sync",
	                         "Play back and sync with audio clock, dropping frames if frame display is too slow");
	RNA_def_property_update(prop, NC_SCENE, NULL);
#endif

	prop = RNA_def_property(srna, "use_audio_scrub", PROP_BOOLEAN, PROP_NONE);
	RNA_def_property_boolean_sdna(prop, NULL, "audio.flag", AUDIO_SCRUB);
	RNA_def_property_ui_text(prop, "Audio Scrubbing", "Play audio from Sequence Editor while scrubbing");
	RNA_def_property_update(prop, NC_SCENE, NULL);

	prop = RNA_def_property(srna, "audio_doppler_speed", PROP_FLOAT, PROP_NONE);
	RNA_def_property_float_sdna(prop, NULL, "audio.speed_of_sound");
	RNA_def_property_clear_flag(prop, PROP_ANIMATABLE);
	RNA_def_property_range(prop, 0.01f, FLT_MAX);
	RNA_def_property_ui_text(prop, "Speed of Sound", "Speed of sound for Doppler effect calculation");
	RNA_def_property_update(prop, NC_SCENE, "rna_Scene_listener_update");

	prop = RNA_def_property(srna, "audio_doppler_factor", PROP_FLOAT, PROP_NONE);
	RNA_def_property_float_sdna(prop, NULL, "audio.doppler_factor");
	RNA_def_property_clear_flag(prop, PROP_ANIMATABLE);
	RNA_def_property_range(prop, 0.0, FLT_MAX);
	RNA_def_property_ui_text(prop, "Doppler Factor", "Pitch factor for Doppler effect calculation");
	RNA_def_property_update(prop, NC_SCENE, "rna_Scene_listener_update");

	prop = RNA_def_property(srna, "audio_distance_model", PROP_ENUM, PROP_NONE);
	RNA_def_property_enum_bitflag_sdna(prop, NULL, "audio.distance_model");
	RNA_def_property_clear_flag(prop, PROP_ANIMATABLE);
	RNA_def_property_enum_items(prop, audio_distance_model_items);
	RNA_def_property_ui_text(prop, "Distance Model", "Distance model for distance attenuation calculation");
	RNA_def_property_update(prop, NC_SCENE, "rna_Scene_listener_update");

	prop = RNA_def_property(srna, "audio_volume", PROP_FLOAT, PROP_NONE);
	RNA_def_property_float_sdna(prop, NULL, "audio.volume");
	RNA_def_property_range(prop, 0.0f, 100.0f);
	RNA_def_property_ui_text(prop, "Volume", "Audio volume");
	RNA_def_property_translation_context(prop, BLT_I18NCONTEXT_ID_SOUND);
	RNA_def_property_update(prop, NC_SCENE, NULL);
	RNA_def_property_float_funcs(prop, NULL, "rna_Scene_volume_set", NULL);

	/* Statistics */
	func = RNA_def_function(srna, "statistics", "rna_Scene_statistics_string_get");
	RNA_def_function_flag(func, FUNC_USE_MAIN);
	parm = RNA_def_pointer(func, "view_layer", "ViewLayer", "", "Active layer");
	RNA_def_parameter_flags(parm, PROP_NEVER_NULL, PARM_REQUIRED);
	parm = RNA_def_string(func, "statistics", NULL, 0, "Statistics", "");
	RNA_def_function_return(func, parm);

	/* Grease Pencil */
	prop = RNA_def_property(srna, "grease_pencil", PROP_POINTER, PROP_NONE);
	RNA_def_property_pointer_sdna(prop, NULL, "gpd");
	RNA_def_property_struct_type(prop, "GreasePencil");
	RNA_def_property_pointer_funcs(prop, NULL, NULL, NULL, "rna_GPencil_datablocks_annotations_poll");
	RNA_def_property_flag(prop, PROP_EDITABLE | PROP_ID_REFCOUNT);
	RNA_def_property_ui_text(prop, "Annotations", "Grease Pencil data-block used for annotations in the 3D view");
	RNA_def_property_update(prop, NC_GPENCIL | ND_DATA | NA_EDITED, NULL);

	/* active MovieClip */
	prop = RNA_def_property(srna, "active_clip", PROP_POINTER, PROP_NONE);
	RNA_def_property_pointer_sdna(prop, NULL, "clip");
	RNA_def_property_flag(prop, PROP_EDITABLE);
	RNA_def_property_struct_type(prop, "MovieClip");
	RNA_def_property_ui_text(prop, "Active Movie Clip", "Active movie clip used for constraints and viewport drawing");
	RNA_def_property_update(prop, NC_SPACE | ND_SPACE_VIEW3D, NULL);

	/* color management */
	prop = RNA_def_property(srna, "view_settings", PROP_POINTER, PROP_NONE);
	RNA_def_property_pointer_sdna(prop, NULL, "view_settings");
	RNA_def_property_struct_type(prop, "ColorManagedViewSettings");
	RNA_def_property_ui_text(prop, "View Settings", "Color management settings applied on image before saving");

	prop = RNA_def_property(srna, "display_settings", PROP_POINTER, PROP_NONE);
	RNA_def_property_pointer_sdna(prop, NULL, "display_settings");
	RNA_def_property_struct_type(prop, "ColorManagedDisplaySettings");
	RNA_def_property_ui_text(prop, "Display Settings", "Settings of device saved image would be displayed on");

	prop = RNA_def_property(srna, "sequencer_colorspace_settings", PROP_POINTER, PROP_NONE);
	RNA_def_property_pointer_sdna(prop, NULL, "sequencer_colorspace_settings");
	RNA_def_property_struct_type(prop, "ColorManagedSequencerColorspaceSettings");
	RNA_def_property_ui_text(prop, "Sequencer Color Space Settings", "Settings of color space sequencer is working in");

	/* Layer and Collections */
	prop = RNA_def_property(srna, "view_layers", PROP_COLLECTION, PROP_NONE);
	RNA_def_property_collection_sdna(prop, NULL, "view_layers", NULL);
	RNA_def_property_struct_type(prop, "ViewLayer");
	RNA_def_property_ui_text(prop, "View Layers", "");
	rna_def_view_layers(brna, prop);

	prop = RNA_def_property(srna, "collection", PROP_POINTER, PROP_NONE);
	RNA_def_property_flag(prop, PROP_NEVER_NULL);
	RNA_def_property_pointer_sdna(prop, NULL, "master_collection");
	RNA_def_property_struct_type(prop, "Collection");
	RNA_def_property_ui_text(prop, "Collection", "Scene master collection that objects and other collections in the scene");

	/* Scene Display */
	prop = RNA_def_property(srna, "display", PROP_POINTER, PROP_NONE);
	RNA_def_property_pointer_sdna(prop, NULL, "display");
	RNA_def_property_struct_type(prop, "SceneDisplay");
	RNA_def_property_ui_text(prop, "Scene Display", "Scene display settings for 3d viewport");

	/* EEVEE */
	prop = RNA_def_property(srna, "eevee", PROP_POINTER, PROP_NONE);
	RNA_def_property_struct_type(prop, "SceneEEVEE");
	RNA_def_property_ui_text(prop, "EEVEE", "EEVEE settings for the scene");

	/* LANPR */
	prop = RNA_def_property(srna, "lanpr", PROP_POINTER, PROP_NONE);
	//RNA_def_property_pointer_sdna(prop, NULL, "lanpr");
	RNA_def_property_struct_type(prop, "SceneLANPR");
	RNA_def_property_ui_text(prop, "LANPR", "LANPR settings for the scene");

	/* Nestled Data  */
	/* *** Non-Animated *** */
	RNA_define_animate_sdna(false);
	rna_def_tool_settings(brna);
	rna_def_gpencil_interpolate(brna);
	rna_def_unified_paint_settings(brna);
	rna_def_curve_paint_settings(brna);
	rna_def_statvis(brna);
	rna_def_unit_settings(brna);
	rna_def_scene_image_format_data(brna);
	rna_def_transform_orientation(brna);
	rna_def_transform_orientation_slot(brna);
	rna_def_view3d_cursor(brna);
	rna_def_selected_uv_element(brna);
	rna_def_display_safe_areas(brna);
	rna_def_scene_display(brna);
	rna_def_scene_eevee(brna);
	rna_def_scene_lanpr(brna);
	RNA_define_animate_sdna(true);
	/* *** Animated *** */
	rna_def_scene_render_data(brna);
	rna_def_gpu_fx(brna);
	rna_def_scene_render_view(brna);

	/* Scene API */
	RNA_api_scene(srna);
=======
  StructRNA *srna;
  PropertyRNA *prop;

  FunctionRNA *func;
  PropertyRNA *parm;

  static const EnumPropertyItem audio_distance_model_items[] = {
      {0, "NONE", 0, "None", "No distance attenuation"},
      {1, "INVERSE", 0, "Inverse", "Inverse distance model"},
      {2, "INVERSE_CLAMPED", 0, "Inverse Clamped", "Inverse distance model with clamping"},
      {3, "LINEAR", 0, "Linear", "Linear distance model"},
      {4, "LINEAR_CLAMPED", 0, "Linear Clamped", "Linear distance model with clamping"},
      {5, "EXPONENT", 0, "Exponent", "Exponent distance model"},
      {6, "EXPONENT_CLAMPED", 0, "Exponent Clamped", "Exponent distance model with clamping"},
      {0, NULL, 0, NULL, NULL},
  };

  static const EnumPropertyItem sync_mode_items[] = {
      {0, "NONE", 0, "No Sync", "Do not sync, play every frame"},
      {SCE_FRAME_DROP, "FRAME_DROP", 0, "Frame Dropping", "Drop frames if playback is too slow"},
      {AUDIO_SYNC, "AUDIO_SYNC", 0, "AV-sync", "Sync to audio playback, dropping frames"},
      {0, NULL, 0, NULL, NULL},
  };

  /* Struct definition */
  srna = RNA_def_struct(brna, "Scene", "ID");
  RNA_def_struct_ui_text(srna,
                         "Scene",
                         "Scene data-block, consisting in objects and "
                         "defining time and render related settings");
  RNA_def_struct_ui_icon(srna, ICON_SCENE_DATA);
  RNA_def_struct_clear_flag(srna, STRUCT_ID_REFCOUNT);

  /* Global Settings */
  prop = RNA_def_property(srna, "camera", PROP_POINTER, PROP_NONE);
  RNA_def_property_flag(prop, PROP_EDITABLE);
  RNA_def_property_pointer_funcs(prop, NULL, NULL, NULL, "rna_Camera_object_poll");
  RNA_def_property_ui_text(prop, "Camera", "Active camera, used for rendering the scene");
  RNA_def_property_update(prop, NC_SCENE | NA_EDITED, "rna_Scene_camera_update");

  prop = RNA_def_property(srna, "background_set", PROP_POINTER, PROP_NONE);
  RNA_def_property_pointer_sdna(prop, NULL, "set");
  RNA_def_property_struct_type(prop, "Scene");
  RNA_def_property_flag(prop, PROP_EDITABLE | PROP_ID_SELF_CHECK);
  RNA_def_property_pointer_funcs(prop, NULL, "rna_Scene_set_set", NULL, NULL);
  RNA_def_property_ui_text(prop, "Background Scene", "Background set scene");
  RNA_def_property_update(prop, NC_SCENE | NA_EDITED, "rna_Scene_set_update");

  prop = RNA_def_property(srna, "world", PROP_POINTER, PROP_NONE);
  RNA_def_property_flag(prop, PROP_EDITABLE);
  RNA_def_property_ui_text(prop, "World", "World used for rendering the scene");
  RNA_def_property_update(prop, NC_SCENE | ND_WORLD, "rna_Scene_world_update");

  prop = RNA_def_property(srna, "objects", PROP_COLLECTION, PROP_NONE);
  RNA_def_property_struct_type(prop, "Object");
  RNA_def_property_ui_text(prop, "Objects", "");
  RNA_def_property_collection_funcs(prop,
                                    "rna_Scene_objects_begin",
                                    "rna_Scene_objects_next",
                                    "rna_Scene_objects_end",
                                    "rna_Scene_objects_get",
                                    NULL,
                                    NULL,
                                    NULL,
                                    NULL);
  rna_def_scene_objects(brna, prop);

  /* Frame Range Stuff */
  prop = RNA_def_property(srna, "frame_current", PROP_INT, PROP_TIME);
  RNA_def_property_clear_flag(prop, PROP_ANIMATABLE);
  RNA_def_property_int_sdna(prop, NULL, "r.cfra");
  RNA_def_property_range(prop, MINAFRAME, MAXFRAME);
  RNA_def_property_int_funcs(prop, NULL, "rna_Scene_frame_current_set", NULL);
  RNA_def_property_ui_text(
      prop,
      "Current Frame",
      "Current Frame, to update animation data from python frame_set() instead");
  RNA_def_property_update(prop, NC_SCENE | ND_FRAME, "rna_Scene_frame_update");

  prop = RNA_def_property(srna, "frame_subframe", PROP_FLOAT, PROP_TIME);
  RNA_def_property_float_sdna(prop, NULL, "r.subframe");
  RNA_def_property_ui_text(prop, "Current Sub-Frame", "");
  RNA_def_property_clear_flag(prop, PROP_ANIMATABLE);
  RNA_def_property_range(prop, 0.0f, 1.0f);
  RNA_def_property_ui_range(prop, 0.0f, 1.0f, 0.01, 2);
  RNA_def_property_update(prop, NC_SCENE | ND_FRAME, "rna_Scene_frame_update");

  prop = RNA_def_property(srna, "frame_float", PROP_FLOAT, PROP_TIME);
  RNA_def_property_ui_text(prop, "Current Sub-Frame", "");
  RNA_def_property_clear_flag(prop, PROP_ANIMATABLE);
  RNA_def_property_range(prop, MINAFRAME, MAXFRAME);
  RNA_def_property_ui_range(prop, MINAFRAME, MAXFRAME, 0.1, 2);
  RNA_def_property_float_funcs(
      prop, "rna_Scene_frame_float_get", "rna_Scene_frame_float_set", NULL);
  RNA_def_property_update(prop, NC_SCENE | ND_FRAME, "rna_Scene_frame_update");

  prop = RNA_def_property(srna, "frame_start", PROP_INT, PROP_TIME);
  RNA_def_property_clear_flag(prop, PROP_ANIMATABLE);
  RNA_def_property_int_sdna(prop, NULL, "r.sfra");
  RNA_def_property_int_funcs(prop, NULL, "rna_Scene_start_frame_set", NULL);
  RNA_def_property_range(prop, MINFRAME, MAXFRAME);
  RNA_def_property_int_default(prop, 1);
  RNA_def_property_ui_text(prop, "Start Frame", "First frame of the playback/rendering range");
  RNA_def_property_update(prop, NC_SCENE | ND_FRAME_RANGE, NULL);

  prop = RNA_def_property(srna, "frame_end", PROP_INT, PROP_TIME);
  RNA_def_property_clear_flag(prop, PROP_ANIMATABLE);
  RNA_def_property_int_sdna(prop, NULL, "r.efra");
  RNA_def_property_int_funcs(prop, NULL, "rna_Scene_end_frame_set", NULL);
  RNA_def_property_range(prop, MINFRAME, MAXFRAME);
  RNA_def_property_int_default(prop, 250);
  RNA_def_property_ui_text(prop, "End Frame", "Final frame of the playback/rendering range");
  RNA_def_property_update(prop, NC_SCENE | ND_FRAME_RANGE, NULL);

  prop = RNA_def_property(srna, "frame_step", PROP_INT, PROP_TIME);
  RNA_def_property_clear_flag(prop, PROP_ANIMATABLE);
  RNA_def_property_int_sdna(prop, NULL, "r.frame_step");
  RNA_def_property_range(prop, 0, MAXFRAME);
  RNA_def_property_ui_range(prop, 1, 100, 1, -1);
  RNA_def_property_ui_text(
      prop,
      "Frame Step",
      "Number of frames to skip forward while rendering/playing back each frame");
  RNA_def_property_update(prop, NC_SCENE | ND_FRAME, NULL);

  prop = RNA_def_property(srna, "frame_current_final", PROP_FLOAT, PROP_TIME);
  RNA_def_property_clear_flag(prop, PROP_ANIMATABLE | PROP_EDITABLE);
  RNA_def_property_range(prop, MINAFRAME, MAXFRAME);
  RNA_def_property_float_funcs(prop, "rna_Scene_frame_current_final_get", NULL, NULL);
  RNA_def_property_ui_text(
      prop, "Current Frame Final", "Current frame with subframe and time remapping applied");

  prop = RNA_def_property(srna, "lock_frame_selection_to_range", PROP_BOOLEAN, PROP_NONE);
  RNA_def_property_clear_flag(prop, PROP_ANIMATABLE);
  RNA_def_property_boolean_sdna(prop, NULL, "r.flag", SCER_LOCK_FRAME_SELECTION);
  RNA_def_property_ui_text(prop,
                           "Lock Frame Selection",
                           "Don't allow frame to be selected with mouse outside of frame range");
  RNA_def_property_update(prop, NC_SCENE | ND_FRAME, NULL);

  /* Preview Range (frame-range for UI playback) */
  prop = RNA_def_property(srna, "use_preview_range", PROP_BOOLEAN, PROP_NONE);
  RNA_def_property_clear_flag(prop, PROP_ANIMATABLE);
  RNA_def_property_boolean_sdna(prop, NULL, "r.flag", SCER_PRV_RANGE);
  RNA_def_property_boolean_funcs(prop, NULL, "rna_Scene_use_preview_range_set");
  RNA_def_property_ui_text(
      prop,
      "Use Preview Range",
      "Use an alternative start/end frame range for animation playback and "
      "OpenGL renders instead of the Render properties start/end frame range");
  RNA_def_property_update(prop, NC_SCENE | ND_FRAME, NULL);
  RNA_def_property_ui_icon(prop, ICON_PREVIEW_RANGE, 0);

  prop = RNA_def_property(srna, "frame_preview_start", PROP_INT, PROP_TIME);
  RNA_def_property_clear_flag(prop, PROP_ANIMATABLE);
  RNA_def_property_int_sdna(prop, NULL, "r.psfra");
  RNA_def_property_int_funcs(prop, NULL, "rna_Scene_preview_range_start_frame_set", NULL);
  RNA_def_property_ui_text(
      prop, "Preview Range Start Frame", "Alternative start frame for UI playback");
  RNA_def_property_update(prop, NC_SCENE | ND_FRAME, NULL);

  prop = RNA_def_property(srna, "frame_preview_end", PROP_INT, PROP_TIME);
  RNA_def_property_clear_flag(prop, PROP_ANIMATABLE);
  RNA_def_property_int_sdna(prop, NULL, "r.pefra");
  RNA_def_property_int_funcs(prop, NULL, "rna_Scene_preview_range_end_frame_set", NULL);
  RNA_def_property_ui_text(
      prop, "Preview Range End Frame", "Alternative end frame for UI playback");
  RNA_def_property_update(prop, NC_SCENE | ND_FRAME, NULL);

  /* Subframe for moblur debug. */
  prop = RNA_def_property(srna, "show_subframe", PROP_BOOLEAN, PROP_NONE);
  RNA_def_property_clear_flag(prop, PROP_ANIMATABLE);
  RNA_def_property_boolean_sdna(prop, NULL, "r.flag", SCER_SHOW_SUBFRAME);
  RNA_def_property_ui_text(
      prop, "Show Subframe", "Show current scene subframe and allow set it using interface tools");
  RNA_def_property_update(prop, NC_SCENE | ND_FRAME, "rna_Scene_show_subframe_update");

  /* Timeline / Time Navigation settings */
  prop = RNA_def_property(srna, "show_keys_from_selected_only", PROP_BOOLEAN, PROP_NONE);
  RNA_def_property_boolean_negative_sdna(prop, NULL, "flag", SCE_KEYS_NO_SELONLY);
  RNA_def_property_ui_text(prop,
                           "Only Keyframes from Selected Channels",
                           "Consider keyframes for active Object and/or its selected bones only "
                           "(in timeline and when jumping between keyframes)");
  RNA_def_property_update(prop, NC_SCENE | ND_FRAME, NULL);

  /* Stamp */
  prop = RNA_def_property(srna, "use_stamp_note", PROP_STRING, PROP_NONE);
  RNA_def_property_string_sdna(prop, NULL, "r.stamp_udata");
  RNA_def_property_ui_text(prop, "Stamp Note", "User defined note for the render stamping");
  RNA_def_property_update(prop, NC_SCENE | ND_RENDER_OPTIONS, NULL);

  /* Animation Data (for Scene) */
  rna_def_animdata_common(srna);

  /* Readonly Properties */
  prop = RNA_def_property(srna, "is_nla_tweakmode", PROP_BOOLEAN, PROP_NONE);
  RNA_def_property_boolean_sdna(prop, NULL, "flag", SCE_NLA_EDIT_ON);
  RNA_def_property_clear_flag(prop,
                              PROP_EDITABLE); /* DO NOT MAKE THIS EDITABLE, OR NLA EDITOR BREAKS */
  RNA_def_property_ui_text(
      prop,
      "NLA TweakMode",
      "Whether there is any action referenced by NLA being edited (strictly read-only)");
  RNA_def_property_update(prop, NC_SPACE | ND_SPACE_GRAPH, NULL);

  /* Frame dropping flag for playback and sync enum */
#  if 0 /* XXX: Is this actually needed? */
  prop = RNA_def_property(srna, "use_frame_drop", PROP_BOOLEAN, PROP_NONE);
  RNA_def_property_boolean_sdna(prop, NULL, "flag", SCE_FRAME_DROP);
  RNA_def_property_ui_text(
      prop, "Frame Dropping", "Play back dropping frames if frame display is too slow");
  RNA_def_property_update(prop, NC_SCENE, NULL);
#  endif

  prop = RNA_def_property(srna, "sync_mode", PROP_ENUM, PROP_NONE);
  RNA_def_property_enum_funcs(prop, "rna_Scene_sync_mode_get", "rna_Scene_sync_mode_set", NULL);
  RNA_def_property_enum_items(prop, sync_mode_items);
  RNA_def_property_enum_default(prop, AUDIO_SYNC);
  RNA_def_property_ui_text(prop, "Sync Mode", "How to sync playback");
  RNA_def_property_update(prop, NC_SCENE, NULL);

  /* Nodes (Compositing) */
  prop = RNA_def_property(srna, "node_tree", PROP_POINTER, PROP_NONE);
  RNA_def_property_pointer_sdna(prop, NULL, "nodetree");
  RNA_def_property_ui_text(prop, "Node Tree", "Compositing node tree");

  prop = RNA_def_property(srna, "use_nodes", PROP_BOOLEAN, PROP_NONE);
  RNA_def_property_boolean_sdna(prop, NULL, "use_nodes", 1);
  RNA_def_property_flag(prop, PROP_CONTEXT_UPDATE);
  RNA_def_property_ui_text(prop, "Use Nodes", "Enable the compositing node tree");
  RNA_def_property_update(prop, NC_SCENE | ND_RENDER_OPTIONS, "rna_Scene_use_nodes_update");

  /* Sequencer */
  prop = RNA_def_property(srna, "sequence_editor", PROP_POINTER, PROP_NONE);
  RNA_def_property_pointer_sdna(prop, NULL, "ed");
  RNA_def_property_struct_type(prop, "SequenceEditor");
  RNA_def_property_ui_text(prop, "Sequence Editor", "");

  /* Keying Sets */
  prop = RNA_def_property(srna, "keying_sets", PROP_COLLECTION, PROP_NONE);
  RNA_def_property_collection_sdna(prop, NULL, "keyingsets", NULL);
  RNA_def_property_struct_type(prop, "KeyingSet");
  RNA_def_property_ui_text(prop, "Absolute Keying Sets", "Absolute Keying Sets for this Scene");
  RNA_def_property_update(prop, NC_SCENE | ND_KEYINGSET, NULL);
  rna_def_scene_keying_sets(brna, prop);

  prop = RNA_def_property(srna, "keying_sets_all", PROP_COLLECTION, PROP_NONE);
  RNA_def_property_collection_funcs(prop,
                                    "rna_Scene_all_keyingsets_begin",
                                    "rna_Scene_all_keyingsets_next",
                                    "rna_iterator_listbase_end",
                                    "rna_iterator_listbase_get",
                                    NULL,
                                    NULL,
                                    NULL,
                                    NULL);
  RNA_def_property_struct_type(prop, "KeyingSet");
  RNA_def_property_ui_text(
      prop,
      "All Keying Sets",
      "All Keying Sets available for use (Builtins and Absolute Keying Sets for this Scene)");
  RNA_def_property_update(prop, NC_SCENE | ND_KEYINGSET, NULL);
  rna_def_scene_keying_sets_all(brna, prop);

  /* Rigid Body Simulation */
  prop = RNA_def_property(srna, "rigidbody_world", PROP_POINTER, PROP_NONE);
  RNA_def_property_pointer_sdna(prop, NULL, "rigidbody_world");
  RNA_def_property_struct_type(prop, "RigidBodyWorld");
  RNA_def_property_ui_text(prop, "Rigid Body World", "");
  RNA_def_property_update(prop, NC_SCENE, NULL);

  /* Tool Settings */
  prop = RNA_def_property(srna, "tool_settings", PROP_POINTER, PROP_NONE);
  RNA_def_property_flag(prop, PROP_NEVER_NULL);
  RNA_def_property_pointer_sdna(prop, NULL, "toolsettings");
  RNA_def_property_struct_type(prop, "ToolSettings");
  RNA_def_property_ui_text(prop, "Tool Settings", "");

  /* Unit Settings */
  prop = RNA_def_property(srna, "unit_settings", PROP_POINTER, PROP_NONE);
  RNA_def_property_flag(prop, PROP_NEVER_NULL);
  RNA_def_property_pointer_sdna(prop, NULL, "unit");
  RNA_def_property_struct_type(prop, "UnitSettings");
  RNA_def_property_ui_text(prop, "Unit Settings", "Unit editing settings");

  /* Physics Settings */
  prop = RNA_def_property(srna, "gravity", PROP_FLOAT, PROP_ACCELERATION);
  RNA_def_property_float_sdna(prop, NULL, "physics_settings.gravity");
  RNA_def_property_array(prop, 3);
  RNA_def_property_ui_range(prop, -200.0f, 200.0f, 1, 2);
  RNA_def_property_ui_text(prop, "Gravity", "Constant acceleration in a given direction");
  RNA_def_property_update(prop, 0, "rna_Physics_update");

  prop = RNA_def_property(srna, "use_gravity", PROP_BOOLEAN, PROP_NONE);
  RNA_def_property_boolean_sdna(prop, NULL, "physics_settings.flag", PHYS_GLOBAL_GRAVITY);
  RNA_def_property_ui_text(prop, "Global Gravity", "Use global gravity for all dynamics");
  RNA_def_property_update(prop, 0, "rna_Physics_update");

  /* Render Data */
  prop = RNA_def_property(srna, "render", PROP_POINTER, PROP_NONE);
  RNA_def_property_flag(prop, PROP_NEVER_NULL);
  RNA_def_property_pointer_sdna(prop, NULL, "r");
  RNA_def_property_struct_type(prop, "RenderSettings");
  RNA_def_property_ui_text(prop, "Render Data", "");

  /* Safe Areas */
  prop = RNA_def_property(srna, "safe_areas", PROP_POINTER, PROP_NONE);
  RNA_def_property_pointer_sdna(prop, NULL, "safe_areas");
  RNA_def_property_flag(prop, PROP_NEVER_NULL);
  RNA_def_property_struct_type(prop, "DisplaySafeAreas");
  RNA_def_property_ui_text(prop, "Safe Areas", "");

  /* Markers */
  prop = RNA_def_property(srna, "timeline_markers", PROP_COLLECTION, PROP_NONE);
  RNA_def_property_collection_sdna(prop, NULL, "markers", NULL);
  RNA_def_property_struct_type(prop, "TimelineMarker");
  RNA_def_property_ui_text(
      prop, "Timeline Markers", "Markers used in all timelines for the current scene");
  rna_def_timeline_markers(brna, prop);

  /* Transform Orientations */
  prop = RNA_def_property(srna, "transform_orientation_slots", PROP_COLLECTION, PROP_NONE);
  RNA_def_property_collection_funcs(prop,
                                    "rna_Scene_transform_orientation_slots_begin",
                                    "rna_iterator_array_next",
                                    "rna_iterator_array_end",
                                    "rna_iterator_array_get",
                                    "rna_Scene_transform_orientation_slots_length",
                                    NULL,
                                    NULL,
                                    NULL);
  RNA_def_property_struct_type(prop, "TransformOrientationSlot");
  RNA_def_property_ui_text(prop, "Transform Orientation Slots", "");

  /* 3D View Cursor */
  prop = RNA_def_property(srna, "cursor", PROP_POINTER, PROP_NONE);
  RNA_def_property_flag(prop, PROP_NEVER_NULL);
  RNA_def_property_pointer_sdna(prop, NULL, "cursor");
  RNA_def_property_struct_type(prop, "View3DCursor");
  RNA_def_property_ui_text(prop, "3D Cursor", "");

  /* Audio Settings */
  prop = RNA_def_property(srna, "use_audio", PROP_BOOLEAN, PROP_NONE);
  RNA_def_property_boolean_funcs(prop, "rna_Scene_use_audio_get", "rna_Scene_use_audio_set");
  RNA_def_property_ui_text(
      prop, "Audio Muted", "Play back of audio from Sequence Editor will be muted");
  RNA_def_property_update(prop, NC_SCENE, NULL);

#  if 0 /* XXX: Is this actually needed? */
  prop = RNA_def_property(srna, "use_audio_sync", PROP_BOOLEAN, PROP_NONE);
  RNA_def_property_boolean_sdna(prop, NULL, "audio.flag", AUDIO_SYNC);
  RNA_def_property_ui_text(
      prop,
      "Audio Sync",
      "Play back and sync with audio clock, dropping frames if frame display is too slow");
  RNA_def_property_update(prop, NC_SCENE, NULL);
#  endif

  prop = RNA_def_property(srna, "use_audio_scrub", PROP_BOOLEAN, PROP_NONE);
  RNA_def_property_boolean_sdna(prop, NULL, "audio.flag", AUDIO_SCRUB);
  RNA_def_property_ui_text(
      prop, "Audio Scrubbing", "Play audio from Sequence Editor while scrubbing");
  RNA_def_property_update(prop, NC_SCENE, NULL);

  prop = RNA_def_property(srna, "audio_doppler_speed", PROP_FLOAT, PROP_NONE);
  RNA_def_property_float_sdna(prop, NULL, "audio.speed_of_sound");
  RNA_def_property_clear_flag(prop, PROP_ANIMATABLE);
  RNA_def_property_range(prop, 0.01f, FLT_MAX);
  RNA_def_property_ui_text(
      prop, "Speed of Sound", "Speed of sound for Doppler effect calculation");
  RNA_def_property_update(prop, NC_SCENE, "rna_Scene_listener_update");

  prop = RNA_def_property(srna, "audio_doppler_factor", PROP_FLOAT, PROP_NONE);
  RNA_def_property_float_sdna(prop, NULL, "audio.doppler_factor");
  RNA_def_property_clear_flag(prop, PROP_ANIMATABLE);
  RNA_def_property_range(prop, 0.0, FLT_MAX);
  RNA_def_property_ui_text(prop, "Doppler Factor", "Pitch factor for Doppler effect calculation");
  RNA_def_property_update(prop, NC_SCENE, "rna_Scene_listener_update");

  prop = RNA_def_property(srna, "audio_distance_model", PROP_ENUM, PROP_NONE);
  RNA_def_property_enum_bitflag_sdna(prop, NULL, "audio.distance_model");
  RNA_def_property_clear_flag(prop, PROP_ANIMATABLE);
  RNA_def_property_enum_items(prop, audio_distance_model_items);
  RNA_def_property_ui_text(
      prop, "Distance Model", "Distance model for distance attenuation calculation");
  RNA_def_property_update(prop, NC_SCENE, "rna_Scene_listener_update");

  prop = RNA_def_property(srna, "audio_volume", PROP_FLOAT, PROP_NONE);
  RNA_def_property_float_sdna(prop, NULL, "audio.volume");
  RNA_def_property_range(prop, 0.0f, 100.0f);
  RNA_def_property_ui_text(prop, "Volume", "Audio volume");
  RNA_def_property_translation_context(prop, BLT_I18NCONTEXT_ID_SOUND);
  RNA_def_property_update(prop, NC_SCENE, NULL);
  RNA_def_property_float_funcs(prop, NULL, "rna_Scene_volume_set", NULL);

  /* Statistics */
  func = RNA_def_function(srna, "statistics", "rna_Scene_statistics_string_get");
  RNA_def_function_flag(func, FUNC_USE_MAIN);
  parm = RNA_def_pointer(func, "view_layer", "ViewLayer", "", "Active layer");
  RNA_def_parameter_flags(parm, PROP_NEVER_NULL, PARM_REQUIRED);
  parm = RNA_def_string(func, "statistics", NULL, 0, "Statistics", "");
  RNA_def_function_return(func, parm);

  /* Grease Pencil */
  prop = RNA_def_property(srna, "grease_pencil", PROP_POINTER, PROP_NONE);
  RNA_def_property_pointer_sdna(prop, NULL, "gpd");
  RNA_def_property_struct_type(prop, "GreasePencil");
  RNA_def_property_pointer_funcs(
      prop, NULL, NULL, NULL, "rna_GPencil_datablocks_annotations_poll");
  RNA_def_property_flag(prop, PROP_EDITABLE | PROP_ID_REFCOUNT);
  RNA_def_property_ui_text(
      prop, "Annotations", "Grease Pencil data-block used for annotations in the 3D view");
  RNA_def_property_update(prop, NC_GPENCIL | ND_DATA | NA_EDITED, NULL);

  /* active MovieClip */
  prop = RNA_def_property(srna, "active_clip", PROP_POINTER, PROP_NONE);
  RNA_def_property_pointer_sdna(prop, NULL, "clip");
  RNA_def_property_flag(prop, PROP_EDITABLE);
  RNA_def_property_struct_type(prop, "MovieClip");
  RNA_def_property_ui_text(
      prop, "Active Movie Clip", "Active movie clip used for constraints and viewport drawing");
  RNA_def_property_update(prop, NC_SPACE | ND_SPACE_VIEW3D, NULL);

  /* color management */
  prop = RNA_def_property(srna, "view_settings", PROP_POINTER, PROP_NONE);
  RNA_def_property_pointer_sdna(prop, NULL, "view_settings");
  RNA_def_property_struct_type(prop, "ColorManagedViewSettings");
  RNA_def_property_ui_text(
      prop, "View Settings", "Color management settings applied on image before saving");

  prop = RNA_def_property(srna, "display_settings", PROP_POINTER, PROP_NONE);
  RNA_def_property_pointer_sdna(prop, NULL, "display_settings");
  RNA_def_property_struct_type(prop, "ColorManagedDisplaySettings");
  RNA_def_property_ui_text(
      prop, "Display Settings", "Settings of device saved image would be displayed on");

  prop = RNA_def_property(srna, "sequencer_colorspace_settings", PROP_POINTER, PROP_NONE);
  RNA_def_property_pointer_sdna(prop, NULL, "sequencer_colorspace_settings");
  RNA_def_property_struct_type(prop, "ColorManagedSequencerColorspaceSettings");
  RNA_def_property_ui_text(
      prop, "Sequencer Color Space Settings", "Settings of color space sequencer is working in");

  /* Layer and Collections */
  prop = RNA_def_property(srna, "view_layers", PROP_COLLECTION, PROP_NONE);
  RNA_def_property_collection_sdna(prop, NULL, "view_layers", NULL);
  RNA_def_property_struct_type(prop, "ViewLayer");
  RNA_def_property_ui_text(prop, "View Layers", "");
  rna_def_view_layers(brna, prop);

  prop = RNA_def_property(srna, "collection", PROP_POINTER, PROP_NONE);
  RNA_def_property_flag(prop, PROP_NEVER_NULL);
  RNA_def_property_pointer_sdna(prop, NULL, "master_collection");
  RNA_def_property_struct_type(prop, "Collection");
  RNA_def_property_ui_text(
      prop,
      "Collection",
      "Scene master collection that objects and other collections in the scene");

  /* Scene Display */
  prop = RNA_def_property(srna, "display", PROP_POINTER, PROP_NONE);
  RNA_def_property_pointer_sdna(prop, NULL, "display");
  RNA_def_property_struct_type(prop, "SceneDisplay");
  RNA_def_property_ui_text(prop, "Scene Display", "Scene display settings for 3d viewport");

  /* EEVEE */
  prop = RNA_def_property(srna, "eevee", PROP_POINTER, PROP_NONE);
  RNA_def_property_struct_type(prop, "SceneEEVEE");
  RNA_def_property_ui_text(prop, "EEVEE", "EEVEE settings for the scene");

  /* Nestled Data  */
  /* *** Non-Animated *** */
  RNA_define_animate_sdna(false);
  rna_def_tool_settings(brna);
  rna_def_gpencil_interpolate(brna);
  rna_def_unified_paint_settings(brna);
  rna_def_curve_paint_settings(brna);
  rna_def_statvis(brna);
  rna_def_unit_settings(brna);
  rna_def_scene_image_format_data(brna);
  rna_def_transform_orientation(brna);
  rna_def_transform_orientation_slot(brna);
  rna_def_view3d_cursor(brna);
  rna_def_selected_uv_element(brna);
  rna_def_display_safe_areas(brna);
  rna_def_scene_display(brna);
  rna_def_scene_eevee(brna);
  RNA_define_animate_sdna(true);
  /* *** Animated *** */
  rna_def_scene_render_data(brna);
  rna_def_gpu_fx(brna);
  rna_def_scene_render_view(brna);

  /* Scene API */
  RNA_api_scene(srna);
>>>>>>> 2a39f259
}

#endif<|MERGE_RESOLUTION|>--- conflicted
+++ resolved
@@ -236,16 +236,6 @@
  * have each enum line as a define then conditionally set it or not
  */
 
-<<<<<<< HEAD
-#define R_IMF_ENUM_BMP      {R_IMF_IMTYPE_BMP, "BMP", ICON_FILE_IMAGE, "BMP", "Output image in bitmap format"},
-#define R_IMF_ENUM_IRIS     {R_IMF_IMTYPE_IRIS, "IRIS", ICON_FILE_IMAGE, "Iris", \
-		                     "Output image in (old!) SGI IRIS format"},
-#define R_IMF_ENUM_PNG      {R_IMF_IMTYPE_PNG, "PNG", ICON_FILE_IMAGE, "PNG", "Output image in PNG format"},
-#define R_IMF_ENUM_JPEG     {R_IMF_IMTYPE_JPEG90, "JPEG", ICON_FILE_IMAGE, "JPEG", "Output image in JPEG format"},
-#define R_IMF_ENUM_TAGA     {R_IMF_IMTYPE_TARGA, "TARGA", ICON_FILE_IMAGE, "Targa", "Output image in Targa format"},
-#define R_IMF_ENUM_TAGA_RAW {R_IMF_IMTYPE_RAWTGA, "TARGA_RAW", ICON_FILE_IMAGE, "Targa Raw", \
-		                     "Output image in uncompressed Targa format"},
-=======
 #define R_IMF_ENUM_BMP \
   {R_IMF_IMTYPE_BMP, "BMP", ICON_FILE_IMAGE, "BMP", "Output image in bitmap format"},
 #define R_IMF_ENUM_IRIS \
@@ -262,7 +252,6 @@
    ICON_FILE_IMAGE, \
    "Targa Raw", \
    "Output image in uncompressed Targa format"},
->>>>>>> 2a39f259
 
 #if 0 /* UNUSED (so far) */
 #  ifdef WITH_DDS
@@ -274,45 +263,27 @@
 #endif
 
 #ifdef WITH_OPENJPEG
-<<<<<<< HEAD
-#  define R_IMF_ENUM_JPEG2K {R_IMF_IMTYPE_JP2, "JPEG2000", ICON_FILE_IMAGE, "JPEG 2000", \
-		                     "Output image in JPEG 2000 format"},
-=======
 #  define R_IMF_ENUM_JPEG2K \
     {R_IMF_IMTYPE_JP2, \
      "JPEG2000", \
      ICON_FILE_IMAGE, \
      "JPEG 2000", \
      "Output image in JPEG 2000 format"},
->>>>>>> 2a39f259
 #else
 #  define R_IMF_ENUM_JPEG2K
 #endif
 
 #ifdef WITH_CINEON
-<<<<<<< HEAD
-#  define R_IMF_ENUM_CINEON {R_IMF_IMTYPE_CINEON, "CINEON", ICON_FILE_IMAGE, "Cineon", \
-		                     "Output image in Cineon format"},
-#  define R_IMF_ENUM_DPX    {R_IMF_IMTYPE_DPX, "DPX", ICON_FILE_IMAGE, "DPX", "Output image in DPX format"},
-=======
 #  define R_IMF_ENUM_CINEON \
     {R_IMF_IMTYPE_CINEON, "CINEON", ICON_FILE_IMAGE, "Cineon", "Output image in Cineon format"},
 #  define R_IMF_ENUM_DPX \
     {R_IMF_IMTYPE_DPX, "DPX", ICON_FILE_IMAGE, "DPX", "Output image in DPX format"},
->>>>>>> 2a39f259
 #else
 #  define R_IMF_ENUM_CINEON
 #  define R_IMF_ENUM_DPX
 #endif
 
 #ifdef WITH_OPENEXR
-<<<<<<< HEAD
-#  define R_IMF_ENUM_EXR_MULTILAYER  {R_IMF_IMTYPE_MULTILAYER, "OPEN_EXR_MULTILAYER", ICON_FILE_IMAGE, \
-		                              "OpenEXR MultiLayer", \
-		                              "Output image in multilayer OpenEXR format"},
-#  define R_IMF_ENUM_EXR        {R_IMF_IMTYPE_OPENEXR, "OPEN_EXR", ICON_FILE_IMAGE, "OpenEXR", \
-		                         "Output image in OpenEXR format"},
-=======
 #  define R_IMF_ENUM_EXR_MULTILAYER \
     {R_IMF_IMTYPE_MULTILAYER, \
      "OPEN_EXR_MULTILAYER", \
@@ -325,24 +296,18 @@
      ICON_FILE_IMAGE, \
      "OpenEXR", \
      "Output image in OpenEXR format"},
->>>>>>> 2a39f259
 #else
 #  define R_IMF_ENUM_EXR_MULTILAYER
 #  define R_IMF_ENUM_EXR
 #endif
 
 #ifdef WITH_HDR
-<<<<<<< HEAD
-#  define R_IMF_ENUM_HDR  {R_IMF_IMTYPE_RADHDR, "HDR", ICON_FILE_IMAGE, "Radiance HDR", \
-		                   "Output image in Radiance HDR format"},
-=======
 #  define R_IMF_ENUM_HDR \
     {R_IMF_IMTYPE_RADHDR, \
      "HDR", \
      ICON_FILE_IMAGE, \
      "Radiance HDR", \
      "Output image in Radiance HDR format"},
->>>>>>> 2a39f259
 #else
 #  define R_IMF_ENUM_HDR
 #endif
@@ -455,13 +420,6 @@
     {0, NULL, 0, NULL, NULL},
 };
 
-<<<<<<< HEAD
-#define R_IMF_VIEWS_ENUM_IND      {R_IMF_VIEWS_INDIVIDUAL, "INDIVIDUAL", 0, "Individual", \
-		                           "Individual files for each view with the prefix as defined by the scene views"},
-#define R_IMF_VIEWS_ENUM_S3D      {R_IMF_VIEWS_STEREO_3D, "STEREO_3D", 0, "Stereo 3D", \
-		                           "Single file with an encoded stereo pair"},
-#define R_IMF_VIEWS_ENUM_MV       {R_IMF_VIEWS_MULTIVIEW, "MULTIVIEW", 0, "Multi-View", "Single file with all the views"},
-=======
 #define R_IMF_VIEWS_ENUM_IND \
   {R_IMF_VIEWS_INDIVIDUAL, \
    "INDIVIDUAL", \
@@ -472,7 +430,6 @@
   {R_IMF_VIEWS_STEREO_3D, "STEREO_3D", 0, "Stereo 3D", "Single file with an encoded stereo pair"},
 #define R_IMF_VIEWS_ENUM_MV \
   {R_IMF_VIEWS_MULTIVIEW, "MULTIVIEW", 0, "Multi-View", "Single file with all the views"},
->>>>>>> 2a39f259
 
 const EnumPropertyItem rna_enum_views_format_items[] = {
     R_IMF_VIEWS_ENUM_IND R_IMF_VIEWS_ENUM_S3D{0, NULL, 0, NULL, NULL},
@@ -607,17 +564,6 @@
 #endif
 
 const EnumPropertyItem rna_enum_transform_pivot_items_full[] = {
-<<<<<<< HEAD
-	{V3D_AROUND_CENTER_BOUNDS, "BOUNDING_BOX_CENTER", ICON_PIVOT_BOUNDBOX, "Bounding Box Center",
-	 "Pivot around bounding box center of selected object(s)"},
-	{V3D_AROUND_CURSOR, "CURSOR", ICON_PIVOT_CURSOR, "3D Cursor", "Pivot around the 3D cursor"},
-	{V3D_AROUND_LOCAL_ORIGINS, "INDIVIDUAL_ORIGINS", ICON_PIVOT_INDIVIDUAL,
-	            "Individual Origins", "Pivot around each object's own origin"},
-	{V3D_AROUND_CENTER_MEDIAN, "MEDIAN_POINT", ICON_PIVOT_MEDIAN, "Median Point",
-	               "Pivot around the median point of selected objects"},
-	{V3D_AROUND_ACTIVE, "ACTIVE_ELEMENT", ICON_PIVOT_ACTIVE, "Active Element", "Pivot around active object"},
-	{0, NULL, 0, NULL, NULL},
-=======
     {V3D_AROUND_CENTER_BOUNDS,
      "BOUNDING_BOX_CENTER",
      ICON_PIVOT_BOUNDBOX,
@@ -640,7 +586,6 @@
      "Active Element",
      "Pivot around active object"},
     {0, NULL, 0, NULL, NULL},
->>>>>>> 2a39f259
 };
 
 /* Icons could be made a consistent set of images. */
@@ -1179,179 +1124,6 @@
 
 static void rna_ImageFormatSettings_file_format_set(PointerRNA *ptr, int value)
 {
-<<<<<<< HEAD
-	ImageFormatData *imf = (ImageFormatData *)ptr->data;
-	ID *id = ptr->id.data;
-	const bool is_render = (id && GS(id->name) == ID_SCE);
-	/* see note below on why this is */
-	const char chan_flag = BKE_imtype_valid_channels(imf->imtype, true) | (is_render ? IMA_CHAN_FLAG_BW : 0);
-
-	imf->imtype = value;
-
-	/* ensure depth and color settings match */
-	if ( ((imf->planes == R_IMF_PLANES_BW) &&   !(chan_flag & IMA_CHAN_FLAG_BW)) ||
-	     ((imf->planes == R_IMF_PLANES_RGBA) && !(chan_flag & IMA_CHAN_FLAG_ALPHA)))
-	{
-		imf->planes = R_IMF_PLANES_RGB;
-	}
-
-	/* ensure usable depth */
-	{
-		const int depth_ok = BKE_imtype_valid_depths(imf->imtype);
-		if ((imf->depth & depth_ok) == 0) {
-			/* set first available depth */
-			char depth_ls[] = {R_IMF_CHAN_DEPTH_32,
-				               R_IMF_CHAN_DEPTH_24,
-				               R_IMF_CHAN_DEPTH_16,
-				               R_IMF_CHAN_DEPTH_12,
-				               R_IMF_CHAN_DEPTH_10,
-				               R_IMF_CHAN_DEPTH_8,
-				               R_IMF_CHAN_DEPTH_1,
-				               0};
-			int i;
-
-			for (i = 0; depth_ls[i]; i++) {
-				if (depth_ok & depth_ls[i]) {
-					imf->depth = depth_ls[i];
-					break;
-				}
-			}
-		}
-	}
-
-	if (id && GS(id->name) == ID_SCE) {
-		Scene *scene = ptr->id.data;
-		RenderData *rd = &scene->r;
-#ifdef WITH_FFMPEG
-		BKE_ffmpeg_image_type_verify(rd, imf);
-#endif
-		(void)rd;
-	}
-}
-
-static const EnumPropertyItem *rna_ImageFormatSettings_file_format_itemf(
-	bContext *UNUSED(C), PointerRNA *ptr, PropertyRNA *UNUSED(prop), bool *UNUSED(r_free))
-{
-	ID *id = ptr->id.data;
-	if (id && GS(id->name) == ID_SCE) {
-		return rna_enum_image_type_items;
-	}
-	else {
-		return image_only_type_items;
-	}
-}
-
-static const EnumPropertyItem *rna_ImageFormatSettings_color_mode_itemf(
-	bContext *UNUSED(C), PointerRNA *ptr, PropertyRNA *UNUSED(prop), bool *r_free)
-{
-	ImageFormatData *imf = (ImageFormatData *)ptr->data;
-	ID *id = ptr->id.data;
-	const bool is_render = (id && GS(id->name) == ID_SCE);
-
-	/* note, we need to act differently for render
-	 * where 'BW' will force grayscale even if the output format writes
-	 * as RGBA, this is age old blender convention and not sure how useful
-	 * it really is but keep it for now - campbell */
-	char chan_flag = BKE_imtype_valid_channels(imf->imtype, true) | (is_render ? IMA_CHAN_FLAG_BW : 0);
-
-#ifdef WITH_FFMPEG
-	/* a WAY more crappy case than B&W flag: depending on codec, file format MIGHT support
-	 * alpha channel. for example MPEG format with h264 codec can't do alpha channel, but
-	 * the same MPEG format with QTRLE codec can easily handle alpha channel.
-	 * not sure how to deal with such cases in a nicer way (sergey) */
-	if (is_render) {
-		Scene *scene = ptr->id.data;
-		RenderData *rd = &scene->r;
-
-		if (BKE_ffmpeg_alpha_channel_is_supported(rd))
-			chan_flag |= IMA_CHAN_FLAG_ALPHA;
-	}
-#endif
-
-	if (chan_flag == (IMA_CHAN_FLAG_BW | IMA_CHAN_FLAG_RGB | IMA_CHAN_FLAG_ALPHA)) {
-		return rna_enum_image_color_mode_items;
-	}
-	else {
-		int totitem = 0;
-		EnumPropertyItem *item = NULL;
-
-		if (chan_flag & IMA_CHAN_FLAG_BW) RNA_enum_item_add(&item, &totitem, &IMAGE_COLOR_MODE_BW);
-		if (chan_flag & IMA_CHAN_FLAG_RGB) RNA_enum_item_add(&item, &totitem, &IMAGE_COLOR_MODE_RGB);
-		if (chan_flag & IMA_CHAN_FLAG_ALPHA) RNA_enum_item_add(&item, &totitem, &IMAGE_COLOR_MODE_RGBA);
-
-		RNA_enum_item_end(&item, &totitem);
-		*r_free = true;
-
-		return item;
-	}
-}
-
-static const EnumPropertyItem *rna_ImageFormatSettings_color_depth_itemf(
-	bContext *UNUSED(C), PointerRNA *ptr, PropertyRNA *UNUSED(prop), bool *r_free)
-{
-	ImageFormatData *imf = (ImageFormatData *)ptr->data;
-
-	if (imf == NULL) {
-		return rna_enum_image_color_depth_items;
-	}
-	else {
-		const int depth_ok = BKE_imtype_valid_depths(imf->imtype);
-		const int is_float = ELEM(imf->imtype, R_IMF_IMTYPE_RADHDR, R_IMF_IMTYPE_OPENEXR, R_IMF_IMTYPE_MULTILAYER);
-
-		const EnumPropertyItem *item_8bit =  &rna_enum_image_color_depth_items[0];
-		const EnumPropertyItem *item_10bit = &rna_enum_image_color_depth_items[1];
-		const EnumPropertyItem *item_12bit = &rna_enum_image_color_depth_items[2];
-		const EnumPropertyItem *item_16bit = &rna_enum_image_color_depth_items[3];
-		const EnumPropertyItem *item_32bit = &rna_enum_image_color_depth_items[4];
-
-		int totitem = 0;
-		EnumPropertyItem *item = NULL;
-		EnumPropertyItem tmp = {0, "", 0, "", ""};
-
-		if (depth_ok & R_IMF_CHAN_DEPTH_8) {
-			RNA_enum_item_add(&item, &totitem, item_8bit);
-		}
-
-		if (depth_ok & R_IMF_CHAN_DEPTH_10) {
-			RNA_enum_item_add(&item, &totitem, item_10bit);
-		}
-
-		if (depth_ok & R_IMF_CHAN_DEPTH_12) {
-			RNA_enum_item_add(&item, &totitem, item_12bit);
-		}
-
-		if (depth_ok & R_IMF_CHAN_DEPTH_16) {
-			if (is_float) {
-				tmp = *item_16bit;
-				tmp.name = "Float (Half)";
-				RNA_enum_item_add(&item, &totitem, &tmp);
-			}
-			else {
-				RNA_enum_item_add(&item, &totitem, item_16bit);
-			}
-		}
-
-		if (depth_ok & R_IMF_CHAN_DEPTH_32) {
-			if (is_float) {
-				tmp = *item_32bit;
-				tmp.name = "Float (Full)";
-				RNA_enum_item_add(&item, &totitem, &tmp);
-			}
-			else {
-				RNA_enum_item_add(&item, &totitem, item_32bit);
-			}
-		}
-
-		RNA_enum_item_end(&item, &totitem);
-		*r_free = true;
-
-		return item;
-	}
-}
-
-static const EnumPropertyItem *rna_ImageFormatSettings_views_format_itemf(
-	bContext *UNUSED(C), PointerRNA *ptr, PropertyRNA *UNUSED(prop), bool *UNUSED(r_free))
-=======
   ImageFormatData *imf = (ImageFormatData *)ptr->data;
   ID *id = ptr->id.data;
   const bool is_render = (id && GS(id->name) == ID_SCE);
@@ -1536,7 +1308,6 @@
 
 static const EnumPropertyItem *rna_ImageFormatSettings_views_format_itemf(
     bContext *UNUSED(C), PointerRNA *ptr, PropertyRNA *UNUSED(prop), bool *UNUSED(r_free))
->>>>>>> 2a39f259
 {
   ImageFormatData *imf = (ImageFormatData *)ptr->data;
 
@@ -1554,13 +1325,6 @@
   }
 }
 
-<<<<<<< HEAD
-#ifdef WITH_OPENEXR
-/* OpenEXR */
-
-static const EnumPropertyItem *rna_ImageFormatSettings_exr_codec_itemf(
-	bContext *UNUSED(C), PointerRNA *ptr, PropertyRNA *UNUSED(prop), bool *r_free)
-=======
 #  ifdef WITH_OPENEXR
 /* OpenEXR */
 
@@ -1568,7 +1332,6 @@
                                                                        PointerRNA *ptr,
                                                                        PropertyRNA *UNUSED(prop),
                                                                        bool *r_free)
->>>>>>> 2a39f259
 {
   ImageFormatData *imf = (ImageFormatData *)ptr->data;
 
@@ -1612,13 +1375,8 @@
 #  ifdef WITH_FFMPEG
 static void rna_FFmpegSettings_lossless_output_set(PointerRNA *ptr, bool value)
 {
-<<<<<<< HEAD
-	Scene *scene = (Scene *)ptr->id.data;
-	RenderData *rd = &scene->r;
-=======
   Scene *scene = (Scene *)ptr->id.data;
   RenderData *rd = &scene->r;
->>>>>>> 2a39f259
 
   if (value)
     rd->ffcodecdata.flags |= FFMPEG_LOSSLESS_OUTPUT;
@@ -1632,13 +1390,8 @@
                                                      Scene *UNUSED(scene_unused),
                                                      PointerRNA *ptr)
 {
-<<<<<<< HEAD
-	Scene *scene = (Scene *)ptr->id.data;
-	RenderData *rd = &scene->r;
-=======
   Scene *scene = (Scene *)ptr->id.data;
   RenderData *rd = &scene->r;
->>>>>>> 2a39f259
 
   BKE_ffmpeg_codec_settings_verify(rd);
 }
@@ -1657,11 +1410,7 @@
 }
 
 static void rna_RenderSettings_active_view_index_range(
-<<<<<<< HEAD
-	PointerRNA *ptr, int *min, int *max, int *UNUSED(softmin), int *UNUSED(softmax))
-=======
     PointerRNA *ptr, int *min, int *max, int *UNUSED(softmin), int *UNUSED(softmax))
->>>>>>> 2a39f259
 {
   RenderData *rd = (RenderData *)ptr->data;
 
@@ -1697,11 +1446,7 @@
 }
 
 static void rna_RenderView_remove(
-<<<<<<< HEAD
-	ID *id, RenderData *UNUSED(rd), Main *UNUSED(bmain), ReportList *reports, PointerRNA *srv_ptr)
-=======
     ID *id, RenderData *UNUSED(rd), Main *UNUSED(bmain), ReportList *reports, PointerRNA *srv_ptr)
->>>>>>> 2a39f259
 {
   SceneRenderView *srv = srv_ptr->data;
   Scene *scene = (Scene *)id;
@@ -1744,15 +1489,10 @@
   }
 }
 
-<<<<<<< HEAD
-static const EnumPropertyItem *rna_RenderSettings_engine_itemf(
-	bContext *UNUSED(C), PointerRNA *UNUSED(ptr), PropertyRNA *UNUSED(prop), bool *r_free)
-=======
 static const EnumPropertyItem *rna_RenderSettings_engine_itemf(bContext *UNUSED(C),
                                                                PointerRNA *UNUSED(ptr),
                                                                PropertyRNA *UNUSED(prop),
                                                                bool *r_free)
->>>>>>> 2a39f259
 {
   RenderEngineType *type;
   EnumPropertyItem *item = NULL;
@@ -2283,15 +2023,10 @@
   id_us_plus(&lineset->linestyle->id);
 }
 
-<<<<<<< HEAD
-FreestyleLineSet *rna_FreestyleSettings_lineset_add(
-	ID *id, FreestyleSettings *config, Main *bmain, const char *name)
-=======
 FreestyleLineSet *rna_FreestyleSettings_lineset_add(ID *id,
                                                     FreestyleSettings *config,
                                                     Main *bmain,
                                                     const char *name)
->>>>>>> 2a39f259
 {
   Scene *scene = (Scene *)id;
   FreestyleLineSet *lineset = BKE_freestyle_lineset_add(bmain, (FreestyleConfig *)config, name);
@@ -2302,15 +2037,10 @@
   return lineset;
 }
 
-<<<<<<< HEAD
-void rna_FreestyleSettings_lineset_remove(
-	ID *id, FreestyleSettings *config, ReportList *reports, PointerRNA *lineset_ptr)
-=======
 void rna_FreestyleSettings_lineset_remove(ID *id,
                                           FreestyleSettings *config,
                                           ReportList *reports,
                                           PointerRNA *lineset_ptr)
->>>>>>> 2a39f259
 {
   FreestyleLineSet *lineset = lineset_ptr->data;
   Scene *scene = (Scene *)id;
@@ -2334,11 +2064,7 @@
 }
 
 void rna_FreestyleSettings_active_lineset_index_range(
-<<<<<<< HEAD
-	PointerRNA *ptr, int *min, int *max, int *UNUSED(softmin), int *UNUSED(softmax))
-=======
     PointerRNA *ptr, int *min, int *max, int *UNUSED(softmin), int *UNUSED(softmax))
->>>>>>> 2a39f259
 {
   FreestyleConfig *config = (FreestyleConfig *)ptr->data;
 
@@ -2369,15 +2095,10 @@
   return module;
 }
 
-<<<<<<< HEAD
-void rna_FreestyleSettings_module_remove(
-	ID *id, FreestyleSettings *config, ReportList *reports, PointerRNA *module_ptr)
-=======
 void rna_FreestyleSettings_module_remove(ID *id,
                                          FreestyleSettings *config,
                                          ReportList *reports,
                                          PointerRNA *module_ptr)
->>>>>>> 2a39f259
 {
   Scene *scene = (Scene *)id;
   FreestyleModuleConfig *module = module_ptr->data;
@@ -2460,12 +2181,7 @@
   }
 }
 
-<<<<<<< HEAD
-static ViewLayer *rna_ViewLayer_new(
-	ID *id, Scene *UNUSED(sce), Main *bmain, const char *name)
-=======
 static ViewLayer *rna_ViewLayer_new(ID *id, Scene *UNUSED(sce), Main *bmain, const char *name)
->>>>>>> 2a39f259
 {
   Scene *scene = (Scene *)id;
   ViewLayer *view_layer = BKE_view_layer_add(scene, name);
@@ -2478,11 +2194,7 @@
 }
 
 static void rna_ViewLayer_remove(
-<<<<<<< HEAD
-	ID *id, Scene *UNUSED(sce), Main *bmain, ReportList *reports, PointerRNA *sl_ptr)
-=======
     ID *id, Scene *UNUSED(sce), Main *bmain, ReportList *reports, PointerRNA *sl_ptr)
->>>>>>> 2a39f259
 {
   Scene *scene = (Scene *)id;
   ViewLayer *view_layer = sl_ptr->data;
@@ -2864,905 +2576,6 @@
 
 static void rna_def_view3d_cursor(BlenderRNA *brna)
 {
-<<<<<<< HEAD
-	StructRNA *srna;
-	PropertyRNA *prop;
-
-	srna = RNA_def_struct(brna, "View3DCursor", NULL);
-	RNA_def_struct_sdna(srna, "View3DCursor");
-	RNA_def_struct_ui_text(srna, "3D Cursor", "");
-
-	prop = RNA_def_property(srna, "location", PROP_FLOAT, PROP_XYZ_LENGTH);
-	RNA_def_property_clear_flag(prop, PROP_ANIMATABLE);
-	RNA_def_property_float_sdna(prop, NULL, "location");
-	RNA_def_property_ui_text(prop, "Location", "");
-	RNA_def_property_ui_range(prop, -10000.0, 10000.0, 10, 4);
-	RNA_def_property_update(prop, NC_WINDOW, NULL);
-
-	prop = RNA_def_property(srna, "rotation_quaternion", PROP_FLOAT, PROP_QUATERNION);
-	RNA_def_property_clear_flag(prop, PROP_ANIMATABLE);
-	RNA_def_property_float_sdna(prop, NULL, "rotation_quaternion");
-	RNA_def_property_float_array_default(prop, rna_default_quaternion);
-	RNA_def_property_ui_text(prop, "Quaternion Rotation", "Rotation in quaternions (keep normalized)");
-	RNA_def_property_update(prop, NC_WINDOW, NULL);
-
-	prop = RNA_def_property(srna, "rotation_axis_angle", PROP_FLOAT, PROP_AXISANGLE);
-	RNA_def_property_clear_flag(prop, PROP_ANIMATABLE);
-	RNA_def_property_array(prop, 4);
-	RNA_def_property_float_funcs(prop, "rna_View3DCursor_rotation_axis_angle_get",
-	                             "rna_View3DCursor_rotation_axis_angle_set", NULL);
-	RNA_def_property_float_array_default(prop, rna_default_axis_angle);
-	RNA_def_property_ui_text(prop, "Axis-Angle Rotation", "Angle of Rotation for Axis-Angle rotation representation");
-	RNA_def_property_update(prop, NC_WINDOW, NULL);
-
-	prop = RNA_def_property(srna, "rotation_euler", PROP_FLOAT, PROP_EULER);
-	RNA_def_property_clear_flag(prop, PROP_ANIMATABLE);
-	RNA_def_property_float_sdna(prop, NULL, "rotation_euler");
-	RNA_def_property_ui_text(prop, "Euler Rotation", "3D rotation");
-	RNA_def_property_update(prop, NC_WINDOW, NULL);
-
-	prop = RNA_def_property(srna, "rotation_mode", PROP_ENUM, PROP_NONE);
-	RNA_def_property_clear_flag(prop, PROP_ANIMATABLE);
-	RNA_def_property_enum_sdna(prop, NULL, "rotation_mode");
-	RNA_def_property_enum_items(prop, rna_enum_object_rotation_mode_items);
-	RNA_def_property_enum_funcs(prop, NULL, "rna_View3DCursor_rotation_mode_set", NULL);
-	RNA_def_property_ui_text(prop, "Rotation Mode", "");
-	RNA_def_property_update(prop, NC_WINDOW, NULL);
-}
-
-static void rna_def_tool_settings(BlenderRNA  *brna)
-{
-	StructRNA *srna;
-	PropertyRNA *prop;
-
-	/* the construction of this enum is quite special - everything is stored as bitflags,
-	 * with 1st position only for for on/off (and exposed as boolean), while others are mutually
-	 * exclusive options but which will only have any effect when autokey is enabled
-	 */
-	static const EnumPropertyItem auto_key_items[] = {
-		{AUTOKEY_MODE_NORMAL & ~AUTOKEY_ON, "ADD_REPLACE_KEYS", 0, "Add & Replace", ""},
-		{AUTOKEY_MODE_EDITKEYS & ~AUTOKEY_ON, "REPLACE_KEYS", 0, "Replace", ""},
-		{0, NULL, 0, NULL, NULL},
-	};
-
-	static const EnumPropertyItem edge_tag_items[] = {
-		{EDGE_MODE_SELECT, "SELECT", 0, "Select", ""},
-		{EDGE_MODE_TAG_SEAM, "SEAM", 0, "Tag Seam", ""},
-		{EDGE_MODE_TAG_SHARP, "SHARP", 0, "Tag Sharp", ""},
-		{EDGE_MODE_TAG_CREASE, "CREASE", 0, "Tag Crease", ""},
-		{EDGE_MODE_TAG_BEVEL, "BEVEL", 0, "Tag Bevel", ""},
-		{EDGE_MODE_TAG_FREESTYLE, "FREESTYLE", 0, "Tag Freestyle Edge Mark", ""},
-		{0, NULL, 0, NULL, NULL},
-	};
-
-	static EnumPropertyItem mod_weighted_strength[] = {
-		{FACE_STRENGTH_WEAK, "Weak", 0, "Weak", ""},
-		{FACE_STRENGTH_MEDIUM, "Medium", 0, "Medium", ""},
-		{FACE_STRENGTH_STRONG, "Strong", 0, "Strong", ""},
-		{0, NULL, 0, NULL, NULL},
-	};
-
-	static const EnumPropertyItem draw_groupuser_items[] = {
-		{OB_DRAW_GROUPUSER_NONE, "NONE", 0, "None", ""},
-		{OB_DRAW_GROUPUSER_ACTIVE, "ACTIVE", 0, "Active", "Show vertices with no weights in the active group"},
-		{OB_DRAW_GROUPUSER_ALL, "ALL", 0, "All", "Show vertices with no weights in any group"},
-		{0, NULL, 0, NULL, NULL},
-	};
-
-	static const EnumPropertyItem vertex_group_select_items[] = {
-		{WT_VGROUP_ALL, "ALL", 0, "All", "All Vertex Groups"},
-		{WT_VGROUP_BONE_DEFORM, "BONE_DEFORM", 0, "Deform", "Vertex Groups assigned to Deform Bones"},
-		{WT_VGROUP_BONE_DEFORM_OFF, "OTHER_DEFORM", 0, "Other", "Vertex Groups assigned to non Deform Bones"},
-		{0, NULL, 0, NULL, NULL},
-	};
-
-	static const EnumPropertyItem gpencil_stroke_placement_items[] = {
-		{GP_PROJECT_VIEWSPACE, "ORIGIN", ICON_OBJECT_ORIGIN, "Origin", "Draw stroke at Object origin"},
-		{GP_PROJECT_VIEWSPACE | GP_PROJECT_CURSOR, "CURSOR", ICON_PIVOT_CURSOR, "3D Cursor", "Draw stroke at 3D cursor location" },
-		{GP_PROJECT_VIEWSPACE | GP_PROJECT_DEPTH_VIEW, "SURFACE", ICON_SNAP_FACE, "Surface", "Stick stroke to surfaces"},
-		{GP_PROJECT_VIEWSPACE | GP_PROJECT_DEPTH_STROKE, "STROKE", ICON_STROKE, "Stroke", "Stick stroke to other strokes"},
-		{0, NULL, 0, NULL, NULL},
-	};
-
-	static const EnumPropertyItem gpencil_stroke_snap_items[] = {
-		{0, "NONE", 0, "All points", "Snap to all points"},
-		{GP_PROJECT_DEPTH_STROKE_ENDPOINTS, "ENDS", 0, "End points", "Snap to first and last points and interpolate" },
-		{GP_PROJECT_DEPTH_STROKE_FIRST, "FIRST", 0, "First point", "Snap to first point" },
-		{0, NULL, 0, NULL, NULL},
-	};
-
-	static const EnumPropertyItem gpencil_selectmode_items[] = {
-		{GP_SELECTMODE_POINT, "POINT", ICON_GP_SELECT_POINTS, "Point", "Select only points"},
-		{GP_SELECTMODE_STROKE, "STROKE", ICON_GP_SELECT_STROKES, "Stroke", "Select all stroke points" },
-		{GP_SELECTMODE_SEGMENT, "SEGMENT", ICON_GP_SELECT_BETWEEN_STROKES, "Segment", "Select all stroke points between other strokes" },
-		{0, NULL, 0, NULL, NULL},
-	};
-
-	static const EnumPropertyItem annotation_stroke_placement_items[] = {
-		{GP_PROJECT_VIEWSPACE | GP_PROJECT_CURSOR, "CURSOR", ICON_PIVOT_CURSOR, "3D Cursor", "Draw stroke at 3D cursor location" },
-		{0, "VIEW", ICON_RESTRICT_VIEW_ON, "View", "Stick stroke to the view "}, /* weird, GP_PROJECT_VIEWALIGN is inverted */
-		{GP_PROJECT_VIEWSPACE | GP_PROJECT_DEPTH_VIEW, "SURFACE", ICON_FACESEL, "Surface", "Stick stroke to surfaces"},
-		{0, NULL, 0, NULL, NULL},
-	};
-
-
-	srna = RNA_def_struct(brna, "ToolSettings", NULL);
-	RNA_def_struct_path_func(srna, "rna_ToolSettings_path");
-	RNA_def_struct_ui_text(srna, "Tool Settings", "");
-
-	prop = RNA_def_property(srna, "sculpt", PROP_POINTER, PROP_NONE);
-	RNA_def_property_struct_type(prop, "Sculpt");
-	RNA_def_property_ui_text(prop, "Sculpt", "");
-
-	prop = RNA_def_property(srna, "use_auto_normalize", PROP_BOOLEAN, PROP_NONE);
-	RNA_def_property_flag(prop, PROP_CONTEXT_UPDATE);
-	RNA_def_property_boolean_sdna(prop, NULL, "auto_normalize", 1);
-	RNA_def_property_ui_text(prop, "WPaint Auto-Normalize",
-	                         "Ensure all bone-deforming vertex groups add up "
-	                         "to 1.0 while weight painting");
-	RNA_def_property_update(prop, 0, "rna_Scene_update_active_object_data");
-
-	prop = RNA_def_property(srna, "use_multipaint", PROP_BOOLEAN, PROP_NONE);
-	RNA_def_property_flag(prop, PROP_CONTEXT_UPDATE);
-	RNA_def_property_boolean_sdna(prop, NULL, "multipaint", 1);
-	RNA_def_property_ui_text(prop, "WPaint Multi-Paint",
-	                         "Paint across the weights of all selected bones, "
-	                         "maintaining their relative influence");
-	RNA_def_property_update(prop, 0, "rna_Scene_update_active_object_data");
-
-	prop = RNA_def_property(srna, "vertex_group_user", PROP_ENUM, PROP_NONE);
-	RNA_def_property_flag(prop, PROP_CONTEXT_UPDATE);
-	RNA_def_property_enum_sdna(prop, NULL, "weightuser");
-	RNA_def_property_enum_items(prop, draw_groupuser_items);
-	RNA_def_property_ui_text(prop, "Mask Non-Group Vertices", "Display unweighted vertices");
-	RNA_def_property_update(prop, 0, "rna_Scene_update_active_object_data");
-
-	prop = RNA_def_property(srna, "vertex_group_subset", PROP_ENUM, PROP_NONE);
-	RNA_def_property_flag(prop, PROP_CONTEXT_UPDATE);
-	RNA_def_property_enum_sdna(prop, NULL, "vgroupsubset");
-	RNA_def_property_enum_items(prop, vertex_group_select_items);
-	RNA_def_property_ui_text(prop, "Subset", "Filter Vertex groups for Display");
-	RNA_def_property_update(prop, 0, "rna_Scene_update_active_object_data");
-
-	prop = RNA_def_property(srna, "vertex_paint", PROP_POINTER, PROP_NONE);
-	RNA_def_property_pointer_sdna(prop, NULL, "vpaint");
-	RNA_def_property_ui_text(prop, "Vertex Paint", "");
-
-	prop = RNA_def_property(srna, "weight_paint", PROP_POINTER, PROP_NONE);
-	RNA_def_property_pointer_sdna(prop, NULL, "wpaint");
-	RNA_def_property_ui_text(prop, "Weight Paint", "");
-
-	prop = RNA_def_property(srna, "image_paint", PROP_POINTER, PROP_NONE);
-	RNA_def_property_pointer_sdna(prop, NULL, "imapaint");
-	RNA_def_property_ui_text(prop, "Image Paint", "");
-
-	prop = RNA_def_property(srna, "uv_sculpt", PROP_POINTER, PROP_NONE);
-	RNA_def_property_pointer_sdna(prop, NULL, "uvsculpt");
-	RNA_def_property_ui_text(prop, "UV Sculpt", "");
-
-	prop = RNA_def_property(srna, "gpencil_paint", PROP_POINTER, PROP_NONE);
-	RNA_def_property_pointer_sdna(prop, NULL, "gp_paint");
-	RNA_def_property_ui_text(prop, "Grease Pencil Paint", "");
-
-	prop = RNA_def_property(srna, "particle_edit", PROP_POINTER, PROP_NONE);
-	RNA_def_property_pointer_sdna(prop, NULL, "particle");
-	RNA_def_property_ui_text(prop, "Particle Edit", "");
-
-	prop = RNA_def_property(srna, "use_uv_sculpt", PROP_BOOLEAN, PROP_NONE);
-	RNA_def_property_boolean_sdna(prop, NULL, "use_uv_sculpt", 1);
-	RNA_def_property_ui_text(prop, "UV Sculpt", "Enable brush for UV sculpting");
-	RNA_def_property_ui_icon(prop, ICON_TPAINT_HLT, 0);
-	RNA_def_property_update(prop, NC_SPACE | ND_SPACE_IMAGE, "rna_SpaceImageEditor_uv_sculpt_update");
-
-	prop = RNA_def_property(srna, "uv_sculpt_lock_borders", PROP_BOOLEAN, PROP_NONE);
-	RNA_def_property_boolean_sdna(prop, NULL, "uv_sculpt_settings", UV_SCULPT_LOCK_BORDERS);
-	RNA_def_property_ui_text(prop, "Lock Borders", "Disable editing of boundary edges");
-
-	prop = RNA_def_property(srna, "uv_sculpt_all_islands", PROP_BOOLEAN, PROP_NONE);
-	RNA_def_property_boolean_sdna(prop, NULL, "uv_sculpt_settings", UV_SCULPT_ALL_ISLANDS);
-	RNA_def_property_ui_text(prop, "Sculpt All Islands", "Brush operates on all islands");
-
-	prop = RNA_def_property(srna, "uv_sculpt_tool", PROP_ENUM, PROP_NONE);
-	RNA_def_property_enum_sdna(prop, NULL, "uv_sculpt_tool");
-	RNA_def_property_enum_items(prop, rna_enum_uv_sculpt_tool_items);
-	RNA_def_property_ui_text(prop, "UV Sculpt Tools", "Select Tools for the UV sculpt brushes");
-
-	prop = RNA_def_property(srna, "uv_relax_method", PROP_ENUM, PROP_NONE);
-	RNA_def_property_enum_sdna(prop, NULL, "uv_relax_method");
-	RNA_def_property_enum_items(prop, uv_sculpt_relaxation_items);
-	RNA_def_property_ui_text(prop, "Relaxation Method", "Algorithm used for UV relaxation");
-
-	prop = RNA_def_property(srna, "lock_object_mode", PROP_BOOLEAN, PROP_NONE);
-	RNA_def_property_boolean_sdna(prop, NULL, "object_flag", SCE_OBJECT_MODE_LOCK);
-	RNA_def_property_ui_text(prop, "Lock Object Modes", "Restrict select to the current mode");
-	RNA_def_property_update(prop, NC_SCENE | ND_TOOLSETTINGS, NULL);
-
-	/* Transform */
-	prop = RNA_def_property(srna, "proportional_edit", PROP_ENUM, PROP_NONE);
-	RNA_def_property_enum_sdna(prop, NULL, "proportional");
-	RNA_def_property_enum_items(prop, rna_enum_proportional_editing_items);
-	RNA_def_property_ui_text(prop, "Proportional Editing",
-	                         "Proportional Editing mode, allows transforms with distance fall-off");
-	RNA_def_property_update(prop, NC_SCENE | ND_TOOLSETTINGS, NULL); /* header redraw */
-
-	prop = RNA_def_property(srna, "use_proportional_edit_objects", PROP_BOOLEAN, PROP_NONE);
-	RNA_def_property_boolean_sdna(prop, NULL, "proportional_objects", 0);
-	RNA_def_property_ui_text(prop, "Proportional Editing Objects", "Proportional editing object mode");
-	RNA_def_property_ui_icon(prop, ICON_PROP_OFF, 1);
-	RNA_def_property_update(prop, NC_SCENE | ND_TOOLSETTINGS, NULL); /* header redraw */
-
-	prop = RNA_def_property(srna, "use_proportional_edit_mask", PROP_BOOLEAN, PROP_NONE);
-	RNA_def_property_boolean_sdna(prop, NULL, "proportional_mask", 0);
-	RNA_def_property_ui_text(prop, "Proportional Editing Objects", "Proportional editing mask mode");
-	RNA_def_property_ui_icon(prop, ICON_PROP_OFF, 1);
-	RNA_def_property_update(prop, NC_SCENE | ND_TOOLSETTINGS, NULL); /* header redraw */
-
-	prop = RNA_def_property(srna, "use_proportional_action", PROP_BOOLEAN, PROP_NONE);
-	RNA_def_property_boolean_sdna(prop, NULL, "proportional_action", 0);
-	RNA_def_property_ui_text(prop, "Proportional Editing Actions", "Proportional editing in action editor");
-	RNA_def_property_ui_icon(prop, ICON_PROP_OFF, 1);
-	RNA_def_property_update(prop, NC_SCENE | ND_TOOLSETTINGS, NULL); /* header redraw */
-
-	prop = RNA_def_property(srna, "use_proportional_fcurve", PROP_BOOLEAN, PROP_NONE);
-	RNA_def_property_boolean_sdna(prop, NULL, "proportional_fcurve", 0);
-	RNA_def_property_ui_text(prop, "Proportional Editing FCurves", "Proportional editing in FCurve editor");
-	RNA_def_property_ui_icon(prop, ICON_PROP_OFF, 1);
-	RNA_def_property_update(prop, NC_SCENE | ND_TOOLSETTINGS, NULL); /* header redraw */
-
-	prop = RNA_def_property(srna, "lock_markers", PROP_BOOLEAN, PROP_NONE);
-	RNA_def_property_boolean_sdna(prop, NULL, "lock_markers", 0);
-	RNA_def_property_ui_text(prop, "Lock Markers", "Prevent marker editing");
-
-	prop = RNA_def_property(srna, "proportional_edit_falloff", PROP_ENUM, PROP_NONE);
-	RNA_def_property_enum_sdna(prop, NULL, "prop_mode");
-	RNA_def_property_enum_items(prop, rna_enum_proportional_falloff_items);
-	RNA_def_property_ui_text(prop, "Proportional Editing Falloff", "Falloff type for proportional editing mode");
-	RNA_def_property_update(prop, NC_SCENE | ND_TOOLSETTINGS, NULL); /* header redraw */
-
-	prop = RNA_def_property(srna, "proportional_size", PROP_FLOAT, PROP_DISTANCE);
-	RNA_def_property_float_sdna(prop, NULL, "proportional_size");
-	RNA_def_property_ui_text(prop, "Proportional Size", "Display size for proportional editing circle");
-	RNA_def_property_range(prop, 0.00001, 5000.0);
-
-	prop = RNA_def_property(srna, "double_threshold", PROP_FLOAT, PROP_DISTANCE);
-	RNA_def_property_float_sdna(prop, NULL, "doublimit");
-	RNA_def_property_ui_text(prop, "Double Threshold", "Limit for removing duplicates and 'Auto Merge'");
-	RNA_def_property_range(prop, 0.0, 1.0);
-	RNA_def_property_ui_range(prop, 0.0, 0.1, 0.01, 6);
-
-	/* Pivot Point */
-	prop = RNA_def_property(srna, "transform_pivot_point", PROP_ENUM, PROP_NONE);
-	RNA_def_property_enum_sdna(prop, NULL, "transform_pivot_point");
-	RNA_def_property_enum_items(prop, rna_enum_transform_pivot_items_full);
-	RNA_def_property_ui_text(prop, "Pivot Point", "Pivot center for rotation/scaling");
-	RNA_def_property_update(prop, NC_SCENE | ND_TOOLSETTINGS, NULL);
-
-	prop = RNA_def_property(srna, "use_transform_pivot_point_align", PROP_BOOLEAN, PROP_NONE);
-	RNA_def_property_boolean_sdna(prop, NULL, "transform_flag", SCE_XFORM_AXIS_ALIGN);
-	RNA_def_property_ui_text(prop, "Only Origins", "Manipulate center points (object, pose and weight paint mode only)");
-	RNA_def_property_ui_icon(prop, ICON_CENTER_ONLY, 0);
-	RNA_def_property_update(prop, NC_SCENE, NULL);
-
-	prop = RNA_def_property(srna, "use_mesh_automerge", PROP_BOOLEAN, PROP_NONE);
-	RNA_def_property_boolean_sdna(prop, NULL, "automerge", 0);
-	RNA_def_property_ui_text(prop, "AutoMerge Editing", "Automatically merge vertices moved to the same location");
-	RNA_def_property_update(prop, NC_SCENE | ND_TOOLSETTINGS, NULL); /* header redraw */
-
-	prop = RNA_def_property(srna, "use_snap", PROP_BOOLEAN, PROP_NONE);
-	RNA_def_property_boolean_sdna(prop, NULL, "snap_flag", SCE_SNAP);
-	RNA_def_property_ui_text(prop, "Snap", "Snap during transform");
-	RNA_def_property_ui_icon(prop, ICON_SNAP_OFF, 1);
-	RNA_def_property_update(prop, NC_SCENE | ND_TOOLSETTINGS, NULL); /* header redraw */
-
-	prop = RNA_def_property(srna, "use_snap_align_rotation", PROP_BOOLEAN, PROP_NONE);
-	RNA_def_property_boolean_sdna(prop, NULL, "snap_flag", SCE_SNAP_ROTATE);
-	RNA_def_property_ui_text(prop, "Align Rotation to Target", "Align rotation with the snapping target");
-	RNA_def_property_update(prop, NC_SCENE | ND_TOOLSETTINGS, NULL); /* header redraw */
-
-	prop = RNA_def_property(srna, "use_snap_grid_absolute", PROP_BOOLEAN, PROP_NONE);
-	RNA_def_property_boolean_sdna(prop, NULL, "snap_flag", SCE_SNAP_ABS_GRID);
-	RNA_def_property_ui_text(prop, "Absolute Grid Snap",
-	                         "Absolute grid alignment while translating (based on the pivot center)");
-	RNA_def_property_update(prop, NC_SCENE | ND_TOOLSETTINGS, NULL); /* header redraw */
-
-	prop = RNA_def_property(srna, "snap_elements", PROP_ENUM, PROP_NONE);
-	RNA_def_property_enum_bitflag_sdna(prop, NULL, "snap_mode");
-	RNA_def_property_enum_items(prop, rna_enum_snap_element_items);
-	RNA_def_property_enum_funcs(prop, NULL, "rna_ToolSettings_snap_mode_set", NULL);
-	RNA_def_property_flag(prop, PROP_ENUM_FLAG);
-	RNA_def_property_ui_text(prop, "Snap Element", "Type of element to snap to");
-	RNA_def_property_update(prop, NC_SCENE | ND_TOOLSETTINGS, NULL); /* header redraw */
-
-	/* node editor uses own set of snap modes */
-	prop = RNA_def_property(srna, "snap_node_element", PROP_ENUM, PROP_NONE);
-	RNA_def_property_enum_bitflag_sdna(prop, NULL, "snap_node_mode");
-	RNA_def_property_enum_items(prop, rna_enum_snap_node_element_items);
-	RNA_def_property_ui_text(prop, "Snap Node Element", "Type of element to snap to");
-	RNA_def_property_update(prop, NC_SCENE | ND_TOOLSETTINGS, NULL); /* header redraw */
-
-	/* image editor uses own set of snap modes */
-	prop = RNA_def_property(srna, "snap_uv_element", PROP_ENUM, PROP_NONE);
-	RNA_def_property_enum_bitflag_sdna(prop, NULL, "snap_uv_mode");
-	RNA_def_property_enum_items(prop, snap_uv_element_items);
-	RNA_def_property_ui_text(prop, "Snap UV Element", "Type of element to snap to");
-	RNA_def_property_update(prop, NC_SCENE | ND_TOOLSETTINGS, NULL); /* header redraw */
-
-	prop = RNA_def_property(srna, "snap_target", PROP_ENUM, PROP_NONE);
-	RNA_def_property_enum_sdna(prop, NULL, "snap_target");
-	RNA_def_property_enum_items(prop, rna_enum_snap_target_items);
-	RNA_def_property_ui_text(prop, "Snap Target", "Which part to snap onto the target");
-	RNA_def_property_update(prop, NC_SCENE | ND_TOOLSETTINGS, NULL); /* header redraw */
-
-	prop = RNA_def_property(srna, "use_snap_peel_object", PROP_BOOLEAN, PROP_NONE);
-	RNA_def_property_boolean_sdna(prop, NULL, "snap_flag", SCE_SNAP_PEEL_OBJECT);
-	RNA_def_property_ui_text(prop, "Snap Peel Object", "Consider objects as whole when finding volume center");
-	RNA_def_property_update(prop, NC_SCENE | ND_TOOLSETTINGS, NULL); /* header redraw */
-
-	prop = RNA_def_property(srna, "use_snap_project", PROP_BOOLEAN, PROP_NONE);
-	RNA_def_property_boolean_sdna(prop, NULL, "snap_flag", SCE_SNAP_PROJECT);
-	RNA_def_property_ui_text(prop, "Project Individual Elements",
-	                         "Project individual elements on the surface of other objects");
-	RNA_def_property_update(prop, NC_SCENE | ND_TOOLSETTINGS, NULL); /* header redraw */
-
-	prop = RNA_def_property(srna, "use_snap_self", PROP_BOOLEAN, PROP_NONE);
-	RNA_def_property_boolean_negative_sdna(prop, NULL, "snap_flag", SCE_SNAP_NO_SELF);
-	RNA_def_property_ui_text(prop, "Project onto Self", "Snap onto itself (Edit Mode Only)");
-	RNA_def_property_update(prop, NC_SCENE | ND_TOOLSETTINGS, NULL); /* header redraw */
-
-	prop = RNA_def_property(srna, "use_snap_translate", PROP_BOOLEAN, PROP_NONE);
-	RNA_def_property_boolean_sdna(prop, NULL, "snap_transform_mode_flag", SCE_SNAP_TRANSFORM_MODE_TRANSLATE);
-	RNA_def_property_ui_text(prop, "Use Snap for Translation",
-	                         "Move is affected by snapping settings");
-	RNA_def_property_update(prop, NC_SCENE | ND_TOOLSETTINGS, NULL); /* header redraw */
-
-	prop = RNA_def_property(srna, "use_snap_rotate", PROP_BOOLEAN, PROP_NONE);
-	RNA_def_property_boolean_sdna(prop, NULL, "snap_transform_mode_flag", SCE_SNAP_TRANSFORM_MODE_ROTATE);
-	RNA_def_property_boolean_default(prop, false);
-	RNA_def_property_ui_text(prop, "Use Snap for Rotation",
-	                         "Rotate is affected by the snapping settings");
-	RNA_def_property_update(prop, NC_SCENE | ND_TOOLSETTINGS, NULL); /* header redraw */
-
-	prop = RNA_def_property(srna, "use_snap_scale", PROP_BOOLEAN, PROP_NONE);
-	RNA_def_property_boolean_sdna(prop, NULL, "snap_transform_mode_flag", SCE_SNAP_TRANSFORM_MODE_SCALE);
-	RNA_def_property_boolean_default(prop, false);
-	RNA_def_property_ui_text(prop, "Use Snap for Scale",
-	                         "Scale is affected by snapping settings");
-	RNA_def_property_update(prop, NC_SCENE | ND_TOOLSETTINGS, NULL); /* header redraw */
-
-	prop = RNA_def_property(srna, "use_gizmo_mode", PROP_ENUM, PROP_NONE);
-	RNA_def_property_enum_sdna(prop, NULL, "gizmo_flag");
-	RNA_def_property_enum_items(prop, rna_enum_gizmo_items);
-	RNA_def_property_flag(prop, PROP_ENUM_FLAG);
-	RNA_def_property_ui_text(prop, "Gizmo Mode",  "");
-	RNA_def_property_update(prop, NC_SCENE | ND_TOOLSETTINGS, "rna_ToolSettings_gizmo_flag_update");
-
-	/* Grease Pencil */
-	prop = RNA_def_property(srna, "use_gpencil_draw_additive", PROP_BOOLEAN, PROP_NONE);
-	RNA_def_property_boolean_sdna(prop, NULL, "gpencil_flags", GP_TOOL_FLAG_RETAIN_LAST);
-	RNA_def_property_ui_text(prop, "Use Additive Drawing",
-	                         "When creating new frames, the strokes from the previous/active frame "
-	                         "are included as the basis for the new one");
-	RNA_def_property_update(prop, NC_SCENE | ND_TOOLSETTINGS, NULL);
-
-	prop = RNA_def_property(srna, "use_gpencil_draw_onback", PROP_BOOLEAN, PROP_NONE);
-	RNA_def_property_boolean_sdna(prop, NULL, "gpencil_flags", GP_TOOL_FLAG_PAINT_ONBACK);
-	RNA_def_property_ui_text(
-	        prop, "Draw Strokes on Back",
-	        "When draw new strokes, the new stroke is drawn below of all strokes in the layer");
-	RNA_def_property_update(prop, NC_SCENE | ND_TOOLSETTINGS, NULL);
-
-	prop = RNA_def_property(srna, "use_gpencil_thumbnail_list", PROP_BOOLEAN, PROP_NONE);
-	RNA_def_property_boolean_negative_sdna(prop, NULL, "gpencil_flags", GP_TOOL_FLAG_THUMBNAIL_LIST);
-	RNA_def_property_ui_text(
-	        prop, "Compact List",
-	        "Show compact list of color instead of thumbnails");
-	RNA_def_property_update(prop, NC_SCENE | ND_TOOLSETTINGS, NULL);
-
-	prop = RNA_def_property(srna, "use_gpencil_weight_data_add", PROP_BOOLEAN, PROP_NONE);
-	RNA_def_property_boolean_sdna(prop, NULL, "gpencil_flags", GP_TOOL_FLAG_CREATE_WEIGHTS);
-	RNA_def_property_ui_text(
-	        prop, "Add weight data for new strokes",
-	        "When creating new strokes, the weight data is added according to the current vertex group and weight, "
-	        "if no vertex group selected, weight is not added");
-	RNA_def_property_update(prop, NC_SCENE | ND_TOOLSETTINGS, NULL);
-	
-	prop = RNA_def_property(srna, "gpencil_sculpt", PROP_POINTER, PROP_NONE);
-	RNA_def_property_pointer_sdna(prop, NULL, "gp_sculpt");
-	RNA_def_property_struct_type(prop, "GPencilSculptSettings");
-	RNA_def_property_ui_text(prop, "Grease Pencil Sculpt",
-	                         "Settings for stroke sculpting tools and brushes");
-
-	prop = RNA_def_property(srna, "gpencil_interpolate", PROP_POINTER, PROP_NONE);
-	RNA_def_property_pointer_sdna(prop, NULL, "gp_interpolate");
-	RNA_def_property_struct_type(prop, "GPencilInterpolateSettings");
-	RNA_def_property_ui_text(prop, "Grease Pencil Interpolate",
-	                         "Settings for Grease Pencil Interpolation tools");
-
-	/* Grease Pencil - 3D View Stroke Placement */
-	prop = RNA_def_property(srna, "gpencil_stroke_placement_view3d", PROP_ENUM, PROP_NONE);
-	RNA_def_property_enum_bitflag_sdna(prop, NULL, "gpencil_v3d_align");
-	RNA_def_property_enum_items(prop, gpencil_stroke_placement_items);
-	RNA_def_property_ui_text(prop, "Stroke Placement (3D View)", "");
-	RNA_def_property_update(prop, NC_GPENCIL | ND_DATA, NULL);
-
-	prop = RNA_def_property(srna, "gpencil_stroke_snap_mode", PROP_ENUM, PROP_NONE);
-	RNA_def_property_enum_bitflag_sdna(prop, NULL, "gpencil_v3d_align");
-	RNA_def_property_enum_items(prop, gpencil_stroke_snap_items);
-	RNA_def_property_ui_text(prop, "Stroke Snap", "");
-	RNA_def_property_update(prop, NC_GPENCIL | ND_DATA, NULL);
-
-	prop = RNA_def_property(srna, "use_gpencil_stroke_endpoints", PROP_BOOLEAN, PROP_NONE);
-	RNA_def_property_boolean_sdna(prop, NULL, "gpencil_v3d_align", GP_PROJECT_DEPTH_STROKE_ENDPOINTS);
-	RNA_def_property_ui_text(prop, "Only Endpoints", "Only use the first and last parts of the stroke for snapping");
-	RNA_def_property_update(prop, NC_GPENCIL | ND_DATA, NULL);
-
-	/* Grease Pencil - Select mode */
-	prop = RNA_def_property(srna, "gpencil_selectmode", PROP_ENUM, PROP_NONE);
-	RNA_def_property_enum_sdna(prop, NULL, "gpencil_selectmode");
-	RNA_def_property_enum_items(prop, gpencil_selectmode_items);
-	RNA_def_property_ui_text(prop, "Select Mode", "");
-	RNA_def_property_clear_flag(prop, PROP_ANIMATABLE);
-
-	/* Annotations - 2D Views Stroke Placement */
-	prop = RNA_def_property(srna, "annotation_stroke_placement_view2d", PROP_ENUM, PROP_NONE);
-	RNA_def_property_enum_bitflag_sdna(prop, NULL, "gpencil_v2d_align");
-	RNA_def_property_enum_items(prop, annotation_stroke_placement_items);
-	RNA_def_property_ui_text(prop, "Stroke Placement (2D View)", "");
-	RNA_def_property_update(prop, NC_GPENCIL | ND_DATA, NULL);
-
-	/* Annotations - Sequencer Preview Stroke Placement */
-	prop = RNA_def_property(srna, "annotation_stroke_placement_sequencer_preview", PROP_ENUM, PROP_NONE);
-	RNA_def_property_enum_bitflag_sdna(prop, NULL, "gpencil_seq_align");
-	RNA_def_property_enum_items(prop, annotation_stroke_placement_items);
-	RNA_def_property_ui_text(prop, "Stroke Placement (Sequencer Preview)", "");
-	RNA_def_property_update(prop, NC_GPENCIL | ND_DATA, NULL);
-
-	/* Annotations - Image Editor Stroke Placement */
-	prop = RNA_def_property(srna, "annotation_stroke_placement_image_editor", PROP_ENUM, PROP_NONE);
-	RNA_def_property_enum_bitflag_sdna(prop, NULL, "gpencil_ima_align");
-	RNA_def_property_enum_items(prop, annotation_stroke_placement_items);
-	RNA_def_property_ui_text(prop, "Stroke Placement (Image Editor)", "");
-	RNA_def_property_update(prop, NC_GPENCIL | ND_DATA, NULL);
-
-	/* Annotations - 3D View Stroke Placement */
-	/* XXX: Do we need to decouple the stroke_endpoints setting too?  */
-	prop = RNA_def_property(srna, "annotation_stroke_placement_view3d", PROP_ENUM, PROP_NONE);
-	RNA_def_property_enum_bitflag_sdna(prop, NULL, "annotate_v3d_align");
-	RNA_def_property_enum_items(prop, annotation_stroke_placement_items);
-	RNA_def_property_enum_default(prop, GP_PROJECT_VIEWSPACE | GP_PROJECT_CURSOR);
-	RNA_def_property_ui_text(prop, "Annotation Stroke Placement (3D View)", "How annotation strokes are orientated in 3D space");
-	RNA_def_property_update(prop, NC_GPENCIL | ND_DATA, NULL);
-
-	/* Annotations - Stroke Thickness */
-	prop = RNA_def_property(srna, "annotation_thickness", PROP_INT, PROP_PIXEL);
-	RNA_def_property_int_sdna(prop, NULL, "annotate_thickness");
-	RNA_def_property_range(prop, 1, 10);
-	RNA_def_property_ui_text(prop, "Annotation Stroke Thickness", "Thickness of annotation strokes");
-	RNA_def_property_update(prop, NC_GPENCIL | ND_DATA, "rna_GPencil_update");
-
-	/* Auto Keying */
-	prop = RNA_def_property(srna, "use_keyframe_insert_auto", PROP_BOOLEAN, PROP_NONE);
-	RNA_def_property_boolean_sdna(prop, NULL, "autokey_mode", AUTOKEY_ON);
-	RNA_def_property_ui_text(prop, "Auto Keying", "Automatic keyframe insertion for Objects and Bones");
-	RNA_def_property_ui_icon(prop, ICON_REC, 0);
-
-	prop = RNA_def_property(srna, "auto_keying_mode", PROP_ENUM, PROP_NONE);
-	RNA_def_property_enum_bitflag_sdna(prop, NULL, "autokey_mode");
-	RNA_def_property_enum_items(prop, auto_key_items);
-	RNA_def_property_ui_text(prop, "Auto-Keying Mode", "Mode of automatic keyframe insertion for Objects and Bones");
-
-	prop = RNA_def_property(srna, "use_record_with_nla", PROP_BOOLEAN, PROP_NONE);
-	RNA_def_property_boolean_sdna(prop, NULL, "autokey_flag", ANIMRECORD_FLAG_WITHNLA);
-	RNA_def_property_ui_text(prop, "Layered",
-	                         "Add a new NLA Track + Strip for every loop/pass made over the animation "
-	                         "to allow non-destructive tweaking");
-
-	prop = RNA_def_property(srna, "use_keyframe_insert_keyingset", PROP_BOOLEAN, PROP_NONE);
-	RNA_def_property_boolean_sdna(prop, NULL, "autokey_flag", AUTOKEY_FLAG_ONLYKEYINGSET);
-	RNA_def_property_ui_text(prop, "Auto Keyframe Insert Keying Set",
-	                         "Automatic keyframe insertion using active Keying Set only");
-	RNA_def_property_ui_icon(prop, ICON_KEYINGSET, 0);
-
-	prop = RNA_def_property(srna, "use_keyframe_cycle_aware", PROP_BOOLEAN, PROP_NONE);
-	RNA_def_property_boolean_sdna(prop, NULL, "autokey_flag", AUTOKEY_FLAG_CYCLEAWARE);
-	RNA_def_property_ui_text(prop, "Cycle-Aware Keying",
-	                         "For channels with cyclic extrapolation, keyframe insertion is automatically "
-	                         "remapped inside the cycle time range, and keeps ends in sync");
-
-	/* Keyframing */
-	prop = RNA_def_property(srna, "keyframe_type", PROP_ENUM, PROP_NONE);
-	RNA_def_property_enum_sdna(prop, NULL, "keyframe_type");
-	RNA_def_property_enum_items(prop, rna_enum_beztriple_keyframe_type_items);
-	RNA_def_property_ui_text(prop, "New Keyframe Type", "Type of keyframes to create when inserting keyframes");
-
-	/* UV */
-	prop = RNA_def_property(srna, "uv_select_mode", PROP_ENUM, PROP_NONE);
-	RNA_def_property_enum_sdna(prop, NULL, "uv_selectmode");
-	RNA_def_property_enum_items(prop, rna_enum_mesh_select_mode_uv_items);
-	RNA_def_property_ui_text(prop, "UV Selection Mode", "UV selection and display mode");
-	RNA_def_property_update(prop, NC_SPACE | ND_SPACE_IMAGE, NULL);
-
-	prop = RNA_def_property(srna, "use_uv_select_sync", PROP_BOOLEAN, PROP_NONE);
-	RNA_def_property_boolean_sdna(prop, NULL, "uv_flag", UV_SYNC_SELECTION);
-	RNA_def_property_ui_text(prop, "UV Sync Selection", "Keep UV and edit mode mesh selection in sync");
-	RNA_def_property_ui_icon(prop, ICON_UV_SYNC_SELECT, 0);
-	RNA_def_property_update(prop, NC_SPACE | ND_SPACE_IMAGE, NULL);
-
-	prop = RNA_def_property(srna, "show_uv_local_view", PROP_BOOLEAN, PROP_NONE);
-	RNA_def_property_boolean_sdna(prop, NULL, "uv_flag", UV_SHOW_SAME_IMAGE);
-	RNA_def_property_ui_text(prop, "UV Local View", "Display only faces with the currently displayed image assigned");
-	RNA_def_property_update(prop, NC_SPACE | ND_SPACE_IMAGE, NULL);
-
-	/* Mesh */
-	prop = RNA_def_property(srna, "mesh_select_mode", PROP_BOOLEAN, PROP_NONE);
-	RNA_def_property_boolean_sdna(prop, NULL, "selectmode", 1);
-	RNA_def_property_array(prop, 3);
-	RNA_def_property_boolean_funcs(prop, NULL, "rna_Scene_editmesh_select_mode_set");
-	RNA_def_property_ui_text(prop, "Mesh Selection Mode", "Which mesh elements selection works on");
-	RNA_def_property_flag(prop, PROP_CONTEXT_UPDATE);
-	RNA_def_property_update(prop, 0, "rna_Scene_editmesh_select_mode_update");
-
-	prop = RNA_def_property(srna, "vertex_group_weight", PROP_FLOAT, PROP_FACTOR);
-	RNA_def_property_float_sdna(prop, NULL, "vgroup_weight");
-	RNA_def_property_ui_text(prop, "Vertex Group Weight", "Weight to assign in vertex groups");
-
-	/* use with MESH_OT_shortest_path_pick */
-	prop = RNA_def_property(srna, "edge_path_mode", PROP_ENUM, PROP_NONE);
-	RNA_def_property_enum_sdna(prop, NULL, "edge_mode");
-	RNA_def_property_enum_items(prop, edge_tag_items);
-	RNA_def_property_ui_text(prop, "Edge Tag Mode", "The edge flag to tag when selecting the shortest path");
-
-	prop = RNA_def_property(srna, "use_edge_path_live_unwrap", PROP_BOOLEAN, PROP_NONE);
-	RNA_def_property_boolean_sdna(prop, NULL, "edge_mode_live_unwrap", 1);
-	RNA_def_property_ui_text(prop, "Live Unwrap", "Changing edges seam re-calculates UV unwrap");
-
-	prop = RNA_def_property(srna, "normal_vector", PROP_FLOAT, PROP_XYZ);
-	RNA_def_property_ui_text(prop, "Normal Vector", "Normal Vector used to copy, add or multiply");
-	RNA_def_property_ui_range(prop, -10000.0, 10000.0, 1, 3);
-
-	prop = RNA_def_property(srna, "face_strength", PROP_ENUM, PROP_NONE);
-	RNA_def_property_enum_items(prop, mod_weighted_strength);
-	RNA_def_property_ui_text(prop, "Face Strength", "Set strength of face to specified value");
-
-	/* Unified Paint Settings */
-	prop = RNA_def_property(srna, "unified_paint_settings", PROP_POINTER, PROP_NONE);
-	RNA_def_property_flag(prop, PROP_NEVER_NULL);
-	RNA_def_property_struct_type(prop, "UnifiedPaintSettings");
-	RNA_def_property_ui_text(prop, "Unified Paint Settings", NULL);
-
-	/* Curve Paint Settings */
-	prop = RNA_def_property(srna, "curve_paint_settings", PROP_POINTER, PROP_NONE);
-	RNA_def_property_flag(prop, PROP_NEVER_NULL);
-	RNA_def_property_struct_type(prop, "CurvePaintSettings");
-	RNA_def_property_ui_text(prop, "Curve Paint Settings", NULL);
-
-	/* Mesh Statistics */
-	prop = RNA_def_property(srna, "statvis", PROP_POINTER, PROP_NONE);
-	RNA_def_property_flag(prop, PROP_NEVER_NULL);
-	RNA_def_property_struct_type(prop, "MeshStatVis");
-	RNA_def_property_ui_text(prop, "Mesh Statistics Visualization", NULL);
-}
-
-static void rna_def_unified_paint_settings(BlenderRNA  *brna)
-{
-	StructRNA *srna;
-	PropertyRNA *prop;
-
-	static const EnumPropertyItem brush_size_unit_items[] = {
-		{0, "VIEW", 0, "View", "Measure brush size relateve to the view"},
-		{UNIFIED_PAINT_BRUSH_LOCK_SIZE, "SCENE", 0, "Scene", "Measure brush size relateve to the scene"},
-		{0, NULL, 0, NULL, NULL},
-	};
-
-	srna = RNA_def_struct(brna, "UnifiedPaintSettings", NULL);
-	RNA_def_struct_path_func(srna, "rna_UnifiedPaintSettings_path");
-	RNA_def_struct_ui_text(srna, "Unified Paint Settings", "Overrides for some of the active brush's settings");
-
-	/* high-level flags to enable or disable unified paint settings */
-	prop = RNA_def_property(srna, "use_unified_size", PROP_BOOLEAN, PROP_NONE);
-	RNA_def_property_boolean_sdna(prop, NULL, "flag", UNIFIED_PAINT_SIZE);
-	RNA_def_property_ui_text(prop, "Use Unified Radius",
-	                         "Instead of per-brush radius, the radius is shared across brushes");
-
-	prop = RNA_def_property(srna, "use_unified_strength", PROP_BOOLEAN, PROP_NONE);
-	RNA_def_property_boolean_sdna(prop, NULL, "flag", UNIFIED_PAINT_ALPHA);
-	RNA_def_property_ui_text(prop, "Use Unified Strength",
-	                         "Instead of per-brush strength, the strength is shared across brushes");
-
-	prop = RNA_def_property(srna, "use_unified_weight", PROP_BOOLEAN, PROP_NONE);
-	RNA_def_property_boolean_sdna(prop, NULL, "flag", UNIFIED_PAINT_WEIGHT);
-	RNA_def_property_ui_text(prop, "Use Unified Weight",
-	                         "Instead of per-brush weight, the weight is shared across brushes");
-
-	prop = RNA_def_property(srna, "use_unified_color", PROP_BOOLEAN, PROP_NONE);
-	RNA_def_property_boolean_sdna(prop, NULL, "flag", UNIFIED_PAINT_COLOR);
-	RNA_def_property_ui_text(prop, "Use Unified Color",
-	                         "Instead of per-brush color, the color is shared across brushes");
-
-	/* unified paint settings that override the equivalent settings
-	 * from the active brush */
-	prop = RNA_def_property(srna, "size", PROP_INT, PROP_PIXEL);
-	RNA_def_property_int_funcs(prop, NULL, "rna_UnifiedPaintSettings_size_set", NULL);
-	RNA_def_property_flag(prop, PROP_CONTEXT_UPDATE);
-	RNA_def_property_range(prop, 1, MAX_BRUSH_PIXEL_RADIUS * 10);
-	RNA_def_property_ui_range(prop, 1, MAX_BRUSH_PIXEL_RADIUS, 1, -1);
-	RNA_def_property_ui_text(prop, "Radius", "Radius of the brush");
-	RNA_def_property_update(prop, 0, "rna_UnifiedPaintSettings_radius_update");
-
-	prop = RNA_def_property(srna, "unprojected_radius", PROP_FLOAT, PROP_DISTANCE);
-	RNA_def_property_float_funcs(prop, NULL, "rna_UnifiedPaintSettings_unprojected_radius_set", NULL);
-	RNA_def_property_flag(prop, PROP_CONTEXT_UPDATE);
-	RNA_def_property_range(prop, 0.001, FLT_MAX);
-	RNA_def_property_ui_range(prop, 0.001, 1, 0, -1);
-	RNA_def_property_ui_text(prop, "Unprojected Radius", "Radius of brush in Blender units");
-	RNA_def_property_update(prop, 0, "rna_UnifiedPaintSettings_radius_update");
-
-	prop = RNA_def_property(srna, "strength", PROP_FLOAT, PROP_FACTOR);
-	RNA_def_property_float_sdna(prop, NULL, "alpha");
-	RNA_def_property_flag(prop, PROP_CONTEXT_UPDATE);
-	RNA_def_property_float_default(prop, 0.5f);
-	RNA_def_property_range(prop, 0.0f, 10.0f);
-	RNA_def_property_ui_range(prop, 0.0f, 1.0f, 0.001, 3);
-	RNA_def_property_ui_text(prop, "Strength", "How powerful the effect of the brush is when applied");
-	RNA_def_property_update(prop, 0, "rna_UnifiedPaintSettings_update");
-
-	prop = RNA_def_property(srna, "weight", PROP_FLOAT, PROP_FACTOR);
-	RNA_def_property_float_sdna(prop, NULL, "weight");
-	RNA_def_property_flag(prop, PROP_CONTEXT_UPDATE);
-	RNA_def_property_float_default(prop, 0.5f);
-	RNA_def_property_range(prop, 0.0f, 1.0f);
-	RNA_def_property_ui_range(prop, 0.0f, 1.0f, 0.001, 3);
-	RNA_def_property_ui_text(prop, "Weight", "Weight to assign in vertex groups");
-	RNA_def_property_update(prop, 0, "rna_UnifiedPaintSettings_update");
-
-	prop = RNA_def_property(srna, "color", PROP_FLOAT, PROP_COLOR_GAMMA);
-	RNA_def_property_flag(prop, PROP_CONTEXT_UPDATE);
-	RNA_def_property_range(prop, 0.0, 1.0);
-	RNA_def_property_float_sdna(prop, NULL, "rgb");
-	RNA_def_property_ui_text(prop, "Color", "");
-	RNA_def_property_update(prop, 0, "rna_UnifiedPaintSettings_update");
-
-	prop = RNA_def_property(srna, "secondary_color", PROP_FLOAT, PROP_COLOR_GAMMA);
-	RNA_def_property_flag(prop, PROP_CONTEXT_UPDATE);
-	RNA_def_property_range(prop, 0.0, 1.0);
-	RNA_def_property_float_sdna(prop, NULL, "secondary_rgb");
-	RNA_def_property_ui_text(prop, "Secondary Color", "");
-	RNA_def_property_update(prop, 0, "rna_UnifiedPaintSettings_update");
-
-	prop = RNA_def_property(srna, "use_pressure_size", PROP_BOOLEAN, PROP_NONE);
-	RNA_def_property_boolean_sdna(prop, NULL, "flag", UNIFIED_PAINT_BRUSH_SIZE_PRESSURE);
-	RNA_def_property_ui_icon(prop, ICON_STYLUS_PRESSURE, 0);
-	RNA_def_property_ui_text(prop, "Size Pressure", "Enable tablet pressure sensitivity for size");
-
-	prop = RNA_def_property(srna, "use_pressure_strength", PROP_BOOLEAN, PROP_NONE);
-	RNA_def_property_boolean_sdna(prop, NULL, "flag", UNIFIED_PAINT_BRUSH_ALPHA_PRESSURE);
-	RNA_def_property_ui_icon(prop, ICON_STYLUS_PRESSURE, 0);
-	RNA_def_property_ui_text(prop, "Strength Pressure", "Enable tablet pressure sensitivity for strength");
-
-	prop = RNA_def_property(srna, "use_locked_size", PROP_ENUM, PROP_NONE); /* as an enum */
-	RNA_def_property_enum_bitflag_sdna(prop, NULL, "flag");
-	RNA_def_property_enum_items(prop, brush_size_unit_items);
-	RNA_def_property_ui_text(prop, "Radius Unit", "Measure brush size relative to the view or the scene ");
-
-}
-
-
-static void rna_def_curve_paint_settings(BlenderRNA  *brna)
-{
-	StructRNA *srna;
-	PropertyRNA *prop;
-
-	srna = RNA_def_struct(brna, "CurvePaintSettings", NULL);
-	RNA_def_struct_path_func(srna, "rna_CurvePaintSettings_path");
-	RNA_def_struct_ui_text(srna, "Curve Paint Settings", "");
-
-	static const EnumPropertyItem curve_type_items[] = {
-		{CU_POLY, "POLY", 0, "Poly", ""},
-		{CU_BEZIER, "BEZIER", 0, "Bezier", ""},
-		{0, NULL, 0, NULL, NULL},
-	};
-
-	prop = RNA_def_property(srna, "curve_type", PROP_ENUM, PROP_NONE);
-	RNA_def_property_enum_sdna(prop, NULL, "curve_type");
-	RNA_def_property_enum_items(prop, curve_type_items);
-	RNA_def_property_ui_text(prop, "Type", "Type of curve to use for new strokes");
-
-	prop = RNA_def_property(srna, "use_corners_detect", PROP_BOOLEAN, PROP_NONE);
-	RNA_def_property_boolean_sdna(prop, NULL, "flag", CURVE_PAINT_FLAG_CORNERS_DETECT);
-	RNA_def_property_ui_text(prop, "Detect Corners", "Detect corners and use non-aligned handles");
-
-	prop = RNA_def_property(srna, "use_pressure_radius", PROP_BOOLEAN, PROP_NONE);
-	RNA_def_property_boolean_sdna(prop, NULL, "flag", CURVE_PAINT_FLAG_PRESSURE_RADIUS);
-	RNA_def_property_ui_icon(prop, ICON_STYLUS_PRESSURE, 0);
-	RNA_def_property_ui_text(prop, "Use Pressure", "Map tablet pressure to curve radius");
-
-	prop = RNA_def_property(srna, "use_stroke_endpoints", PROP_BOOLEAN, PROP_NONE);
-	RNA_def_property_boolean_sdna(prop, NULL, "flag", CURVE_PAINT_FLAG_DEPTH_STROKE_ENDPOINTS);
-	RNA_def_property_ui_text(prop, "Only First", "Use the start of the stroke for the depth");
-
-	prop = RNA_def_property(srna, "use_offset_absolute", PROP_BOOLEAN, PROP_NONE);
-	RNA_def_property_boolean_sdna(prop, NULL, "flag", CURVE_PAINT_FLAG_DEPTH_STROKE_OFFSET_ABS);
-	RNA_def_property_ui_text(prop, "Absolute Offset", "Apply a fixed offset (don't scale by the radius)");
-
-	prop = RNA_def_property(srna, "error_threshold", PROP_INT, PROP_PIXEL);
-	RNA_def_property_range(prop, 1, 100);
-	RNA_def_property_ui_text(prop, "Tolerance", "Allow deviation for a smoother, less precise line");
-
-	prop = RNA_def_property(srna, "fit_method", PROP_ENUM, PROP_PIXEL);
-	RNA_def_property_enum_sdna(prop, NULL, "fit_method");
-	RNA_def_property_enum_items(prop, rna_enum_curve_fit_method_items);
-	RNA_def_property_ui_text(prop, "Method", "Curve fitting method");
-
-	prop = RNA_def_property(srna, "corner_angle", PROP_FLOAT, PROP_ANGLE);
-	RNA_def_property_range(prop, 0, M_PI);
-	RNA_def_property_ui_text(prop, "Corner Angle", "Angles above this are considered corners");
-
-	prop = RNA_def_property(srna, "radius_min", PROP_FLOAT, PROP_NONE);
-	RNA_def_property_range(prop, 0.0, 100.0);
-	RNA_def_property_ui_range(prop, 0.0f, 10.0, 10, 2);
-	RNA_def_property_ui_text(prop, "Radius Min",
-	                         "Minimum radius when the minimum pressure is applied (also the minimum when tapering)");
-
-	prop = RNA_def_property(srna, "radius_max", PROP_FLOAT, PROP_NONE);
-	RNA_def_property_range(prop, 0.0, 100.0);
-	RNA_def_property_ui_range(prop, 0.0f, 10.0, 10, 2);
-	RNA_def_property_ui_text(prop, "Radius Max",
-	                         "Radius to use when the maximum pressure is applied (or when a tablet isn't used)");
-
-	prop = RNA_def_property(srna, "radius_taper_start", PROP_FLOAT, PROP_NONE);
-	RNA_def_property_range(prop, 0.0, 1.0);
-	RNA_def_property_ui_range(prop, 0.0f, 1.0, 1, 2);
-	RNA_def_property_ui_text(prop, "Radius Min", "Taper factor for the radius of each point along the curve");
-
-	prop = RNA_def_property(srna, "radius_taper_end", PROP_FLOAT, PROP_NONE);
-	RNA_def_property_range(prop, 0.0, 10.0);
-	RNA_def_property_ui_range(prop, 0.0f, 1.0, 1, 2);
-	RNA_def_property_ui_text(prop, "Radius Max", "Taper factor for the radius of each point along the curve");
-
-	prop = RNA_def_property(srna, "surface_offset", PROP_FLOAT, PROP_NONE);
-	RNA_def_property_range(prop, -10.0, 10.0);
-	RNA_def_property_ui_range(prop, -1.0f, 1.0, 1, 2);
-	RNA_def_property_ui_text(prop, "Offset", "Offset the stroke from the surface");
-
-	static const EnumPropertyItem depth_mode_items[] = {
-		{CURVE_PAINT_PROJECT_CURSOR,  "CURSOR",  0, "Cursor",  ""},
-		{CURVE_PAINT_PROJECT_SURFACE, "SURFACE", 0, "Surface", ""},
-		{0, NULL, 0, NULL, NULL},
-	};
-
-	prop = RNA_def_property(srna, "depth_mode", PROP_ENUM, PROP_NONE);
-	RNA_def_property_enum_sdna(prop, NULL, "depth_mode");
-	RNA_def_property_enum_items(prop, depth_mode_items);
-	RNA_def_property_ui_text(prop, "Depth", "Method of projecting depth");
-
-	static const EnumPropertyItem surface_plane_items[] = {
-		{CURVE_PAINT_SURFACE_PLANE_NORMAL_VIEW,  "NORMAL_VIEW", 0, "Normal/View", "Display perpendicular to the surface"},
-		{CURVE_PAINT_SURFACE_PLANE_NORMAL_SURFACE, "NORMAL_SURFACE", 0, "Normal/Surface", "Display aligned to the surface"},
-		{CURVE_PAINT_SURFACE_PLANE_VIEW, "VIEW", 0, "View", "Display aligned to the viewport"},
-		{0, NULL, 0, NULL, NULL},};
-
-	prop = RNA_def_property(srna, "surface_plane", PROP_ENUM, PROP_NONE);
-	RNA_def_property_enum_sdna(prop, NULL, "surface_plane");
-	RNA_def_property_enum_items(prop, surface_plane_items);
-	RNA_def_property_ui_text(prop, "Plane", "Plane for projected stroke");
-}
-
-static void rna_def_statvis(BlenderRNA  *brna)
-{
-	StructRNA *srna;
-	PropertyRNA *prop;
-
-	static const EnumPropertyItem stat_type[] = {
-		{SCE_STATVIS_OVERHANG,  "OVERHANG",  0, "Overhang",  ""},
-		{SCE_STATVIS_THICKNESS, "THICKNESS", 0, "Thickness", ""},
-		{SCE_STATVIS_INTERSECT, "INTERSECT", 0, "Intersect", ""},
-		{SCE_STATVIS_DISTORT,   "DISTORT",   0, "Distortion", ""},
-		{SCE_STATVIS_SHARP, "SHARP", 0, "Sharp", ""},
-		{0, NULL, 0, NULL, NULL},
-	};
-
-	srna = RNA_def_struct(brna, "MeshStatVis", NULL);
-	RNA_def_struct_path_func(srna, "rna_MeshStatVis_path");
-	RNA_def_struct_ui_text(srna, "Mesh Visualize Statistics", "");
-
-	prop = RNA_def_property(srna, "type", PROP_ENUM, PROP_NONE);
-	RNA_def_property_enum_items(prop, stat_type);
-	RNA_def_property_ui_text(prop, "Type", "Type of data to visualize/check");
-	RNA_def_property_flag(prop, PROP_CONTEXT_UPDATE);
-	RNA_def_property_update(prop, 0, "rna_EditMesh_update");
-
-
-	/* overhang */
-	prop = RNA_def_property(srna, "overhang_min", PROP_FLOAT, PROP_ANGLE);
-	RNA_def_property_float_sdna(prop, NULL, "overhang_min");
-	RNA_def_property_float_default(prop, 0.5f);
-	RNA_def_property_range(prop, 0.0f, DEG2RADF(180.0f));
-	RNA_def_property_ui_range(prop, 0.0f, DEG2RADF(180.0f), 0.001, 3);
-	RNA_def_property_ui_text(prop, "Overhang Min", "Minimum angle to display");
-	RNA_def_property_flag(prop, PROP_CONTEXT_UPDATE);
-	RNA_def_property_update(prop, 0, "rna_EditMesh_update");
-
-	prop = RNA_def_property(srna, "overhang_max", PROP_FLOAT, PROP_ANGLE);
-	RNA_def_property_float_sdna(prop, NULL, "overhang_max");
-	RNA_def_property_float_default(prop, 0.5f);
-	RNA_def_property_range(prop, 0.0f, DEG2RADF(180.0f));
-	RNA_def_property_ui_range(prop, 0.0f, DEG2RADF(180.0f), 10, 3);
-	RNA_def_property_ui_text(prop, "Overhang Max", "Maximum angle to display");
-	RNA_def_property_flag(prop, PROP_CONTEXT_UPDATE);
-	RNA_def_property_update(prop, 0, "rna_EditMesh_update");
-
-	prop = RNA_def_property(srna, "overhang_axis", PROP_ENUM, PROP_NONE);
-	RNA_def_property_enum_sdna(prop, NULL, "overhang_axis");
-	RNA_def_property_enum_items(prop, rna_enum_object_axis_items);
-	RNA_def_property_ui_text(prop, "Axis", "");
-	RNA_def_property_flag(prop, PROP_CONTEXT_UPDATE);
-	RNA_def_property_update(prop, 0, "rna_EditMesh_update");
-
-
-	/* thickness */
-	prop = RNA_def_property(srna, "thickness_min", PROP_FLOAT, PROP_DISTANCE);
-	RNA_def_property_float_sdna(prop, NULL, "thickness_min");
-	RNA_def_property_float_default(prop, 0.5f);
-	RNA_def_property_range(prop, 0.0f, 1000.0);
-	RNA_def_property_ui_range(prop, 0.0f, 100.0, 0.001, 3);
-	RNA_def_property_ui_text(prop, "Thickness Min", "Minimum for measuring thickness");
-	RNA_def_property_flag(prop, PROP_CONTEXT_UPDATE);
-	RNA_def_property_update(prop, 0, "rna_EditMesh_update");
-
-	prop = RNA_def_property(srna, "thickness_max", PROP_FLOAT, PROP_DISTANCE);
-	RNA_def_property_float_sdna(prop, NULL, "thickness_max");
-	RNA_def_property_float_default(prop, 0.5f);
-	RNA_def_property_range(prop, 0.0f, 1000.0);
-	RNA_def_property_ui_range(prop, 0.0f, 100.0, 0.001, 3);
-	RNA_def_property_ui_text(prop, "Thickness Max", "Maximum for measuring thickness");
-	RNA_def_property_flag(prop, PROP_CONTEXT_UPDATE);
-	RNA_def_property_update(prop, 0, "rna_EditMesh_update");
-
-	prop = RNA_def_property(srna, "thickness_samples", PROP_INT, PROP_UNSIGNED);
-	RNA_def_property_int_sdna(prop, NULL, "thickness_samples");
-	RNA_def_property_range(prop, 1, 32);
-	RNA_def_property_ui_text(prop, "Samples", "Number of samples to test per face");
-	RNA_def_property_flag(prop, PROP_CONTEXT_UPDATE);
-	RNA_def_property_update(prop, 0, "rna_EditMesh_update");
-
-	/* distort */
-	prop = RNA_def_property(srna, "distort_min", PROP_FLOAT, PROP_ANGLE);
-	RNA_def_property_float_sdna(prop, NULL, "distort_min");
-	RNA_def_property_float_default(prop, 0.5f);
-	RNA_def_property_range(prop, 0.0f, DEG2RADF(180.0f));
-	RNA_def_property_ui_range(prop, 0.0f, DEG2RADF(180.0f), 10, 3);
-	RNA_def_property_ui_text(prop, "Distort Min", "Minimum angle to display");
-	RNA_def_property_flag(prop, PROP_CONTEXT_UPDATE);
-	RNA_def_property_update(prop, 0, "rna_EditMesh_update");
-
-	prop = RNA_def_property(srna, "distort_max", PROP_FLOAT, PROP_ANGLE);
-	RNA_def_property_float_sdna(prop, NULL, "distort_max");
-	RNA_def_property_float_default(prop, 0.5f);
-	RNA_def_property_range(prop, 0.0f, DEG2RADF(180.0f));
-	RNA_def_property_ui_range(prop, 0.0f, DEG2RADF(180.0f), 10, 3);
-	RNA_def_property_ui_text(prop, "Distort Max", "Maximum angle to display");
-	RNA_def_property_flag(prop, PROP_CONTEXT_UPDATE);
-	RNA_def_property_update(prop, 0, "rna_EditMesh_update");
-
-	/* sharp */
-	prop = RNA_def_property(srna, "sharp_min", PROP_FLOAT, PROP_ANGLE);
-	RNA_def_property_float_sdna(prop, NULL, "sharp_min");
-	RNA_def_property_float_default(prop, 0.5f);
-	RNA_def_property_range(prop, -DEG2RADF(180.0f), DEG2RADF(180.0f));
-	RNA_def_property_ui_range(prop, -DEG2RADF(180.0f), DEG2RADF(180.0f), 10, 3);
-	RNA_def_property_ui_text(prop, "Distort Min", "Minimum angle to display");
-	RNA_def_property_flag(prop, PROP_CONTEXT_UPDATE);
-	RNA_def_property_update(prop, 0, "rna_EditMesh_update");
-
-	prop = RNA_def_property(srna, "sharp_max", PROP_FLOAT, PROP_ANGLE);
-	RNA_def_property_float_sdna(prop, NULL, "sharp_max");
-	RNA_def_property_float_default(prop, 0.5f);
-	RNA_def_property_range(prop, -DEG2RADF(180.0f), DEG2RADF(180.0f));
-	RNA_def_property_ui_range(prop, -DEG2RADF(180.0f), DEG2RADF(180.0f), 10, 3);
-	RNA_def_property_ui_text(prop, "Distort Max", "Maximum angle to display");
-	RNA_def_property_flag(prop, PROP_CONTEXT_UPDATE);
-	RNA_def_property_update(prop, 0, "rna_EditMesh_update");
-=======
   StructRNA *srna;
   PropertyRNA *prop;
 
@@ -4766,10 +3579,9 @@
   RNA_def_property_ui_text(prop, "Distort Max", "Maximum angle to display");
   RNA_def_property_flag(prop, PROP_CONTEXT_UPDATE);
   RNA_def_property_update(prop, 0, "rna_EditMesh_update");
->>>>>>> 2a39f259
-}
-
-static void rna_def_unit_settings(BlenderRNA  *brna)
+}
+
+static void rna_def_unit_settings(BlenderRNA *brna)
 {
   StructRNA *srna;
   PropertyRNA *prop;
@@ -5238,374 +4050,6 @@
 
 void rna_def_freestyle_settings(BlenderRNA *brna)
 {
-<<<<<<< HEAD
-	StructRNA *srna;
-	PropertyRNA *prop;
-
-	static const EnumPropertyItem edge_type_negation_items[] = {
-		{0, "INCLUSIVE", 0, "Inclusive", "Select feature edges satisfying the given edge type conditions"},
-		{FREESTYLE_LINESET_FE_NOT, "EXCLUSIVE", 0, "Exclusive",
-		                           "Select feature edges not satisfying the given edge type conditions"},
-		{0, NULL, 0, NULL, NULL},
-	};
-
-	static const EnumPropertyItem edge_type_combination_items[] = {
-		{0, "OR", 0, "Logical OR", "Select feature edges satisfying at least one of edge type conditions"},
-		{FREESTYLE_LINESET_FE_AND, "AND", 0, "Logical AND",
-		                           "Select feature edges satisfying all edge type conditions"},
-		{0, NULL, 0, NULL, NULL},
-	};
-
-	static const EnumPropertyItem collection_negation_items[] = {
-		{0, "INCLUSIVE", 0, "Inclusive", "Select feature edges belonging to some object in the group"},
-		{FREESTYLE_LINESET_GR_NOT, "EXCLUSIVE", 0, "Exclusive",
-		                           "Select feature edges not belonging to any object in the group"},
-		{0, NULL, 0, NULL, NULL},
-	};
-
-	static const EnumPropertyItem face_mark_negation_items[] = {
-		{0, "INCLUSIVE", 0, "Inclusive", "Select feature edges satisfying the given face mark conditions"},
-		{FREESTYLE_LINESET_FM_NOT, "EXCLUSIVE", 0, "Exclusive",
-		                           "Select feature edges not satisfying the given face mark conditions"},
-		{0, NULL, 0, NULL, NULL},
-	};
-
-	static const EnumPropertyItem face_mark_condition_items[] = {
-		{0, "ONE", 0, "One Face", "Select a feature edge if either of its adjacent faces is marked"},
-		{FREESTYLE_LINESET_FM_BOTH, "BOTH", 0, "Both Faces",
-		                            "Select a feature edge if both of its adjacent faces are marked"},
-		{0, NULL, 0, NULL, NULL},
-	};
-
-	static const EnumPropertyItem freestyle_ui_mode_items[] = {
-		{FREESTYLE_CONTROL_SCRIPT_MODE, "SCRIPT", 0, "Python Scripting Mode",
-		 "Advanced mode for using style modules written in Python"},
-		{FREESTYLE_CONTROL_EDITOR_MODE, "EDITOR", 0, "Parameter Editor Mode",
-		                                "Basic mode for interactive style parameter editing"},
-		{0, NULL, 0, NULL, NULL},
-	};
-
-	static const EnumPropertyItem visibility_items[] = {
-		{FREESTYLE_QI_VISIBLE, "VISIBLE", 0, "Visible", "Select visible feature edges"},
-		{FREESTYLE_QI_HIDDEN, "HIDDEN", 0, "Hidden", "Select hidden feature edges"},
-		{FREESTYLE_QI_RANGE, "RANGE", 0, "QI Range",
-		                     "Select feature edges within a range of quantitative invisibility (QI) values"},
-		{0, NULL, 0, NULL, NULL},
-	};
-
-	/* FreestyleLineSet */
-
-	srna = RNA_def_struct(brna, "FreestyleLineSet", NULL);
-	RNA_def_struct_ui_text(srna, "Freestyle Line Set", "Line set for associating lines and style parameters");
-
-	/* access to line style settings is redirected through functions
-	 * to allow proper id-buttons functionality
-	 */
-	prop = RNA_def_property(srna, "linestyle", PROP_POINTER, PROP_NONE);
-	RNA_def_property_struct_type(prop, "FreestyleLineStyle");
-	RNA_def_property_flag(prop, PROP_EDITABLE | PROP_NEVER_NULL);
-	RNA_def_property_pointer_funcs(prop, "rna_FreestyleLineSet_linestyle_get",
-	                               "rna_FreestyleLineSet_linestyle_set", NULL, NULL);
-	RNA_def_property_ui_text(prop, "Line Style", "Line style settings");
-	RNA_def_property_update(prop, NC_SCENE | ND_RENDER_OPTIONS, "rna_Scene_freestyle_update");
-
-	prop = RNA_def_property(srna, "name", PROP_STRING, PROP_NONE);
-	RNA_def_property_string_sdna(prop, NULL, "name");
-	RNA_def_property_ui_text(prop, "Line Set Name", "Line set name");
-	RNA_def_property_update(prop, NC_SCENE | ND_RENDER_OPTIONS, NULL);
-	RNA_def_struct_name_property(srna, prop);
-
-	prop = RNA_def_property(srna, "show_render", PROP_BOOLEAN, PROP_NONE);
-	RNA_def_property_boolean_sdna(prop, NULL, "flags", FREESTYLE_LINESET_ENABLED);
-	RNA_def_property_ui_text(prop, "Render", "Enable or disable this line set during stroke rendering");
-	RNA_def_property_update(prop, NC_SCENE | ND_RENDER_OPTIONS, "rna_Scene_freestyle_update");
-
-	prop = RNA_def_property(srna, "select_by_visibility", PROP_BOOLEAN, PROP_NONE);
-	RNA_def_property_boolean_sdna(prop, NULL, "selection", FREESTYLE_SEL_VISIBILITY);
-	RNA_def_property_ui_text(prop, "Selection by Visibility", "Select feature edges based on visibility");
-	RNA_def_property_update(prop, NC_SCENE | ND_RENDER_OPTIONS, "rna_Scene_freestyle_update");
-
-	prop = RNA_def_property(srna, "select_by_edge_types", PROP_BOOLEAN, PROP_NONE);
-	RNA_def_property_boolean_sdna(prop, NULL, "selection", FREESTYLE_SEL_EDGE_TYPES);
-	RNA_def_property_ui_text(prop, "Selection by Edge Types", "Select feature edges based on edge types");
-	RNA_def_property_update(prop, NC_SCENE | ND_RENDER_OPTIONS, "rna_Scene_freestyle_update");
-
-	prop = RNA_def_property(srna, "select_by_collection", PROP_BOOLEAN, PROP_NONE);
-	RNA_def_property_boolean_sdna(prop, NULL, "selection", FREESTYLE_SEL_GROUP);
-	RNA_def_property_ui_text(prop, "Selection by Collection", "Select feature edges based on a collection of objects");
-	RNA_def_property_update(prop, NC_SCENE | ND_RENDER_OPTIONS, "rna_Scene_freestyle_update");
-
-	prop = RNA_def_property(srna, "select_by_image_border", PROP_BOOLEAN, PROP_NONE);
-	RNA_def_property_boolean_sdna(prop, NULL, "selection", FREESTYLE_SEL_IMAGE_BORDER);
-	RNA_def_property_ui_text(prop, "Selection by Image Border",
-	                         "Select feature edges by image border (less memory consumption)");
-	RNA_def_property_update(prop, NC_SCENE | ND_RENDER_OPTIONS, "rna_Scene_freestyle_update");
-
-	prop = RNA_def_property(srna, "select_by_face_marks", PROP_BOOLEAN, PROP_NONE);
-	RNA_def_property_boolean_sdna(prop, NULL, "selection", FREESTYLE_SEL_FACE_MARK);
-	RNA_def_property_ui_text(prop, "Selection by Face Marks", "Select feature edges by face marks");
-	RNA_def_property_update(prop, NC_SCENE | ND_RENDER_OPTIONS, "rna_Scene_freestyle_update");
-
-	prop = RNA_def_property(srna, "edge_type_negation", PROP_ENUM, PROP_NONE);
-	RNA_def_property_enum_bitflag_sdna(prop, NULL, "flags");
-	RNA_def_property_enum_items(prop, edge_type_negation_items);
-	RNA_def_property_ui_text(prop, "Edge Type Negation",
-	                         "Specify either inclusion or exclusion of feature edges selected by edge types");
-	RNA_def_property_update(prop, NC_SCENE | ND_RENDER_OPTIONS, "rna_Scene_freestyle_update");
-
-	prop = RNA_def_property(srna, "edge_type_combination", PROP_ENUM, PROP_NONE);
-	RNA_def_property_enum_bitflag_sdna(prop, NULL, "flags");
-	RNA_def_property_enum_items(prop, edge_type_combination_items);
-	RNA_def_property_ui_text(prop, "Edge Type Combination",
-	                         "Specify a logical combination of selection conditions on feature edge types");
-	RNA_def_property_update(prop, NC_SCENE | ND_RENDER_OPTIONS, "rna_Scene_freestyle_update");
-
-	prop = RNA_def_property(srna, "collection", PROP_POINTER, PROP_NONE);
-	RNA_def_property_pointer_sdna(prop, NULL, "group");
-	RNA_def_property_struct_type(prop, "Collection");
-	RNA_def_property_flag(prop, PROP_EDITABLE);
-	RNA_def_property_ui_text(prop, "Collection", "A collection of objects based on which feature edges are selected");
-	RNA_def_property_update(prop, NC_SCENE | ND_RENDER_OPTIONS, "rna_Scene_freestyle_update");
-
-	prop = RNA_def_property(srna, "collection_negation", PROP_ENUM, PROP_NONE);
-	RNA_def_property_enum_bitflag_sdna(prop, NULL, "flags");
-	RNA_def_property_enum_items(prop, collection_negation_items);
-	RNA_def_property_ui_text(prop, "Collection Negation",
-	                         "Specify either inclusion or exclusion of feature edges belonging to a collection of objects");
-	RNA_def_property_update(prop, NC_SCENE | ND_RENDER_OPTIONS, "rna_Scene_freestyle_update");
-
-	prop = RNA_def_property(srna, "face_mark_negation", PROP_ENUM, PROP_NONE);
-	RNA_def_property_enum_bitflag_sdna(prop, NULL, "flags");
-	RNA_def_property_enum_items(prop, face_mark_negation_items);
-	RNA_def_property_ui_text(prop, "Face Mark Negation",
-	                         "Specify either inclusion or exclusion of feature edges selected by face marks");
-	RNA_def_property_update(prop, NC_SCENE | ND_RENDER_OPTIONS, "rna_Scene_freestyle_update");
-
-	prop = RNA_def_property(srna, "face_mark_condition", PROP_ENUM, PROP_NONE);
-	RNA_def_property_enum_bitflag_sdna(prop, NULL, "flags");
-	RNA_def_property_enum_items(prop, face_mark_condition_items);
-	RNA_def_property_ui_text(prop, "Face Mark Condition",
-	                         "Specify a feature edge selection condition based on face marks");
-	RNA_def_property_update(prop, NC_SCENE | ND_RENDER_OPTIONS, "rna_Scene_freestyle_update");
-
-	prop = RNA_def_property(srna, "select_silhouette", PROP_BOOLEAN, PROP_NONE);
-	RNA_def_property_boolean_sdna(prop, NULL, "edge_types", FREESTYLE_FE_SILHOUETTE);
-	RNA_def_property_ui_text(prop, "Silhouette",
-	                         "Select silhouettes (edges at the boundary of visible and hidden faces)");
-	RNA_def_property_update(prop, NC_SCENE | ND_RENDER_OPTIONS, "rna_Scene_freestyle_update");
-
-	prop = RNA_def_property(srna, "select_border", PROP_BOOLEAN, PROP_NONE);
-	RNA_def_property_boolean_sdna(prop, NULL, "edge_types", FREESTYLE_FE_BORDER);
-	RNA_def_property_ui_text(prop, "Border", "Select border edges (open mesh edges)");
-	RNA_def_property_update(prop, NC_SCENE | ND_RENDER_OPTIONS, "rna_Scene_freestyle_update");
-
-	prop = RNA_def_property(srna, "select_crease", PROP_BOOLEAN, PROP_NONE);
-	RNA_def_property_boolean_sdna(prop, NULL, "edge_types", FREESTYLE_FE_CREASE);
-	RNA_def_property_ui_text(prop, "Crease",
-	                         "Select crease edges (those between two faces making an angle smaller than the Crease Angle)");
-	RNA_def_property_update(prop, NC_SCENE | ND_RENDER_OPTIONS, "rna_Scene_freestyle_update");
-
-	prop = RNA_def_property(srna, "select_ridge_valley", PROP_BOOLEAN, PROP_NONE);
-	RNA_def_property_boolean_sdna(prop, NULL, "edge_types", FREESTYLE_FE_RIDGE_VALLEY);
-	RNA_def_property_ui_text(prop, "Ridge & Valley",
-	                         "Select ridges and valleys (boundary lines between convex and concave areas of surface)");
-	RNA_def_property_update(prop, NC_SCENE | ND_RENDER_OPTIONS, "rna_Scene_freestyle_update");
-
-	prop = RNA_def_property(srna, "select_suggestive_contour", PROP_BOOLEAN, PROP_NONE);
-	RNA_def_property_boolean_sdna(prop, NULL, "edge_types", FREESTYLE_FE_SUGGESTIVE_CONTOUR);
-	RNA_def_property_ui_text(prop, "Suggestive Contour", "Select suggestive contours (almost silhouette/contour edges)");
-	RNA_def_property_update(prop, NC_SCENE | ND_RENDER_OPTIONS, "rna_Scene_freestyle_update");
-
-	prop = RNA_def_property(srna, "select_material_boundary", PROP_BOOLEAN, PROP_NONE);
-	RNA_def_property_boolean_sdna(prop, NULL, "edge_types", FREESTYLE_FE_MATERIAL_BOUNDARY);
-	RNA_def_property_ui_text(prop, "Material Boundary", "Select edges at material boundaries");
-	RNA_def_property_update(prop, NC_SCENE | ND_RENDER_OPTIONS, "rna_Scene_freestyle_update");
-
-	prop = RNA_def_property(srna, "select_contour", PROP_BOOLEAN, PROP_NONE);
-	RNA_def_property_boolean_sdna(prop, NULL, "edge_types", FREESTYLE_FE_CONTOUR);
-	RNA_def_property_ui_text(prop, "Contour", "Select contours (outer silhouettes of each object)");
-	RNA_def_property_update(prop, NC_SCENE | ND_RENDER_OPTIONS, "rna_Scene_freestyle_update");
-
-	prop = RNA_def_property(srna, "select_external_contour", PROP_BOOLEAN, PROP_NONE);
-	RNA_def_property_boolean_sdna(prop, NULL, "edge_types", FREESTYLE_FE_EXTERNAL_CONTOUR);
-	RNA_def_property_ui_text(prop, "External Contour",
-	                         "Select external contours (outer silhouettes of occluding and occluded objects)");
-	RNA_def_property_update(prop, NC_SCENE | ND_RENDER_OPTIONS, "rna_Scene_freestyle_update");
-
-	prop = RNA_def_property(srna, "select_edge_mark", PROP_BOOLEAN, PROP_NONE);
-	RNA_def_property_boolean_sdna(prop, NULL, "edge_types", FREESTYLE_FE_EDGE_MARK);
-	RNA_def_property_ui_text(prop, "Edge Mark", "Select edge marks (edges annotated by Freestyle edge marks)");
-	RNA_def_property_update(prop, NC_SCENE | ND_RENDER_OPTIONS, "rna_Scene_freestyle_update");
-
-	prop = RNA_def_property(srna, "exclude_silhouette", PROP_BOOLEAN, PROP_NONE);
-	RNA_def_property_boolean_sdna(prop, NULL, "exclude_edge_types", FREESTYLE_FE_SILHOUETTE);
-	RNA_def_property_ui_text(prop, "Silhouette", "Exclude silhouette edges");
-	RNA_def_property_ui_icon(prop, ICON_X, 0);
-	RNA_def_property_update(prop, NC_SCENE | ND_RENDER_OPTIONS, "rna_Scene_freestyle_update");
-
-	prop = RNA_def_property(srna, "exclude_border", PROP_BOOLEAN, PROP_NONE);
-	RNA_def_property_boolean_sdna(prop, NULL, "exclude_edge_types", FREESTYLE_FE_BORDER);
-	RNA_def_property_ui_text(prop, "Border", "Exclude border edges");
-	RNA_def_property_ui_icon(prop, ICON_X, 0);
-	RNA_def_property_update(prop, NC_SCENE | ND_RENDER_OPTIONS, "rna_Scene_freestyle_update");
-
-	prop = RNA_def_property(srna, "exclude_crease", PROP_BOOLEAN, PROP_NONE);
-	RNA_def_property_boolean_sdna(prop, NULL, "exclude_edge_types", FREESTYLE_FE_CREASE);
-	RNA_def_property_ui_text(prop, "Crease", "Exclude crease edges");
-	RNA_def_property_ui_icon(prop, ICON_X, 0);
-	RNA_def_property_update(prop, NC_SCENE | ND_RENDER_OPTIONS, "rna_Scene_freestyle_update");
-
-	prop = RNA_def_property(srna, "exclude_ridge_valley", PROP_BOOLEAN, PROP_NONE);
-	RNA_def_property_boolean_sdna(prop, NULL, "exclude_edge_types", FREESTYLE_FE_RIDGE_VALLEY);
-	RNA_def_property_ui_text(prop, "Ridge & Valley", "Exclude ridges and valleys");
-	RNA_def_property_ui_icon(prop, ICON_X, 0);
-	RNA_def_property_update(prop, NC_SCENE | ND_RENDER_OPTIONS, "rna_Scene_freestyle_update");
-
-	prop = RNA_def_property(srna, "exclude_suggestive_contour", PROP_BOOLEAN, PROP_NONE);
-	RNA_def_property_boolean_sdna(prop, NULL, "exclude_edge_types", FREESTYLE_FE_SUGGESTIVE_CONTOUR);
-	RNA_def_property_ui_text(prop, "Suggestive Contour", "Exclude suggestive contours");
-	RNA_def_property_ui_icon(prop, ICON_X, 0);
-	RNA_def_property_update(prop, NC_SCENE | ND_RENDER_OPTIONS, "rna_Scene_freestyle_update");
-
-	prop = RNA_def_property(srna, "exclude_material_boundary", PROP_BOOLEAN, PROP_NONE);
-	RNA_def_property_boolean_sdna(prop, NULL, "exclude_edge_types", FREESTYLE_FE_MATERIAL_BOUNDARY);
-	RNA_def_property_ui_text(prop, "Material Boundary", "Exclude edges at material boundaries");
-	RNA_def_property_ui_icon(prop, ICON_X, 0);
-	RNA_def_property_update(prop, NC_SCENE | ND_RENDER_OPTIONS, "rna_Scene_freestyle_update");
-
-	prop = RNA_def_property(srna, "exclude_contour", PROP_BOOLEAN, PROP_NONE);
-	RNA_def_property_boolean_sdna(prop, NULL, "exclude_edge_types", FREESTYLE_FE_CONTOUR);
-	RNA_def_property_ui_text(prop, "Contour", "Exclude contours");
-	RNA_def_property_ui_icon(prop, ICON_X, 0);
-	RNA_def_property_update(prop, NC_SCENE | ND_RENDER_OPTIONS, "rna_Scene_freestyle_update");
-
-	prop = RNA_def_property(srna, "exclude_external_contour", PROP_BOOLEAN, PROP_NONE);
-	RNA_def_property_boolean_sdna(prop, NULL, "exclude_edge_types", FREESTYLE_FE_EXTERNAL_CONTOUR);
-	RNA_def_property_ui_text(prop, "External Contour", "Exclude external contours");
-	RNA_def_property_ui_icon(prop, ICON_X, 0);
-	RNA_def_property_update(prop, NC_SCENE | ND_RENDER_OPTIONS, "rna_Scene_freestyle_update");
-
-	prop = RNA_def_property(srna, "exclude_edge_mark", PROP_BOOLEAN, PROP_NONE);
-	RNA_def_property_boolean_sdna(prop, NULL, "exclude_edge_types", FREESTYLE_FE_EDGE_MARK);
-	RNA_def_property_ui_text(prop, "Edge Mark", "Exclude edge marks");
-	RNA_def_property_ui_icon(prop, ICON_X, 0);
-	RNA_def_property_update(prop, NC_SCENE | ND_RENDER_OPTIONS, "rna_Scene_freestyle_update");
-
-	prop = RNA_def_property(srna, "visibility", PROP_ENUM, PROP_NONE);
-	RNA_def_property_enum_sdna(prop, NULL, "qi");
-	RNA_def_property_enum_items(prop, visibility_items);
-	RNA_def_property_ui_text(prop, "Visibility", "Determine how to use visibility for feature edge selection");
-	RNA_def_property_update(prop, NC_SCENE | ND_RENDER_OPTIONS, "rna_Scene_freestyle_update");
-
-	prop = RNA_def_property(srna, "qi_start", PROP_INT, PROP_UNSIGNED);
-	RNA_def_property_int_sdna(prop, NULL, "qi_start");
-	RNA_def_property_range(prop, 0, INT_MAX);
-	RNA_def_property_ui_text(prop, "Start", "First QI value of the QI range");
-	RNA_def_property_update(prop, NC_SCENE | ND_RENDER_OPTIONS, "rna_Scene_freestyle_update");
-
-	prop = RNA_def_property(srna, "qi_end", PROP_INT, PROP_UNSIGNED);
-	RNA_def_property_int_sdna(prop, NULL, "qi_end");
-	RNA_def_property_range(prop, 0, INT_MAX);
-	RNA_def_property_ui_text(prop, "End", "Last QI value of the QI range");
-	RNA_def_property_update(prop, NC_SCENE | ND_RENDER_OPTIONS, "rna_Scene_freestyle_update");
-
-	/* FreestyleModuleSettings */
-
-	srna = RNA_def_struct(brna, "FreestyleModuleSettings", NULL);
-	RNA_def_struct_sdna(srna, "FreestyleModuleConfig");
-	RNA_def_struct_ui_text(srna, "Freestyle Module", "Style module configuration for specifying a style module");
-
-	prop = RNA_def_property(srna, "script", PROP_POINTER, PROP_NONE);
-	RNA_def_property_struct_type(prop, "Text");
-	RNA_def_property_flag(prop, PROP_EDITABLE);
-	RNA_def_property_ui_text(prop, "Style Module", "Python script to define a style module");
-	RNA_def_property_update(prop, NC_SCENE | ND_RENDER_OPTIONS, "rna_Scene_freestyle_update");
-
-	prop = RNA_def_property(srna, "use", PROP_BOOLEAN, PROP_NONE);
-	RNA_def_property_boolean_sdna(prop, NULL, "is_displayed", 1);
-	RNA_def_property_ui_text(prop, "Use", "Enable or disable this style module during stroke rendering");
-	RNA_def_property_update(prop, NC_SCENE | ND_RENDER_OPTIONS, "rna_Scene_freestyle_update");
-
-	/* FreestyleSettings */
-
-	srna = RNA_def_struct(brna, "FreestyleSettings", NULL);
-	RNA_def_struct_sdna(srna, "FreestyleConfig");
-	RNA_def_struct_nested(brna, srna, "ViewLayer");
-	RNA_def_struct_ui_text(srna, "Freestyle Settings", "Freestyle settings for a ViewLayer data-block");
-
-	prop = RNA_def_property(srna, "modules", PROP_COLLECTION, PROP_NONE);
-	RNA_def_property_collection_sdna(prop, NULL, "modules", NULL);
-	RNA_def_property_struct_type(prop, "FreestyleModuleSettings");
-	RNA_def_property_ui_text(prop, "Style Modules", "A list of style modules (to be applied from top to bottom)");
-	rna_def_freestyle_modules(brna, prop);
-
-	prop = RNA_def_property(srna, "mode", PROP_ENUM, PROP_NONE);
-	RNA_def_property_enum_sdna(prop, NULL, "mode");
-	RNA_def_property_enum_items(prop, freestyle_ui_mode_items);
-	RNA_def_property_ui_text(prop, "Control Mode", "Select the Freestyle control mode");
-	RNA_def_property_update(prop, NC_SCENE | ND_RENDER_OPTIONS, "rna_Scene_freestyle_update");
-
-	prop = RNA_def_property(srna, "use_culling", PROP_BOOLEAN, PROP_NONE);
-	RNA_def_property_boolean_sdna(prop, NULL, "flags", FREESTYLE_CULLING);
-	RNA_def_property_ui_text(prop, "Culling", "If enabled, out-of-view edges are ignored");
-	RNA_def_property_update(prop, NC_SCENE | ND_RENDER_OPTIONS, "rna_Scene_freestyle_update");
-
-	prop = RNA_def_property(srna, "use_suggestive_contours", PROP_BOOLEAN, PROP_NONE);
-	RNA_def_property_boolean_sdna(prop, NULL, "flags", FREESTYLE_SUGGESTIVE_CONTOURS_FLAG);
-	RNA_def_property_ui_text(prop, "Suggestive Contours", "Enable suggestive contours");
-	RNA_def_property_update(prop, NC_SCENE | ND_RENDER_OPTIONS, "rna_Scene_freestyle_update");
-
-	prop = RNA_def_property(srna, "use_ridges_and_valleys", PROP_BOOLEAN, PROP_NONE);
-	RNA_def_property_boolean_sdna(prop, NULL, "flags", FREESTYLE_RIDGES_AND_VALLEYS_FLAG);
-	RNA_def_property_ui_text(prop, "Ridges and Valleys", "Enable ridges and valleys");
-	RNA_def_property_update(prop, NC_SCENE | ND_RENDER_OPTIONS, "rna_Scene_freestyle_update");
-
-	prop = RNA_def_property(srna, "use_material_boundaries", PROP_BOOLEAN, PROP_NONE);
-	RNA_def_property_boolean_sdna(prop, NULL, "flags", FREESTYLE_MATERIAL_BOUNDARIES_FLAG);
-	RNA_def_property_ui_text(prop, "Material Boundaries", "Enable material boundaries");
-	RNA_def_property_update(prop, NC_SCENE | ND_RENDER_OPTIONS, "rna_Scene_freestyle_update");
-
-	prop = RNA_def_property(srna, "use_smoothness", PROP_BOOLEAN, PROP_NONE);
-	RNA_def_property_boolean_sdna(prop, NULL, "flags", FREESTYLE_FACE_SMOOTHNESS_FLAG);
-	RNA_def_property_ui_text(prop, "Face Smoothness", "Take face smoothness into account in view map calculation");
-	RNA_def_property_update(prop, NC_SCENE | ND_RENDER_OPTIONS, "rna_Scene_freestyle_update");
-
-	prop = RNA_def_property(srna, "use_advanced_options", PROP_BOOLEAN, PROP_NONE);
-	RNA_def_property_boolean_sdna(prop, NULL, "flags", FREESTYLE_ADVANCED_OPTIONS_FLAG);
-	RNA_def_property_ui_text(prop, "Advanced Options",
-	                         "Enable advanced edge detection options (sphere radius and Kr derivative epsilon)");
-	RNA_def_property_update(prop, NC_SCENE | ND_RENDER_OPTIONS, "rna_Scene_freestyle_update");
-
-	prop = RNA_def_property(srna, "use_view_map_cache", PROP_BOOLEAN, PROP_NONE);
-	RNA_def_property_boolean_sdna(prop, NULL, "flags", FREESTYLE_VIEW_MAP_CACHE);
-	RNA_def_property_ui_text(prop, "View Map Cache",
-	                         "Keep the computed view map and avoid re-calculating it if mesh geometry is unchanged");
-	RNA_def_property_update(prop, NC_SCENE | ND_RENDER_OPTIONS, "rna_Scene_use_view_map_cache_update");
-
-	prop = RNA_def_property(srna, "sphere_radius", PROP_FLOAT, PROP_NONE);
-	RNA_def_property_float_sdna(prop, NULL, "sphere_radius");
-	RNA_def_property_range(prop, 0.0, 1000.0);
-	RNA_def_property_ui_text(prop, "Sphere Radius", "Sphere radius for computing curvatures");
-	RNA_def_property_update(prop, NC_SCENE | ND_RENDER_OPTIONS, "rna_Scene_freestyle_update");
-
-	prop = RNA_def_property(srna, "kr_derivative_epsilon", PROP_FLOAT, PROP_NONE);
-	RNA_def_property_float_sdna(prop, NULL, "dkr_epsilon");
-	RNA_def_property_range(prop, -1000.0, 1000.0);
-	RNA_def_property_ui_text(prop, "Kr Derivative Epsilon", "Kr derivative epsilon for computing suggestive contours");
-	RNA_def_property_update(prop, NC_SCENE | ND_RENDER_OPTIONS, "rna_Scene_freestyle_update");
-
-	prop = RNA_def_property(srna, "crease_angle", PROP_FLOAT, PROP_ANGLE);
-	RNA_def_property_float_sdna(prop, NULL, "crease_angle");
-	RNA_def_property_range(prop, 0.0, DEG2RAD(180.0));
-	RNA_def_property_ui_text(prop, "Crease Angle", "Angular threshold for detecting crease edges");
-	RNA_def_property_update(prop, NC_SCENE | ND_RENDER_OPTIONS, "rna_Scene_freestyle_update");
-
-	prop = RNA_def_property(srna, "linesets", PROP_COLLECTION, PROP_NONE);
-	RNA_def_property_collection_sdna(prop, NULL, "linesets", NULL);
-	RNA_def_property_struct_type(prop, "FreestyleLineSet");
-	RNA_def_property_ui_text(prop, "Line Sets", "");
-	rna_def_freestyle_linesets(brna, prop);
-=======
   StructRNA *srna;
   PropertyRNA *prop;
 
@@ -6053,7 +4497,6 @@
   RNA_def_property_struct_type(prop, "FreestyleLineSet");
   RNA_def_property_ui_text(prop, "Line Sets", "");
   rna_def_freestyle_linesets(brna, prop);
->>>>>>> 2a39f259
 }
 
 static void rna_def_bake_data(BlenderRNA *brna)
@@ -6544,183 +4987,6 @@
 static void rna_def_scene_image_format_data(BlenderRNA *brna)
 {
 
-<<<<<<< HEAD
-#ifdef WITH_OPENJPEG
-	static const EnumPropertyItem jp2_codec_items[] = {
-		{R_IMF_JP2_CODEC_JP2, "JP2", 0, "JP2", ""},
-		{R_IMF_JP2_CODEC_J2K, "J2K", 0, "J2K", ""},
-		{0, NULL, 0, NULL, NULL},
-	};
-#endif
-
-#ifdef WITH_TIFF
-	static const EnumPropertyItem tiff_codec_items[] = {
-		{R_IMF_TIFF_CODEC_NONE, "NONE", 0, "None", ""},
-		{R_IMF_TIFF_CODEC_DEFLATE, "DEFLATE", 0, "Deflate", ""},
-		{R_IMF_TIFF_CODEC_LZW, "LZW", 0, "LZW", ""},
-		{R_IMF_TIFF_CODEC_PACKBITS, "PACKBITS", 0, "Pack Bits", ""},
-		{0, NULL, 0, NULL, NULL},
-	};
-#endif
-
-	StructRNA *srna;
-	PropertyRNA *prop;
-
-	rna_def_image_format_stereo3d_format(brna);
-
-	srna = RNA_def_struct(brna, "ImageFormatSettings", NULL);
-	RNA_def_struct_sdna(srna, "ImageFormatData");
-	RNA_def_struct_nested(brna, srna, "Scene");
-	RNA_def_struct_path_func(srna, "rna_ImageFormatSettings_path");
-	RNA_def_struct_ui_text(srna, "Image Format", "Settings for image formats");
-
-	prop = RNA_def_property(srna, "file_format", PROP_ENUM, PROP_NONE);
-	RNA_def_property_enum_sdna(prop, NULL, "imtype");
-	RNA_def_property_enum_items(prop, rna_enum_image_type_items);
-	RNA_def_property_enum_funcs(prop, NULL, "rna_ImageFormatSettings_file_format_set",
-	                            "rna_ImageFormatSettings_file_format_itemf");
-	RNA_def_property_ui_text(prop, "File Format", "File format to save the rendered images as");
-	RNA_def_property_update(prop, NC_SCENE | ND_RENDER_OPTIONS, NULL);
-
-	prop = RNA_def_property(srna, "color_mode", PROP_ENUM, PROP_NONE);
-	RNA_def_property_enum_bitflag_sdna(prop, NULL, "planes");
-	RNA_def_property_enum_items(prop, rna_enum_image_color_mode_items);
-	RNA_def_property_enum_funcs(prop, NULL, NULL, "rna_ImageFormatSettings_color_mode_itemf");
-	RNA_def_property_ui_text(prop, "Color Mode",
-	                         "Choose BW for saving grayscale images, RGB for saving red, green and blue channels, "
-	                         "and RGBA for saving red, green, blue and alpha channels");
-	RNA_def_property_update(prop, NC_SCENE | ND_RENDER_OPTIONS, NULL);
-
-	prop = RNA_def_property(srna, "color_depth", PROP_ENUM, PROP_NONE);
-	RNA_def_property_enum_bitflag_sdna(prop, NULL, "depth");
-	RNA_def_property_enum_items(prop, rna_enum_image_color_depth_items);
-	RNA_def_property_enum_funcs(prop, NULL, NULL, "rna_ImageFormatSettings_color_depth_itemf");
-	RNA_def_property_ui_text(prop, "Color Depth", "Bit depth per channel");
-	RNA_def_property_update(prop, NC_SCENE | ND_RENDER_OPTIONS, NULL);
-
-	/* was 'file_quality' */
-	prop = RNA_def_property(srna, "quality", PROP_INT, PROP_PERCENTAGE);
-	RNA_def_property_int_sdna(prop, NULL, "quality");
-	RNA_def_property_range(prop, 0, 100); /* 0 is needed for compression. */
-	RNA_def_property_ui_text(prop, "Quality", "Quality for image formats that support lossy compression");
-	RNA_def_property_update(prop, NC_SCENE | ND_RENDER_OPTIONS, NULL);
-
-	/* was shared with file_quality */
-	prop = RNA_def_property(srna, "compression", PROP_INT, PROP_PERCENTAGE);
-	RNA_def_property_int_sdna(prop, NULL, "compress");
-	RNA_def_property_range(prop, 0, 100); /* 0 is needed for compression. */
-	RNA_def_property_ui_text(prop, "Compression", "Amount of time to determine best compression: "
-	                         "0 = no compression with fast file output, "
-	                         "100 = maximum lossless compression with slow file output");
-	RNA_def_property_update(prop, NC_SCENE | ND_RENDER_OPTIONS, NULL);
-
-	/* flag */
-	prop = RNA_def_property(srna, "use_zbuffer", PROP_BOOLEAN, PROP_NONE);
-	RNA_def_property_boolean_sdna(prop, NULL, "flag", R_IMF_FLAG_ZBUF);
-	RNA_def_property_ui_text(prop, "Z Buffer", "Save the z-depth per pixel (32 bit unsigned int z-buffer)");
-	RNA_def_property_update(prop, NC_SCENE | ND_RENDER_OPTIONS, NULL);
-
-	prop = RNA_def_property(srna, "use_preview", PROP_BOOLEAN, PROP_NONE);
-	RNA_def_property_boolean_sdna(prop, NULL, "flag", R_IMF_FLAG_PREVIEW_JPG);
-	RNA_def_property_ui_text(prop, "Preview", "When rendering animations, save JPG preview images in same directory");
-	RNA_def_property_update(prop, NC_SCENE | ND_RENDER_OPTIONS, NULL);
-
-	/* format specific */
-
-#ifdef WITH_OPENEXR
-	/* OpenEXR */
-
-	prop = RNA_def_property(srna, "exr_codec", PROP_ENUM, PROP_NONE);
-	RNA_def_property_enum_sdna(prop, NULL, "exr_codec");
-	RNA_def_property_enum_items(prop, rna_enum_exr_codec_items);
-	RNA_def_property_enum_funcs(prop, NULL, NULL, "rna_ImageFormatSettings_exr_codec_itemf");
-	RNA_def_property_ui_text(prop, "Codec", "Codec settings for OpenEXR");
-	RNA_def_property_update(prop, NC_SCENE | ND_RENDER_OPTIONS, NULL);
-#endif
-
-#ifdef WITH_OPENJPEG
-	/* Jpeg 2000 */
-	prop = RNA_def_property(srna, "use_jpeg2k_ycc", PROP_BOOLEAN, PROP_NONE);
-	RNA_def_property_boolean_sdna(prop, NULL, "jp2_flag", R_IMF_JP2_FLAG_YCC);
-	RNA_def_property_ui_text(prop, "YCC", "Save luminance-chrominance-chrominance channels instead of RGB colors");
-	RNA_def_property_update(prop, NC_SCENE | ND_RENDER_OPTIONS, NULL);
-
-	prop = RNA_def_property(srna, "use_jpeg2k_cinema_preset", PROP_BOOLEAN, PROP_NONE);
-	RNA_def_property_boolean_sdna(prop, NULL, "jp2_flag", R_IMF_JP2_FLAG_CINE_PRESET);
-	RNA_def_property_ui_text(prop, "Cinema", "Use Openjpeg Cinema Preset");
-	RNA_def_property_update(prop, NC_SCENE | ND_RENDER_OPTIONS, NULL);
-
-	prop = RNA_def_property(srna, "use_jpeg2k_cinema_48", PROP_BOOLEAN, PROP_NONE);
-	RNA_def_property_boolean_sdna(prop, NULL, "jp2_flag", R_IMF_JP2_FLAG_CINE_48);
-	RNA_def_property_ui_text(prop, "Cinema (48)", "Use Openjpeg Cinema Preset (48fps)");
-	RNA_def_property_update(prop, NC_SCENE | ND_RENDER_OPTIONS, NULL);
-
-	prop = RNA_def_property(srna, "jpeg2k_codec", PROP_ENUM, PROP_NONE);
-	RNA_def_property_enum_sdna(prop, NULL, "jp2_codec");
-	RNA_def_property_enum_items(prop, jp2_codec_items);
-	RNA_def_property_ui_text(prop, "Codec", "Codec settings for Jpeg2000");
-	RNA_def_property_update(prop, NC_SCENE | ND_RENDER_OPTIONS, NULL);
-#endif
-
-#ifdef WITH_TIFF
-	/* TIFF */
-	prop = RNA_def_property(srna, "tiff_codec", PROP_ENUM, PROP_NONE);
-	RNA_def_property_enum_sdna(prop, NULL, "tiff_codec");
-	RNA_def_property_enum_items(prop, tiff_codec_items);
-	RNA_def_property_ui_text(prop, "Compression", "Compression mode for TIFF");
-	RNA_def_property_update(prop, NC_SCENE | ND_RENDER_OPTIONS, NULL);
-#endif
-
-	/* Cineon and DPX */
-
-	prop = RNA_def_property(srna, "use_cineon_log", PROP_BOOLEAN, PROP_NONE);
-	RNA_def_property_boolean_sdna(prop, NULL, "cineon_flag", R_IMF_CINEON_FLAG_LOG);
-	RNA_def_property_ui_text(prop, "Log", "Convert to logarithmic color space");
-	RNA_def_property_update(prop, NC_SCENE | ND_RENDER_OPTIONS, NULL);
-
-	prop = RNA_def_property(srna, "cineon_black", PROP_INT, PROP_NONE);
-	RNA_def_property_int_sdna(prop, NULL, "cineon_black");
-	RNA_def_property_range(prop, 0, 1024);
-	RNA_def_property_ui_text(prop, "B", "Log conversion reference blackpoint");
-	RNA_def_property_update(prop, NC_SCENE | ND_RENDER_OPTIONS, NULL);
-
-	prop = RNA_def_property(srna, "cineon_white", PROP_INT, PROP_NONE);
-	RNA_def_property_int_sdna(prop, NULL, "cineon_white");
-	RNA_def_property_range(prop, 0, 1024);
-	RNA_def_property_ui_text(prop, "W", "Log conversion reference whitepoint");
-	RNA_def_property_update(prop, NC_SCENE | ND_RENDER_OPTIONS, NULL);
-
-	prop = RNA_def_property(srna, "cineon_gamma", PROP_FLOAT, PROP_NONE);
-	RNA_def_property_float_sdna(prop, NULL, "cineon_gamma");
-	RNA_def_property_range(prop, 0.0f, 10.0f);
-	RNA_def_property_ui_text(prop, "G", "Log conversion gamma");
-	RNA_def_property_update(prop, NC_SCENE | ND_RENDER_OPTIONS, NULL);
-
-	/* multiview */
-	prop = RNA_def_property(srna, "views_format", PROP_ENUM, PROP_NONE);
-	RNA_def_property_enum_sdna(prop, NULL, "views_format");
-	RNA_def_property_enum_items(prop, rna_enum_views_format_items);
-	RNA_def_property_enum_funcs(prop, NULL, NULL, "rna_ImageFormatSettings_views_format_itemf");
-	RNA_def_property_ui_text(prop, "Views Format", "Format of multiview media");
-	RNA_def_property_update(prop, NC_SCENE | ND_RENDER_OPTIONS, NULL);
-
-	prop = RNA_def_property(srna, "stereo_3d_format", PROP_POINTER, PROP_NONE);
-	RNA_def_property_pointer_sdna(prop, NULL, "stereo3d_format");
-	RNA_def_property_flag(prop, PROP_NEVER_NULL);
-	RNA_def_property_struct_type(prop, "Stereo3dFormat");
-	RNA_def_property_ui_text(prop, "Stereo 3D Format", "Settings for stereo 3d");
-
-	/* color management */
-	prop = RNA_def_property(srna, "view_settings", PROP_POINTER, PROP_NONE);
-	RNA_def_property_pointer_sdna(prop, NULL, "view_settings");
-	RNA_def_property_struct_type(prop, "ColorManagedViewSettings");
-	RNA_def_property_ui_text(prop, "View Settings", "Color management settings applied on image before saving");
-
-	prop = RNA_def_property(srna, "display_settings", PROP_POINTER, PROP_NONE);
-	RNA_def_property_pointer_sdna(prop, NULL, "display_settings");
-	RNA_def_property_struct_type(prop, "ColorManagedDisplaySettings");
-	RNA_def_property_ui_text(prop, "Display Settings", "Settings of device saved image would be displayed on");
-=======
 #  ifdef WITH_OPENJPEG
   static const EnumPropertyItem jp2_codec_items[] = {
       {R_IMF_JP2_CODEC_JP2, "JP2", 0, "JP2", ""},
@@ -6908,7 +5174,6 @@
   RNA_def_property_struct_type(prop, "ColorManagedDisplaySettings");
   RNA_def_property_ui_text(
       prop, "Display Settings", "Settings of device saved image would be displayed on");
->>>>>>> 2a39f259
 }
 
 static void rna_def_scene_ffmpeg_settings(BlenderRNA *brna)
@@ -7172,796 +5437,6 @@
 
 static void rna_def_scene_render_data(BlenderRNA *brna)
 {
-<<<<<<< HEAD
-	StructRNA *srna;
-	PropertyRNA *prop;
-
-	static const EnumPropertyItem alpha_mode_items[] = {
-		{R_ADDSKY, "SKY", 0, "Sky", "Transparent pixels are filled with sky color"},
-		{R_ALPHAPREMUL, "TRANSPARENT", 0, "Transparent", "World background is transparent with premultiplied alpha"},
-		{0, NULL, 0, NULL, NULL},
-	};
-
-	static const EnumPropertyItem display_mode_items[] = {
-		{R_OUTPUT_SCREEN, "SCREEN", 0, "Full Screen", "Images are rendered in a maximized Image Editor"},
-		{R_OUTPUT_AREA, "AREA", 0, "Image Editor", "Images are rendered in an Image Editor"},
-		{R_OUTPUT_WINDOW, "WINDOW", 0, "New Window", "Images are rendered in a new window"},
-		{R_OUTPUT_NONE, "NONE", 0, "Keep User Interface", "Images are rendered without changing the user interface"},
-		{0, NULL, 0, NULL, NULL},
-	};
-
-	/* Bake */
-	static const EnumPropertyItem bake_mode_items[] = {
-		//{RE_BAKE_AO, "AO", 0, "Ambient Occlusion", "Bake ambient occlusion"},
-		{RE_BAKE_NORMALS, "NORMALS", 0, "Normals", "Bake normals"},
-		{RE_BAKE_DISPLACEMENT, "DISPLACEMENT", 0, "Displacement", "Bake displacement"},
-		{0, NULL, 0, NULL, NULL},
-	};
-
-	static const EnumPropertyItem pixel_size_items[] = {
-		{0, "AUTO", 0, "Automatic", "Automatic pixel size, depends on the user interface scale"},
-		{1, "1", 0, "1x", "Render at full resolution"},
-		{2, "2", 0, "2x", "Render at 50% resolution"},
-		{4, "4", 0, "4x", "Render at 25% resolution"},
-		{8, "8", 0, "8x", "Render at 12.5% resolution"},
-		{0, NULL, 0, NULL, NULL},
-	};
-
-	static const EnumPropertyItem fixed_oversample_items[] = {
-		{5, "5", 0, "5", ""},
-		{8, "8", 0, "8", ""},
-		{11, "11", 0, "11", ""},
-		{16, "16", 0, "16", ""},
-		{0, NULL, 0, NULL, NULL},
-	};
-
-	static const EnumPropertyItem threads_mode_items[] = {
-		{0, "AUTO", 0, "Auto-detect", "Automatically determine the number of threads, based on CPUs"},
-		{R_FIXED_THREADS, "FIXED", 0, "Fixed", "Manually determine the number of threads"},
-		{0, NULL, 0, NULL, NULL},
-	};
-
-	static const EnumPropertyItem engine_items[] = {
-		{0, "BLENDER_EEVEE", 0, "Eevee", ""},
-		{0, NULL, 0, NULL, NULL},
-	};
-
-	static const EnumPropertyItem freestyle_thickness_items[] = {
-		{R_LINE_THICKNESS_ABSOLUTE, "ABSOLUTE", 0, "Absolute", "Specify unit line thickness in pixels"},
-		{R_LINE_THICKNESS_RELATIVE, "RELATIVE", 0, "Relative",
-		                            "Unit line thickness is scaled by the proportion of the present vertical image "
-		                            "resolution to 480 pixels"},
-		{0, NULL, 0, NULL, NULL},
-	};
-
-	static const EnumPropertyItem views_format_items[] = {
-		{SCE_VIEWS_FORMAT_STEREO_3D, "STEREO_3D", 0, "Stereo 3D",
-		 "Single stereo camera system, adjust the stereo settings in the camera panel"},
-		{SCE_VIEWS_FORMAT_MULTIVIEW, "MULTIVIEW", 0, "Multi-View",
-		                        "Multi camera system, adjust the cameras individually"},
-		{0, NULL, 0, NULL, NULL},
-	};
-
-	static const EnumPropertyItem hair_shape_type_items[] = {
-		{SCE_HAIR_SHAPE_STRAND, "STRAND", 0, "Strand", ""},
-		{SCE_HAIR_SHAPE_STRIP, "STRIP", 0, "Strip", ""},
-		{0, NULL, 0, NULL, NULL},
-	};
-
-	rna_def_scene_ffmpeg_settings(brna);
-
-	srna = RNA_def_struct(brna, "RenderSettings", NULL);
-	RNA_def_struct_sdna(srna, "RenderData");
-	RNA_def_struct_nested(brna, srna, "Scene");
-	RNA_def_struct_path_func(srna, "rna_RenderSettings_path");
-	RNA_def_struct_ui_text(srna, "Render Data", "Rendering settings for a Scene data-block");
-
-	/* Render Data */
-	prop = RNA_def_property(srna, "image_settings", PROP_POINTER, PROP_NONE);
-	RNA_def_property_flag(prop, PROP_NEVER_NULL);
-	RNA_def_property_pointer_sdna(prop, NULL, "im_format");
-	RNA_def_property_struct_type(prop, "ImageFormatSettings");
-	RNA_def_property_ui_text(prop, "Image Format", "");
-
-	prop = RNA_def_property(srna, "resolution_x", PROP_INT, PROP_PIXEL);
-	RNA_def_property_int_sdna(prop, NULL, "xsch");
-	RNA_def_property_flag(prop, PROP_PROPORTIONAL);
-	RNA_def_property_clear_flag(prop, PROP_ANIMATABLE);
-	RNA_def_property_range(prop, 4, 65536);
-	RNA_def_property_ui_text(prop, "Resolution X", "Number of horizontal pixels in the rendered image");
-	RNA_def_property_update(prop, NC_SCENE | ND_RENDER_OPTIONS, "rna_SceneCamera_update");
-
-	prop = RNA_def_property(srna, "resolution_y", PROP_INT, PROP_PIXEL);
-	RNA_def_property_int_sdna(prop, NULL, "ysch");
-	RNA_def_property_flag(prop, PROP_PROPORTIONAL);
-	RNA_def_property_clear_flag(prop, PROP_ANIMATABLE);
-	RNA_def_property_range(prop, 4, 65536);
-	RNA_def_property_ui_text(prop, "Resolution Y", "Number of vertical pixels in the rendered image");
-	RNA_def_property_update(prop, NC_SCENE | ND_RENDER_OPTIONS, "rna_SceneCamera_update");
-
-	prop = RNA_def_property(srna, "resolution_percentage", PROP_INT, PROP_PERCENTAGE);
-	RNA_def_property_int_sdna(prop, NULL, "size");
-	RNA_def_property_clear_flag(prop, PROP_ANIMATABLE);
-	RNA_def_property_range(prop, 1, SHRT_MAX);
-	RNA_def_property_ui_range(prop, 1, 100, 10, 1);
-	RNA_def_property_ui_text(prop, "Resolution %", "Percentage scale for render resolution");
-	RNA_def_property_update(prop, NC_SCENE | ND_RENDER_OPTIONS, NULL);
-
-	prop = RNA_def_property(srna, "tile_x", PROP_INT, PROP_NONE);
-	RNA_def_property_int_sdna(prop, NULL, "tilex");
-	RNA_def_property_clear_flag(prop, PROP_ANIMATABLE);
-	RNA_def_property_range(prop, 8, 65536);
-	RNA_def_property_ui_text(prop, "Tile X", "Horizontal tile size to use while rendering");
-	RNA_def_property_update(prop, NC_SCENE | ND_RENDER_OPTIONS, NULL);
-
-	prop = RNA_def_property(srna, "tile_y", PROP_INT, PROP_NONE);
-	RNA_def_property_int_sdna(prop, NULL, "tiley");
-	RNA_def_property_clear_flag(prop, PROP_ANIMATABLE);
-	RNA_def_property_range(prop, 8, 65536);
-	RNA_def_property_ui_text(prop, "Tile Y", "Vertical tile size to use while rendering");
-	RNA_def_property_update(prop, NC_SCENE | ND_RENDER_OPTIONS, NULL);
-
-	prop = RNA_def_property(srna, "preview_start_resolution", PROP_INT, PROP_NONE);
-	RNA_def_property_clear_flag(prop, PROP_ANIMATABLE);
-	RNA_def_property_range(prop, 8, 16384);
-	RNA_def_property_int_default(prop, 64);
-	RNA_def_property_ui_text(prop, "Start Resolution", "Resolution to start rendering preview at, "
-	                         "progressively increasing it to the full viewport size");
-	RNA_def_property_update(prop, NC_SCENE | ND_RENDER_OPTIONS, NULL);
-
-	prop = RNA_def_property(srna, "preview_pixel_size", PROP_ENUM, PROP_NONE);
-	RNA_def_property_enum_sdna(prop, NULL, "preview_pixel_size");
-	RNA_def_property_enum_items(prop, pixel_size_items);
-	RNA_def_property_ui_text(prop, "Pixel Size", "Pixel size for viewport rendering");
-	RNA_def_property_update(prop, NC_SCENE | ND_RENDER_OPTIONS, NULL);
-
-	prop = RNA_def_property(srna, "pixel_aspect_x", PROP_FLOAT, PROP_NONE);
-	RNA_def_property_float_sdna(prop, NULL, "xasp");
-	RNA_def_property_flag(prop, PROP_PROPORTIONAL);
-	RNA_def_property_clear_flag(prop, PROP_ANIMATABLE);
-	RNA_def_property_range(prop, 1.0f, 200.0f);
-	RNA_def_property_ui_text(prop, "Pixel Aspect X",
-	                         "Horizontal aspect ratio - for anamorphic or non-square pixel output");
-	RNA_def_property_update(prop, NC_SCENE | ND_RENDER_OPTIONS, "rna_SceneCamera_update");
-
-	prop = RNA_def_property(srna, "pixel_aspect_y", PROP_FLOAT, PROP_NONE);
-	RNA_def_property_float_sdna(prop, NULL, "yasp");
-	RNA_def_property_flag(prop, PROP_PROPORTIONAL);
-	RNA_def_property_clear_flag(prop, PROP_ANIMATABLE);
-	RNA_def_property_range(prop, 1.0f, 200.0f);
-	RNA_def_property_ui_text(prop, "Pixel Aspect Y",
-	                         "Vertical aspect ratio - for anamorphic or non-square pixel output");
-	RNA_def_property_update(prop, NC_SCENE | ND_RENDER_OPTIONS, "rna_SceneCamera_update");
-
-	prop = RNA_def_property(srna, "ffmpeg", PROP_POINTER, PROP_NONE);
-	RNA_def_property_struct_type(prop, "FFmpegSettings");
-	RNA_def_property_pointer_sdna(prop, NULL, "ffcodecdata");
-	RNA_def_property_flag(prop, PROP_NEVER_UNLINK);
-	RNA_def_property_ui_text(prop, "FFmpeg Settings", "FFmpeg related settings for the scene");
-
-	prop = RNA_def_property(srna, "fps", PROP_INT, PROP_NONE);
-	RNA_def_property_int_sdna(prop, NULL, "frs_sec");
-	RNA_def_property_clear_flag(prop, PROP_ANIMATABLE);
-	RNA_def_property_range(prop, 1, SHRT_MAX);
-	RNA_def_property_ui_range(prop, 1, 120, 1, -1);
-	RNA_def_property_ui_text(prop, "FPS", "Framerate, expressed in frames per second");
-	RNA_def_property_update(prop, NC_SCENE | ND_RENDER_OPTIONS, "rna_Scene_fps_update");
-
-	prop = RNA_def_property(srna, "fps_base", PROP_FLOAT, PROP_NONE);
-	RNA_def_property_float_sdna(prop, NULL, "frs_sec_base");
-	RNA_def_property_clear_flag(prop, PROP_ANIMATABLE);
-	RNA_def_property_range(prop, 1e-5f, 1e6f);
-	RNA_def_property_ui_range(prop, 0.1f, 120.0f, 2, -1);
-	RNA_def_property_ui_text(prop, "FPS Base", "Framerate base");
-	RNA_def_property_update(prop, NC_SCENE | ND_RENDER_OPTIONS, "rna_Scene_fps_update");
-
-	/* frame mapping */
-	prop = RNA_def_property(srna, "frame_map_old", PROP_INT, PROP_NONE);
-	RNA_def_property_int_sdna(prop, NULL, "framapto");
-	RNA_def_property_clear_flag(prop, PROP_ANIMATABLE);
-	RNA_def_property_range(prop, 1, 900);
-	RNA_def_property_ui_text(prop, "Frame Map Old", "Old mapping value in frames");
-	RNA_def_property_update(prop, NC_SCENE | ND_FRAME, "rna_Scene_framelen_update");
-
-	prop = RNA_def_property(srna, "frame_map_new", PROP_INT, PROP_NONE);
-	RNA_def_property_int_sdna(prop, NULL, "images");
-	RNA_def_property_clear_flag(prop, PROP_ANIMATABLE);
-	RNA_def_property_range(prop, 1, 900);
-	RNA_def_property_ui_text(prop, "Frame Map New", "How many frames the Map Old will last");
-	RNA_def_property_update(prop, NC_SCENE | ND_FRAME, "rna_Scene_framelen_update");
-
-
-	prop = RNA_def_property(srna, "dither_intensity", PROP_FLOAT, PROP_NONE);
-	RNA_def_property_float_sdna(prop, NULL, "dither_intensity");
-	RNA_def_property_range(prop, 0.0f, 2.0f);
-	RNA_def_property_ui_text(prop, "Dither Intensity",
-	                         "Amount of dithering noise added to the rendered image to break up banding");
-	RNA_def_property_update(prop, NC_SCENE | ND_RENDER_OPTIONS, NULL);
-
-	prop = RNA_def_property(srna, "filter_size", PROP_FLOAT, PROP_PIXEL);
-	RNA_def_property_float_sdna(prop, NULL, "gauss");
-	RNA_def_property_range(prop, 0.0f, 500.0f);
-	RNA_def_property_ui_range(prop, 0.01f, 10.0f, 1, 2);
-	RNA_def_property_ui_text(prop, "Filter Size", "Width over which the reconstruction filter combines samples");
-	RNA_def_property_update(prop, NC_SCENE | ND_RENDER_OPTIONS, NULL);
-
-	prop = RNA_def_property(srna, "alpha_mode", PROP_ENUM, PROP_NONE);
-	RNA_def_property_enum_sdna(prop, NULL, "alphamode");
-	RNA_def_property_enum_items(prop, alpha_mode_items);
-	RNA_def_property_ui_text(prop, "Alpha Mode", "Representation of alpha information in the RGBA pixels");
-	RNA_def_property_update(prop, NC_SCENE | ND_RENDER_OPTIONS, "rna_Scene_glsl_update");
-
-	prop = RNA_def_property(srna, "use_antialiasing", PROP_BOOLEAN, PROP_NONE);
-	RNA_def_property_boolean_sdna(prop, NULL, "mode", R_OSA);
-	RNA_def_property_ui_text(prop, "Anti-Aliasing",
-	                         "Render and combine multiple samples per pixel to prevent jagged edges");
-	RNA_def_property_update(prop, NC_SCENE | ND_RENDER_OPTIONS, NULL);
-
-	prop = RNA_def_property(srna, "antialiasing_samples", PROP_ENUM, PROP_NONE);
-	RNA_def_property_enum_sdna(prop, NULL, "osa");
-	RNA_def_property_enum_items(prop, fixed_oversample_items);
-	RNA_def_property_ui_text(prop, "Anti-Aliasing Samples", "Amount of anti-aliasing samples per pixel");
-	RNA_def_property_update(prop, NC_SCENE | ND_RENDER_OPTIONS, NULL);
-
-
-	prop = RNA_def_property(srna, "use_freestyle", PROP_BOOLEAN, PROP_NONE);
-	RNA_def_property_clear_flag(prop, PROP_ANIMATABLE);
-	RNA_def_property_boolean_sdna(prop, NULL, "mode", R_EDGE_FRS);
-	RNA_def_property_ui_text(prop, "Edge", "Draw stylized strokes using Freestyle");
-	RNA_def_property_update(prop, NC_SCENE | ND_RENDER_OPTIONS, "rna_Scene_freestyle_update");
-
-	/* threads */
-	prop = RNA_def_property(srna, "threads", PROP_INT, PROP_NONE);
-	RNA_def_property_int_sdna(prop, NULL, "threads");
-	RNA_def_property_range(prop, 1, BLENDER_MAX_THREADS);
-	RNA_def_property_int_funcs(prop, "rna_RenderSettings_threads_get", NULL, NULL);
-	RNA_def_property_ui_text(prop, "Threads",
-	                         "Number of CPU threads to use simultaneously while rendering "
-	                         "(for multi-core/CPU systems)");
-	RNA_def_property_update(prop, NC_SCENE | ND_RENDER_OPTIONS, NULL);
-
-	prop = RNA_def_property(srna, "threads_mode", PROP_ENUM, PROP_NONE);
-	RNA_def_property_enum_bitflag_sdna(prop, NULL, "mode");
-	RNA_def_property_enum_items(prop, threads_mode_items);
-	RNA_def_property_enum_funcs(prop, "rna_RenderSettings_threads_mode_get", NULL, NULL);
-	RNA_def_property_ui_text(prop, "Threads Mode", "Determine the amount of render threads used");
-	RNA_def_property_update(prop, NC_SCENE | ND_RENDER_OPTIONS, NULL);
-
-	/* motion blur */
-	prop = RNA_def_property(srna, "use_motion_blur", PROP_BOOLEAN, PROP_NONE);
-	RNA_def_property_boolean_sdna(prop, NULL, "mode", R_MBLUR);
-	RNA_def_property_ui_text(prop, "Motion Blur", "Use multi-sampled 3D scene motion blur");
-	RNA_def_property_clear_flag(prop, PROP_ANIMATABLE);
-	RNA_def_property_update(prop, NC_SCENE | ND_RENDER_OPTIONS, "rna_Scene_glsl_update");
-
-	prop = RNA_def_property(srna, "motion_blur_shutter", PROP_FLOAT, PROP_FACTOR);
-	RNA_def_property_float_sdna(prop, NULL, "blurfac");
-	RNA_def_property_range(prop, 0.0f, FLT_MAX);
-	RNA_def_property_ui_range(prop, 0.01f, 1.0f, 1, 2);
-	RNA_def_property_ui_text(prop, "Shutter", "Time taken in frames between shutter open and close");
-	RNA_def_property_update(prop, NC_SCENE | ND_RENDER_OPTIONS, "rna_Scene_glsl_update");
-
-	prop = RNA_def_property(srna, "motion_blur_shutter_curve", PROP_POINTER, PROP_NONE);
-	RNA_def_property_pointer_sdna(prop, NULL, "mblur_shutter_curve");
-	RNA_def_property_struct_type(prop, "CurveMapping");
-	RNA_def_property_ui_text(prop, "Shutter Curve", "Curve defining the shutter's openness over time");
-
-	/* Hairs */
-	prop = RNA_def_property(srna, "hair_type", PROP_ENUM, PROP_NONE);
-	RNA_def_property_enum_items(prop, hair_shape_type_items);
-	RNA_def_property_ui_text(prop, "Hair Shape Type", "Hair shape type");
-	RNA_def_property_update(prop, NC_SCENE | ND_RENDER_OPTIONS, "rna_Scene_glsl_update");
-
-	prop = RNA_def_property(srna, "hair_subdiv", PROP_INT, PROP_NONE);
-	RNA_def_property_range(prop, 0, 3);
-	RNA_def_property_ui_text(prop, "Additional Subdiv", "Additional subdivision along the hair");
-	RNA_def_property_update(prop, NC_SCENE | ND_RENDER_OPTIONS, "rna_Scene_glsl_update");
-
-	/* border */
-	prop = RNA_def_property(srna, "use_border", PROP_BOOLEAN, PROP_NONE);
-	RNA_def_property_boolean_sdna(prop, NULL, "mode", R_BORDER);
-	RNA_def_property_clear_flag(prop, PROP_ANIMATABLE);
-	RNA_def_property_ui_text(prop, "Render Region", "Render a user-defined render region, within the frame size");
-	RNA_def_property_update(prop, NC_SCENE | ND_RENDER_OPTIONS, NULL);
-
-	prop = RNA_def_property(srna, "border_min_x", PROP_FLOAT, PROP_NONE);
-	RNA_def_property_float_sdna(prop, NULL, "border.xmin");
-	RNA_def_property_range(prop, 0.0f, 1.0f);
-	RNA_def_property_clear_flag(prop, PROP_ANIMATABLE);
-	RNA_def_property_ui_text(prop, "Region Minimum X", "Minimum X value for the render region");
-	RNA_def_property_update(prop, NC_SCENE | ND_RENDER_OPTIONS, NULL);
-
-	prop = RNA_def_property(srna, "border_min_y", PROP_FLOAT, PROP_NONE);
-	RNA_def_property_float_sdna(prop, NULL, "border.ymin");
-	RNA_def_property_range(prop, 0.0f, 1.0f);
-	RNA_def_property_clear_flag(prop, PROP_ANIMATABLE);
-	RNA_def_property_ui_text(prop, "Region Minimum Y", "Minimum Y value for the render region");
-	RNA_def_property_update(prop, NC_SCENE | ND_RENDER_OPTIONS, NULL);
-
-	prop = RNA_def_property(srna, "border_max_x", PROP_FLOAT, PROP_NONE);
-	RNA_def_property_float_sdna(prop, NULL, "border.xmax");
-	RNA_def_property_range(prop, 0.0f, 1.0f);
-	RNA_def_property_clear_flag(prop, PROP_ANIMATABLE);
-	RNA_def_property_ui_text(prop, "Region Maximum X", "Maximum X value for the render region");
-	RNA_def_property_update(prop, NC_SCENE | ND_RENDER_OPTIONS, NULL);
-
-	prop = RNA_def_property(srna, "border_max_y", PROP_FLOAT, PROP_NONE);
-	RNA_def_property_float_sdna(prop, NULL, "border.ymax");
-	RNA_def_property_range(prop, 0.0f, 1.0f);
-	RNA_def_property_clear_flag(prop, PROP_ANIMATABLE);
-	RNA_def_property_ui_text(prop, "Region Maximum Y", "Maximum Y value for the render region");
-	RNA_def_property_update(prop, NC_SCENE | ND_RENDER_OPTIONS, NULL);
-
-	prop = RNA_def_property(srna, "use_crop_to_border", PROP_BOOLEAN, PROP_NONE);
-	RNA_def_property_boolean_sdna(prop, NULL, "mode", R_CROP);
-	RNA_def_property_clear_flag(prop, PROP_ANIMATABLE);
-	RNA_def_property_ui_text(prop, "Crop to Render Region", "Crop the rendered frame to the defined render region size");
-	RNA_def_property_update(prop, NC_SCENE | ND_RENDER_OPTIONS, NULL);
-
-	prop = RNA_def_property(srna, "use_placeholder", PROP_BOOLEAN, PROP_NONE);
-	RNA_def_property_boolean_sdna(prop, NULL, "mode", R_TOUCH);
-	RNA_def_property_clear_flag(prop, PROP_ANIMATABLE);
-	RNA_def_property_ui_text(prop, "Placeholders",
-	                         "Create empty placeholder files while rendering frames (similar to Unix 'touch')");
-	RNA_def_property_update(prop, NC_SCENE | ND_RENDER_OPTIONS, NULL);
-
-	prop = RNA_def_property(srna, "use_overwrite", PROP_BOOLEAN, PROP_NONE);
-	RNA_def_property_boolean_negative_sdna(prop, NULL, "mode", R_NO_OVERWRITE);
-	RNA_def_property_clear_flag(prop, PROP_ANIMATABLE);
-	RNA_def_property_ui_text(prop, "Overwrite", "Overwrite existing files while rendering");
-	RNA_def_property_update(prop, NC_SCENE | ND_RENDER_OPTIONS, NULL);
-
-	prop = RNA_def_property(srna, "use_compositing", PROP_BOOLEAN, PROP_NONE);
-	RNA_def_property_boolean_sdna(prop, NULL, "scemode", R_DOCOMP);
-	RNA_def_property_clear_flag(prop, PROP_ANIMATABLE);
-	RNA_def_property_ui_text(prop, "Compositing",
-	                         "Process the render result through the compositing pipeline, "
-	                         "if compositing nodes are enabled");
-	RNA_def_property_update(prop, NC_SCENE | ND_RENDER_OPTIONS, NULL);
-
-	prop = RNA_def_property(srna, "use_sequencer", PROP_BOOLEAN, PROP_NONE);
-	RNA_def_property_boolean_sdna(prop, NULL, "scemode", R_DOSEQ);
-	RNA_def_property_clear_flag(prop, PROP_ANIMATABLE);
-	RNA_def_property_ui_text(prop, "Sequencer",
-	                         "Process the render (and composited) result through the video sequence "
-	                         "editor pipeline, if sequencer strips exist");
-	RNA_def_property_update(prop, NC_SCENE | ND_RENDER_OPTIONS, NULL);
-
-	prop = RNA_def_property(srna, "use_file_extension", PROP_BOOLEAN, PROP_NONE);
-	RNA_def_property_boolean_sdna(prop, NULL, "scemode", R_EXTENSION);
-	RNA_def_property_clear_flag(prop, PROP_ANIMATABLE);
-	RNA_def_property_ui_text(prop, "File Extensions",
-	                         "Add the file format extensions to the rendered file name (eg: filename + .jpg)");
-	RNA_def_property_update(prop, NC_SCENE | ND_RENDER_OPTIONS, NULL);
-
-#if 0 /* moved */
-	prop = RNA_def_property(srna, "file_format", PROP_ENUM, PROP_NONE);
-	RNA_def_property_enum_sdna(prop, NULL, "imtype");
-	RNA_def_property_enum_items(prop, rna_enum_image_type_items);
-	RNA_def_property_enum_funcs(prop, NULL, "rna_RenderSettings_file_format_set", NULL);
-	RNA_def_property_ui_text(prop, "File Format", "File format to save the rendered images as");
-	RNA_def_property_update(prop, NC_SCENE | ND_RENDER_OPTIONS, NULL);
-#endif
-
-	prop = RNA_def_property(srna, "file_extension", PROP_STRING, PROP_NONE);
-	RNA_def_property_string_funcs(prop, "rna_SceneRender_file_ext_get", "rna_SceneRender_file_ext_length", NULL);
-	RNA_def_property_ui_text(prop, "Extension", "The file extension used for saving renders");
-	RNA_def_property_clear_flag(prop, PROP_EDITABLE);
-
-	prop = RNA_def_property(srna, "is_movie_format", PROP_BOOLEAN, PROP_NONE);
-	RNA_def_property_boolean_funcs(prop, "rna_RenderSettings_is_movie_format_get", NULL);
-	RNA_def_property_clear_flag(prop, PROP_EDITABLE);
-	RNA_def_property_ui_text(prop, "Movie Format", "When true the format is a movie");
-
-	prop = RNA_def_property(srna, "use_save_buffers", PROP_BOOLEAN, PROP_NONE);
-	RNA_def_property_boolean_sdna(prop, NULL, "scemode", R_EXR_TILE_FILE);
-	RNA_def_property_clear_flag(prop, PROP_ANIMATABLE);
-	RNA_def_property_ui_text(prop, "Save Buffers",
-	                         "Save tiles for all RenderLayers and SceneNodes to files in the temp directory "
-	                         "(saves memory, required for Full Sample)");
-	RNA_def_property_update(prop, NC_SCENE | ND_RENDER_OPTIONS, NULL);
-
-	prop = RNA_def_property(srna, "use_full_sample", PROP_BOOLEAN, PROP_NONE);
-	RNA_def_property_boolean_sdna(prop, NULL, "scemode", R_FULL_SAMPLE);
-	RNA_def_property_ui_text(prop, "Full Sample",
-	                         "Save for every anti-aliasing sample the entire RenderLayer results "
-	                         "(this solves anti-aliasing issues with compositing)");
-	RNA_def_property_update(prop, NC_SCENE | ND_RENDER_OPTIONS, NULL);
-
-	prop = RNA_def_property(srna, "display_mode", PROP_ENUM, PROP_NONE);
-	RNA_def_property_enum_bitflag_sdna(prop, NULL, "displaymode");
-	RNA_def_property_clear_flag(prop, PROP_ANIMATABLE);
-	RNA_def_property_enum_items(prop, display_mode_items);
-	RNA_def_property_ui_text(prop, "Display", "Select where rendered images will be displayed");
-	RNA_def_property_update(prop, NC_SCENE | ND_RENDER_OPTIONS, NULL);
-
-	prop = RNA_def_property(srna, "use_lock_interface", PROP_BOOLEAN, PROP_NONE);
-	RNA_def_property_boolean_sdna(prop, NULL, "use_lock_interface", 1);
-	RNA_def_property_clear_flag(prop, PROP_ANIMATABLE);
-	RNA_def_property_ui_icon(prop, ICON_UNLOCKED, true);
-	RNA_def_property_ui_text(prop, "Lock Interface", "Lock interface during rendering in favor of giving more memory to the renderer");
-	RNA_def_property_update(prop, NC_SCENE | ND_RENDER_OPTIONS, NULL);
-
-	prop = RNA_def_property(srna, "filepath", PROP_STRING, PROP_FILEPATH);
-	RNA_def_property_string_sdna(prop, NULL, "pic");
-	RNA_def_property_ui_text(prop, "Output Path",
-	                         "Directory/name to save animations, # characters defines the position "
-	                         "and length of frame numbers");
-	RNA_def_property_update(prop, NC_SCENE | ND_RENDER_OPTIONS, NULL);
-
-	/* Render result EXR cache. */
-	prop = RNA_def_property(srna, "use_render_cache", PROP_BOOLEAN, PROP_NONE);
-	RNA_def_property_boolean_sdna(prop, NULL, "scemode", R_EXR_CACHE_FILE);
-	RNA_def_property_clear_flag(prop, PROP_ANIMATABLE);
-	RNA_def_property_ui_text(prop, "Cache Result",
-	                         "Save render cache to EXR files (useful for heavy compositing, "
-	                         "Note: affects indirectly rendered scenes)");
-	RNA_def_property_update(prop, NC_SCENE | ND_RENDER_OPTIONS, NULL);
-
-	/* Bake */
-
-	prop = RNA_def_property(srna, "bake_type", PROP_ENUM, PROP_NONE);
-	RNA_def_property_enum_bitflag_sdna(prop, NULL, "bake_mode");
-	RNA_def_property_enum_items(prop, bake_mode_items);
-	RNA_def_property_ui_text(prop, "Bake Type", "Choose shading information to bake into the image");
-	RNA_def_property_update(prop, NC_SCENE | ND_RENDER_OPTIONS, NULL);
-
-	prop = RNA_def_property(srna, "use_bake_selected_to_active", PROP_BOOLEAN, PROP_NONE);
-	RNA_def_property_boolean_sdna(prop, NULL, "bake_flag", R_BAKE_TO_ACTIVE);
-	RNA_def_property_ui_text(prop, "Selected to Active",
-	                         "Bake shading on the surface of selected objects to the active object");
-	RNA_def_property_update(prop, NC_SCENE | ND_RENDER_OPTIONS, NULL);
-
-	prop = RNA_def_property(srna, "use_bake_clear", PROP_BOOLEAN, PROP_NONE);
-	RNA_def_property_boolean_sdna(prop, NULL, "bake_flag", R_BAKE_CLEAR);
-	RNA_def_property_ui_text(prop, "Clear", "Clear Images before baking");
-	RNA_def_property_update(prop, NC_SCENE | ND_RENDER_OPTIONS, NULL);
-
-	prop = RNA_def_property(srna, "bake_margin", PROP_INT, PROP_PIXEL);
-	RNA_def_property_int_sdna(prop, NULL, "bake_filter");
-	RNA_def_property_range(prop, 0, 64);
-	RNA_def_property_ui_text(prop, "Margin",
-	                         "Extends the baked result as a post process filter");
-	RNA_def_property_update(prop, NC_SCENE | ND_RENDER_OPTIONS, NULL);
-
-	prop = RNA_def_property(srna, "bake_bias", PROP_FLOAT, PROP_NONE);
-	RNA_def_property_float_sdna(prop, NULL, "bake_biasdist");
-	RNA_def_property_range(prop, 0.0, 1000.0);
-	RNA_def_property_ui_text(prop, "Bias", "Bias towards faces further away from the object (in blender units)");
-	RNA_def_property_update(prop, NC_SCENE | ND_RENDER_OPTIONS, NULL);
-
-	prop = RNA_def_property(srna, "use_bake_multires", PROP_BOOLEAN, PROP_NONE);
-	RNA_def_property_boolean_sdna(prop, NULL, "bake_flag", R_BAKE_MULTIRES);
-	RNA_def_property_ui_text(prop, "Bake from Multires", "Bake directly from multires object");
-	RNA_def_property_update(prop, NC_SCENE | ND_RENDER_OPTIONS, NULL);
-
-	prop = RNA_def_property(srna, "use_bake_lores_mesh", PROP_BOOLEAN, PROP_NONE);
-	RNA_def_property_boolean_sdna(prop, NULL, "bake_flag", R_BAKE_LORES_MESH);
-	RNA_def_property_ui_text(prop, "Low Resolution Mesh",
-	                         "Calculate heights against unsubdivided low resolution mesh");
-	RNA_def_property_update(prop, NC_SCENE | ND_RENDER_OPTIONS, NULL);
-
-	prop = RNA_def_property(srna, "bake_samples", PROP_INT, PROP_NONE);
-	RNA_def_property_int_sdna(prop, NULL, "bake_samples");
-	RNA_def_property_range(prop, 64, 1024);
-	RNA_def_property_int_default(prop, 256);
-	RNA_def_property_ui_text(prop, "Samples", "Number of samples used for ambient occlusion baking from multires");
-	RNA_def_property_update(prop, NC_SCENE | ND_RENDER_OPTIONS, NULL);
-
-	prop = RNA_def_property(srna, "use_bake_user_scale", PROP_BOOLEAN, PROP_NONE);
-	RNA_def_property_boolean_sdna(prop, NULL, "bake_flag", R_BAKE_USERSCALE);
-	RNA_def_property_ui_text(prop, "User scale", "Use a user scale for the derivative map");
-
-	prop = RNA_def_property(srna, "bake_user_scale", PROP_FLOAT, PROP_NONE);
-	RNA_def_property_float_sdna(prop, NULL, "bake_user_scale");
-	RNA_def_property_range(prop, 0.0, 1000.0);
-	RNA_def_property_ui_text(prop, "Scale",
-	                         "Instead of automatically normalizing to 0..1, "
-	                         "apply a user scale to the derivative map");
-
-	/* stamp */
-
-	prop = RNA_def_property(srna, "use_stamp_time", PROP_BOOLEAN, PROP_NONE);
-	RNA_def_property_boolean_sdna(prop, NULL, "stamp", R_STAMP_TIME);
-	RNA_def_property_ui_text(prop, "Stamp Time",
-	                         "Include the rendered frame timecode as HH:MM:SS.FF in image metadata");
-	RNA_def_property_update(prop, NC_SCENE | ND_RENDER_OPTIONS, NULL);
-
-	prop = RNA_def_property(srna, "use_stamp_date", PROP_BOOLEAN, PROP_NONE);
-	RNA_def_property_boolean_sdna(prop, NULL, "stamp", R_STAMP_DATE);
-	RNA_def_property_ui_text(prop, "Stamp Date", "Include the current date in image/video metadata");
-	RNA_def_property_update(prop, NC_SCENE | ND_RENDER_OPTIONS, NULL);
-
-	prop = RNA_def_property(srna, "use_stamp_frame", PROP_BOOLEAN, PROP_NONE);
-	RNA_def_property_boolean_sdna(prop, NULL, "stamp", R_STAMP_FRAME);
-	RNA_def_property_ui_text(prop, "Stamp Frame", "Include the frame number in image metadata");
-	RNA_def_property_update(prop, NC_SCENE | ND_RENDER_OPTIONS, NULL);
-
-	prop = RNA_def_property(srna, "use_stamp_frame_range", PROP_BOOLEAN, PROP_NONE);
-	RNA_def_property_boolean_sdna(prop, NULL, "stamp", R_STAMP_FRAME_RANGE);
-	RNA_def_property_ui_text(prop, "Stamp Frame", "Include the rendered frame range in image/video metadata");
-	RNA_def_property_update(prop, NC_SCENE | ND_RENDER_OPTIONS, NULL);
-
-	prop = RNA_def_property(srna, "use_stamp_camera", PROP_BOOLEAN, PROP_NONE);
-	RNA_def_property_boolean_sdna(prop, NULL, "stamp", R_STAMP_CAMERA);
-	RNA_def_property_ui_text(prop, "Stamp Camera", "Include the name of the active camera in image metadata");
-	RNA_def_property_update(prop, NC_SCENE | ND_RENDER_OPTIONS, NULL);
-
-	prop = RNA_def_property(srna, "use_stamp_lens", PROP_BOOLEAN, PROP_NONE);
-	RNA_def_property_boolean_sdna(prop, NULL, "stamp", R_STAMP_CAMERALENS);
-	RNA_def_property_ui_text(prop, "Stamp Lens", "Include the active camera's lens in image metadata");
-	RNA_def_property_update(prop, NC_SCENE | ND_RENDER_OPTIONS, NULL);
-
-	prop = RNA_def_property(srna, "use_stamp_scene", PROP_BOOLEAN, PROP_NONE);
-	RNA_def_property_boolean_sdna(prop, NULL, "stamp", R_STAMP_SCENE);
-	RNA_def_property_ui_text(prop, "Stamp Scene", "Include the name of the active scene in image/video metadata");
-	RNA_def_property_update(prop, NC_SCENE | ND_RENDER_OPTIONS, NULL);
-
-	prop = RNA_def_property(srna, "use_stamp_note", PROP_BOOLEAN, PROP_NONE);
-	RNA_def_property_boolean_sdna(prop, NULL, "stamp", R_STAMP_NOTE);
-	RNA_def_property_ui_text(prop, "Stamp Note", "Include a custom note in image/video metadata");
-	RNA_def_property_update(prop, NC_SCENE | ND_RENDER_OPTIONS, NULL);
-
-	prop = RNA_def_property(srna, "use_stamp_marker", PROP_BOOLEAN, PROP_NONE);
-	RNA_def_property_boolean_sdna(prop, NULL, "stamp", R_STAMP_MARKER);
-	RNA_def_property_ui_text(prop, "Stamp Marker", "Include the name of the last marker in image metadata");
-	RNA_def_property_update(prop, NC_SCENE | ND_RENDER_OPTIONS, NULL);
-
-	prop = RNA_def_property(srna, "use_stamp_filename", PROP_BOOLEAN, PROP_NONE);
-	RNA_def_property_boolean_sdna(prop, NULL, "stamp", R_STAMP_FILENAME);
-	RNA_def_property_ui_text(prop, "Stamp Filename", "Include the .blend filename in image/video metadata");
-	RNA_def_property_update(prop, NC_SCENE | ND_RENDER_OPTIONS, NULL);
-
-	prop = RNA_def_property(srna, "use_stamp_sequencer_strip", PROP_BOOLEAN, PROP_NONE);
-	RNA_def_property_boolean_sdna(prop, NULL, "stamp", R_STAMP_SEQSTRIP);
-	RNA_def_property_ui_text(prop, "Stamp Sequence Strip",
-	                         "Include the name of the foreground sequence strip in image metadata");
-	RNA_def_property_update(prop, NC_SCENE | ND_RENDER_OPTIONS, NULL);
-
-	prop = RNA_def_property(srna, "use_stamp_render_time", PROP_BOOLEAN, PROP_NONE);
-	RNA_def_property_boolean_sdna(prop, NULL, "stamp", R_STAMP_RENDERTIME);
-	RNA_def_property_ui_text(prop, "Stamp Render Time", "Include the render time in image metadata");
-	RNA_def_property_update(prop, NC_SCENE | ND_RENDER_OPTIONS, NULL);
-
-	prop = RNA_def_property(srna, "stamp_note_text", PROP_STRING, PROP_NONE);
-	RNA_def_property_string_sdna(prop, NULL, "stamp_udata");
-	RNA_def_property_ui_text(prop, "Stamp Note Text", "Custom text to appear in the stamp note");
-	RNA_def_property_update(prop, NC_SCENE | ND_RENDER_OPTIONS, NULL);
-
-	prop = RNA_def_property(srna, "use_stamp", PROP_BOOLEAN, PROP_NONE);
-	RNA_def_property_boolean_sdna(prop, NULL, "stamp", R_STAMP_DRAW);
-	RNA_def_property_ui_text(prop, "Stamp Output", "Render the stamp info text in the rendered image");
-	RNA_def_property_update(prop, NC_SCENE | ND_RENDER_OPTIONS, NULL);
-
-	prop = RNA_def_property(srna, "use_stamp_labels", PROP_BOOLEAN, PROP_NONE);
-	RNA_def_property_boolean_negative_sdna(prop, NULL, "stamp", R_STAMP_HIDE_LABELS);
-	RNA_def_property_ui_text(prop, "Stamp Labels", "Display stamp labels (\"Camera\" in front of camera name, etc.)");
-	RNA_def_property_update(prop, NC_SCENE | ND_RENDER_OPTIONS, NULL);
-
-	prop = RNA_def_property(srna, "use_stamp_strip_meta", PROP_BOOLEAN, PROP_NONE);
-	RNA_def_property_boolean_sdna(prop, NULL, "stamp", R_STAMP_STRIPMETA);
-	RNA_def_property_ui_text(prop, "Strip Metadata", "Use metadata from the strips in the sequencer");
-	RNA_def_property_update(prop, NC_SCENE | ND_RENDER_OPTIONS, NULL);
-
-	prop = RNA_def_property(srna, "use_stamp_memory", PROP_BOOLEAN, PROP_NONE);
-	RNA_def_property_boolean_sdna(prop, NULL, "stamp", R_STAMP_MEMORY);
-	RNA_def_property_ui_text(prop, "Stamp Peak Memory", "Include the peak memory usage in image metadata");
-	RNA_def_property_update(prop, NC_SCENE | ND_RENDER_OPTIONS, NULL);
-
-	prop = RNA_def_property(srna, "use_stamp_hostname", PROP_BOOLEAN, PROP_NONE);
-	RNA_def_property_boolean_sdna(prop, NULL, "stamp", R_STAMP_HOSTNAME);
-	RNA_def_property_ui_text(prop, "Stamp Hostname", "Include the hostname of the machine that rendered the frame");
-	RNA_def_property_update(prop, NC_SCENE | ND_RENDER_OPTIONS, NULL);
-
-	prop = RNA_def_property(srna, "stamp_font_size", PROP_INT, PROP_PIXEL);
-	RNA_def_property_int_sdna(prop, NULL, "stamp_font_id");
-	RNA_def_property_range(prop, 8, 64);
-	RNA_def_property_ui_text(prop, "Font Size", "Size of the font used when rendering stamp text");
-	RNA_def_property_update(prop, NC_SCENE | ND_RENDER_OPTIONS, NULL);
-
-	prop = RNA_def_property(srna, "stamp_foreground", PROP_FLOAT, PROP_COLOR);
-	RNA_def_property_float_sdna(prop, NULL, "fg_stamp");
-	RNA_def_property_array(prop, 4);
-	RNA_def_property_range(prop, 0.0, 1.0);
-	RNA_def_property_ui_text(prop, "Text Color", "Color to use for stamp text");
-	RNA_def_property_update(prop, NC_SCENE | ND_RENDER_OPTIONS, NULL);
-
-	prop = RNA_def_property(srna, "stamp_background", PROP_FLOAT, PROP_COLOR);
-	RNA_def_property_float_sdna(prop, NULL, "bg_stamp");
-	RNA_def_property_array(prop, 4);
-	RNA_def_property_range(prop, 0.0, 1.0);
-	RNA_def_property_ui_text(prop, "Background", "Color to use behind stamp text");
-	RNA_def_property_update(prop, NC_SCENE | ND_RENDER_OPTIONS, NULL);
-
-	/* sequencer draw options */
-
-#if 0  /* see R_SEQ_GL_REND comment */
-	prop = RNA_def_property(srna, "use_sequencer_gl_render", PROP_BOOLEAN, PROP_NONE);
-	RNA_def_property_boolean_sdna(prop, NULL, "seq_flag", R_SEQ_GL_REND);
-	RNA_def_property_ui_text(prop, "Sequencer OpenGL", "");
-#endif
-
-	prop = RNA_def_property(srna, "sequencer_gl_preview", PROP_ENUM, PROP_NONE);
-	RNA_def_property_enum_sdna(prop, NULL, "seq_prev_type");
-	RNA_def_property_enum_items(prop, rna_enum_shading_type_items);
-	RNA_def_property_ui_text(prop, "Sequencer Preview Shading", "Method to draw in the sequencer view");
-	RNA_def_property_update(prop, NC_SCENE | ND_SEQUENCER, "rna_SceneSequencer_update");
-
-#if 0  /* UNUSED, see R_SEQ_GL_REND comment */
-	prop = RNA_def_property(srna, "sequencer_gl_render", PROP_ENUM, PROP_NONE);
-	RNA_def_property_enum_sdna(prop, NULL, "seq_rend_type");
-	RNA_def_property_enum_items(prop, rna_enum_shading_type_items);
-	/* XXX Label and tooltips are obviously wrong! */
-	RNA_def_property_ui_text(prop, "Sequencer Preview Shading", "Method to draw in the sequencer view");
-#endif
-
-	prop = RNA_def_property(srna, "use_sequencer_gl_textured_solid", PROP_BOOLEAN, PROP_NONE);
-	RNA_def_property_boolean_sdna(prop, NULL, "seq_flag", R_SEQ_SOLID_TEX);
-	RNA_def_property_ui_text(prop, "Textured Solid", "Display face-assigned textures in solid draw method");
-	RNA_def_property_update(prop, NC_SCENE | ND_SEQUENCER, "rna_SceneSequencer_update");
-
-	prop = RNA_def_property(srna, "use_sequencer_gl_dof", PROP_BOOLEAN, PROP_NONE);
-	RNA_def_property_boolean_sdna(prop, NULL, "seq_flag", R_SEQ_CAMERA_DOF);
-	RNA_def_property_ui_text(prop, "Depth of Field", "Use depth of field using the values from scene strip active camera");
-	RNA_def_property_update(prop, NC_SCENE | ND_SEQUENCER, "rna_SceneSequencer_update");
-
-	prop = RNA_def_property(srna, "use_single_layer", PROP_BOOLEAN, PROP_NONE);
-	RNA_def_property_boolean_sdna(prop, NULL, "scemode", R_SINGLE_LAYER);
-	RNA_def_property_ui_text(prop, "Render Single Layer", "Only render the active layer. Only affects rendering from the interface, ignored for rendering from command line");
-	RNA_def_property_clear_flag(prop, PROP_ANIMATABLE);
-	RNA_def_property_update(prop, NC_SCENE | ND_RENDER_OPTIONS, NULL);
-
-	/* views (stereoscopy et al) */
-	prop = RNA_def_property(srna, "views", PROP_COLLECTION, PROP_NONE);
-	RNA_def_property_struct_type(prop, "SceneRenderView");
-	RNA_def_property_ui_text(prop, "Render Views", "");
-	rna_def_render_views(brna, prop);
-
-	prop = RNA_def_property(srna, "stereo_views", PROP_COLLECTION, PROP_NONE);
-	RNA_def_property_collection_sdna(prop, NULL, "views", NULL);
-	RNA_def_property_collection_funcs(prop, "rna_RenderSettings_stereoViews_begin", "rna_iterator_listbase_next",
-	                                  "rna_iterator_listbase_end", "rna_iterator_listbase_get",
-	                                  NULL, NULL, NULL, NULL);
-	RNA_def_property_struct_type(prop, "SceneRenderView");
-	RNA_def_property_ui_text(prop, "Render Views", "");
-
-	prop = RNA_def_property(srna, "use_multiview", PROP_BOOLEAN, PROP_NONE);
-	RNA_def_property_boolean_sdna(prop, NULL, "scemode", R_MULTIVIEW);
-	RNA_def_property_ui_text(prop, "Multiple Views", "Use multiple views in the scene");
-	RNA_def_property_update(prop, NC_WINDOW, NULL);
-
-	prop = RNA_def_property(srna, "views_format", PROP_ENUM, PROP_NONE);
-	RNA_def_property_enum_items(prop, views_format_items);
-	RNA_def_property_clear_flag(prop, PROP_ANIMATABLE);
-	RNA_def_property_ui_text(prop, "Setup Stereo Mode", "");
-	RNA_def_property_enum_funcs(prop, NULL, "rna_RenderSettings_views_format_set", NULL);
-	RNA_def_property_update(prop, NC_SPACE | ND_SPACE_VIEW3D, NULL);
-
-	/* engine */
-	prop = RNA_def_property(srna, "engine", PROP_ENUM, PROP_NONE);
-	RNA_def_property_enum_items(prop, engine_items);
-	RNA_def_property_enum_funcs(prop, "rna_RenderSettings_engine_get", "rna_RenderSettings_engine_set",
-	                            "rna_RenderSettings_engine_itemf");
-	RNA_def_property_clear_flag(prop, PROP_ANIMATABLE);
-	RNA_def_property_ui_text(prop, "Engine", "Engine to use for rendering");
-	RNA_def_property_update(prop, NC_WINDOW, "rna_RenderSettings_engine_update");
-
-	prop = RNA_def_property(srna, "has_multiple_engines", PROP_BOOLEAN, PROP_NONE);
-	RNA_def_property_boolean_funcs(prop, "rna_RenderSettings_multiple_engines_get", NULL);
-	RNA_def_property_clear_flag(prop, PROP_EDITABLE);
-	RNA_def_property_ui_text(prop, "Multiple Engines", "More than one rendering engine is available");
-
-	prop = RNA_def_property(srna, "use_spherical_stereo", PROP_BOOLEAN, PROP_NONE);
-	RNA_def_property_boolean_funcs(prop, "rna_RenderSettings_use_spherical_stereo_get", NULL);
-	RNA_def_property_clear_flag(prop, PROP_EDITABLE);
-	RNA_def_property_ui_text(prop, "Use Spherical Stereo", "Active render engine supports spherical stereo rendering");
-
-	/* simplify */
-	prop = RNA_def_property(srna, "use_simplify", PROP_BOOLEAN, PROP_NONE);
-	RNA_def_property_boolean_sdna(prop, NULL, "mode", R_SIMPLIFY);
-	RNA_def_property_ui_text(prop, "Use Simplify", "Enable simplification of scene for quicker preview renders");
-	RNA_def_property_update(prop, 0, "rna_Scene_use_simplify_update");
-
-	prop = RNA_def_property(srna, "simplify_subdivision", PROP_INT, PROP_UNSIGNED);
-	RNA_def_property_int_sdna(prop, NULL, "simplify_subsurf");
-	RNA_def_property_ui_range(prop, 0, 6, 1, -1);
-	RNA_def_property_ui_text(prop, "Simplify Subdivision", "Global maximum subdivision level");
-	RNA_def_property_update(prop, 0, "rna_Scene_simplify_update");
-
-	prop = RNA_def_property(srna, "simplify_child_particles", PROP_FLOAT, PROP_FACTOR);
-	RNA_def_property_float_sdna(prop, NULL, "simplify_particles");
-	RNA_def_property_ui_text(prop, "Simplify Child Particles", "Global child particles percentage");
-	RNA_def_property_update(prop, 0, "rna_Scene_simplify_update");
-
-	prop = RNA_def_property(srna, "simplify_subdivision_render", PROP_INT, PROP_UNSIGNED);
-	RNA_def_property_int_sdna(prop, NULL, "simplify_subsurf_render");
-	RNA_def_property_ui_range(prop, 0, 6, 1, -1);
-	RNA_def_property_ui_text(prop, "Simplify Subdivision", "Global maximum subdivision level during rendering");
-	RNA_def_property_update(prop, 0, "rna_Scene_simplify_update");
-
-	prop = RNA_def_property(srna, "simplify_child_particles_render", PROP_FLOAT, PROP_FACTOR);
-	RNA_def_property_float_sdna(prop, NULL, "simplify_particles_render");
-	RNA_def_property_ui_text(prop, "Simplify Child Particles", "Global child particles percentage during rendering");
-	RNA_def_property_update(prop, 0, "rna_Scene_simplify_update");
-
-	prop = RNA_def_property(srna, "use_simplify_smoke_highres", PROP_BOOLEAN, PROP_NONE);
-	RNA_def_property_boolean_negative_sdna(prop, NULL, "simplify_smoke_ignore_highres", 1);
-	RNA_def_property_ui_text(prop, "Use High-resolution Smoke", "Display high-resolution smoke in the viewport");
-	RNA_def_property_update(prop, NC_OBJECT | ND_DRAW, NULL);
-
-	/* Grease Pencil - Simplify Options */
-	prop = RNA_def_property(srna, "simplify_gpencil", PROP_BOOLEAN, PROP_NONE);
-	RNA_def_property_boolean_sdna(prop, NULL, "simplify_gpencil", SIMPLIFY_GPENCIL_ENABLE);
-	RNA_def_property_ui_text(prop, "Simplify", "Simplify Grease Pencil drawing");
-	RNA_def_property_update(prop, NC_GPENCIL | ND_DATA, "rna_GPencil_update");
-
-	prop = RNA_def_property(srna, "simplify_gpencil_onplay", PROP_BOOLEAN, PROP_NONE);
-	RNA_def_property_boolean_sdna(prop, NULL, "simplify_gpencil", SIMPLIFY_GPENCIL_ON_PLAY);
-	RNA_def_property_ui_text(prop, "Simplify Playback", "Simplify Grease Pencil only during animation playback");
-	RNA_def_property_update(prop, NC_GPENCIL | ND_DATA, "rna_GPencil_update");
-
-	prop = RNA_def_property(srna, "simplify_gpencil_view_fill", PROP_BOOLEAN, PROP_NONE);
-	RNA_def_property_boolean_sdna(prop, NULL, "simplify_gpencil", SIMPLIFY_GPENCIL_FILL);
-	RNA_def_property_ui_text(prop, "Disable Fill", "Disable fill strokes in the viewport");
-	RNA_def_property_update(prop, NC_GPENCIL | ND_DATA, "rna_GPencil_update");
-
-	prop = RNA_def_property(srna, "simplify_gpencil_remove_lines", PROP_BOOLEAN, PROP_NONE);
-	RNA_def_property_boolean_sdna(prop, NULL, "simplify_gpencil", SIMPLIFY_GPENCIL_REMOVE_FILL_LINE);
-	RNA_def_property_ui_text(prop, "Disable Lines", "Disable external lines of fill strokes");
-	RNA_def_property_update(prop, NC_GPENCIL | ND_DATA, "rna_GPencil_update");
-
-	prop = RNA_def_property(srna, "simplify_gpencil_view_modifier", PROP_BOOLEAN, PROP_NONE);
-	RNA_def_property_boolean_sdna(prop, NULL, "simplify_gpencil", SIMPLIFY_GPENCIL_MODIFIER);
-	RNA_def_property_ui_text(prop, "Disable Modifiers", "Do not apply modifiers in the viewport");
-	RNA_def_property_update(prop, NC_GPENCIL | ND_DATA, "rna_GPencil_update");
-
-	prop = RNA_def_property(srna, "simplify_gpencil_shader_fx", PROP_BOOLEAN, PROP_NONE);
-	RNA_def_property_boolean_sdna(prop, NULL, "simplify_gpencil", SIMPLIFY_GPENCIL_FX);
-	RNA_def_property_ui_text(prop, "Simplify Shaders", "Do not apply shader fx");
-	RNA_def_property_update(prop, NC_GPENCIL | ND_DATA, "rna_GPencil_update");
-
-	prop = RNA_def_property(srna, "simplify_gpencil_blend", PROP_BOOLEAN, PROP_NONE);
-	RNA_def_property_boolean_sdna(prop, NULL, "simplify_gpencil", SIMPLIFY_GPENCIL_BLEND);
-	RNA_def_property_ui_text(prop, "Layers Blending", "Do not display blend layers");
-	RNA_def_property_update(prop, NC_GPENCIL | ND_DATA, "rna_GPencil_update");
-
-	/* persistent data */
-	prop = RNA_def_property(srna, "use_persistent_data", PROP_BOOLEAN, PROP_NONE);
-	RNA_def_property_boolean_sdna(prop, NULL, "mode", R_PERSISTENT_DATA);
-	RNA_def_property_ui_text(prop, "Persistent Data", "Keep render data around for faster re-renders");
-	RNA_def_property_update(prop, 0, "rna_Scene_use_persistent_data_update");
-
-	/* Freestyle line thickness options */
-	prop = RNA_def_property(srna, "line_thickness_mode", PROP_ENUM, PROP_NONE);
-	RNA_def_property_enum_sdna(prop, NULL, "line_thickness_mode");
-	RNA_def_property_enum_items(prop, freestyle_thickness_items);
-	RNA_def_property_ui_text(prop, "Line Thickness Mode", "Line thickness mode for Freestyle line drawing");
-	RNA_def_property_update(prop, NC_SCENE | ND_RENDER_OPTIONS, "rna_Scene_freestyle_update");
-
-	prop = RNA_def_property(srna, "line_thickness", PROP_FLOAT, PROP_PIXEL);
-	RNA_def_property_float_sdna(prop, NULL, "unit_line_thickness");
-	RNA_def_property_range(prop, 0.f, 10000.f);
-	RNA_def_property_ui_text(prop, "Line Thickness", "Line thickness in pixels");
-	RNA_def_property_update(prop, NC_SCENE | ND_RENDER_OPTIONS, "rna_Scene_freestyle_update");
-
-	/* Bake Settings */
-	prop = RNA_def_property(srna, "bake", PROP_POINTER, PROP_NONE);
-	RNA_def_property_flag(prop, PROP_NEVER_NULL);
-	RNA_def_property_pointer_sdna(prop, NULL, "bake");
-	RNA_def_property_struct_type(prop, "BakeSettings");
-	RNA_def_property_ui_text(prop, "Bake Data", "");
-
-	/* Nestled Data  */
-	/* *** Non-Animated *** */
-	RNA_define_animate_sdna(false);
-	rna_def_bake_data(brna);
-	RNA_define_animate_sdna(true);
-
-	/* *** Animated *** */
-
-	/* Scene API */
-	RNA_api_scene_render(srna);
-=======
   StructRNA *srna;
   PropertyRNA *prop;
 
@@ -8848,7 +6323,6 @@
 
   /* Scene API */
   RNA_api_scene_render(srna);
->>>>>>> 2a39f259
 }
 
 /* scene.objects */
@@ -9117,7 +6591,6 @@
 
 static void rna_def_scene_eevee(BlenderRNA *brna)
 {
-<<<<<<< HEAD
 	StructRNA *srna;
 	PropertyRNA *prop;
 
@@ -9486,567 +6959,6 @@
 	RNA_def_property_range(prop, 0.0f, 2000.0f);
 	RNA_def_property_ui_range(prop, 2.0f, 200.0f, 1, 3);
 	RNA_def_property_override_flag(prop, PROPOVERRIDE_OVERRIDABLE_STATIC);
-
-	prop = RNA_def_property(srna, "bokeh_threshold", PROP_FLOAT, PROP_FACTOR);
-	RNA_def_property_float_default(prop, 1.0f);
-	RNA_def_property_ui_text(prop, "Sprite Threshold", "Brightness threshold for using sprite base depth of field");
-	RNA_def_property_range(prop, 0.0f, 100000.0f);
-	RNA_def_property_ui_range(prop, 0.0f, 10.0f, 1, 3);
-	RNA_def_property_override_flag(prop, PROPOVERRIDE_OVERRIDABLE_STATIC);
-	RNA_def_property_update(prop, NC_SCENE | ND_RENDER_OPTIONS, NULL);
-
-	/* Bloom */
-	prop = RNA_def_property(srna, "use_bloom", PROP_BOOLEAN, PROP_NONE);
-	RNA_def_property_boolean_sdna(prop, NULL, "flag", SCE_EEVEE_BLOOM_ENABLED);
-	RNA_def_property_boolean_default(prop, 0);
-	RNA_def_property_ui_text(prop, "Bloom", "High brightness pixels generate a glowing effect");
-	RNA_def_property_override_flag(prop, PROPOVERRIDE_OVERRIDABLE_STATIC);
-	RNA_def_property_update(prop, NC_SCENE | ND_RENDER_OPTIONS, NULL);
-
-	prop = RNA_def_property(srna, "bloom_threshold", PROP_FLOAT, PROP_FACTOR);
-	RNA_def_property_float_default(prop, 0.8f);
-	RNA_def_property_ui_text(prop, "Threshold", "Filters out pixels under this level of brightness");
-	RNA_def_property_range(prop, 0.0f, 100000.0f);
-	RNA_def_property_ui_range(prop, 0.0f, 10.0f, 1, 3);
-	RNA_def_property_override_flag(prop, PROPOVERRIDE_OVERRIDABLE_STATIC);
-	RNA_def_property_update(prop, NC_SCENE | ND_RENDER_OPTIONS, NULL);
-
-	prop = RNA_def_property(srna, "bloom_color", PROP_FLOAT, PROP_COLOR);
-	RNA_def_property_float_array_default(prop, default_bloom_color);
-	RNA_def_property_array(prop, 3);
-	RNA_def_property_ui_text(prop, "Color", "Color applied to the bloom effect");
-	RNA_def_property_override_flag(prop, PROPOVERRIDE_OVERRIDABLE_STATIC);
-	RNA_def_property_update(prop, NC_SCENE | ND_RENDER_OPTIONS, NULL);
-
-	prop = RNA_def_property(srna, "bloom_knee", PROP_FLOAT, PROP_FACTOR);
-	RNA_def_property_float_default(prop, 0.5f);
-	RNA_def_property_ui_text(prop, "Knee", "Makes transition between under/over-threshold gradual");
-	RNA_def_property_range(prop, 0.0f, 1.0f);
-	RNA_def_property_override_flag(prop, PROPOVERRIDE_OVERRIDABLE_STATIC);
-	RNA_def_property_update(prop, NC_SCENE | ND_RENDER_OPTIONS, NULL);
-
-	prop = RNA_def_property(srna, "bloom_radius", PROP_FLOAT, PROP_FACTOR);
-	RNA_def_property_float_default(prop, 6.5f);
-	RNA_def_property_ui_text(prop, "Radius", "Bloom spread distance");
-	RNA_def_property_range(prop, 0.0f, 100.0f);
-	RNA_def_property_ui_range(prop, 0.0f, 10.0f, 1, 3);
-	RNA_def_property_override_flag(prop, PROPOVERRIDE_OVERRIDABLE_STATIC);
-	RNA_def_property_update(prop, NC_SCENE | ND_RENDER_OPTIONS, NULL);
-
-	prop = RNA_def_property(srna, "bloom_clamp", PROP_FLOAT, PROP_FACTOR);
-	RNA_def_property_float_default(prop, 0.0f);
-	RNA_def_property_ui_text(prop, "Clamp", "Maximum intensity a bloom pixel can have (0 to disabled)");
-	RNA_def_property_range(prop, 0.0f, 100000.0f);
-	RNA_def_property_ui_range(prop, 0.0f, 1000.0f, 1, 3);
-	RNA_def_property_override_flag(prop, PROPOVERRIDE_OVERRIDABLE_STATIC);
-	RNA_def_property_update(prop, NC_SCENE | ND_RENDER_OPTIONS, NULL);
-
-	prop = RNA_def_property(srna, "bloom_intensity", PROP_FLOAT, PROP_FACTOR);
-	RNA_def_property_float_default(prop, 0.05f);
-	RNA_def_property_ui_text(prop, "Intensity", "Blend factor");
-	RNA_def_property_range(prop, 0.0f, 10000.0f);
-	RNA_def_property_ui_range(prop, 0.0f, 0.1f, 1, 3);
-	RNA_def_property_override_flag(prop, PROPOVERRIDE_OVERRIDABLE_STATIC);
-	RNA_def_property_update(prop, NC_SCENE | ND_RENDER_OPTIONS, NULL);
-
-	/* Motion blur */
-	prop = RNA_def_property(srna, "use_motion_blur", PROP_BOOLEAN, PROP_NONE);
-	RNA_def_property_boolean_sdna(prop, NULL, "flag", SCE_EEVEE_MOTION_BLUR_ENABLED);
-	RNA_def_property_boolean_default(prop, 0);
-	RNA_def_property_ui_text(prop, "Motion Blur", "Enable motion blur effect (only in camera view)");
-	RNA_def_property_override_flag(prop, PROPOVERRIDE_OVERRIDABLE_STATIC);
-	RNA_def_property_update(prop, NC_SCENE | ND_RENDER_OPTIONS, NULL);
-
-	prop = RNA_def_property(srna, "motion_blur_samples", PROP_INT, PROP_UNSIGNED);
-	RNA_def_property_int_default(prop, 8);
-	RNA_def_property_ui_text(prop, "Samples", "Number of samples to take with motion blur");
-	RNA_def_property_range(prop, 1, 64);
-	RNA_def_property_override_flag(prop, PROPOVERRIDE_OVERRIDABLE_STATIC);
-	RNA_def_property_update(prop, NC_SCENE | ND_RENDER_OPTIONS, NULL);
-
-	prop = RNA_def_property(srna, "motion_blur_shutter", PROP_FLOAT, PROP_FACTOR);
-	RNA_def_property_float_default(prop, 1.0f);
-	RNA_def_property_ui_text(prop, "Shutter", "Time taken in frames between shutter open and close");
-	RNA_def_property_range(prop, 0.0f, FLT_MAX);
-	RNA_def_property_ui_range(prop, 0.01f, 1.0f, 1, 2);
-	RNA_def_property_override_flag(prop, PROPOVERRIDE_OVERRIDABLE_STATIC);
-	RNA_def_property_update(prop, NC_SCENE | ND_RENDER_OPTIONS, NULL);
-
-	/* Shadows */
-	prop = RNA_def_property(srna, "shadow_method", PROP_ENUM, PROP_NONE);
-	RNA_def_property_enum_default(prop, SHADOW_ESM);
-	RNA_def_property_enum_items(prop, eevee_shadow_method_items);
-	RNA_def_property_ui_text(prop, "Method", "Technique use to compute the shadows");
-	RNA_def_property_override_flag(prop, PROPOVERRIDE_OVERRIDABLE_STATIC);
-	RNA_def_property_update(prop, NC_SCENE | ND_RENDER_OPTIONS, NULL);
-
-	prop = RNA_def_property(srna, "shadow_cube_size", PROP_ENUM, PROP_NONE);
-	RNA_def_property_enum_default(prop, 512);
-	RNA_def_property_enum_items(prop, eevee_shadow_size_items);
-	RNA_def_property_ui_text(prop, "Cube Shadows Resolution", "Size of point and area light shadow maps");
-	RNA_def_property_override_flag(prop, PROPOVERRIDE_OVERRIDABLE_STATIC);
-	RNA_def_property_update(prop, NC_SCENE | ND_RENDER_OPTIONS, NULL);
-
-	prop = RNA_def_property(srna, "shadow_cascade_size", PROP_ENUM, PROP_NONE);
-	RNA_def_property_enum_default(prop, 1024);
-	RNA_def_property_enum_items(prop, eevee_shadow_size_items);
-	RNA_def_property_ui_text(prop, "Directional Shadows Resolution", "Size of sun light shadow maps");
-	RNA_def_property_override_flag(prop, PROPOVERRIDE_OVERRIDABLE_STATIC);
-	RNA_def_property_update(prop, NC_SCENE | ND_RENDER_OPTIONS, NULL);
-
-	prop = RNA_def_property(srna, "use_shadow_high_bitdepth", PROP_BOOLEAN, PROP_NONE);
-	RNA_def_property_boolean_sdna(prop, NULL, "flag", SCE_EEVEE_SHADOW_HIGH_BITDEPTH);
-	RNA_def_property_boolean_default(prop, 0);
-	RNA_def_property_ui_text(prop, "High Bitdepth", "Use 32bit shadows");
-	RNA_def_property_override_flag(prop, PROPOVERRIDE_OVERRIDABLE_STATIC);
-	RNA_def_property_update(prop, NC_SCENE | ND_RENDER_OPTIONS, NULL);
-
-	prop = RNA_def_property(srna, "use_soft_shadows", PROP_BOOLEAN, PROP_NONE);
-	RNA_def_property_boolean_sdna(prop, NULL, "flag", SCE_EEVEE_SHADOW_SOFT);
-	RNA_def_property_boolean_default(prop, 0);
-	RNA_def_property_ui_text(prop, "Soft Shadows", "Randomize shadowmaps origin to create soft shadows");
-	RNA_def_property_override_flag(prop, PROPOVERRIDE_OVERRIDABLE_STATIC);
-	RNA_def_property_update(prop, NC_SCENE | ND_RENDER_OPTIONS, NULL);
-
-	prop = RNA_def_property(srna, "light_threshold", PROP_FLOAT, PROP_UNSIGNED);
-	RNA_def_property_float_default(prop, 0.01f);
-	RNA_def_property_ui_text(prop, "Light Threshold", "Minimum light intensity for a light to contribute to the lighting");
-	RNA_def_property_range(prop, 0.0f, FLT_MAX);
-	RNA_def_property_ui_range(prop, 0.0f, 1.0f, 0.1, 3);
-	RNA_def_property_override_flag(prop, PROPOVERRIDE_OVERRIDABLE_STATIC);
-	RNA_def_property_update(prop, NC_SCENE | ND_RENDER_OPTIONS, NULL);
-
-	/* Overscan */
-	prop = RNA_def_property(srna, "use_overscan", PROP_BOOLEAN, PROP_NONE);
-	RNA_def_property_boolean_sdna(prop, NULL, "flag", SCE_EEVEE_OVERSCAN);
-	RNA_def_property_boolean_default(prop, 0);
-	RNA_def_property_ui_text(prop, "Overscan", "Internally render past the image border to avoid "
-	                                           "screen-space effects disappearing");
-	RNA_def_property_override_flag(prop, PROPOVERRIDE_OVERRIDABLE_STATIC);
-
-	prop = RNA_def_property(srna, "overscan_size", PROP_FLOAT, PROP_PERCENTAGE);
-	RNA_def_property_float_sdna(prop, NULL, "overscan");
-	RNA_def_property_float_default(prop, 3.0f);
-	RNA_def_property_ui_text(prop, "Overscan Size", "Percentage of render size to add as overscan to the "
-	                                                "internal render buffers");
-	RNA_def_property_range(prop, 0.0f, 50.0f);
-	RNA_def_property_ui_range(prop, 0.0f, 10.0f, 1, 2);
-	RNA_def_property_override_flag(prop, PROPOVERRIDE_OVERRIDABLE_STATIC);
-=======
-  StructRNA *srna;
-  PropertyRNA *prop;
-
-  static const EnumPropertyItem eevee_shadow_method_items[] = {
-      {SHADOW_ESM, "ESM", 0, "ESM", "Exponential Shadow Mapping"},
-      {SHADOW_VSM, "VSM", 0, "VSM", "Variance Shadow Mapping"},
-      {0, NULL, 0, NULL, NULL},
-  };
-
-  static const EnumPropertyItem eevee_shadow_size_items[] = {
-      {64, "64", 0, "64px", ""},
-      {128, "128", 0, "128px", ""},
-      {256, "256", 0, "256px", ""},
-      {512, "512", 0, "512px", ""},
-      {1024, "1024", 0, "1024px", ""},
-      {2048, "2048", 0, "2048px", ""},
-      {4096, "4096", 0, "4096px", ""},
-      {0, NULL, 0, NULL, NULL},
-  };
-
-  static const EnumPropertyItem eevee_gi_visibility_size_items[] = {
-      {8, "8", 0, "8px", ""},
-      {16, "16", 0, "16px", ""},
-      {32, "32", 0, "32px", ""},
-      {64, "64", 0, "64px", ""},
-      {0, NULL, 0, NULL, NULL},
-  };
-
-  static const EnumPropertyItem eevee_volumetric_tile_size_items[] = {
-      {2, "2", 0, "2px", ""},
-      {4, "4", 0, "4px", ""},
-      {8, "8", 0, "8px", ""},
-      {16, "16", 0, "16px", ""},
-      {0, NULL, 0, NULL, NULL},
-  };
-
-  static float default_bloom_color[3] = {1.0f, 1.0f, 1.0f};
-
-  srna = RNA_def_struct(brna, "SceneEEVEE", NULL);
-  RNA_def_struct_path_func(srna, "rna_SceneEEVEE_path");
-  RNA_def_struct_ui_text(srna, "Scene Display", "Scene display settings for 3d viewport");
-
-  /* Indirect Lighting */
-  prop = RNA_def_property(srna, "gi_diffuse_bounces", PROP_INT, PROP_NONE);
-  RNA_def_property_int_default(prop, 3);
-  RNA_def_property_ui_text(prop,
-                           "Diffuse Bounces",
-                           "Number of time the light is reinjected inside light grids, "
-                           "0 disable indirect diffuse light");
-  RNA_def_property_range(prop, 0, INT_MAX);
-  RNA_def_property_override_flag(prop, PROPOVERRIDE_OVERRIDABLE_STATIC);
-
-  prop = RNA_def_property(srna, "gi_cubemap_resolution", PROP_ENUM, PROP_NONE);
-  RNA_def_property_enum_items(prop, eevee_shadow_size_items);
-  RNA_def_property_enum_default(prop, 512);
-  RNA_def_property_ui_text(prop, "Cubemap Size", "Size of every cubemaps");
-  RNA_def_property_override_flag(prop, PROPOVERRIDE_OVERRIDABLE_STATIC);
-
-  prop = RNA_def_property(srna, "gi_visibility_resolution", PROP_ENUM, PROP_NONE);
-  RNA_def_property_enum_items(prop, eevee_gi_visibility_size_items);
-  RNA_def_property_enum_default(prop, 32);
-  RNA_def_property_ui_text(prop,
-                           "Irradiance Visibility Size",
-                           "Size of the shadow map applied to each irradiance sample");
-  RNA_def_property_override_flag(prop, PROPOVERRIDE_OVERRIDABLE_STATIC);
-
-  prop = RNA_def_property(srna, "gi_irradiance_smoothing", PROP_FLOAT, PROP_FACTOR);
-  RNA_def_property_range(prop, 0.0f, FLT_MAX);
-  RNA_def_property_ui_range(prop, 0.0f, 1.0f, 5, 2);
-  RNA_def_property_float_default(prop, 0.1f);
-  RNA_def_property_ui_text(prop,
-                           "Irradiance Smoothing",
-                           "Smoother irradiance interpolation but introduce light bleeding");
-  RNA_def_property_override_flag(prop, PROPOVERRIDE_OVERRIDABLE_STATIC);
-  RNA_def_property_update(prop, NC_SCENE | ND_RENDER_OPTIONS, NULL);
-
-  prop = RNA_def_property(srna, "gi_glossy_clamp", PROP_FLOAT, PROP_NONE);
-  RNA_def_property_float_default(prop, 0.0f);
-  RNA_def_property_ui_text(prop,
-                           "Clamp Glossy",
-                           "Clamp pixel intensity to reduce noise inside glossy reflections "
-                           "from reflection cubemaps (0 to disabled)");
-  RNA_def_property_range(prop, 0.0f, FLT_MAX);
-  RNA_def_property_override_flag(prop, PROPOVERRIDE_OVERRIDABLE_STATIC);
-
-  prop = RNA_def_property(srna, "gi_filter_quality", PROP_FLOAT, PROP_NONE);
-  RNA_def_property_float_default(prop, 1.0f);
-  RNA_def_property_ui_text(
-      prop, "Filter Quality", "Take more samples during cubemap filtering to remove artifacts");
-  RNA_def_property_range(prop, 1.0f, 8.0f);
-  RNA_def_property_override_flag(prop, PROPOVERRIDE_OVERRIDABLE_STATIC);
-
-  prop = RNA_def_property(srna, "gi_show_irradiance", PROP_BOOLEAN, PROP_NONE);
-  RNA_def_property_boolean_sdna(prop, NULL, "flag", SCE_EEVEE_SHOW_IRRADIANCE);
-  RNA_def_property_boolean_default(prop, 0);
-  RNA_def_property_ui_icon(prop, ICON_HIDE_ON, 1);
-  RNA_def_property_ui_text(
-      prop, "Show Irradiance Cache", "Display irradiance samples in the viewport");
-  RNA_def_property_override_flag(prop, PROPOVERRIDE_OVERRIDABLE_STATIC);
-  RNA_def_property_update(prop, NC_SCENE | ND_RENDER_OPTIONS, NULL);
-
-  prop = RNA_def_property(srna, "gi_show_cubemaps", PROP_BOOLEAN, PROP_NONE);
-  RNA_def_property_boolean_sdna(prop, NULL, "flag", SCE_EEVEE_SHOW_CUBEMAPS);
-  RNA_def_property_boolean_default(prop, 0);
-  RNA_def_property_ui_icon(prop, ICON_HIDE_ON, 1);
-  RNA_def_property_ui_text(
-      prop, "Show Cubemap Cache", "Display captured cubemaps in the viewport");
-  RNA_def_property_override_flag(prop, PROPOVERRIDE_OVERRIDABLE_STATIC);
-  RNA_def_property_update(prop, NC_SCENE | ND_RENDER_OPTIONS, NULL);
-
-  prop = RNA_def_property(srna, "gi_irradiance_display_size", PROP_FLOAT, PROP_DISTANCE);
-  RNA_def_property_float_sdna(prop, NULL, "gi_irradiance_draw_size");
-  RNA_def_property_range(prop, 0.05f, 10.0f);
-  RNA_def_property_float_default(prop, 0.1f);
-  RNA_def_property_ui_text(prop,
-                           "Irradiance Display Size",
-                           "Size of the irradiance sample spheres to debug captured light");
-  RNA_def_property_update(prop, NC_SCENE | ND_RENDER_OPTIONS, NULL);
-
-  prop = RNA_def_property(srna, "gi_cubemap_display_size", PROP_FLOAT, PROP_DISTANCE);
-  RNA_def_property_float_sdna(prop, NULL, "gi_cubemap_draw_size");
-  RNA_def_property_range(prop, 0.05f, 10.0f);
-  RNA_def_property_float_default(prop, 0.3f);
-  RNA_def_property_ui_text(
-      prop, "Cubemap Display Size", "Size of the cubemap spheres to debug captured light");
-  RNA_def_property_update(prop, NC_SCENE | ND_RENDER_OPTIONS, NULL);
-
-  prop = RNA_def_property(srna, "gi_auto_bake", PROP_BOOLEAN, PROP_NONE);
-  RNA_def_property_boolean_sdna(prop, NULL, "flag", SCE_EEVEE_GI_AUTOBAKE);
-  RNA_def_property_boolean_default(prop, 0);
-  RNA_def_property_ui_text(prop, "Auto Bake", "Auto bake indirect lighting when editing probes");
-
-  prop = RNA_def_property(srna, "gi_cache_info", PROP_STRING, PROP_NONE);
-  RNA_def_property_string_sdna(prop, NULL, "light_cache_info");
-  RNA_def_property_clear_flag(prop, PROP_EDITABLE);
-  RNA_def_property_ui_text(prop, "Light Cache Info", "Info on current cache status");
-
-  /* Temporal Anti-Aliasing (super sampling) */
-  prop = RNA_def_property(srna, "taa_samples", PROP_INT, PROP_NONE);
-  RNA_def_property_int_default(prop, 16);
-  RNA_def_property_ui_text(prop, "Viewport Samples", "Number of samples, unlimited if 0");
-  RNA_def_property_range(prop, 0, INT_MAX);
-  RNA_def_property_override_flag(prop, PROPOVERRIDE_OVERRIDABLE_STATIC);
-  RNA_def_property_update(prop, NC_SCENE | ND_RENDER_OPTIONS, NULL);
-
-  prop = RNA_def_property(srna, "taa_render_samples", PROP_INT, PROP_NONE);
-  RNA_def_property_int_default(prop, 64);
-  RNA_def_property_ui_text(prop, "Render Samples", "Number of samples per pixels for rendering");
-  RNA_def_property_range(prop, 1, INT_MAX);
-  RNA_def_property_override_flag(prop, PROPOVERRIDE_OVERRIDABLE_STATIC);
-  RNA_def_property_update(prop, NC_SCENE | ND_RENDER_OPTIONS, NULL);
-
-  prop = RNA_def_property(srna, "use_taa_reprojection", PROP_BOOLEAN, PROP_NONE);
-  RNA_def_property_boolean_sdna(prop, NULL, "flag", SCE_EEVEE_TAA_REPROJECTION);
-  RNA_def_property_boolean_default(prop, 1);
-  RNA_def_property_ui_text(prop,
-                           "Viewport Denoising",
-                           "Denoise image using temporal reprojection "
-                           "(can leave some ghosting)");
-  RNA_def_property_override_flag(prop, PROPOVERRIDE_OVERRIDABLE_STATIC);
-  RNA_def_property_update(prop, NC_SCENE | ND_RENDER_OPTIONS, NULL);
-
-  /* Screen Space Subsurface Scattering */
-  prop = RNA_def_property(srna, "use_sss", PROP_BOOLEAN, PROP_NONE);
-  RNA_def_property_boolean_sdna(prop, NULL, "flag", SCE_EEVEE_SSS_ENABLED);
-  RNA_def_property_boolean_default(prop, 0);
-  RNA_def_property_ui_text(
-      prop, "Subsurface Scattering", "Enable screen space subsurface scattering");
-  RNA_def_property_override_flag(prop, PROPOVERRIDE_OVERRIDABLE_STATIC);
-  RNA_def_property_update(prop, NC_SCENE | ND_RENDER_OPTIONS, NULL);
-
-  prop = RNA_def_property(srna, "sss_samples", PROP_INT, PROP_NONE);
-  RNA_def_property_int_default(prop, 7);
-  RNA_def_property_ui_text(prop, "Samples", "Number of samples to compute the scattering effect");
-  RNA_def_property_range(prop, 1, 32);
-  RNA_def_property_override_flag(prop, PROPOVERRIDE_OVERRIDABLE_STATIC);
-  RNA_def_property_update(prop, NC_SCENE | ND_RENDER_OPTIONS, NULL);
-
-  prop = RNA_def_property(srna, "sss_jitter_threshold", PROP_FLOAT, PROP_FACTOR);
-  RNA_def_property_float_default(prop, 0.3f);
-  RNA_def_property_ui_text(
-      prop, "Jitter Threshold", "Rotate samples that are below this threshold");
-  RNA_def_property_range(prop, 0.0f, 1.0f);
-  RNA_def_property_override_flag(prop, PROPOVERRIDE_OVERRIDABLE_STATIC);
-  RNA_def_property_update(prop, NC_SCENE | ND_RENDER_OPTIONS, NULL);
-
-  prop = RNA_def_property(srna, "use_sss_separate_albedo", PROP_BOOLEAN, PROP_NONE);
-  RNA_def_property_boolean_sdna(prop, NULL, "flag", SCE_EEVEE_SSS_SEPARATE_ALBEDO);
-  RNA_def_property_boolean_default(prop, 0);
-  RNA_def_property_ui_text(prop,
-                           "Separate Albedo",
-                           "Avoid albedo being blurred by the subsurface scattering "
-                           "but uses more video memory");
-  RNA_def_property_override_flag(prop, PROPOVERRIDE_OVERRIDABLE_STATIC);
-  RNA_def_property_update(prop, NC_SCENE | ND_RENDER_OPTIONS, NULL);
-
-  /* Screen Space Reflection */
-  prop = RNA_def_property(srna, "use_ssr", PROP_BOOLEAN, PROP_NONE);
-  RNA_def_property_boolean_sdna(prop, NULL, "flag", SCE_EEVEE_SSR_ENABLED);
-  RNA_def_property_boolean_default(prop, 0);
-  RNA_def_property_ui_text(prop, "Screen Space Reflections", "Enable screen space reflection");
-  RNA_def_property_override_flag(prop, PROPOVERRIDE_OVERRIDABLE_STATIC);
-  RNA_def_property_update(prop, NC_SCENE | ND_RENDER_OPTIONS, NULL);
-
-  prop = RNA_def_property(srna, "use_ssr_refraction", PROP_BOOLEAN, PROP_NONE);
-  RNA_def_property_boolean_sdna(prop, NULL, "flag", SCE_EEVEE_SSR_REFRACTION);
-  RNA_def_property_boolean_default(prop, 0);
-  RNA_def_property_ui_text(prop, "Screen Space Refractions", "Enable screen space Refractions");
-  RNA_def_property_override_flag(prop, PROPOVERRIDE_OVERRIDABLE_STATIC);
-  RNA_def_property_update(prop, NC_SCENE | ND_RENDER_OPTIONS, NULL);
-
-  prop = RNA_def_property(srna, "use_ssr_halfres", PROP_BOOLEAN, PROP_NONE);
-  RNA_def_property_boolean_sdna(prop, NULL, "flag", SCE_EEVEE_SSR_HALF_RESOLUTION);
-  RNA_def_property_boolean_default(prop, 1);
-  RNA_def_property_ui_text(prop, "Half Res Trace", "Raytrace at a lower resolution");
-  RNA_def_property_override_flag(prop, PROPOVERRIDE_OVERRIDABLE_STATIC);
-  RNA_def_property_update(prop, NC_SCENE | ND_RENDER_OPTIONS, NULL);
-
-  prop = RNA_def_property(srna, "ssr_quality", PROP_FLOAT, PROP_FACTOR);
-  RNA_def_property_float_default(prop, 0.25f);
-  RNA_def_property_ui_text(prop, "Trace Precision", "Precision of the screen space raytracing");
-  RNA_def_property_range(prop, 0.0f, 1.0f);
-  RNA_def_property_override_flag(prop, PROPOVERRIDE_OVERRIDABLE_STATIC);
-  RNA_def_property_update(prop, NC_SCENE | ND_RENDER_OPTIONS, NULL);
-
-  prop = RNA_def_property(srna, "ssr_max_roughness", PROP_FLOAT, PROP_FACTOR);
-  RNA_def_property_float_default(prop, 0.5f);
-  RNA_def_property_ui_text(
-      prop, "Max Roughness", "Do not raytrace reflections for roughness above this value");
-  RNA_def_property_range(prop, 0.0f, 1.0f);
-  RNA_def_property_override_flag(prop, PROPOVERRIDE_OVERRIDABLE_STATIC);
-  RNA_def_property_update(prop, NC_SCENE | ND_RENDER_OPTIONS, NULL);
-
-  prop = RNA_def_property(srna, "ssr_thickness", PROP_FLOAT, PROP_DISTANCE);
-  RNA_def_property_float_default(prop, 0.2f);
-  RNA_def_property_ui_text(prop, "Thickness", "Pixel thickness used to detect intersection");
-  RNA_def_property_range(prop, 1e-6f, FLT_MAX);
-  RNA_def_property_ui_range(prop, 0.001f, FLT_MAX, 5, 3);
-  RNA_def_property_override_flag(prop, PROPOVERRIDE_OVERRIDABLE_STATIC);
-  RNA_def_property_update(prop, NC_SCENE | ND_RENDER_OPTIONS, NULL);
-
-  prop = RNA_def_property(srna, "ssr_border_fade", PROP_FLOAT, PROP_FACTOR);
-  RNA_def_property_float_default(prop, 0.075f);
-  RNA_def_property_ui_text(prop, "Edge Fading", "Screen percentage used to fade the SSR");
-  RNA_def_property_range(prop, 0.0f, 0.5f);
-  RNA_def_property_override_flag(prop, PROPOVERRIDE_OVERRIDABLE_STATIC);
-  RNA_def_property_update(prop, NC_SCENE | ND_RENDER_OPTIONS, NULL);
-
-  prop = RNA_def_property(srna, "ssr_firefly_fac", PROP_FLOAT, PROP_NONE);
-  RNA_def_property_float_default(prop, 10.0f);
-  RNA_def_property_ui_text(prop, "Clamp", "Clamp pixel intensity to remove noise (0 to disabled)");
-  RNA_def_property_range(prop, 0.0f, FLT_MAX);
-  RNA_def_property_override_flag(prop, PROPOVERRIDE_OVERRIDABLE_STATIC);
-  RNA_def_property_update(prop, NC_SCENE | ND_RENDER_OPTIONS, NULL);
-
-  /* Volumetrics */
-  prop = RNA_def_property(srna, "use_volumetric", PROP_BOOLEAN, PROP_NONE);
-  RNA_def_property_boolean_sdna(prop, NULL, "flag", SCE_EEVEE_VOLUMETRIC_ENABLED);
-  RNA_def_property_boolean_default(prop, 0);
-  RNA_def_property_ui_text(
-      prop, "Volumetrics", "Enable scattering and absorbance of volumetric material");
-  RNA_def_property_override_flag(prop, PROPOVERRIDE_OVERRIDABLE_STATIC);
-  RNA_def_property_update(prop, NC_SCENE | ND_RENDER_OPTIONS, NULL);
-
-  prop = RNA_def_property(srna, "volumetric_start", PROP_FLOAT, PROP_DISTANCE);
-  RNA_def_property_float_default(prop, 0.1f);
-  RNA_def_property_ui_text(prop, "Start", "Start distance of the volumetric effect");
-  RNA_def_property_range(prop, 1e-6f, FLT_MAX);
-  RNA_def_property_ui_range(prop, 0.001f, FLT_MAX, 10, 3);
-  RNA_def_property_override_flag(prop, PROPOVERRIDE_OVERRIDABLE_STATIC);
-  RNA_def_property_update(prop, NC_SCENE | ND_RENDER_OPTIONS, NULL);
-
-  prop = RNA_def_property(srna, "volumetric_end", PROP_FLOAT, PROP_DISTANCE);
-  RNA_def_property_float_default(prop, 100.0f);
-  RNA_def_property_ui_text(prop, "End", "End distance of the volumetric effect");
-  RNA_def_property_range(prop, 1e-6f, FLT_MAX);
-  RNA_def_property_ui_range(prop, 0.001f, FLT_MAX, 10, 3);
-  RNA_def_property_override_flag(prop, PROPOVERRIDE_OVERRIDABLE_STATIC);
-  RNA_def_property_update(prop, NC_SCENE | ND_RENDER_OPTIONS, NULL);
-
-  prop = RNA_def_property(srna, "volumetric_tile_size", PROP_ENUM, PROP_NONE);
-  RNA_def_property_enum_default(prop, 8);
-  RNA_def_property_enum_items(prop, eevee_volumetric_tile_size_items);
-  RNA_def_property_ui_text(prop,
-                           "Tile Size",
-                           "Control the quality of the volumetric effects "
-                           "(lower size increase vram usage and quality)");
-  RNA_def_property_override_flag(prop, PROPOVERRIDE_OVERRIDABLE_STATIC);
-  RNA_def_property_update(prop, NC_SCENE | ND_RENDER_OPTIONS, NULL);
-
-  prop = RNA_def_property(srna, "volumetric_samples", PROP_INT, PROP_NONE);
-  RNA_def_property_int_default(prop, 64);
-  RNA_def_property_ui_text(prop, "Samples", "Number of samples to compute volumetric effects");
-  RNA_def_property_range(prop, 1, 256);
-  RNA_def_property_override_flag(prop, PROPOVERRIDE_OVERRIDABLE_STATIC);
-  RNA_def_property_update(prop, NC_SCENE | ND_RENDER_OPTIONS, NULL);
-
-  prop = RNA_def_property(srna, "volumetric_sample_distribution", PROP_FLOAT, PROP_FACTOR);
-  RNA_def_property_float_default(prop, 0.8f);
-  RNA_def_property_ui_text(
-      prop, "Exponential Sampling", "Distribute more samples closer to the camera");
-  RNA_def_property_override_flag(prop, PROPOVERRIDE_OVERRIDABLE_STATIC);
-  RNA_def_property_update(prop, NC_SCENE | ND_RENDER_OPTIONS, NULL);
-
-  prop = RNA_def_property(srna, "use_volumetric_lights", PROP_BOOLEAN, PROP_NONE);
-  RNA_def_property_boolean_sdna(prop, NULL, "flag", SCE_EEVEE_VOLUMETRIC_LIGHTS);
-  RNA_def_property_boolean_default(prop, 1);
-  RNA_def_property_ui_text(
-      prop, "Volumetric Lighting", "Enable scene light interactions with volumetrics");
-  RNA_def_property_override_flag(prop, PROPOVERRIDE_OVERRIDABLE_STATIC);
-  RNA_def_property_update(prop, NC_SCENE | ND_RENDER_OPTIONS, NULL);
-
-  prop = RNA_def_property(srna, "volumetric_light_clamp", PROP_FLOAT, PROP_NONE);
-  RNA_def_property_float_default(prop, 0.0f);
-  RNA_def_property_range(prop, 0.0f, FLT_MAX);
-  RNA_def_property_ui_text(prop, "Clamp", "Maximum light contribution, reducing noise");
-  RNA_def_property_override_flag(prop, PROPOVERRIDE_OVERRIDABLE_STATIC);
-  RNA_def_property_update(prop, NC_SCENE | ND_RENDER_OPTIONS, NULL);
-
-  prop = RNA_def_property(srna, "use_volumetric_shadows", PROP_BOOLEAN, PROP_NONE);
-  RNA_def_property_boolean_sdna(prop, NULL, "flag", SCE_EEVEE_VOLUMETRIC_SHADOWS);
-  RNA_def_property_boolean_default(prop, 0);
-  RNA_def_property_ui_text(
-      prop, "Volumetric Shadows", "Generate shadows from volumetric material (Very expensive)");
-  RNA_def_property_override_flag(prop, PROPOVERRIDE_OVERRIDABLE_STATIC);
-  RNA_def_property_update(prop, NC_SCENE | ND_RENDER_OPTIONS, NULL);
-
-  prop = RNA_def_property(srna, "volumetric_shadow_samples", PROP_INT, PROP_NONE);
-  RNA_def_property_int_default(prop, 16);
-  RNA_def_property_range(prop, 1, 128);
-  RNA_def_property_ui_text(
-      prop, "Volumetric Shadow Samples", "Number of samples to compute volumetric shadowing");
-  RNA_def_property_override_flag(prop, PROPOVERRIDE_OVERRIDABLE_STATIC);
-  RNA_def_property_update(prop, NC_SCENE | ND_RENDER_OPTIONS, NULL);
-
-  /* Ambient Occlusion */
-  prop = RNA_def_property(srna, "use_gtao", PROP_BOOLEAN, PROP_NONE);
-  RNA_def_property_boolean_sdna(prop, NULL, "flag", SCE_EEVEE_GTAO_ENABLED);
-  RNA_def_property_boolean_default(prop, 0);
-  RNA_def_property_ui_text(prop,
-                           "Ambient Occlusion",
-                           "Enable ambient occlusion to simulate medium scale indirect shadowing");
-  RNA_def_property_override_flag(prop, PROPOVERRIDE_OVERRIDABLE_STATIC);
-  RNA_def_property_update(prop, NC_SCENE | ND_RENDER_OPTIONS, NULL);
-
-  prop = RNA_def_property(srna, "use_gtao_bent_normals", PROP_BOOLEAN, PROP_NONE);
-  RNA_def_property_boolean_sdna(prop, NULL, "flag", SCE_EEVEE_GTAO_BENT_NORMALS);
-  RNA_def_property_boolean_default(prop, 1);
-  RNA_def_property_ui_text(
-      prop, "Bent Normals", "Compute main non occluded direction to sample the environment");
-  RNA_def_property_override_flag(prop, PROPOVERRIDE_OVERRIDABLE_STATIC);
-  RNA_def_property_update(prop, NC_SCENE | ND_RENDER_OPTIONS, NULL);
-
-  prop = RNA_def_property(srna, "use_gtao_bounce", PROP_BOOLEAN, PROP_NONE);
-  RNA_def_property_boolean_sdna(prop, NULL, "flag", SCE_EEVEE_GTAO_BOUNCE);
-  RNA_def_property_boolean_default(prop, 1);
-  RNA_def_property_ui_text(prop,
-                           "Bounces Approximation",
-                           "An approximation to simulate light bounces "
-                           "giving less occlusion on brighter objects");
-  RNA_def_property_override_flag(prop, PROPOVERRIDE_OVERRIDABLE_STATIC);
-  RNA_def_property_update(prop, NC_SCENE | ND_RENDER_OPTIONS, NULL);
-
-  prop = RNA_def_property(srna, "gtao_factor", PROP_FLOAT, PROP_FACTOR);
-  RNA_def_property_float_default(prop, 1.0f);
-  RNA_def_property_ui_text(prop, "Factor", "Factor for ambient occlusion blending");
-  RNA_def_property_range(prop, 0.0f, FLT_MAX);
-  RNA_def_property_ui_range(prop, 0.0f, 1.0f, 0.1f, 2);
-  RNA_def_property_override_flag(prop, PROPOVERRIDE_OVERRIDABLE_STATIC);
-  RNA_def_property_update(prop, NC_SCENE | ND_RENDER_OPTIONS, NULL);
-
-  prop = RNA_def_property(srna, "gtao_quality", PROP_FLOAT, PROP_FACTOR);
-  RNA_def_property_float_default(prop, 0.25f);
-  RNA_def_property_ui_text(prop, "Trace Precision", "Precision of the horizon search");
-  RNA_def_property_range(prop, 0.0f, 1.0f);
-  RNA_def_property_override_flag(prop, PROPOVERRIDE_OVERRIDABLE_STATIC);
-  RNA_def_property_update(prop, NC_SCENE | ND_RENDER_OPTIONS, NULL);
-
-  prop = RNA_def_property(srna, "gtao_distance", PROP_FLOAT, PROP_DISTANCE);
-  RNA_def_property_float_default(prop, 0.2f);
-  RNA_def_property_ui_text(
-      prop, "Distance", "Distance of object that contribute to the ambient occlusion effect");
-  RNA_def_property_range(prop, 0.0f, 100000.0f);
-  RNA_def_property_ui_range(prop, 0.0f, 100.0f, 1, 3);
-  RNA_def_property_override_flag(prop, PROPOVERRIDE_OVERRIDABLE_STATIC);
-  RNA_def_property_update(prop, NC_SCENE | ND_RENDER_OPTIONS, NULL);
-
-  /* Depth of Field */
-  prop = RNA_def_property(srna, "use_dof", PROP_BOOLEAN, PROP_NONE);
-  RNA_def_property_boolean_sdna(prop, NULL, "flag", SCE_EEVEE_DOF_ENABLED);
-  RNA_def_property_boolean_default(prop, 0);
-  RNA_def_property_ui_text(
-      prop, "Depth of Field", "Enable depth of field using the values from the active camera");
-  RNA_def_property_override_flag(prop, PROPOVERRIDE_OVERRIDABLE_STATIC);
-  RNA_def_property_update(prop, NC_SCENE | ND_RENDER_OPTIONS, NULL);
-
-  prop = RNA_def_property(srna, "bokeh_max_size", PROP_FLOAT, PROP_PIXEL);
-  RNA_def_property_float_default(prop, 100.0f);
-  RNA_def_property_ui_text(
-      prop, "Max Size", "Max size of the bokeh shape for the depth of field (lower is faster)");
-  RNA_def_property_range(prop, 0.0f, 2000.0f);
-  RNA_def_property_ui_range(prop, 2.0f, 200.0f, 1, 3);
-  RNA_def_property_override_flag(prop, PROPOVERRIDE_OVERRIDABLE_STATIC);
-
-  prop = RNA_def_property(srna, "bokeh_threshold", PROP_FLOAT, PROP_FACTOR);
-  RNA_def_property_float_default(prop, 1.0f);
-  RNA_def_property_ui_text(
-      prop, "Sprite Threshold", "Brightness threshold for using sprite base depth of field");
-  RNA_def_property_range(prop, 0.0f, 100000.0f);
-  RNA_def_property_ui_range(prop, 0.0f, 10.0f, 1, 3);
-  RNA_def_property_override_flag(prop, PROPOVERRIDE_OVERRIDABLE_STATIC);
-  RNA_def_property_update(prop, NC_SCENE | ND_RENDER_OPTIONS, NULL);
-
-  /* Bloom */
   prop = RNA_def_property(srna, "use_bloom", PROP_BOOLEAN, PROP_NONE);
   RNA_def_property_boolean_sdna(prop, NULL, "flag", SCE_EEVEE_BLOOM_ENABLED);
   RNA_def_property_boolean_default(prop, 0);
@@ -10193,7 +7105,6 @@
   RNA_def_property_range(prop, 0.0f, 50.0f);
   RNA_def_property_ui_range(prop, 0.0f, 10.0f, 1, 2);
   RNA_def_property_override_flag(prop, PROPOVERRIDE_OVERRIDABLE_STATIC);
->>>>>>> 2a39f259
 }
 
 static void rna_def_scene_lanpr(BlenderRNA *brna)
@@ -10457,467 +7368,6 @@
 
 void RNA_def_scene(BlenderRNA *brna)
 {
-<<<<<<< HEAD
-	StructRNA *srna;
-	PropertyRNA *prop;
-
-	FunctionRNA *func;
-	PropertyRNA *parm;
-
-	static const EnumPropertyItem audio_distance_model_items[] = {
-		{0, "NONE", 0, "None", "No distance attenuation"},
-		{1, "INVERSE", 0, "Inverse", "Inverse distance model"},
-		{2, "INVERSE_CLAMPED", 0, "Inverse Clamped", "Inverse distance model with clamping"},
-		{3, "LINEAR", 0, "Linear", "Linear distance model"},
-		{4, "LINEAR_CLAMPED", 0, "Linear Clamped", "Linear distance model with clamping"},
-		{5, "EXPONENT", 0, "Exponent", "Exponent distance model"},
-		{6, "EXPONENT_CLAMPED", 0, "Exponent Clamped", "Exponent distance model with clamping"},
-		{0, NULL, 0, NULL, NULL},
-	};
-
-	static const EnumPropertyItem sync_mode_items[] = {
-		{0, "NONE", 0, "No Sync", "Do not sync, play every frame"},
-		{SCE_FRAME_DROP, "FRAME_DROP", 0, "Frame Dropping", "Drop frames if playback is too slow"},
-		{AUDIO_SYNC, "AUDIO_SYNC", 0, "AV-sync", "Sync to audio playback, dropping frames"},
-		{0, NULL, 0, NULL, NULL},
-	};
-
-	/* Struct definition */
-	srna = RNA_def_struct(brna, "Scene", "ID");
-	RNA_def_struct_ui_text(srna, "Scene", "Scene data-block, consisting in objects and "
-	                       "defining time and render related settings");
-	RNA_def_struct_ui_icon(srna, ICON_SCENE_DATA);
-	RNA_def_struct_clear_flag(srna, STRUCT_ID_REFCOUNT);
-
-	/* Global Settings */
-	prop = RNA_def_property(srna, "camera", PROP_POINTER, PROP_NONE);
-	RNA_def_property_flag(prop, PROP_EDITABLE);
-	RNA_def_property_pointer_funcs(prop, NULL, NULL, NULL, "rna_Camera_object_poll");
-	RNA_def_property_ui_text(prop, "Camera", "Active camera, used for rendering the scene");
-	RNA_def_property_update(prop, NC_SCENE | NA_EDITED, "rna_Scene_camera_update");
-
-	prop = RNA_def_property(srna, "background_set", PROP_POINTER, PROP_NONE);
-	RNA_def_property_pointer_sdna(prop, NULL, "set");
-	RNA_def_property_struct_type(prop, "Scene");
-	RNA_def_property_flag(prop, PROP_EDITABLE | PROP_ID_SELF_CHECK);
-	RNA_def_property_pointer_funcs(prop, NULL, "rna_Scene_set_set", NULL, NULL);
-	RNA_def_property_ui_text(prop, "Background Scene", "Background set scene");
-	RNA_def_property_update(prop, NC_SCENE | NA_EDITED, "rna_Scene_set_update");
-
-	prop = RNA_def_property(srna, "world", PROP_POINTER, PROP_NONE);
-	RNA_def_property_flag(prop, PROP_EDITABLE);
-	RNA_def_property_ui_text(prop, "World", "World used for rendering the scene");
-	RNA_def_property_update(prop, NC_SCENE | ND_WORLD, "rna_Scene_world_update");
-
-	prop = RNA_def_property(srna, "objects", PROP_COLLECTION, PROP_NONE);
-	RNA_def_property_struct_type(prop, "Object");
-	RNA_def_property_ui_text(prop, "Objects", "");
-	RNA_def_property_collection_funcs(prop,
-	                                  "rna_Scene_objects_begin",
-	                                  "rna_Scene_objects_next",
-	                                  "rna_Scene_objects_end",
-	                                  "rna_Scene_objects_get",
-	                                  NULL, NULL, NULL, NULL);
-	rna_def_scene_objects(brna, prop);
-
-	/* Frame Range Stuff */
-	prop = RNA_def_property(srna, "frame_current", PROP_INT, PROP_TIME);
-	RNA_def_property_clear_flag(prop, PROP_ANIMATABLE);
-	RNA_def_property_int_sdna(prop, NULL, "r.cfra");
-	RNA_def_property_range(prop, MINAFRAME, MAXFRAME);
-	RNA_def_property_int_funcs(prop, NULL, "rna_Scene_frame_current_set", NULL);
-	RNA_def_property_ui_text(prop, "Current Frame",
-	                         "Current Frame, to update animation data from python frame_set() instead");
-	RNA_def_property_update(prop, NC_SCENE | ND_FRAME, "rna_Scene_frame_update");
-
-	prop = RNA_def_property(srna, "frame_subframe", PROP_FLOAT, PROP_TIME);
-	RNA_def_property_float_sdna(prop, NULL, "r.subframe");
-	RNA_def_property_ui_text(prop, "Current Sub-Frame", "");
-	RNA_def_property_clear_flag(prop, PROP_ANIMATABLE);
-	RNA_def_property_range(prop, 0.0f, 1.0f);
-	RNA_def_property_ui_range(prop, 0.0f, 1.0f, 0.01, 2);
-	RNA_def_property_update(prop, NC_SCENE | ND_FRAME, "rna_Scene_frame_update");
-
-	prop = RNA_def_property(srna, "frame_float", PROP_FLOAT, PROP_TIME);
-	RNA_def_property_ui_text(prop, "Current Sub-Frame", "");
-	RNA_def_property_clear_flag(prop, PROP_ANIMATABLE);
-	RNA_def_property_range(prop, MINAFRAME, MAXFRAME);
-	RNA_def_property_ui_range(prop, MINAFRAME, MAXFRAME, 0.1, 2);
-	RNA_def_property_float_funcs(prop, "rna_Scene_frame_float_get", "rna_Scene_frame_float_set", NULL);
-	RNA_def_property_update(prop, NC_SCENE | ND_FRAME, "rna_Scene_frame_update");
-
-	prop = RNA_def_property(srna, "frame_start", PROP_INT, PROP_TIME);
-	RNA_def_property_clear_flag(prop, PROP_ANIMATABLE);
-	RNA_def_property_int_sdna(prop, NULL, "r.sfra");
-	RNA_def_property_int_funcs(prop, NULL, "rna_Scene_start_frame_set", NULL);
-	RNA_def_property_range(prop, MINFRAME, MAXFRAME);
-	RNA_def_property_int_default(prop, 1);
-	RNA_def_property_ui_text(prop, "Start Frame", "First frame of the playback/rendering range");
-	RNA_def_property_update(prop, NC_SCENE | ND_FRAME_RANGE, NULL);
-
-	prop = RNA_def_property(srna, "frame_end", PROP_INT, PROP_TIME);
-	RNA_def_property_clear_flag(prop, PROP_ANIMATABLE);
-	RNA_def_property_int_sdna(prop, NULL, "r.efra");
-	RNA_def_property_int_funcs(prop, NULL, "rna_Scene_end_frame_set", NULL);
-	RNA_def_property_range(prop, MINFRAME, MAXFRAME);
-	RNA_def_property_int_default(prop, 250);
-	RNA_def_property_ui_text(prop, "End Frame", "Final frame of the playback/rendering range");
-	RNA_def_property_update(prop, NC_SCENE | ND_FRAME_RANGE, NULL);
-
-	prop = RNA_def_property(srna, "frame_step", PROP_INT, PROP_TIME);
-	RNA_def_property_clear_flag(prop, PROP_ANIMATABLE);
-	RNA_def_property_int_sdna(prop, NULL, "r.frame_step");
-	RNA_def_property_range(prop, 0, MAXFRAME);
-	RNA_def_property_ui_range(prop, 1, 100, 1, -1);
-	RNA_def_property_ui_text(prop, "Frame Step",
-	                         "Number of frames to skip forward while rendering/playing back each frame");
-	RNA_def_property_update(prop, NC_SCENE | ND_FRAME, NULL);
-
-	prop = RNA_def_property(srna, "frame_current_final", PROP_FLOAT, PROP_TIME);
-	RNA_def_property_clear_flag(prop, PROP_ANIMATABLE | PROP_EDITABLE);
-	RNA_def_property_range(prop, MINAFRAME, MAXFRAME);
-	RNA_def_property_float_funcs(prop, "rna_Scene_frame_current_final_get", NULL, NULL);
-	RNA_def_property_ui_text(prop, "Current Frame Final",
-	                         "Current frame with subframe and time remapping applied");
-
-	prop = RNA_def_property(srna, "lock_frame_selection_to_range", PROP_BOOLEAN, PROP_NONE);
-	RNA_def_property_clear_flag(prop, PROP_ANIMATABLE);
-	RNA_def_property_boolean_sdna(prop, NULL, "r.flag", SCER_LOCK_FRAME_SELECTION);
-	RNA_def_property_ui_text(prop, "Lock Frame Selection",
-	                         "Don't allow frame to be selected with mouse outside of frame range");
-	RNA_def_property_update(prop, NC_SCENE | ND_FRAME, NULL);
-
-	/* Preview Range (frame-range for UI playback) */
-	prop = RNA_def_property(srna, "use_preview_range", PROP_BOOLEAN, PROP_NONE);
-	RNA_def_property_clear_flag(prop, PROP_ANIMATABLE);
-	RNA_def_property_boolean_sdna(prop, NULL, "r.flag", SCER_PRV_RANGE);
-	RNA_def_property_boolean_funcs(prop, NULL, "rna_Scene_use_preview_range_set");
-	RNA_def_property_ui_text(prop, "Use Preview Range",
-	                         "Use an alternative start/end frame range for animation playback and "
-	                         "OpenGL renders instead of the Render properties start/end frame range");
-	RNA_def_property_update(prop, NC_SCENE | ND_FRAME, NULL);
-	RNA_def_property_ui_icon(prop, ICON_PREVIEW_RANGE, 0);
-
-	prop = RNA_def_property(srna, "frame_preview_start", PROP_INT, PROP_TIME);
-	RNA_def_property_clear_flag(prop, PROP_ANIMATABLE);
-	RNA_def_property_int_sdna(prop, NULL, "r.psfra");
-	RNA_def_property_int_funcs(prop, NULL, "rna_Scene_preview_range_start_frame_set", NULL);
-	RNA_def_property_ui_text(prop, "Preview Range Start Frame", "Alternative start frame for UI playback");
-	RNA_def_property_update(prop, NC_SCENE | ND_FRAME, NULL);
-
-	prop = RNA_def_property(srna, "frame_preview_end", PROP_INT, PROP_TIME);
-	RNA_def_property_clear_flag(prop, PROP_ANIMATABLE);
-	RNA_def_property_int_sdna(prop, NULL, "r.pefra");
-	RNA_def_property_int_funcs(prop, NULL, "rna_Scene_preview_range_end_frame_set", NULL);
-	RNA_def_property_ui_text(prop, "Preview Range End Frame", "Alternative end frame for UI playback");
-	RNA_def_property_update(prop, NC_SCENE | ND_FRAME, NULL);
-
-	/* Subframe for moblur debug. */
-	prop = RNA_def_property(srna, "show_subframe", PROP_BOOLEAN, PROP_NONE);
-	RNA_def_property_clear_flag(prop, PROP_ANIMATABLE);
-	RNA_def_property_boolean_sdna(prop, NULL, "r.flag", SCER_SHOW_SUBFRAME);
-	RNA_def_property_ui_text(prop, "Show Subframe",
-	                         "Show current scene subframe and allow set it using interface tools");
-	RNA_def_property_update(prop, NC_SCENE | ND_FRAME, "rna_Scene_show_subframe_update");
-
-	/* Timeline / Time Navigation settings */
-	prop = RNA_def_property(srna, "show_keys_from_selected_only", PROP_BOOLEAN, PROP_NONE);
-	RNA_def_property_boolean_negative_sdna(prop, NULL, "flag", SCE_KEYS_NO_SELONLY);
-	RNA_def_property_ui_text(prop, "Only Keyframes from Selected Channels",
-	                         "Consider keyframes for active Object and/or its selected bones only "
-	                         "(in timeline and when jumping between keyframes)");
-	RNA_def_property_update(prop, NC_SCENE | ND_FRAME, NULL);
-
-	/* Stamp */
-	prop = RNA_def_property(srna, "use_stamp_note", PROP_STRING, PROP_NONE);
-	RNA_def_property_string_sdna(prop, NULL, "r.stamp_udata");
-	RNA_def_property_ui_text(prop, "Stamp Note", "User defined note for the render stamping");
-	RNA_def_property_update(prop, NC_SCENE | ND_RENDER_OPTIONS, NULL);
-
-	/* Animation Data (for Scene) */
-	rna_def_animdata_common(srna);
-
-	/* Readonly Properties */
-	prop = RNA_def_property(srna, "is_nla_tweakmode", PROP_BOOLEAN, PROP_NONE);
-	RNA_def_property_boolean_sdna(prop, NULL, "flag", SCE_NLA_EDIT_ON);
-	RNA_def_property_clear_flag(prop, PROP_EDITABLE); /* DO NOT MAKE THIS EDITABLE, OR NLA EDITOR BREAKS */
-	RNA_def_property_ui_text(prop, "NLA TweakMode",
-	                         "Whether there is any action referenced by NLA being edited (strictly read-only)");
-	RNA_def_property_update(prop, NC_SPACE | ND_SPACE_GRAPH, NULL);
-
-	/* Frame dropping flag for playback and sync enum */
-#if 0 /* XXX: Is this actually needed? */
-	prop = RNA_def_property(srna, "use_frame_drop", PROP_BOOLEAN, PROP_NONE);
-	RNA_def_property_boolean_sdna(prop, NULL, "flag", SCE_FRAME_DROP);
-	RNA_def_property_ui_text(prop, "Frame Dropping", "Play back dropping frames if frame display is too slow");
-	RNA_def_property_update(prop, NC_SCENE, NULL);
-#endif
-
-	prop = RNA_def_property(srna, "sync_mode", PROP_ENUM, PROP_NONE);
-	RNA_def_property_enum_funcs(prop, "rna_Scene_sync_mode_get", "rna_Scene_sync_mode_set", NULL);
-	RNA_def_property_enum_items(prop, sync_mode_items);
-	RNA_def_property_enum_default(prop, AUDIO_SYNC);
-	RNA_def_property_ui_text(prop, "Sync Mode", "How to sync playback");
-	RNA_def_property_update(prop, NC_SCENE, NULL);
-
-
-	/* Nodes (Compositing) */
-	prop = RNA_def_property(srna, "node_tree", PROP_POINTER, PROP_NONE);
-	RNA_def_property_pointer_sdna(prop, NULL, "nodetree");
-	RNA_def_property_ui_text(prop, "Node Tree", "Compositing node tree");
-
-	prop = RNA_def_property(srna, "use_nodes", PROP_BOOLEAN, PROP_NONE);
-	RNA_def_property_boolean_sdna(prop, NULL, "use_nodes", 1);
-	RNA_def_property_flag(prop, PROP_CONTEXT_UPDATE);
-	RNA_def_property_ui_text(prop, "Use Nodes", "Enable the compositing node tree");
-	RNA_def_property_update(prop, NC_SCENE | ND_RENDER_OPTIONS, "rna_Scene_use_nodes_update");
-
-	/* Sequencer */
-	prop = RNA_def_property(srna, "sequence_editor", PROP_POINTER, PROP_NONE);
-	RNA_def_property_pointer_sdna(prop, NULL, "ed");
-	RNA_def_property_struct_type(prop, "SequenceEditor");
-	RNA_def_property_ui_text(prop, "Sequence Editor", "");
-
-	/* Keying Sets */
-	prop = RNA_def_property(srna, "keying_sets", PROP_COLLECTION, PROP_NONE);
-	RNA_def_property_collection_sdna(prop, NULL, "keyingsets", NULL);
-	RNA_def_property_struct_type(prop, "KeyingSet");
-	RNA_def_property_ui_text(prop, "Absolute Keying Sets", "Absolute Keying Sets for this Scene");
-	RNA_def_property_update(prop, NC_SCENE | ND_KEYINGSET, NULL);
-	rna_def_scene_keying_sets(brna, prop);
-
-	prop = RNA_def_property(srna, "keying_sets_all", PROP_COLLECTION, PROP_NONE);
-	RNA_def_property_collection_funcs(prop, "rna_Scene_all_keyingsets_begin", "rna_Scene_all_keyingsets_next",
-	                                  "rna_iterator_listbase_end", "rna_iterator_listbase_get",
-	                                  NULL, NULL, NULL, NULL);
-	RNA_def_property_struct_type(prop, "KeyingSet");
-	RNA_def_property_ui_text(prop, "All Keying Sets",
-	                         "All Keying Sets available for use (Builtins and Absolute Keying Sets for this Scene)");
-	RNA_def_property_update(prop, NC_SCENE | ND_KEYINGSET, NULL);
-	rna_def_scene_keying_sets_all(brna, prop);
-
-	/* Rigid Body Simulation */
-	prop = RNA_def_property(srna, "rigidbody_world", PROP_POINTER, PROP_NONE);
-	RNA_def_property_pointer_sdna(prop, NULL, "rigidbody_world");
-	RNA_def_property_struct_type(prop, "RigidBodyWorld");
-	RNA_def_property_ui_text(prop, "Rigid Body World", "");
-	RNA_def_property_update(prop, NC_SCENE, NULL);
-
-	/* Tool Settings */
-	prop = RNA_def_property(srna, "tool_settings", PROP_POINTER, PROP_NONE);
-	RNA_def_property_flag(prop, PROP_NEVER_NULL);
-	RNA_def_property_pointer_sdna(prop, NULL, "toolsettings");
-	RNA_def_property_struct_type(prop, "ToolSettings");
-	RNA_def_property_ui_text(prop, "Tool Settings", "");
-
-	/* Unit Settings */
-	prop = RNA_def_property(srna, "unit_settings", PROP_POINTER, PROP_NONE);
-	RNA_def_property_flag(prop, PROP_NEVER_NULL);
-	RNA_def_property_pointer_sdna(prop, NULL, "unit");
-	RNA_def_property_struct_type(prop, "UnitSettings");
-	RNA_def_property_ui_text(prop, "Unit Settings", "Unit editing settings");
-
-	/* Physics Settings */
-	prop = RNA_def_property(srna, "gravity", PROP_FLOAT, PROP_ACCELERATION);
-	RNA_def_property_float_sdna(prop, NULL, "physics_settings.gravity");
-	RNA_def_property_array(prop, 3);
-	RNA_def_property_ui_range(prop, -200.0f, 200.0f, 1, 2);
-	RNA_def_property_ui_text(prop, "Gravity", "Constant acceleration in a given direction");
-	RNA_def_property_update(prop, 0, "rna_Physics_update");
-
-	prop = RNA_def_property(srna, "use_gravity", PROP_BOOLEAN, PROP_NONE);
-	RNA_def_property_boolean_sdna(prop, NULL, "physics_settings.flag", PHYS_GLOBAL_GRAVITY);
-	RNA_def_property_ui_text(prop, "Global Gravity", "Use global gravity for all dynamics");
-	RNA_def_property_update(prop, 0, "rna_Physics_update");
-
-	/* Render Data */
-	prop = RNA_def_property(srna, "render", PROP_POINTER, PROP_NONE);
-	RNA_def_property_flag(prop, PROP_NEVER_NULL);
-	RNA_def_property_pointer_sdna(prop, NULL, "r");
-	RNA_def_property_struct_type(prop, "RenderSettings");
-	RNA_def_property_ui_text(prop, "Render Data", "");
-
-	/* Safe Areas */
-	prop = RNA_def_property(srna, "safe_areas", PROP_POINTER, PROP_NONE);
-	RNA_def_property_pointer_sdna(prop, NULL, "safe_areas");
-	RNA_def_property_flag(prop, PROP_NEVER_NULL);
-	RNA_def_property_struct_type(prop, "DisplaySafeAreas");
-	RNA_def_property_ui_text(prop, "Safe Areas", "");
-
-	/* Markers */
-	prop = RNA_def_property(srna, "timeline_markers", PROP_COLLECTION, PROP_NONE);
-	RNA_def_property_collection_sdna(prop, NULL, "markers", NULL);
-	RNA_def_property_struct_type(prop, "TimelineMarker");
-	RNA_def_property_ui_text(prop, "Timeline Markers", "Markers used in all timelines for the current scene");
-	rna_def_timeline_markers(brna, prop);
-
-	/* Transform Orientations */
-	prop = RNA_def_property(srna, "transform_orientation_slots", PROP_COLLECTION, PROP_NONE);
-	RNA_def_property_collection_funcs(
-	        prop,
-	        "rna_Scene_transform_orientation_slots_begin",
-	        "rna_iterator_array_next",
-	        "rna_iterator_array_end",
-	        "rna_iterator_array_get",
-	        "rna_Scene_transform_orientation_slots_length",
-	        NULL, NULL, NULL);
-	RNA_def_property_struct_type(prop, "TransformOrientationSlot");
-	RNA_def_property_ui_text(prop, "Transform Orientation Slots", "");
-
-
-	/* 3D View Cursor */
-	prop = RNA_def_property(srna, "cursor", PROP_POINTER, PROP_NONE);
-	RNA_def_property_flag(prop, PROP_NEVER_NULL);
-	RNA_def_property_pointer_sdna(prop, NULL, "cursor");
-	RNA_def_property_struct_type(prop, "View3DCursor");
-	RNA_def_property_ui_text(prop, "3D Cursor", "");
-
-	/* Audio Settings */
-	prop = RNA_def_property(srna, "use_audio", PROP_BOOLEAN, PROP_NONE);
-	RNA_def_property_boolean_funcs(prop, "rna_Scene_use_audio_get", "rna_Scene_use_audio_set");
-	RNA_def_property_ui_text(prop, "Audio Muted", "Play back of audio from Sequence Editor will be muted");
-	RNA_def_property_update(prop, NC_SCENE, NULL);
-
-#if 0 /* XXX: Is this actually needed? */
-	prop = RNA_def_property(srna, "use_audio_sync", PROP_BOOLEAN, PROP_NONE);
-	RNA_def_property_boolean_sdna(prop, NULL, "audio.flag", AUDIO_SYNC);
-	RNA_def_property_ui_text(prop, "Audio Sync",
-	                         "Play back and sync with audio clock, dropping frames if frame display is too slow");
-	RNA_def_property_update(prop, NC_SCENE, NULL);
-#endif
-
-	prop = RNA_def_property(srna, "use_audio_scrub", PROP_BOOLEAN, PROP_NONE);
-	RNA_def_property_boolean_sdna(prop, NULL, "audio.flag", AUDIO_SCRUB);
-	RNA_def_property_ui_text(prop, "Audio Scrubbing", "Play audio from Sequence Editor while scrubbing");
-	RNA_def_property_update(prop, NC_SCENE, NULL);
-
-	prop = RNA_def_property(srna, "audio_doppler_speed", PROP_FLOAT, PROP_NONE);
-	RNA_def_property_float_sdna(prop, NULL, "audio.speed_of_sound");
-	RNA_def_property_clear_flag(prop, PROP_ANIMATABLE);
-	RNA_def_property_range(prop, 0.01f, FLT_MAX);
-	RNA_def_property_ui_text(prop, "Speed of Sound", "Speed of sound for Doppler effect calculation");
-	RNA_def_property_update(prop, NC_SCENE, "rna_Scene_listener_update");
-
-	prop = RNA_def_property(srna, "audio_doppler_factor", PROP_FLOAT, PROP_NONE);
-	RNA_def_property_float_sdna(prop, NULL, "audio.doppler_factor");
-	RNA_def_property_clear_flag(prop, PROP_ANIMATABLE);
-	RNA_def_property_range(prop, 0.0, FLT_MAX);
-	RNA_def_property_ui_text(prop, "Doppler Factor", "Pitch factor for Doppler effect calculation");
-	RNA_def_property_update(prop, NC_SCENE, "rna_Scene_listener_update");
-
-	prop = RNA_def_property(srna, "audio_distance_model", PROP_ENUM, PROP_NONE);
-	RNA_def_property_enum_bitflag_sdna(prop, NULL, "audio.distance_model");
-	RNA_def_property_clear_flag(prop, PROP_ANIMATABLE);
-	RNA_def_property_enum_items(prop, audio_distance_model_items);
-	RNA_def_property_ui_text(prop, "Distance Model", "Distance model for distance attenuation calculation");
-	RNA_def_property_update(prop, NC_SCENE, "rna_Scene_listener_update");
-
-	prop = RNA_def_property(srna, "audio_volume", PROP_FLOAT, PROP_NONE);
-	RNA_def_property_float_sdna(prop, NULL, "audio.volume");
-	RNA_def_property_range(prop, 0.0f, 100.0f);
-	RNA_def_property_ui_text(prop, "Volume", "Audio volume");
-	RNA_def_property_translation_context(prop, BLT_I18NCONTEXT_ID_SOUND);
-	RNA_def_property_update(prop, NC_SCENE, NULL);
-	RNA_def_property_float_funcs(prop, NULL, "rna_Scene_volume_set", NULL);
-
-	/* Statistics */
-	func = RNA_def_function(srna, "statistics", "rna_Scene_statistics_string_get");
-	RNA_def_function_flag(func, FUNC_USE_MAIN);
-	parm = RNA_def_pointer(func, "view_layer", "ViewLayer", "", "Active layer");
-	RNA_def_parameter_flags(parm, PROP_NEVER_NULL, PARM_REQUIRED);
-	parm = RNA_def_string(func, "statistics", NULL, 0, "Statistics", "");
-	RNA_def_function_return(func, parm);
-
-	/* Grease Pencil */
-	prop = RNA_def_property(srna, "grease_pencil", PROP_POINTER, PROP_NONE);
-	RNA_def_property_pointer_sdna(prop, NULL, "gpd");
-	RNA_def_property_struct_type(prop, "GreasePencil");
-	RNA_def_property_pointer_funcs(prop, NULL, NULL, NULL, "rna_GPencil_datablocks_annotations_poll");
-	RNA_def_property_flag(prop, PROP_EDITABLE | PROP_ID_REFCOUNT);
-	RNA_def_property_ui_text(prop, "Annotations", "Grease Pencil data-block used for annotations in the 3D view");
-	RNA_def_property_update(prop, NC_GPENCIL | ND_DATA | NA_EDITED, NULL);
-
-	/* active MovieClip */
-	prop = RNA_def_property(srna, "active_clip", PROP_POINTER, PROP_NONE);
-	RNA_def_property_pointer_sdna(prop, NULL, "clip");
-	RNA_def_property_flag(prop, PROP_EDITABLE);
-	RNA_def_property_struct_type(prop, "MovieClip");
-	RNA_def_property_ui_text(prop, "Active Movie Clip", "Active movie clip used for constraints and viewport drawing");
-	RNA_def_property_update(prop, NC_SPACE | ND_SPACE_VIEW3D, NULL);
-
-	/* color management */
-	prop = RNA_def_property(srna, "view_settings", PROP_POINTER, PROP_NONE);
-	RNA_def_property_pointer_sdna(prop, NULL, "view_settings");
-	RNA_def_property_struct_type(prop, "ColorManagedViewSettings");
-	RNA_def_property_ui_text(prop, "View Settings", "Color management settings applied on image before saving");
-
-	prop = RNA_def_property(srna, "display_settings", PROP_POINTER, PROP_NONE);
-	RNA_def_property_pointer_sdna(prop, NULL, "display_settings");
-	RNA_def_property_struct_type(prop, "ColorManagedDisplaySettings");
-	RNA_def_property_ui_text(prop, "Display Settings", "Settings of device saved image would be displayed on");
-
-	prop = RNA_def_property(srna, "sequencer_colorspace_settings", PROP_POINTER, PROP_NONE);
-	RNA_def_property_pointer_sdna(prop, NULL, "sequencer_colorspace_settings");
-	RNA_def_property_struct_type(prop, "ColorManagedSequencerColorspaceSettings");
-	RNA_def_property_ui_text(prop, "Sequencer Color Space Settings", "Settings of color space sequencer is working in");
-
-	/* Layer and Collections */
-	prop = RNA_def_property(srna, "view_layers", PROP_COLLECTION, PROP_NONE);
-	RNA_def_property_collection_sdna(prop, NULL, "view_layers", NULL);
-	RNA_def_property_struct_type(prop, "ViewLayer");
-	RNA_def_property_ui_text(prop, "View Layers", "");
-	rna_def_view_layers(brna, prop);
-
-	prop = RNA_def_property(srna, "collection", PROP_POINTER, PROP_NONE);
-	RNA_def_property_flag(prop, PROP_NEVER_NULL);
-	RNA_def_property_pointer_sdna(prop, NULL, "master_collection");
-	RNA_def_property_struct_type(prop, "Collection");
-	RNA_def_property_ui_text(prop, "Collection", "Scene master collection that objects and other collections in the scene");
-
-	/* Scene Display */
-	prop = RNA_def_property(srna, "display", PROP_POINTER, PROP_NONE);
-	RNA_def_property_pointer_sdna(prop, NULL, "display");
-	RNA_def_property_struct_type(prop, "SceneDisplay");
-	RNA_def_property_ui_text(prop, "Scene Display", "Scene display settings for 3d viewport");
-
-	/* EEVEE */
-	prop = RNA_def_property(srna, "eevee", PROP_POINTER, PROP_NONE);
-	RNA_def_property_struct_type(prop, "SceneEEVEE");
-	RNA_def_property_ui_text(prop, "EEVEE", "EEVEE settings for the scene");
-
-	/* LANPR */
-	prop = RNA_def_property(srna, "lanpr", PROP_POINTER, PROP_NONE);
-	//RNA_def_property_pointer_sdna(prop, NULL, "lanpr");
-	RNA_def_property_struct_type(prop, "SceneLANPR");
-	RNA_def_property_ui_text(prop, "LANPR", "LANPR settings for the scene");
-
-	/* Nestled Data  */
-	/* *** Non-Animated *** */
-	RNA_define_animate_sdna(false);
-	rna_def_tool_settings(brna);
-	rna_def_gpencil_interpolate(brna);
-	rna_def_unified_paint_settings(brna);
-	rna_def_curve_paint_settings(brna);
-	rna_def_statvis(brna);
-	rna_def_unit_settings(brna);
-	rna_def_scene_image_format_data(brna);
-	rna_def_transform_orientation(brna);
-	rna_def_transform_orientation_slot(brna);
-	rna_def_view3d_cursor(brna);
-	rna_def_selected_uv_element(brna);
-	rna_def_display_safe_areas(brna);
-	rna_def_scene_display(brna);
-	rna_def_scene_eevee(brna);
-	rna_def_scene_lanpr(brna);
-	RNA_define_animate_sdna(true);
-	/* *** Animated *** */
-	rna_def_scene_render_data(brna);
-	rna_def_gpu_fx(brna);
-	rna_def_scene_render_view(brna);
-
-	/* Scene API */
-	RNA_api_scene(srna);
-=======
   StructRNA *srna;
   PropertyRNA *prop;
 
@@ -11387,6 +7837,12 @@
   prop = RNA_def_property(srna, "eevee", PROP_POINTER, PROP_NONE);
   RNA_def_property_struct_type(prop, "SceneEEVEE");
   RNA_def_property_ui_text(prop, "EEVEE", "EEVEE settings for the scene");
+
+	/* LANPR */
+	prop = RNA_def_property(srna, "lanpr", PROP_POINTER, PROP_NONE);
+	//RNA_def_property_pointer_sdna(prop, NULL, "lanpr");
+	RNA_def_property_struct_type(prop, "SceneLANPR");
+	RNA_def_property_ui_text(prop, "LANPR", "LANPR settings for the scene");
 
   /* Nestled Data  */
   /* *** Non-Animated *** */
@@ -11405,6 +7861,7 @@
   rna_def_display_safe_areas(brna);
   rna_def_scene_display(brna);
   rna_def_scene_eevee(brna);
+  rna_def_scene_lanpr(brna);
   RNA_define_animate_sdna(true);
   /* *** Animated *** */
   rna_def_scene_render_data(brna);
@@ -11413,7 +7870,6 @@
 
   /* Scene API */
   RNA_api_scene(srna);
->>>>>>> 2a39f259
 }
 
 #endif