/*
 * ***** BEGIN GPL LICENSE BLOCK *****
 *
 * This program is free software; you can redistribute it and/or
 * modify it under the terms of the GNU General Public License
 * as published by the Free Software Foundation; either version 2
 * of the License, or (at your option) any later version.
 *
 * This program is distributed in the hope that it will be useful,
 * but WITHOUT ANY WARRANTY; without even the implied warranty of
 * MERCHANTABILITY or FITNESS FOR A PARTICULAR PURPOSE.  See the
 * GNU General Public License for more details.
 *
 * You should have received a copy of the GNU General Public License
 * along with this program; if not, write to the Free Software Foundation,
 * Inc., 51 Franklin Street, Fifth Floor, Boston, MA 02110-1301, USA.
 *
 * Contributor(s): Blender Foundation (2008).
 *
 * ***** END GPL LICENSE BLOCK *****
 */

/** \file blender/makesrna/intern/rna_scene.c
 *  \ingroup RNA
 */

#include <stdlib.h>

#include "DNA_brush_types.h"
#include "DNA_group_types.h"
#include "DNA_modifier_types.h"
#include "DNA_particle_types.h"
#include "DNA_rigidbody_types.h"
#include "DNA_scene_types.h"
#include "DNA_layer_types.h"
#include "DNA_linestyle_types.h"
#include "DNA_userdef_types.h"
#include "DNA_world_types.h"
#include "DNA_gpencil_types.h"

#include "IMB_imbuf_types.h"

#include "BLI_math.h"
#include "BLI_string_utils.h"

#include "BLT_translation.h"

#include "BKE_editmesh.h"
#include "BKE_paint.h"

#include "ED_object.h"

#include "GPU_extensions.h"

#include "DRW_engine.h"

#include "RNA_define.h"
#include "RNA_enum_types.h"

#include "rna_internal.h"

/* Include for Bake Options */
#include "RE_engine.h"
#include "RE_pipeline.h"

#ifdef WITH_FFMPEG
#  include "BKE_writeffmpeg.h"
#  include <libavcodec/avcodec.h>
#  include <libavformat/avformat.h>
#  include "ffmpeg_compat.h"
#endif

#include "ED_render.h"

#include "WM_api.h"
#include "WM_types.h"

#include "BLI_threads.h"

#ifdef WITH_OPENEXR
const EnumPropertyItem rna_enum_exr_codec_items[] = {
	{R_IMF_EXR_CODEC_NONE, "NONE", 0, "None", ""},
	{R_IMF_EXR_CODEC_PXR24, "PXR24", 0, "Pxr24 (lossy)", ""},
	{R_IMF_EXR_CODEC_ZIP, "ZIP", 0, "ZIP (lossless)", ""},
	{R_IMF_EXR_CODEC_PIZ, "PIZ", 0, "PIZ (lossless)", ""},
	{R_IMF_EXR_CODEC_RLE, "RLE", 0, "RLE (lossless)", ""},
	{R_IMF_EXR_CODEC_ZIPS, "ZIPS", 0, "ZIPS (lossless)", ""},
	{R_IMF_EXR_CODEC_B44, "B44", 0, "B44 (lossy)", ""},
	{R_IMF_EXR_CODEC_B44A, "B44A", 0, "B44A (lossy)", ""},
	{R_IMF_EXR_CODEC_DWAA, "DWAA", 0, "DWAA (lossy)", ""},
	/* NOTE: Commented out for until new OpenEXR is released, see T50673. */
	/* {R_IMF_EXR_CODEC_DWAB, "DWAB", 0, "DWAB (lossy)", ""}, */
	{0, NULL, 0, NULL, NULL}
};
#endif

#ifndef RNA_RUNTIME
static const EnumPropertyItem uv_sculpt_relaxation_items[] = {
	{UV_SCULPT_TOOL_RELAX_LAPLACIAN, "LAPLACIAN", 0, "Laplacian", "Use Laplacian method for relaxation"},
	{UV_SCULPT_TOOL_RELAX_HC, "HC", 0, "HC", "Use HC method for relaxation"},
	{0, NULL, 0, NULL, NULL}
};
#endif

const EnumPropertyItem rna_enum_uv_sculpt_tool_items[] = {
	{UV_SCULPT_TOOL_PINCH, "PINCH", 0, "Pinch", "Pinch UVs"},
	{UV_SCULPT_TOOL_RELAX, "RELAX", 0, "Relax", "Relax UVs"},
	{UV_SCULPT_TOOL_GRAB, "GRAB", 0, "Grab", "Grab UVs"},
	{0, NULL, 0, NULL, NULL}
};


const EnumPropertyItem rna_enum_snap_target_items[] = {
	{SCE_SNAP_TARGET_CLOSEST, "CLOSEST", 0, "Closest", "Snap closest point onto target"},
	{SCE_SNAP_TARGET_CENTER, "CENTER", 0, "Center", "Snap center onto target"},
	{SCE_SNAP_TARGET_MEDIAN, "MEDIAN", 0, "Median", "Snap median onto target"},
	{SCE_SNAP_TARGET_ACTIVE, "ACTIVE", 0, "Active", "Snap active onto target"},
	{0, NULL, 0, NULL, NULL}
};
	
const EnumPropertyItem rna_enum_proportional_falloff_items[] = {
	{PROP_SMOOTH, "SMOOTH", ICON_SMOOTHCURVE, "Smooth", "Smooth falloff"},
	{PROP_SPHERE, "SPHERE", ICON_SPHERECURVE, "Sphere", "Spherical falloff"},
	{PROP_ROOT, "ROOT", ICON_ROOTCURVE, "Root", "Root falloff"},
	{PROP_INVSQUARE, "INVERSE_SQUARE", ICON_ROOTCURVE, "Inverse Square", "Inverse Square falloff"},
	{PROP_SHARP, "SHARP", ICON_SHARPCURVE, "Sharp", "Sharp falloff"},
	{PROP_LIN, "LINEAR", ICON_LINCURVE, "Linear", "Linear falloff"},
	{PROP_CONST, "CONSTANT", ICON_NOCURVE, "Constant", "Constant falloff"},
	{PROP_RANDOM, "RANDOM", ICON_RNDCURVE, "Random", "Random falloff"},
	{0, NULL, 0, NULL, NULL}
};

/* subset of the enum - only curves, missing random and const */
const EnumPropertyItem rna_enum_proportional_falloff_curve_only_items[] = {
	{PROP_SMOOTH, "SMOOTH", ICON_SMOOTHCURVE, "Smooth", "Smooth falloff"},
	{PROP_SPHERE, "SPHERE", ICON_SPHERECURVE, "Sphere", "Spherical falloff"},
	{PROP_ROOT, "ROOT", ICON_ROOTCURVE, "Root", "Root falloff"},
	{PROP_INVSQUARE, "INVERSE_SQUARE", ICON_ROOTCURVE, "Inverse Square", "Inverse Square falloff"},
	{PROP_SHARP, "SHARP", ICON_SHARPCURVE, "Sharp", "Sharp falloff"},
	{PROP_LIN, "LINEAR", ICON_LINCURVE, "Linear", "Linear falloff"},
	{0, NULL, 0, NULL, NULL}
};


const EnumPropertyItem rna_enum_proportional_editing_items[] = {
	{PROP_EDIT_OFF, "DISABLED", ICON_PROP_OFF, "Disable", "Proportional Editing disabled"},
	{PROP_EDIT_ON, "ENABLED", ICON_PROP_ON, "Enable", "Proportional Editing enabled"},
	{PROP_EDIT_PROJECTED, "PROJECTED", ICON_PROP_ON, "Projected (2D)",
	                      "Proportional Editing using screen space locations"},
	{PROP_EDIT_CONNECTED, "CONNECTED", ICON_PROP_CON, "Connected",
	                      "Proportional Editing using connected geometry only"},
	{0, NULL, 0, NULL, NULL}
};

/* keep for operators, not used here */
const EnumPropertyItem rna_enum_mesh_select_mode_items[] = {
	{SCE_SELECT_VERTEX, "VERTEX", ICON_VERTEXSEL, "Vertex", "Vertex selection mode"},
	{SCE_SELECT_EDGE, "EDGE", ICON_EDGESEL, "Edge", "Edge selection mode"},
	{SCE_SELECT_FACE, "FACE", ICON_FACESEL, "Face", "Face selection mode"},
	{0, NULL, 0, NULL, NULL}
};

const EnumPropertyItem rna_enum_snap_element_items[] = {
	{SCE_SNAP_MODE_INCREMENT, "INCREMENT", ICON_SNAP_INCREMENT, "Increment", "Snap to increments of grid"},
	{SCE_SNAP_MODE_VERTEX, "VERTEX", ICON_SNAP_VERTEX, "Vertex", "Snap to vertices"},
	{SCE_SNAP_MODE_EDGE, "EDGE", ICON_SNAP_EDGE, "Edge", "Snap to edges"},
	{SCE_SNAP_MODE_FACE, "FACE", ICON_SNAP_FACE, "Face", "Snap to faces"},
	{SCE_SNAP_MODE_VOLUME, "VOLUME", ICON_SNAP_VOLUME, "Volume", "Snap to volume"},
	{0, NULL, 0, NULL, NULL}
};

const EnumPropertyItem rna_enum_snap_node_element_items[] = {
	{SCE_SNAP_MODE_GRID, "GRID", ICON_SNAP_GRID, "Grid", "Snap to grid"},
	{SCE_SNAP_MODE_NODE_X, "NODE_X", ICON_SNAP_EDGE, "Node X", "Snap to left/right node border"},
	{SCE_SNAP_MODE_NODE_Y, "NODE_Y", ICON_SNAP_EDGE, "Node Y", "Snap to top/bottom node border"},
	{SCE_SNAP_MODE_NODE_XY, "NODE_XY", ICON_SNAP_EDGE, "Node X / Y", "Snap to any node border"},
	{0, NULL, 0, NULL, NULL}
};

#ifndef RNA_RUNTIME
static const EnumPropertyItem snap_uv_element_items[] = {
	{SCE_SNAP_MODE_INCREMENT, "INCREMENT", ICON_SNAP_INCREMENT, "Increment", "Snap to increments of grid"},
	{SCE_SNAP_MODE_VERTEX, "VERTEX", ICON_SNAP_VERTEX, "Vertex", "Snap to vertices"},
	{0, NULL, 0, NULL, NULL}
};
#endif

const EnumPropertyItem rna_enum_curve_fit_method_items[] = {
	{CURVE_PAINT_FIT_METHOD_REFIT, "REFIT", 0, "Refit", "Incrementally re-fit the curve (high quality)"},
	{CURVE_PAINT_FIT_METHOD_SPLIT, "SPLIT", 0, "Split", "Split the curve until the tolerance is met (fast)"},
	{0, NULL, 0, NULL, NULL}};

/* workaround for duplicate enums,
 * have each enum line as a define then conditionally set it or not
 */

#define R_IMF_ENUM_BMP      {R_IMF_IMTYPE_BMP, "BMP", ICON_FILE_IMAGE, "BMP", "Output image in bitmap format"},
#define R_IMF_ENUM_IRIS     {R_IMF_IMTYPE_IRIS, "IRIS", ICON_FILE_IMAGE, "Iris", \
                                                "Output image in (old!) SGI IRIS format"},
#define R_IMF_ENUM_PNG      {R_IMF_IMTYPE_PNG, "PNG", ICON_FILE_IMAGE, "PNG", "Output image in PNG format"},
#define R_IMF_ENUM_JPEG     {R_IMF_IMTYPE_JPEG90, "JPEG", ICON_FILE_IMAGE, "JPEG", "Output image in JPEG format"},
#define R_IMF_ENUM_TAGA     {R_IMF_IMTYPE_TARGA, "TARGA", ICON_FILE_IMAGE, "Targa", "Output image in Targa format"},
#define R_IMF_ENUM_TAGA_RAW {R_IMF_IMTYPE_RAWTGA, "TARGA_RAW", ICON_FILE_IMAGE, "Targa Raw", \
                                                  "Output image in uncompressed Targa format"},

#if 0 /* UNUSED (so far) */
#ifdef WITH_DDS
#  define R_IMF_ENUM_DDS {R_IMF_IMTYPE_DDS, "DDS", ICON_FILE_IMAGE, "DDS", "Output image in DDS format"},
#else
#  define R_IMF_ENUM_DDS
#endif
#endif

#ifdef WITH_OPENJPEG
#  define R_IMF_ENUM_JPEG2K {R_IMF_IMTYPE_JP2, "JPEG2000", ICON_FILE_IMAGE, "JPEG 2000", \
                                               "Output image in JPEG 2000 format"},
#else
#  define R_IMF_ENUM_JPEG2K
#endif

#ifdef WITH_CINEON
#  define R_IMF_ENUM_CINEON {R_IMF_IMTYPE_CINEON, "CINEON", ICON_FILE_IMAGE, "Cineon", \
                                                  "Output image in Cineon format"},
#  define R_IMF_ENUM_DPX    {R_IMF_IMTYPE_DPX, "DPX", ICON_FILE_IMAGE, "DPX", "Output image in DPX format"},
#else
#  define R_IMF_ENUM_CINEON
#  define R_IMF_ENUM_DPX
#endif

#ifdef WITH_OPENEXR
#  define R_IMF_ENUM_EXR_MULTILAYER  {R_IMF_IMTYPE_MULTILAYER, "OPEN_EXR_MULTILAYER", ICON_FILE_IMAGE, \
                                                          "OpenEXR MultiLayer", \
                                                          "Output image in multilayer OpenEXR format"},
#  define R_IMF_ENUM_EXR        {R_IMF_IMTYPE_OPENEXR, "OPEN_EXR", ICON_FILE_IMAGE, "OpenEXR", \
                                                       "Output image in OpenEXR format"},
#else
#  define R_IMF_ENUM_EXR_MULTILAYER
#  define R_IMF_ENUM_EXR
#endif

#ifdef WITH_HDR
#  define R_IMF_ENUM_HDR  {R_IMF_IMTYPE_RADHDR, "HDR", ICON_FILE_IMAGE, "Radiance HDR", \
                                                "Output image in Radiance HDR format"},
#else
#  define R_IMF_ENUM_HDR
#endif

#ifdef WITH_TIFF
#  define R_IMF_ENUM_TIFF {R_IMF_IMTYPE_TIFF, "TIFF", ICON_FILE_IMAGE, "TIFF", "Output image in TIFF format"},
#else
#  define R_IMF_ENUM_TIFF
#endif

#define IMAGE_TYPE_ITEMS_IMAGE_ONLY                                           \
	R_IMF_ENUM_BMP                                                            \
	/* DDS save not supported yet R_IMF_ENUM_DDS */                           \
	R_IMF_ENUM_IRIS                                                           \
	R_IMF_ENUM_PNG                                                            \
	R_IMF_ENUM_JPEG                                                           \
	R_IMF_ENUM_JPEG2K                                                         \
	R_IMF_ENUM_TAGA                                                           \
	R_IMF_ENUM_TAGA_RAW                                                       \
	{0, "", 0, " ", NULL},                                                    \
	R_IMF_ENUM_CINEON                                                         \
	R_IMF_ENUM_DPX                                                            \
	R_IMF_ENUM_EXR_MULTILAYER                                                 \
	R_IMF_ENUM_EXR                                                            \
	R_IMF_ENUM_HDR                                                            \
	R_IMF_ENUM_TIFF                                                           \


#ifdef RNA_RUNTIME
static const EnumPropertyItem image_only_type_items[] = {

	IMAGE_TYPE_ITEMS_IMAGE_ONLY

	{0, NULL, 0, NULL, NULL}
};
#endif

const EnumPropertyItem rna_enum_image_type_items[] = {
	{0, "", 0, N_("Image"), NULL},

	IMAGE_TYPE_ITEMS_IMAGE_ONLY

	{0, "", 0, N_("Movie"), NULL},
	{R_IMF_IMTYPE_AVIJPEG, "AVI_JPEG", ICON_FILE_MOVIE, "AVI JPEG", "Output video in AVI JPEG format"},
	{R_IMF_IMTYPE_AVIRAW, "AVI_RAW", ICON_FILE_MOVIE, "AVI Raw", "Output video in AVI Raw format"},
#ifdef WITH_FRAMESERVER
	{R_IMF_IMTYPE_FRAMESERVER, "FRAMESERVER", ICON_FILE_SCRIPT, "Frame Server", "Output image to a frameserver"},
#endif
#ifdef WITH_FFMPEG
	{R_IMF_IMTYPE_FFMPEG, "FFMPEG", ICON_FILE_MOVIE, "FFmpeg video", "The most versatile way to output video files"},
#endif
	{0, NULL, 0, NULL, NULL}
};

const EnumPropertyItem rna_enum_image_color_mode_items[] = {
	{R_IMF_PLANES_BW, "BW", 0, "BW", "Images get saved in 8 bits grayscale (only PNG, JPEG, TGA, TIF)"},
	{R_IMF_PLANES_RGB, "RGB", 0, "RGB", "Images are saved with RGB (color) data"},
	{R_IMF_PLANES_RGBA, "RGBA", 0, "RGBA", "Images are saved with RGB and Alpha data (if supported)"},
	{0, NULL, 0, NULL, NULL}
};

#ifdef RNA_RUNTIME
#define IMAGE_COLOR_MODE_BW   rna_enum_image_color_mode_items[0]
#define IMAGE_COLOR_MODE_RGB  rna_enum_image_color_mode_items[1]
#define IMAGE_COLOR_MODE_RGBA rna_enum_image_color_mode_items[2]
#endif

const EnumPropertyItem rna_enum_image_color_depth_items[] = {
	/* 1 (monochrome) not used */
	{R_IMF_CHAN_DEPTH_8,   "8", 0, "8",  "8 bit color channels"},
	{R_IMF_CHAN_DEPTH_10, "10", 0, "10", "10 bit color channels"},
	{R_IMF_CHAN_DEPTH_12, "12", 0, "12", "12 bit color channels"},
	{R_IMF_CHAN_DEPTH_16, "16", 0, "16", "16 bit color channels"},
	/* 24 not used */
	{R_IMF_CHAN_DEPTH_32, "32", 0, "32", "32 bit color channels"},
	{0, NULL, 0, NULL, NULL}
};

const EnumPropertyItem rna_enum_normal_space_items[] = {
	{R_BAKE_SPACE_OBJECT, "OBJECT", 0, "Object", "Bake the normals in object space"},
	{R_BAKE_SPACE_TANGENT, "TANGENT", 0, "Tangent", "Bake the normals in tangent space"},
	{0, NULL, 0, NULL, NULL}
};

const EnumPropertyItem rna_enum_normal_swizzle_items[] = {
	{R_BAKE_POSX, "POS_X", 0, "+X", ""},
	{R_BAKE_POSY, "POS_Y", 0, "+Y", ""},
	{R_BAKE_POSZ, "POS_Z", 0, "+Z", ""},
	{R_BAKE_NEGX, "NEG_X", 0, "-X", ""},
	{R_BAKE_NEGY, "NEG_Y", 0, "-Y", ""},
	{R_BAKE_NEGZ, "NEG_Z", 0, "-Z", ""},
	{0, NULL, 0, NULL, NULL}
};

const EnumPropertyItem rna_enum_bake_save_mode_items[] = {
	{R_BAKE_SAVE_INTERNAL, "INTERNAL", 0, "Internal", "Save the baking map in an internal image data-block"},
	{R_BAKE_SAVE_EXTERNAL, "EXTERNAL", 0, "External", "Save the baking map in an external file"},
	{0, NULL, 0, NULL, NULL}
};

#define R_IMF_VIEWS_ENUM_IND      {R_IMF_VIEWS_INDIVIDUAL, "INDIVIDUAL", 0, "Individual", \
                                   "Individual files for each view with the prefix as defined by the scene views"},
#define R_IMF_VIEWS_ENUM_S3D      {R_IMF_VIEWS_STEREO_3D, "STEREO_3D", 0, "Stereo 3D", \
                                   "Single file with an encoded stereo pair"},
#define R_IMF_VIEWS_ENUM_MV       {R_IMF_VIEWS_MULTIVIEW, "MULTIVIEW", 0, "Multi-View", "Single file with all the views"},

const EnumPropertyItem rna_enum_views_format_items[] = {
	R_IMF_VIEWS_ENUM_IND
	R_IMF_VIEWS_ENUM_S3D
	{0, NULL, 0, NULL, NULL}
};

const EnumPropertyItem rna_enum_views_format_multilayer_items[] = {
	R_IMF_VIEWS_ENUM_IND
	R_IMF_VIEWS_ENUM_MV
	{0, NULL, 0, NULL, NULL}
};

const EnumPropertyItem rna_enum_views_format_multiview_items[] = {
	R_IMF_VIEWS_ENUM_IND
	R_IMF_VIEWS_ENUM_S3D
	R_IMF_VIEWS_ENUM_MV
	{0, NULL, 0, NULL, NULL}
};

#undef R_IMF_VIEWS_ENUM_IND
#undef R_IMF_VIEWS_ENUM_S3D
#undef R_IMF_VIEWS_ENUM_MV

const EnumPropertyItem rna_enum_stereo3d_display_items[] = {
	{S3D_DISPLAY_ANAGLYPH, "ANAGLYPH", 0, "Anaglyph",
	 "Render views for left and right eyes as two differently filtered colors in a single image "
	 "(anaglyph glasses are required)"},
	{S3D_DISPLAY_INTERLACE, "INTERLACE", 0, "Interlace",
	 "Render views for left and right eyes interlaced in a single image (3D-ready monitor is required)"},
	{S3D_DISPLAY_PAGEFLIP, "TIMESEQUENTIAL", 0, "Time Sequential",
	 "Render alternate eyes (also known as page flip, quad buffer support in the graphic card is required)"},
	{S3D_DISPLAY_SIDEBYSIDE, "SIDEBYSIDE", 0, "Side-by-Side", "Render views for left and right eyes side-by-side"},
	{S3D_DISPLAY_TOPBOTTOM, "TOPBOTTOM", 0, "Top-Bottom", "Render views for left and right eyes one above another"},
	{0, NULL, 0, NULL, NULL}
};

const EnumPropertyItem rna_enum_stereo3d_anaglyph_type_items[] = {
	{S3D_ANAGLYPH_REDCYAN, "RED_CYAN", 0, "Red-Cyan", ""},
	{S3D_ANAGLYPH_GREENMAGENTA, "GREEN_MAGENTA", 0, "Green-Magenta", ""},
	{S3D_ANAGLYPH_YELLOWBLUE, "YELLOW_BLUE", 0, "Yellow-Blue", ""},
	{0, NULL, 0, NULL, NULL}
};

const EnumPropertyItem rna_enum_stereo3d_interlace_type_items[] = {
	{S3D_INTERLACE_ROW, "ROW_INTERLEAVED", 0, "Row Interleaved", ""},
	{S3D_INTERLACE_COLUMN, "COLUMN_INTERLEAVED", 0, "Column Interleaved", ""},
	{S3D_INTERLACE_CHECKERBOARD, "CHECKERBOARD_INTERLEAVED", 0, "Checkerboard Interleaved", ""},
	{0, NULL, 0, NULL, NULL}
};

const EnumPropertyItem rna_enum_bake_pass_filter_type_items[] = {
	{R_BAKE_PASS_FILTER_NONE, "NONE", 0, "None", ""},
	{R_BAKE_PASS_FILTER_AO, "AO", 0, "AO", ""},
	{R_BAKE_PASS_FILTER_EMIT, "EMIT", 0, "Emit", ""},
	{R_BAKE_PASS_FILTER_DIRECT, "DIRECT", 0, "Direct", ""},
	{R_BAKE_PASS_FILTER_INDIRECT, "INDIRECT", 0, "Indirect", ""},
	{R_BAKE_PASS_FILTER_COLOR, "COLOR", 0, "Color", ""},
	{R_BAKE_PASS_FILTER_DIFFUSE, "DIFFUSE", 0, "Diffuse", ""},
	{R_BAKE_PASS_FILTER_GLOSSY, "GLOSSY", 0, "Glossy", ""},
	{R_BAKE_PASS_FILTER_TRANSM, "TRANSMISSION", 0, "Transmission", ""},
	{R_BAKE_PASS_FILTER_SUBSURFACE, "SUBSURFACE", 0, "Subsurface", ""},
	{0, NULL, 0, NULL, NULL}
};

#ifndef RNA_RUNTIME
static const EnumPropertyItem rna_enum_gpencil_interpolation_mode_items[] = {
	/* interpolation */
	{0, "", 0, N_("Interpolation"), "Standard transitions between keyframes"},
	{GP_IPO_LINEAR,   "LINEAR", ICON_IPO_LINEAR, "Linear", "Straight-line interpolation between A and B (i.e. no ease in/out)"},
	{GP_IPO_CURVEMAP, "CUSTOM", ICON_IPO_BEZIER, "Custom", "Custom interpolation defined using a curve map"},
	
	/* easing */
	{0, "", 0, N_("Easing (by strength)"), "Predefined inertial transitions, useful for motion graphics (from least to most ''dramatic'')"},
	{GP_IPO_SINE, "SINE", ICON_IPO_SINE, "Sinusoidal", "Sinusoidal easing (weakest, almost linear but with a slight curvature)"},
	{GP_IPO_QUAD, "QUAD", ICON_IPO_QUAD, "Quadratic", "Quadratic easing"},
	{GP_IPO_CUBIC, "CUBIC", ICON_IPO_CUBIC, "Cubic", "Cubic easing"},
	{GP_IPO_QUART, "QUART", ICON_IPO_QUART, "Quartic", "Quartic easing"},
	{GP_IPO_QUINT, "QUINT", ICON_IPO_QUINT, "Quintic", "Quintic easing"},
	{GP_IPO_EXPO, "EXPO", ICON_IPO_EXPO, "Exponential", "Exponential easing (dramatic)"},
	{GP_IPO_CIRC, "CIRC", ICON_IPO_CIRC, "Circular", "Circular easing (strongest and most dynamic)"},
	
	{0, "", 0, N_("Dynamic Effects"), "Simple physics-inspired easing effects"},
	{GP_IPO_BACK, "BACK", ICON_IPO_BACK, "Back", "Cubic easing with overshoot and settle"},
	{GP_IPO_BOUNCE, "BOUNCE", ICON_IPO_BOUNCE, "Bounce", "Exponentially decaying parabolic bounce, like when objects collide"},
	{GP_IPO_ELASTIC, "ELASTIC", ICON_IPO_ELASTIC, "Elastic", "Exponentially decaying sine wave, like an elastic band"},
	
	{0, NULL, 0, NULL, NULL}
};

#endif

<<<<<<< HEAD
/* loaded dynamic only defined as dummy */
EnumPropertyItem rna_enum_gpencil_drawing_brushes_items[] = {
	{ 0, "BASIC", ICON_BRUSH_SCULPT_DRAW, "Basic", "Basic drawing brush" },
	{ 0, NULL, 0, NULL, NULL }
};


const EnumPropertyItem rna_enum_layer_collection_mode_settings_type_items[] = {
	{COLLECTION_MODE_OBJECT, "OBJECT", 0, "Object", ""},
	{COLLECTION_MODE_EDIT, "EDIT", 0, "Edit", ""},
	{COLLECTION_MODE_PAINT_WEIGHT, "PAINT_WEIGHT", 0, "Weight Paint", ""},
	{COLLECTION_MODE_PAINT_WEIGHT, "PAINT_VERTEX", 0, "Vertex Paint", ""},
	{0, NULL, 0, NULL, NULL}
};

=======
>>>>>>> 23a5726e
#ifdef RNA_RUNTIME

#include "DNA_anim_types.h"
#include "DNA_color_types.h"
#include "DNA_node_types.h"
#include "DNA_object_types.h"
#include "DNA_mesh_types.h"
#include "DNA_text_types.h"
#include "DNA_workspace_types.h"

#include "RNA_access.h"

#include "MEM_guardedalloc.h"

#include "BKE_brush.h"
#include "BKE_collection.h"
#include "BKE_colortools.h"
#include "BKE_context.h"
#include "BKE_global.h"
#include "BKE_idprop.h"
#include "BKE_image.h"
#include "BKE_layer.h"
#include "BKE_main.h"
#include "BKE_node.h"
#include "BKE_pointcache.h"
#include "BKE_scene.h"
#include "BKE_mesh.h"
#include "BKE_sound.h"
#include "BKE_screen.h"
#include "BKE_sequencer.h"
#include "BKE_animsys.h"
#include "BKE_freestyle.h"
#include "BKE_gpencil.h"

#include "ED_info.h"
#include "ED_node.h"
#include "ED_view3d.h"
#include "ED_mesh.h"
#include "ED_keyframing.h"
#include "ED_image.h"
#include "ED_scene.h"

#include "DEG_depsgraph.h"
#include "DEG_depsgraph_build.h"
#include "DEG_depsgraph_query.h"

#ifdef WITH_FREESTYLE
#include "FRS_freestyle.h"
#endif

/* Grease Pencil update cache */
static void rna_GPencil_update(Main *bmain, Scene *UNUSED(scene), PointerRNA *UNUSED(ptr))
{
	BKE_gpencil_batch_cache_alldirty_main(bmain);
	WM_main_add_notifier(NC_GPENCIL | NA_EDITED, NULL);
}

/* Grease Pencil Interpolation settings */
static char *rna_GPencilInterpolateSettings_path(PointerRNA *UNUSED(ptr))
{
	return BLI_strdup("tool_settings.gpencil_interpolate");
}

static void rna_GPencilInterpolateSettings_type_set(PointerRNA *ptr, int value)
{
	GP_Interpolate_Settings *settings = (GP_Interpolate_Settings *)ptr->data;
	
	/* NOTE: This cast should be fine, as we have a small + finite set of values (eGP_Interpolate_Type)
	 * that should fit well within a char
	 */
	settings->type = (char)value;
	
	/* init custom interpolation curve here now the first time it's used */
	if ((settings->type == GP_IPO_CURVEMAP) &&
	    (settings->custom_ipo == NULL))
	{
		settings->custom_ipo = curvemapping_add(1, 0.0f, 0.0f, 1.0f, 1.0f);
	}
}

/* Grease pencil Drawing Brushes */
static bGPDbrush *rna_GPencil_brush_new(ToolSettings *ts, const char *name, int setactive)
{
	bGPDbrush *brush = BKE_gpencil_brush_addnew(ts, name, setactive != 0);

	WM_main_add_notifier(NC_GPENCIL | ND_DATA | NA_EDITED, NULL);

	return brush;
}

static void rna_GPencil_brush_remove(ToolSettings *ts, ReportList *reports, PointerRNA *brush_ptr)
{
	bGPDbrush *brush = brush_ptr->data;
	if (BLI_findindex(&ts->gp_brushes, brush) == -1) {
		BKE_report(reports, RPT_ERROR, "Brush not found in grease pencil data");
		return;
	}

	BKE_gpencil_brush_delete(ts, brush);
	RNA_POINTER_INVALIDATE(brush_ptr);

	WM_main_add_notifier(NC_GPENCIL | ND_DATA | NA_EDITED, NULL);
}

static PointerRNA rna_GPencilBrushes_active_get(PointerRNA *ptr)
{
	ToolSettings *ts = (ToolSettings *) ptr->data;

	bGPDbrush *brush;

	for (brush = ts->gp_brushes.first; brush; brush = brush->next) {
		if (brush->flag & GP_BRUSH_ACTIVE) {
			break;
		}
	}

	if (brush) {
		return rna_pointer_inherit_refine(ptr, &RNA_GPencilBrush, brush);
	}

	return rna_pointer_inherit_refine(ptr, NULL, NULL);
}

static void rna_GPencilBrushes_active_set(PointerRNA *ptr, PointerRNA value)
{
	ToolSettings *ts = (ToolSettings *) ptr->data;

	bGPDbrush *brush;

	for (brush = ts->gp_brushes.first; brush; brush = brush->next) {
		if (brush == value.data) {
			brush->flag |= GP_BRUSH_ACTIVE;
		}
		else {
			brush->flag &= ~GP_BRUSH_ACTIVE;
		}
	}
	WM_main_add_notifier(NC_GPENCIL | NA_EDITED, NULL);
}

static int rna_GPencilBrushes_index_get(PointerRNA *ptr)
{
	ToolSettings *ts = (ToolSettings *) ptr->data;
	bGPDbrush *brush = BKE_gpencil_brush_getactive(ts);

	return BLI_findindex(&ts->gp_brushes, brush);
}

static void rna_GPencilBrushes_index_set(PointerRNA *ptr, int value)
{
	ToolSettings *ts = (ToolSettings *) ptr->data;

	bGPDbrush *brush = BLI_findlink(&ts->gp_brushes, value);

	BKE_gpencil_brush_setactive(ts, brush);
	WM_main_add_notifier(NC_GPENCIL | ND_DATA | NA_EDITED, NULL);
}

static void rna_GPencilBrushes_index_range(PointerRNA *ptr, int *min, int *max, int *softmin, int *softmax)
{
	ToolSettings *ts = (ToolSettings *) ptr->data;

	*min = 0;
	*max = max_ii(0, BLI_listbase_count(&ts->gp_brushes) - 1);

	*softmin = *min;
	*softmax = *max;
}

static void rna_GPencilBrush_name_set(PointerRNA *ptr, const char *value)
{
	ToolSettings *ts = ((Scene *) ptr->id.data)->toolsettings;
	bGPDbrush *brush = ptr->data;

	/* copy the new name into the name slot */
	BLI_strncpy_utf8(brush->info, value, sizeof(brush->info));

	BLI_uniquename(&ts->gp_brushes, brush, DATA_("GP_Brush"), '.', offsetof(bGPDbrush, info), sizeof(brush->info));
}

/* Dynamic Enums of GP Brushes */
static const EnumPropertyItem *rna_GPencilBrush_enum_itemf(
        bContext *UNUSED(C), PointerRNA *ptr, PropertyRNA *UNUSED(prop),
	bool *r_free)
{
	ToolSettings *ts = ((Scene *)ptr->id.data)->toolsettings;
	bGPDbrush *brush;
	EnumPropertyItem *item = NULL, item_tmp = { 0 };
	int totitem = 0;
	int i = 0;

	if (ELEM(NULL, ts)) {
		return rna_enum_gpencil_drawing_brushes_items;
	}

	/* Existing brushes */
	for (brush = ts->gp_brushes.first; brush; brush = brush->next, i++) {
		item_tmp.identifier = brush->info;
		item_tmp.name = brush->info;
		item_tmp.value = i;
		item_tmp.icon = ICON_BRUSH_DATA;

		RNA_enum_item_add(&item, &totitem, &item_tmp);
	}

	RNA_enum_item_end(&item, &totitem);
	*r_free = true;

	return item;
}

/* ----------------- end of Grease pencil drawing brushes ------------*/

static void rna_SpaceImageEditor_uv_sculpt_update(Main *bmain, Scene *scene, PointerRNA *UNUSED(ptr))
{
	ED_space_image_uv_sculpt_update(bmain->wm.first, scene);
}

static int rna_Scene_object_bases_lookup_string(PointerRNA *ptr, const char *key, PointerRNA *r_ptr)
{
	Scene *scene = (Scene *)ptr->data;
	BaseLegacy *base;

	for (base = scene->base.first; base; base = base->next) {
		if (STREQLEN(base->object->id.name + 2, key, sizeof(base->object->id.name) - 2)) {
			*r_ptr = rna_pointer_inherit_refine(ptr, &RNA_ObjectBaseLegacy, base);
			return true;
		}
	}

	return false;
}

static PointerRNA rna_Scene_objects_get(CollectionPropertyIterator *iter)
{
	ListBaseIterator *internal = &iter->internal.listbase;

	/* we are actually iterating a Base list, so override get */
	return rna_pointer_inherit_refine(&iter->parent, &RNA_Object, ((BaseLegacy *)internal->link)->object);
}

static BaseLegacy *rna_Scene_object_link(Scene *scene, bContext *C, ReportList *reports, Object *ob)
{
	Scene *scene_act = CTX_data_scene(C);
	BaseLegacy *base;

	if (BKE_scene_base_find(scene, ob)) {
		BKE_reportf(reports, RPT_ERROR, "Object '%s' is already in scene '%s'", ob->id.name + 2, scene->id.name + 2);
		return NULL;
	}

	base = BKE_scene_base_add(scene, ob);
	id_us_plus(&ob->id);

	/* this is similar to what object_add_type and BKE_object_add do */
	base->lay = scene->lay;

	/* when linking to an inactive scene don't touch the layer */
	if (scene == scene_act)
		ob->lay = base->lay;

	/* TODO(sergey): Only update relations for the current scene. */
	DEG_relations_tag_update(CTX_data_main(C));
	DEG_id_tag_update(&ob->id, OB_RECALC_OB | OB_RECALC_DATA | OB_RECALC_TIME);

	/* slows down importers too much, run scene.update() */
	/* DEG_srelations_tag_update(G.main); */

	WM_main_add_notifier(NC_SCENE | ND_OB_ACTIVE, scene);

	return base;
}

static void rna_Scene_object_unlink(Scene *scene, ReportList *reports, Object *ob)
{
	BaseLegacy *base = BKE_scene_base_find(scene, ob);
	if (!base) {
		BKE_reportf(reports, RPT_ERROR, "Object '%s' is not in this scene '%s'", ob->id.name + 2, scene->id.name + 2);
		return;
	}
	if (base == scene->basact && ob->mode != OB_MODE_OBJECT) {
		BKE_reportf(reports, RPT_ERROR, "Object '%s' must be in object mode to unlink", ob->id.name + 2);
		return;
	}
	if (scene->basact == base) {
		scene->basact = NULL;
	}

	BKE_scene_base_unlink(scene, base);
	MEM_freeN(base);

	id_us_min(&ob->id);

	/* needed otherwise the depgraph will contain freed objects which can crash, see [#20958] */
	DEG_relations_tag_update(G.main);

	WM_main_add_notifier(NC_SCENE | ND_OB_ACTIVE, scene);
}

static void rna_Scene_skgen_etch_template_set(PointerRNA *ptr, PointerRNA value)
{
	ToolSettings *ts = (ToolSettings *)ptr->data;
	if (value.data && ((Object *)value.data)->type == OB_ARMATURE)
		ts->skgen_template = value.data;
	else
		ts->skgen_template = NULL;
}

static PointerRNA rna_Scene_active_object_get(PointerRNA *ptr)
{
	Scene *scene = (Scene *)ptr->data;
	return rna_pointer_inherit_refine(ptr, &RNA_Object, scene->basact ? scene->basact->object : NULL);
}

static void rna_Scene_active_object_set(PointerRNA *ptr, PointerRNA value)
{
	Scene *scene = (Scene *)ptr->data;
	if (value.data)
		scene->basact = BKE_scene_base_find(scene, (Object *)value.data);
	else
		scene->basact = NULL;
}

static void rna_Scene_set_set(PointerRNA *ptr, PointerRNA value)
{
	Scene *scene = (Scene *)ptr->data;
	Scene *set = (Scene *)value.data;
	Scene *nested_set;

	for (nested_set = set; nested_set; nested_set = nested_set->set) {
		if (nested_set == scene)
			return;
		/* prevent eternal loops, set can point to next, and next to set, without problems usually */
		if (nested_set->set == set)
			return;
	}

	id_lib_extern((ID *)set);
	scene->set = set;
}

static void rna_Scene_layer_set(PointerRNA *ptr, const int *values)
{
	Scene *scene = (Scene *)ptr->data;

	scene->lay = ED_view3d_scene_layer_set(scene->lay, values, &scene->layact);
}

static int rna_Scene_active_layer_get(PointerRNA *ptr)
{
	Scene *scene = (Scene *)ptr->data;

	return (int)(log(scene->layact) / M_LN2);
}

static void rna_Scene_view3d_update(Main *bmain, Scene *UNUSED(scene_unused), PointerRNA *ptr)
{
	wmWindowManager *wm = bmain->wm.first;
	Scene *scene = (Scene *)ptr->data;

	WM_windows_scene_data_sync(&wm->windows, scene);
}

static void rna_Scene_layer_update(Main *bmain, Scene *UNUSED(scene), PointerRNA *UNUSED(ptr))
{
	/* XXX We would need do_time=true here, else we can have update issues like [#36289]...
	 *     However, this has too much drawbacks (like slower layer switch, undesired updates...).
	 *     That's TODO for future DAG updates.
	 */
	DEG_on_visible_update(bmain, false);

	/* No need to sync scene data here (WM_windows_scene_data_sync), handled through notifier. */
}

static void rna_Scene_fps_update(Main *UNUSED(bmain), Scene *scene, PointerRNA *UNUSED(ptr))
{
	BKE_sound_update_fps(scene);
	BKE_sequencer_update_sound_bounds_all(scene);
}

static void rna_Scene_listener_update(Main *UNUSED(bmain), Scene *scene, PointerRNA *UNUSED(ptr))
{
	BKE_sound_update_scene_listener(scene);
}

static void rna_Scene_volume_set(PointerRNA *ptr, float value)
{
	Scene *scene = (Scene *)(ptr->data);

	scene->audio.volume = value;
	if (scene->sound_scene)
		BKE_sound_set_scene_volume(scene, value);
}

static void rna_Scene_framelen_update(Main *UNUSED(bmain), Scene *scene, PointerRNA *UNUSED(ptr))
{
	scene->r.framelen = (float)scene->r.framapto / (float)scene->r.images;
}


static void rna_Scene_frame_current_set(PointerRNA *ptr, int value)
{
	Scene *data = (Scene *)ptr->data;
	
	/* if negative frames aren't allowed, then we can't use them */
	FRAMENUMBER_MIN_CLAMP(value);
	data->r.cfra = value;
}

static float rna_Scene_frame_float_get(PointerRNA *ptr)
{
	Scene *data = (Scene *)ptr->data;
	return (float)data->r.cfra + data->r.subframe;
}

static void rna_Scene_frame_float_set(PointerRNA *ptr, float value)
{
	Scene *data = (Scene *)ptr->data;
	/* if negative frames aren't allowed, then we can't use them */
	FRAMENUMBER_MIN_CLAMP(value);
	data->r.cfra = (int)value;
	data->r.subframe = value - data->r.cfra;
}

static float rna_Scene_frame_current_final_get(PointerRNA *ptr)
{
	Scene *scene = (Scene *)ptr->data;

	return BKE_scene_frame_get_from_ctime(scene, (float)scene->r.cfra);
}

static void rna_Scene_start_frame_set(PointerRNA *ptr, int value)
{
	Scene *data = (Scene *)ptr->data;
	/* MINFRAME not MINAFRAME, since some output formats can't taken negative frames */
	CLAMP(value, MINFRAME, MAXFRAME);
	data->r.sfra = value;

	if (data->r.sfra >= data->r.efra) {
		data->r.efra = MIN2(data->r.sfra, MAXFRAME);
	}
}

static void rna_Scene_end_frame_set(PointerRNA *ptr, int value)
{
	Scene *data = (Scene *)ptr->data;
	CLAMP(value, MINFRAME, MAXFRAME);
	data->r.efra = value;

	if (data->r.sfra >= data->r.efra) {
		data->r.sfra = MAX2(data->r.efra, MINFRAME);
	}
}

static void rna_Scene_use_preview_range_set(PointerRNA *ptr, int value)
{
	Scene *data = (Scene *)ptr->data;
	
	if (value) {
		/* copy range from scene if not set before */
		if ((data->r.psfra == data->r.pefra) && (data->r.psfra == 0)) {
			data->r.psfra = data->r.sfra;
			data->r.pefra = data->r.efra;
		}
		
		data->r.flag |= SCER_PRV_RANGE;
	}
	else
		data->r.flag &= ~SCER_PRV_RANGE;
}


static void rna_Scene_preview_range_start_frame_set(PointerRNA *ptr, int value)
{
	Scene *data = (Scene *)ptr->data;
	
	/* check if enabled already */
	if ((data->r.flag & SCER_PRV_RANGE) == 0) {
		/* set end of preview range to end frame, then clamp as per normal */
		/* TODO: or just refuse to set instead? */
		data->r.pefra = data->r.efra;
	}
	
	/* now set normally */
	CLAMP(value, MINAFRAME, data->r.pefra);
	data->r.psfra = value;
}

static void rna_Scene_preview_range_end_frame_set(PointerRNA *ptr, int value)
{
	Scene *data = (Scene *)ptr->data;
	
	/* check if enabled already */
	if ((data->r.flag & SCER_PRV_RANGE) == 0) {
		/* set start of preview range to start frame, then clamp as per normal */
		/* TODO: or just refuse to set instead? */
		data->r.psfra = data->r.sfra;
	}
	
	/* now set normally */
	CLAMP(value, data->r.psfra, MAXFRAME);
	data->r.pefra = value;
}

static void rna_Scene_show_subframe_update(Main *UNUSED(bmain), Scene *UNUSED(current_scene), PointerRNA *ptr)
{
	Scene *scene = (Scene *)ptr->id.data;
	scene->r.subframe = 0.0f;
}

static void rna_Scene_frame_update(Main *bmain, Scene *UNUSED(current_scene), PointerRNA *ptr)
{
	Scene *scene = (Scene *)ptr->id.data;
	BKE_sound_seek_scene(bmain, scene);
}

static PointerRNA rna_Scene_active_keying_set_get(PointerRNA *ptr)
{
	Scene *scene = (Scene *)ptr->data;
	return rna_pointer_inherit_refine(ptr, &RNA_KeyingSet, ANIM_scene_get_active_keyingset(scene));
}

static void rna_Scene_active_keying_set_set(PointerRNA *ptr, PointerRNA value)
{
	Scene *scene = (Scene *)ptr->data;
	KeyingSet *ks = (KeyingSet *)value.data;
	
	scene->active_keyingset = ANIM_scene_get_keyingset_index(scene, ks);
}

/* get KeyingSet index stuff for list of Keying Sets editing UI
 *	- active_keyingset-1 since 0 is reserved for 'none'
 *	- don't clamp, otherwise can never set builtins types as active...
 */
static int rna_Scene_active_keying_set_index_get(PointerRNA *ptr)
{
	Scene *scene = (Scene *)ptr->data;
	return scene->active_keyingset - 1;
}

/* get KeyingSet index stuff for list of Keying Sets editing UI
 *	- value+1 since 0 is reserved for 'none'
 */
static void rna_Scene_active_keying_set_index_set(PointerRNA *ptr, int value)
{
	Scene *scene = (Scene *)ptr->data;
	scene->active_keyingset = value + 1;
}

/* XXX: evil... builtin_keyingsets is defined in keyingsets.c! */
/* TODO: make API function to retrieve this... */
extern ListBase builtin_keyingsets;

static void rna_Scene_all_keyingsets_begin(CollectionPropertyIterator *iter, PointerRNA *ptr)
{
	Scene *scene = (Scene *)ptr->data;
	
	/* start going over the scene KeyingSets first, while we still have pointer to it
	 * but only if we have any Keying Sets to use...
	 */
	if (scene->keyingsets.first)
		rna_iterator_listbase_begin(iter, &scene->keyingsets, NULL);
	else
		rna_iterator_listbase_begin(iter, &builtin_keyingsets, NULL);
}

static void rna_Scene_all_keyingsets_next(CollectionPropertyIterator *iter)
{
	ListBaseIterator *internal = &iter->internal.listbase;
	KeyingSet *ks = (KeyingSet *)internal->link;
	
	/* if we've run out of links in Scene list, jump over to the builtins list unless we're there already */
	if ((ks->next == NULL) && (ks != builtin_keyingsets.last))
		internal->link = (Link *)builtin_keyingsets.first;
	else
		internal->link = (Link *)ks->next;
		
	iter->valid = (internal->link != NULL);
}

static int rna_RenderSettings_stereoViews_skip(CollectionPropertyIterator *iter, void *UNUSED(data))
{
	ListBaseIterator *internal = &iter->internal.listbase;
	SceneRenderView *srv = (SceneRenderView *)internal->link;

	if ((STREQ(srv->name, STEREO_LEFT_NAME)) ||
	    (STREQ(srv->name, STEREO_RIGHT_NAME)))
	{
		return 0;
	}

	return 1;
};

static void rna_RenderSettings_stereoViews_begin(CollectionPropertyIterator *iter, PointerRNA *ptr)
{
	RenderData *rd = (RenderData *)ptr->data;
	rna_iterator_listbase_begin(iter, &rd->views, rna_RenderSettings_stereoViews_skip);
}

static char *rna_RenderSettings_path(PointerRNA *UNUSED(ptr))
{
	return BLI_sprintfN("render");
}

static char *rna_ImageFormatSettings_path(PointerRNA *ptr)
{
	ImageFormatData *imf = (ImageFormatData *)ptr->data;
	ID *id = ptr->id.data;

	switch (GS(id->name)) {
		case ID_SCE:
		{
			Scene *scene = (Scene *)id;

			if (&scene->r.im_format == imf) {
				return BLI_sprintfN("render.image_settings");
			}
			else if (&scene->r.bake.im_format == imf) {
				return BLI_sprintfN("render.bake.image_settings");
			}
			return BLI_sprintfN("..");
		}
		case ID_NT:
		{
			bNodeTree *ntree = (bNodeTree *)id;
			bNode *node;

			for (node = ntree->nodes.first; node; node = node->next) {
				if (node->type == CMP_NODE_OUTPUT_FILE) {
					if (&((NodeImageMultiFile *)node->storage)->format == imf) {
						return BLI_sprintfN("nodes['%s'].format", node->name);
					}
					else {
						bNodeSocket *sock;

						for (sock = node->inputs.first; sock; sock = sock->next) {
							NodeImageMultiFileSocket *sockdata = sock->storage;
							if (&sockdata->format == imf) {
								return BLI_sprintfN("nodes['%s'].file_slots['%s'].format", node->name, sockdata->path);
							}
						}
					}
				}
			}
			return BLI_sprintfN("..");
		}
		default:
			return BLI_sprintfN("..");
	}
}

static int rna_RenderSettings_threads_get(PointerRNA *ptr)
{
	RenderData *rd = (RenderData *)ptr->data;
	return BKE_render_num_threads(rd);
}

static int rna_RenderSettings_threads_mode_get(PointerRNA *ptr)
{
	RenderData *rd = (RenderData *)ptr->data;
	int override = BLI_system_num_threads_override_get();

	if (override > 0)
		return R_FIXED_THREADS;
	else
		return (rd->mode & R_FIXED_THREADS);
}

static int rna_RenderSettings_is_movie_format_get(PointerRNA *ptr)
{
	RenderData *rd = (RenderData *)ptr->data;
	return BKE_imtype_is_movie(rd->im_format.imtype);
}

static int rna_RenderSettings_save_buffers_get(PointerRNA *ptr)
{
	RenderData *rd = (RenderData *)ptr->data;
	Scene *scene = (Scene *)ptr->id.data;
	
	if (!BKE_scene_use_new_shading_nodes(scene))
		return (rd->scemode & (R_EXR_TILE_FILE | R_FULL_SAMPLE)) != 0;
	else 
		return (rd->scemode & R_EXR_TILE_FILE) != 0;
}

static void rna_ImageFormatSettings_file_format_set(PointerRNA *ptr, int value)
{
	ImageFormatData *imf = (ImageFormatData *)ptr->data;
	ID *id = ptr->id.data;
	const bool is_render = (id && GS(id->name) == ID_SCE);
	/* see note below on why this is */
	const char chan_flag = BKE_imtype_valid_channels(imf->imtype, true) | (is_render ? IMA_CHAN_FLAG_BW : 0);

	imf->imtype = value;

	/* ensure depth and color settings match */
	if ( ((imf->planes == R_IMF_PLANES_BW) &&   !(chan_flag & IMA_CHAN_FLAG_BW)) ||
	     ((imf->planes == R_IMF_PLANES_RGBA) && !(chan_flag & IMA_CHAN_FLAG_ALPHA)))
	{
		imf->planes = R_IMF_PLANES_RGB;
	}

	/* ensure usable depth */
	{
		const int depth_ok = BKE_imtype_valid_depths(imf->imtype);
		if ((imf->depth & depth_ok) == 0) {
			/* set first available depth */
			char depth_ls[] = {R_IMF_CHAN_DEPTH_32,
			                   R_IMF_CHAN_DEPTH_24,
			                   R_IMF_CHAN_DEPTH_16,
			                   R_IMF_CHAN_DEPTH_12,
			                   R_IMF_CHAN_DEPTH_10,
			                   R_IMF_CHAN_DEPTH_8,
			                   R_IMF_CHAN_DEPTH_1,
			                   0};
			int i;

			for (i = 0; depth_ls[i]; i++) {
				if (depth_ok & depth_ls[i]) {
					imf->depth = depth_ls[i];
					break;
				}
			}
		}
	}

	if (id && GS(id->name) == ID_SCE) {
		Scene *scene = ptr->id.data;
		RenderData *rd = &scene->r;
#ifdef WITH_FFMPEG
		BKE_ffmpeg_image_type_verify(rd, imf);
#endif
		(void)rd;
	}
}

static const EnumPropertyItem *rna_ImageFormatSettings_file_format_itemf(
        bContext *UNUSED(C), PointerRNA *ptr, PropertyRNA *UNUSED(prop), bool *UNUSED(r_free))
{
	ID *id = ptr->id.data;
	if (id && GS(id->name) == ID_SCE) {
		return rna_enum_image_type_items;
	}
	else {
		return image_only_type_items;
	}
}

static const EnumPropertyItem *rna_ImageFormatSettings_color_mode_itemf(
        bContext *UNUSED(C), PointerRNA *ptr, PropertyRNA *UNUSED(prop), bool *r_free)
{
	ImageFormatData *imf = (ImageFormatData *)ptr->data;
	ID *id = ptr->id.data;
	const bool is_render = (id && GS(id->name) == ID_SCE);

	/* note, we need to act differently for render
	 * where 'BW' will force grayscale even if the output format writes
	 * as RGBA, this is age old blender convention and not sure how useful
	 * it really is but keep it for now - campbell */
	char chan_flag = BKE_imtype_valid_channels(imf->imtype, true) | (is_render ? IMA_CHAN_FLAG_BW : 0);

#ifdef WITH_FFMPEG
	/* a WAY more crappy case than B&W flag: depending on codec, file format MIGHT support
	 * alpha channel. for example MPEG format with h264 codec can't do alpha channel, but
	 * the same MPEG format with QTRLE codec can easily handle alpha channel.
	 * not sure how to deal with such cases in a nicer way (sergey) */
	if (is_render) {
		Scene *scene = ptr->id.data;
		RenderData *rd = &scene->r;

		if (BKE_ffmpeg_alpha_channel_is_supported(rd))
			chan_flag |= IMA_CHAN_FLAG_ALPHA;
	}
#endif

	if (chan_flag == (IMA_CHAN_FLAG_BW | IMA_CHAN_FLAG_RGB | IMA_CHAN_FLAG_ALPHA)) {
		return rna_enum_image_color_mode_items;
	}
	else {
		int totitem = 0;
		EnumPropertyItem *item = NULL;

		if (chan_flag & IMA_CHAN_FLAG_BW)    RNA_enum_item_add(&item, &totitem, &IMAGE_COLOR_MODE_BW);
		if (chan_flag & IMA_CHAN_FLAG_RGB)   RNA_enum_item_add(&item, &totitem, &IMAGE_COLOR_MODE_RGB);
		if (chan_flag & IMA_CHAN_FLAG_ALPHA) RNA_enum_item_add(&item, &totitem, &IMAGE_COLOR_MODE_RGBA);

		RNA_enum_item_end(&item, &totitem);
		*r_free = true;

		return item;
	}
}

static const EnumPropertyItem *rna_ImageFormatSettings_color_depth_itemf(
        bContext *UNUSED(C), PointerRNA *ptr, PropertyRNA *UNUSED(prop), bool *r_free)
{
	ImageFormatData *imf = (ImageFormatData *)ptr->data;

	if (imf == NULL) {
		return rna_enum_image_color_depth_items;
	}
	else {
		const int depth_ok = BKE_imtype_valid_depths(imf->imtype);
		const int is_float = ELEM(imf->imtype, R_IMF_IMTYPE_RADHDR, R_IMF_IMTYPE_OPENEXR, R_IMF_IMTYPE_MULTILAYER);

		const EnumPropertyItem *item_8bit =  &rna_enum_image_color_depth_items[0];
		const EnumPropertyItem *item_10bit = &rna_enum_image_color_depth_items[1];
		const EnumPropertyItem *item_12bit = &rna_enum_image_color_depth_items[2];
		const EnumPropertyItem *item_16bit = &rna_enum_image_color_depth_items[3];
		const EnumPropertyItem *item_32bit = &rna_enum_image_color_depth_items[4];

		int totitem = 0;
		EnumPropertyItem *item = NULL;
		EnumPropertyItem tmp = {0, "", 0, "", ""};

		if (depth_ok & R_IMF_CHAN_DEPTH_8) {
			RNA_enum_item_add(&item, &totitem, item_8bit);
		}

		if (depth_ok & R_IMF_CHAN_DEPTH_10) {
			RNA_enum_item_add(&item, &totitem, item_10bit);
		}

		if (depth_ok & R_IMF_CHAN_DEPTH_12) {
			RNA_enum_item_add(&item, &totitem, item_12bit);
		}

		if (depth_ok & R_IMF_CHAN_DEPTH_16) {
			if (is_float) {
				tmp = *item_16bit;
				tmp.name = "Float (Half)";
				RNA_enum_item_add(&item, &totitem, &tmp);
			}
			else {
				RNA_enum_item_add(&item, &totitem, item_16bit);
			}
		}

		if (depth_ok & R_IMF_CHAN_DEPTH_32) {
			if (is_float) {
				tmp = *item_32bit;
				tmp.name = "Float (Full)";
				RNA_enum_item_add(&item, &totitem, &tmp);
			}
			else {
				RNA_enum_item_add(&item, &totitem, item_32bit);
			}
		}

		RNA_enum_item_end(&item, &totitem);
		*r_free = true;

		return item;
	}
}

static const EnumPropertyItem *rna_ImageFormatSettings_views_format_itemf(
        bContext *UNUSED(C), PointerRNA *ptr, PropertyRNA *UNUSED(prop), bool *UNUSED(r_free))
{
	ImageFormatData *imf = (ImageFormatData *)ptr->data;

	if (imf == NULL) {
		return rna_enum_views_format_items;
	}
	else if (imf->imtype == R_IMF_IMTYPE_OPENEXR) {
		return rna_enum_views_format_multiview_items;
	}
	else if (imf->imtype == R_IMF_IMTYPE_MULTILAYER) {
		return rna_enum_views_format_multilayer_items;
	}
	else {
		return rna_enum_views_format_items;
	}
}

#ifdef WITH_OPENEXR
	/* OpenEXR */

static const EnumPropertyItem *rna_ImageFormatSettings_exr_codec_itemf(
        bContext *UNUSED(C), PointerRNA *ptr, PropertyRNA *UNUSED(prop), bool *r_free)
{
	ImageFormatData *imf = (ImageFormatData *)ptr->data;

	EnumPropertyItem *item = NULL;
	int i = 1, totitem = 0;

	if (imf->depth == 16)
		return rna_enum_exr_codec_items; /* All compression types are defined for halfs */

	for (i = 0; i < R_IMF_EXR_CODEC_MAX; i++) {
		if ((i == R_IMF_EXR_CODEC_B44 || i == R_IMF_EXR_CODEC_B44A)) {
			continue; /* B44 and B44A are not defined for 32 bit floats */
		}

		RNA_enum_item_add(&item, &totitem, &rna_enum_exr_codec_items[i]);
	}

	RNA_enum_item_end(&item, &totitem);
	*r_free = true;

	return item;
}

#endif
static int rna_SceneRender_file_ext_length(PointerRNA *ptr)
{
	RenderData *rd = (RenderData *)ptr->data;
	char ext[8];
	ext[0] = '\0';
	BKE_image_path_ensure_ext_from_imformat(ext, &rd->im_format);
	return strlen(ext);
}

static void rna_SceneRender_file_ext_get(PointerRNA *ptr, char *str)
{
	RenderData *rd = (RenderData *)ptr->data;
	str[0] = '\0';
	BKE_image_path_ensure_ext_from_imformat(str, &rd->im_format);
}

#ifdef WITH_FFMPEG
static void rna_FFmpegSettings_lossless_output_set(PointerRNA *ptr, int value)
{
	Scene *scene = (Scene *) ptr->id.data;
	RenderData *rd = &scene->r;

	if (value)
		rd->ffcodecdata.flags |= FFMPEG_LOSSLESS_OUTPUT;
	else
		rd->ffcodecdata.flags &= ~FFMPEG_LOSSLESS_OUTPUT;

	BKE_ffmpeg_codec_settings_verify(rd);
}

static void rna_FFmpegSettings_codec_settings_update(Main *UNUSED(bmain), Scene *UNUSED(scene_unused), PointerRNA *ptr)
{
	Scene *scene = (Scene *) ptr->id.data;
	RenderData *rd = &scene->r;

	BKE_ffmpeg_codec_settings_verify(rd);
}
#endif

static int rna_RenderSettings_active_layer_index_get(PointerRNA *ptr)
{
	RenderData *rd = (RenderData *)ptr->data;
	return rd->actlay;
}

static void rna_RenderSettings_active_layer_index_set(PointerRNA *ptr, int value)
{
	RenderData *rd = (RenderData *)ptr->data;
	int num_layers = BLI_listbase_count(&rd->layers);
	rd->actlay = min_ff(value, num_layers - 1);
}

static void rna_RenderSettings_active_layer_index_range(
        PointerRNA *ptr, int *min, int *max, int *UNUSED(softmin), int *UNUSED(softmax))
{
	RenderData *rd = (RenderData *)ptr->data;

	*min = 0;
	*max = max_ii(0, BLI_listbase_count(&rd->layers) - 1);
}

static PointerRNA rna_RenderSettings_active_layer_get(PointerRNA *ptr)
{
	RenderData *rd = (RenderData *)ptr->data;
	SceneRenderLayer *srl = BLI_findlink(&rd->layers, rd->actlay);
	
	return rna_pointer_inherit_refine(ptr, &RNA_SceneRenderLayer, srl);
}

static void rna_RenderSettings_active_layer_set(PointerRNA *ptr, PointerRNA value)
{
	RenderData *rd = (RenderData *)ptr->data;
	SceneRenderLayer *srl = (SceneRenderLayer *)value.data;
	const int index = BLI_findindex(&rd->layers, srl);
	if (index != -1) rd->actlay = index;
}

static SceneRenderLayer *rna_RenderLayer_new(ID *id, RenderData *UNUSED(rd), const char *name)
{
	Scene *scene = (Scene *)id;
	SceneRenderLayer *srl = BKE_scene_add_render_layer(scene, name);

	DEG_id_tag_update(&scene->id, 0);
	WM_main_add_notifier(NC_SCENE | ND_RENDER_OPTIONS, NULL);

	return srl;
}

static void rna_RenderLayer_remove(
        ID *id, RenderData *UNUSED(rd), Main *bmain, ReportList *reports, PointerRNA *srl_ptr)
{
	SceneRenderLayer *srl = srl_ptr->data;
	Scene *scene = (Scene *)id;

	if (!BKE_scene_remove_render_layer(bmain, scene, srl)) {
		BKE_reportf(reports, RPT_ERROR, "Render layer '%s' could not be removed from scene '%s'",
		            srl->name, scene->id.name + 2);
		return;
	}

	RNA_POINTER_INVALIDATE(srl_ptr);

	DEG_id_tag_update(&scene->id, 0);
	WM_main_add_notifier(NC_SCENE | ND_RENDER_OPTIONS, NULL);
}

static int rna_RenderSettings_active_view_index_get(PointerRNA *ptr)
{
	RenderData *rd = (RenderData *)ptr->data;
	return rd->actview;
}

static void rna_RenderSettings_active_view_index_set(PointerRNA *ptr, int value)
{
	RenderData *rd = (RenderData *)ptr->data;
	rd->actview = value;
}

static void rna_RenderSettings_active_view_index_range(
        PointerRNA *ptr, int *min, int *max, int *UNUSED(softmin), int *UNUSED(softmax))
{
	RenderData *rd = (RenderData *)ptr->data;

	*min = 0;
	*max = max_ii(0, BLI_listbase_count(&rd->views) - 1);
}

static PointerRNA rna_RenderSettings_active_view_get(PointerRNA *ptr)
{
	RenderData *rd = (RenderData *)ptr->data;
	SceneRenderView *srv = BLI_findlink(&rd->views, rd->actview);

	return rna_pointer_inherit_refine(ptr, &RNA_SceneRenderView, srv);
}

static void rna_RenderSettings_active_view_set(PointerRNA *ptr, PointerRNA value)
{
	RenderData *rd = (RenderData *)ptr->data;
	SceneRenderView *srv = (SceneRenderView *)value.data;
	const int index = BLI_findindex(&rd->views, srv);
	if (index != -1) rd->actview = index;
}

static SceneRenderView *rna_RenderView_new(ID *id, RenderData *UNUSED(rd), const char *name)
{
	Scene *scene = (Scene *)id;
	SceneRenderView *srv = BKE_scene_add_render_view(scene, name);

	WM_main_add_notifier(NC_SCENE | ND_RENDER_OPTIONS, NULL);

	return srv;
}

static void rna_RenderView_remove(
        ID *id, RenderData *UNUSED(rd), Main *UNUSED(bmain), ReportList *reports, PointerRNA *srv_ptr)
{
	SceneRenderView *srv = srv_ptr->data;
	Scene *scene = (Scene *)id;

	if (!BKE_scene_remove_render_view(scene, srv)) {
		BKE_reportf(reports, RPT_ERROR, "Render view '%s' could not be removed from scene '%s'",
		            srv->name, scene->id.name + 2);
		return;
	}

	RNA_POINTER_INVALIDATE(srv_ptr);

	WM_main_add_notifier(NC_SCENE | ND_RENDER_OPTIONS, NULL);
}

static void rna_RenderSettings_views_format_set(PointerRNA *ptr, int value)
{
	RenderData *rd = (RenderData *)ptr->data;

	if (rd->views_format == SCE_VIEWS_FORMAT_MULTIVIEW &&
	    value == SCE_VIEWS_FORMAT_STEREO_3D)
	{
		/* make sure the actview is visible */
		if (rd->actview > 1) rd->actview = 1;
	}

	rd->views_format = value;
}

static void rna_Scene_glsl_update(Main *UNUSED(bmain), Scene *UNUSED(scene), PointerRNA *ptr)
{
	Scene *scene = (Scene *)ptr->id.data;

	DEG_id_tag_update(&scene->id, 0);
}

static void rna_Scene_world_update(Main *bmain, Scene *scene, PointerRNA *ptr)
{
	Scene *sc = (Scene *)ptr->id.data;

	rna_Scene_glsl_update(bmain, scene, ptr);
	WM_main_add_notifier(NC_WORLD | ND_WORLD, &sc->id);
}

static void rna_Scene_freestyle_update(Main *UNUSED(bmain), Scene *UNUSED(scene), PointerRNA *ptr)
{
	Scene *scene = (Scene *)ptr->id.data;

	DEG_id_tag_update(&scene->id, 0);
}

static void rna_Scene_use_view_map_cache_update(Main *UNUSED(bmain), Scene *UNUSED(scene), PointerRNA *UNUSED(ptr))
{
#ifdef WITH_FREESTYLE
	FRS_free_view_map_cache();
#endif
}

static IDProperty *rna_SceneRenderLayer_idprops(PointerRNA *ptr, bool create)
{
	SceneRenderLayer *srl = (SceneRenderLayer *)ptr->data;

	if (create && !srl->prop) {
		IDPropertyTemplate val = {0};
		srl->prop = IDP_New(IDP_GROUP, &val, "SceneRenderLayer ID properties");
	}

	return srl->prop;
}

static void rna_SceneRenderLayer_name_set(PointerRNA *ptr, const char *value)
{
	Scene *scene = (Scene *)ptr->id.data;
	SceneRenderLayer *rl = (SceneRenderLayer *)ptr->data;
	char oldname[sizeof(rl->name)];

	BLI_strncpy(oldname, rl->name, sizeof(rl->name));

	BLI_strncpy_utf8(rl->name, value, sizeof(rl->name));
	BLI_uniquename(&scene->r.layers, rl, DATA_("RenderLayer"), '.', offsetof(SceneRenderLayer, name), sizeof(rl->name));

	if (scene->nodetree) {
		bNode *node;
		int index = BLI_findindex(&scene->r.layers, rl);

		for (node = scene->nodetree->nodes.first; node; node = node->next) {
			if (node->type == CMP_NODE_R_LAYERS && node->id == NULL) {
				if (node->custom1 == index)
					BLI_strncpy(node->name, rl->name, NODE_MAXSTR);
			}
		}
	}

	/* fix all the animation data which may link to this */
	BKE_animdata_fix_paths_rename_all(NULL, "render.layers", oldname, rl->name);
}

static char *rna_SceneRenderLayer_path(PointerRNA *ptr)
{
	SceneRenderLayer *srl = (SceneRenderLayer *)ptr->data;
	char name_esc[sizeof(srl->name) * 2];

	BLI_strescape(name_esc, srl->name, sizeof(name_esc));
	return BLI_sprintfN("render.layers[\"%s\"]", name_esc);
}

static void rna_SceneRenderView_name_set(PointerRNA *ptr, const char *value)
{
	Scene *scene = (Scene *)ptr->id.data;
	SceneRenderView *rv = (SceneRenderView *)ptr->data;
	BLI_strncpy_utf8(rv->name, value, sizeof(rv->name));
	BLI_uniquename(&scene->r.views, rv, DATA_("RenderView"), '.', offsetof(SceneRenderView, name), sizeof(rv->name));
}

static char *rna_SceneRenderView_path(PointerRNA *ptr)
{
	SceneRenderView *srv = (SceneRenderView *)ptr->data;
	return BLI_sprintfN("render.views[\"%s\"]", srv->name);
}

static void rna_SceneRenderLayer_layer_set(PointerRNA *ptr, const int *values)
{
	SceneRenderLayer *rl = (SceneRenderLayer *)ptr->data;
	rl->lay = ED_view3d_scene_layer_set(rl->lay, values, NULL);
}

static void rna_SceneRenderLayer_pass_update(Main *bmain, Scene *activescene, PointerRNA *ptr)
{
	Scene *scene = (Scene *)ptr->id.data;

	if (scene->nodetree)
		ntreeCompositUpdateRLayers(scene->nodetree);

	rna_Scene_glsl_update(bmain, activescene, ptr);
}

static void rna_SceneRenderLayer_update_render_passes(ID *id)
{
	Scene *scene = (Scene *)id;
	if (scene->nodetree)
		ntreeCompositUpdateRLayers(scene->nodetree);
}

static void rna_Scene_use_nodes_update(bContext *C, PointerRNA *ptr)
{
	Scene *scene = (Scene *)ptr->data;

	if (scene->use_nodes && scene->nodetree == NULL)
		ED_node_composit_default(C, scene);
}

static void rna_Physics_update(Main *UNUSED(bmain), Scene *UNUSED(scene), PointerRNA *ptr)
{
	Scene *scene = (Scene *)ptr->id.data;
	FOREACH_SCENE_OBJECT(scene, ob)
	{
		BKE_ptcache_object_reset(scene, ob, PTCACHE_RESET_DEPSGRAPH);
	}
	FOREACH_SCENE_OBJECT_END
}

static void rna_Scene_editmesh_select_mode_set(PointerRNA *ptr, const int *value)
{
	Scene *scene = (Scene *)ptr->id.data;
	SceneLayer *sl = BKE_scene_layer_context_active_PLACEHOLDER(scene);
	ToolSettings *ts = (ToolSettings *)ptr->data;
	int flag = (value[0] ? SCE_SELECT_VERTEX : 0) | (value[1] ? SCE_SELECT_EDGE : 0) | (value[2] ? SCE_SELECT_FACE : 0);

	if (flag) {
		ts->selectmode = flag;

		if (sl->basact) {
			Mesh *me = BKE_mesh_from_object(sl->basact->object);
			if (me && me->edit_btmesh && me->edit_btmesh->selectmode != flag) {
				me->edit_btmesh->selectmode = flag;
				EDBM_selectmode_set(me->edit_btmesh);
			}
		}
	}
}

static void rna_Scene_editmesh_select_mode_update(Main *UNUSED(bmain), bContext *C, Scene *UNUSED(scene), PointerRNA *UNUSED(ptr))
{
	SceneLayer *sl = CTX_data_scene_layer(C);
	Mesh *me = NULL;

	if (sl->basact) {
		me = BKE_mesh_from_object(sl->basact->object);
		if (me && me->edit_btmesh == NULL)
			me = NULL;
	}

	WM_main_add_notifier(NC_GEOM | ND_SELECT, me);
	WM_main_add_notifier(NC_SCENE | ND_TOOLSETTINGS, NULL);
}

static void object_simplify_update(Object *ob)
{
	ModifierData *md;
	ParticleSystem *psys;

	if ((ob->id.tag & LIB_TAG_DOIT) == 0) {
		return;
	}

	ob->id.tag &= ~LIB_TAG_DOIT;

	for (md = ob->modifiers.first; md; md = md->next) {
		if (ELEM(md->type, eModifierType_Subsurf, eModifierType_Multires, eModifierType_ParticleSystem)) {
			DEG_id_tag_update(&ob->id, OB_RECALC_DATA);
		}
	}

	for (psys = ob->particlesystem.first; psys; psys = psys->next)
		psys->recalc |= PSYS_RECALC_CHILD;
	
	if (ob->dup_group) {
		GroupObject *gob;

		for (gob = ob->dup_group->gobject.first; gob; gob = gob->next)
			object_simplify_update(gob->ob);
	}
}

static void rna_Scene_use_simplify_update(Main *UNUSED(bmain), Scene *UNUSED(scene), PointerRNA *ptr)
{
	Scene *sce = ptr->id.data;
	Scene *sce_iter;
	Base *base;

	FOREACH_SCENE_OBJECT(sce, ob)
	{
		object_simplify_update(ob);
	}
	FOREACH_SCENE_OBJECT_END

	for (SETLOOPER_SET_ONLY(sce, sce_iter, base)) {
		object_simplify_update(base->object);
	}
	
	WM_main_add_notifier(NC_GEOM | ND_DATA, NULL);
	DEG_id_tag_update(&sce->id, 0);
}

static void rna_Scene_simplify_update(Main *bmain, Scene *scene, PointerRNA *ptr)
{
	Scene *sce = ptr->id.data;

	if (sce->r.mode & R_SIMPLIFY)
		rna_Scene_use_simplify_update(bmain, scene, ptr);
}

static void rna_SceneRenderData_update(Main *UNUSED(bmain), Scene *UNUSED(scene), PointerRNA *ptr)
{
	Scene *sce = ptr->id.data;

	DEG_id_tag_update(&sce->id, 0);
}

static void rna_Scene_use_persistent_data_update(Main *UNUSED(bmain), Scene *UNUSED(scene), PointerRNA *ptr)
{
	Scene *sce = ptr->id.data;

	if (!(sce->r.mode & R_PERSISTENT_DATA))
		RE_FreePersistentData();
}

static int rna_Scene_use_audio_get(PointerRNA *ptr)
{
	Scene *scene = (Scene *)ptr->data;
	return (scene->audio.flag & AUDIO_MUTE) != 0;
}

static void rna_Scene_use_audio_set(PointerRNA *ptr, int value)
{
	Scene *scene = (Scene *)ptr->data;

	if (value)
		scene->audio.flag |= AUDIO_MUTE;
	else
		scene->audio.flag &= ~AUDIO_MUTE;

	BKE_sound_mute_scene(scene, value);
}

static int rna_Scene_sync_mode_get(PointerRNA *ptr)
{
	Scene *scene = (Scene *)ptr->data;
	if (scene->audio.flag & AUDIO_SYNC)
		return AUDIO_SYNC;
	return scene->flag & SCE_FRAME_DROP;
}

static void rna_Scene_sync_mode_set(PointerRNA *ptr, int value)
{
	Scene *scene = (Scene *)ptr->data;

	if (value == AUDIO_SYNC) {
		scene->audio.flag |= AUDIO_SYNC;
	}
	else if (value == SCE_FRAME_DROP) {
		scene->audio.flag &= ~AUDIO_SYNC;
		scene->flag |= SCE_FRAME_DROP;
	}
	else {
		scene->audio.flag &= ~AUDIO_SYNC;
		scene->flag &= ~SCE_FRAME_DROP;
	}
}

static int rna_GameSettings_auto_start_get(PointerRNA *UNUSED(ptr))
{
	return (G.fileflags & G_FILE_AUTOPLAY) != 0;
}

static void rna_GameSettings_auto_start_set(PointerRNA *UNUSED(ptr), int value)
{
	if (value)
		G.fileflags |= G_FILE_AUTOPLAY;
	else
		G.fileflags &= ~G_FILE_AUTOPLAY;
}

static void rna_GameSettings_exit_key_set(PointerRNA *ptr, int value)
{
	GameData *gm = (GameData *)ptr->data;

	if (ISKEYBOARD(value))
		gm->exitkey = value;
}

static TimeMarker *rna_TimeLine_add(Scene *scene, const char name[], int frame)
{
	TimeMarker *marker = MEM_callocN(sizeof(TimeMarker), "TimeMarker");
	marker->flag = SELECT;
	marker->frame = frame;
	BLI_strncpy_utf8(marker->name, name, sizeof(marker->name));
	BLI_addtail(&scene->markers, marker);

	WM_main_add_notifier(NC_SCENE | ND_MARKERS, NULL);
	WM_main_add_notifier(NC_ANIMATION | ND_MARKERS, NULL);

	return marker;
}

static void rna_TimeLine_remove(Scene *scene, ReportList *reports, PointerRNA *marker_ptr)
{
	TimeMarker *marker = marker_ptr->data;
	if (BLI_remlink_safe(&scene->markers, marker) == false) {
		BKE_reportf(reports, RPT_ERROR, "Timeline marker '%s' not found in scene '%s'",
		            marker->name, scene->id.name + 2);
		return;
	}

	MEM_freeN(marker);
	RNA_POINTER_INVALIDATE(marker_ptr);

	WM_main_add_notifier(NC_SCENE | ND_MARKERS, NULL);
	WM_main_add_notifier(NC_ANIMATION | ND_MARKERS, NULL);
}

static void rna_TimeLine_clear(Scene *scene)
{
	BLI_freelistN(&scene->markers);

	WM_main_add_notifier(NC_SCENE | ND_MARKERS, NULL);
	WM_main_add_notifier(NC_ANIMATION | ND_MARKERS, NULL);
}

static KeyingSet *rna_Scene_keying_set_new(Scene *sce, ReportList *reports, const char idname[], const char name[])
{
	KeyingSet *ks = NULL;

	/* call the API func, and set the active keyingset index */
	ks = BKE_keyingset_add(&sce->keyingsets, idname, name, KEYINGSET_ABSOLUTE, 0);
	
	if (ks) {
		sce->active_keyingset = BLI_listbase_count(&sce->keyingsets);
		return ks;
	}
	else {
		BKE_report(reports, RPT_ERROR, "Keying set could not be added");
		return NULL;
	}
}

static void rna_UnifiedPaintSettings_update(bContext *C, PointerRNA *UNUSED(ptr))
{
	Scene *scene = CTX_data_scene(C);
	SceneLayer *sl = CTX_data_scene_layer(C);
	Brush *br = BKE_paint_brush(BKE_paint_get_active(scene, sl));
	WM_main_add_notifier(NC_BRUSH | NA_EDITED, br);
}

static void rna_UnifiedPaintSettings_size_set(PointerRNA *ptr, int value)
{
	UnifiedPaintSettings *ups = ptr->data;

	/* scale unprojected radius so it stays consistent with brush size */
	BKE_brush_scale_unprojected_radius(&ups->unprojected_radius,
	                                   value, ups->size);
	ups->size = value;
}

static void rna_UnifiedPaintSettings_unprojected_radius_set(PointerRNA *ptr, float value)
{
	UnifiedPaintSettings *ups = ptr->data;

	/* scale brush size so it stays consistent with unprojected_radius */
	BKE_brush_scale_size(&ups->size, value, ups->unprojected_radius);
	ups->unprojected_radius = value;
}

static void rna_UnifiedPaintSettings_radius_update(bContext *C, PointerRNA *ptr)
{
	/* changing the unified size should invalidate the overlay but also update the brush */
	BKE_paint_invalidate_overlay_all();
	rna_UnifiedPaintSettings_update(C, ptr);
}

static char *rna_UnifiedPaintSettings_path(PointerRNA *UNUSED(ptr))
{
	return BLI_strdup("tool_settings.unified_paint_settings");
}

static char *rna_CurvePaintSettings_path(PointerRNA *UNUSED(ptr))
{
	return BLI_strdup("tool_settings.curve_paint_settings");
}

/* generic function to recalc geometry */
static void rna_EditMesh_update(Main *UNUSED(bmain), bContext *C, Scene *UNUSED(scene), PointerRNA *UNUSED(ptr))
{
	SceneLayer *sl = CTX_data_scene_layer(C);
	Mesh *me = NULL;

	if (sl->basact) {
		me = BKE_mesh_from_object(sl->basact->object);
		if (me && me->edit_btmesh == NULL)
			me = NULL;
	}

	if (me) {
		DEG_id_tag_update(&me->id, OB_RECALC_DATA);
		WM_main_add_notifier(NC_GEOM | ND_DATA, me);
	}
}

static char *rna_MeshStatVis_path(PointerRNA *UNUSED(ptr))
{
	return BLI_strdup("tool_settings.statvis");
}

/* note: without this, when Multi-Paint is activated/deactivated, the colors
 * will not change right away when multiple bones are selected, this function
 * is not for general use and only for the few cases where changing scene
 * settings and NOT for general purpose updates, possibly this should be
 * given its own notifier. */
static void rna_Scene_update_active_object_data(bContext *C, PointerRNA *UNUSED(ptr))
{
	SceneLayer *sl = CTX_data_scene_layer(C);
	Object *ob = OBACT_NEW(sl);

	if (ob) {
		DEG_id_tag_update(&ob->id, OB_RECALC_DATA);
		WM_main_add_notifier(NC_OBJECT | ND_DRAW, &ob->id);
	}
}

static void rna_SceneCamera_update(Main *UNUSED(bmain), Scene *UNUSED(scene), PointerRNA *ptr)
{
	Scene *scene = (Scene *)ptr->id.data;
	Object *camera = scene->camera;

	if (camera)
		DEG_id_tag_update(&camera->id, 0);
}

static void rna_SceneSequencer_update(Main *UNUSED(bmain), Scene *UNUSED(scene), PointerRNA *UNUSED(ptr))
{
	BKE_sequencer_cache_cleanup();
	BKE_sequencer_preprocessed_cache_cleanup();
}

static char *rna_ToolSettings_path(PointerRNA *UNUSED(ptr))
{
	return BLI_strdup("tool_settings");
}

static PointerRNA rna_FreestyleLineSet_linestyle_get(PointerRNA *ptr)
{
	FreestyleLineSet *lineset = (FreestyleLineSet *)ptr->data;

	return rna_pointer_inherit_refine(ptr, &RNA_FreestyleLineStyle, lineset->linestyle);
}

static void rna_FreestyleLineSet_linestyle_set(PointerRNA *ptr, PointerRNA value)
{
	FreestyleLineSet *lineset = (FreestyleLineSet *)ptr->data;

	if (lineset->linestyle)
		id_us_min(&lineset->linestyle->id);
	lineset->linestyle = (FreestyleLineStyle *)value.data;
	id_us_plus(&lineset->linestyle->id);
}

static FreestyleLineSet *rna_FreestyleSettings_lineset_add(
        ID *id, FreestyleSettings *config, Main *bmain, const char *name)
{
	Scene *scene = (Scene *)id;
	FreestyleLineSet *lineset = BKE_freestyle_lineset_add(bmain, (FreestyleConfig *)config, name);

	DEG_id_tag_update(&scene->id, 0);
	WM_main_add_notifier(NC_SCENE | ND_RENDER_OPTIONS, NULL);

	return lineset;
}

static void rna_FreestyleSettings_lineset_remove(
        ID *id, FreestyleSettings *config, ReportList *reports, PointerRNA *lineset_ptr)
{
	FreestyleLineSet *lineset = lineset_ptr->data;
	Scene *scene = (Scene *)id;

	if (!BKE_freestyle_lineset_delete((FreestyleConfig *)config, lineset)) {
		BKE_reportf(reports, RPT_ERROR, "Line set '%s' could not be removed", lineset->name);
		return;
	}

	RNA_POINTER_INVALIDATE(lineset_ptr);

	DEG_id_tag_update(&scene->id, 0);
	WM_main_add_notifier(NC_SCENE | ND_RENDER_OPTIONS, NULL);
}

static PointerRNA rna_FreestyleSettings_active_lineset_get(PointerRNA *ptr)
{
	FreestyleConfig *config = (FreestyleConfig *)ptr->data;
	FreestyleLineSet *lineset = BKE_freestyle_lineset_get_active(config);
	return rna_pointer_inherit_refine(ptr, &RNA_FreestyleLineSet, lineset);
}

static void rna_FreestyleSettings_active_lineset_index_range(
        PointerRNA *ptr, int *min, int *max, int *UNUSED(softmin), int *UNUSED(softmax))
{
	FreestyleConfig *config = (FreestyleConfig *)ptr->data;

	*min = 0;
	*max = max_ii(0, BLI_listbase_count(&config->linesets) - 1);
}

static int rna_FreestyleSettings_active_lineset_index_get(PointerRNA *ptr)
{
	FreestyleConfig *config = (FreestyleConfig *)ptr->data;
	return BKE_freestyle_lineset_get_active_index(config);
}

static void rna_FreestyleSettings_active_lineset_index_set(PointerRNA *ptr, int value)
{
	FreestyleConfig *config = (FreestyleConfig *)ptr->data;
	BKE_freestyle_lineset_set_active_index(config, value);
}

static FreestyleModuleConfig *rna_FreestyleSettings_module_add(ID *id, FreestyleSettings *config)
{
	Scene *scene = (Scene *)id;
	FreestyleModuleConfig *module = BKE_freestyle_module_add((FreestyleConfig *)config);

	DEG_id_tag_update(&scene->id, 0);
	WM_main_add_notifier(NC_SCENE | ND_RENDER_OPTIONS, NULL);

	return module;
}

static void rna_FreestyleSettings_module_remove(
        ID *id, FreestyleSettings *config, ReportList *reports, PointerRNA *module_ptr)
{
	Scene *scene = (Scene *)id;
	FreestyleModuleConfig *module = module_ptr->data;

	if (!BKE_freestyle_module_delete((FreestyleConfig *)config, module)) {
		if (module->script)
			BKE_reportf(reports, RPT_ERROR, "Style module '%s' could not be removed", module->script->id.name + 2);
		else
			BKE_report(reports, RPT_ERROR, "Style module could not be removed");
		return;
	}

	RNA_POINTER_INVALIDATE(module_ptr);

	DEG_id_tag_update(&scene->id, 0);
	WM_main_add_notifier(NC_SCENE | ND_RENDER_OPTIONS, NULL);
}

char *rna_GPUDOF_path(PointerRNA *ptr)
{
	/* if there is ID-data, resolve the path using the index instead of by name,
	 * since the name used is the name of the texture assigned, but the texture
	 * may be used multiple times in the same stack
	 */
	if (ptr->id.data) {
		if (GS(((ID *)ptr->id.data)->name) == ID_CA) {
			return BLI_strdup("gpu_dof");
		}
	}

	return BLI_strdup("");
}

static void rna_GPUFXSettings_fx_update(Main *UNUSED(bmain), Scene *UNUSED(scene), PointerRNA *ptr)
{
	GPUFXSettings *fx_settings = ptr->data;

	BKE_screen_gpu_fx_validate(fx_settings);
}

static void rna_GPUDOFSettings_blades_set(PointerRNA *ptr, const int value)
{
	GPUDOFSettings *dofsettings = (GPUDOFSettings *)ptr->data;

	if (value < 3 && dofsettings->num_blades > 2)
		dofsettings->num_blades = 0;
	else if (value > 0 && dofsettings->num_blades == 0)
		dofsettings->num_blades = 3;
	else
		dofsettings->num_blades = value;
}

static void rna_Stereo3dFormat_update(Main *UNUSED(bmain), Scene *UNUSED(scene), PointerRNA *ptr)
{
	ID *id = ptr->id.data;

	if (id && GS(id->name) == ID_IM) {
		Image *ima = (Image *)id;
		ImBuf *ibuf;
		void *lock;

		if (!BKE_image_is_stereo(ima))
			return;

		ibuf = BKE_image_acquire_ibuf(ima, NULL, &lock);

		if (ibuf) {
			BKE_image_signal(ima, NULL, IMA_SIGNAL_FREE);
		}
		BKE_image_release_ibuf(ima, ibuf, lock);
	}
}

static int rna_gpu_is_hq_supported_get(PointerRNA *UNUSED(ptr))
{
	return true;
}

static int rna_SceneLayer_active_layer_index_get(PointerRNA *ptr)
{
	Scene *scene = (Scene *)ptr->data;
	return scene->active_layer;
}

static void rna_SceneLayer_active_layer_index_set(PointerRNA *ptr, int value)
{
	Scene *scene = (Scene *)ptr->data;
	int num_layers = BLI_listbase_count(&scene->render_layers);
	scene->active_layer = min_ff(value, num_layers - 1);
}

static void rna_SceneLayer_active_layer_index_range(
        PointerRNA *ptr, int *min, int *max, int *UNUSED(softmin), int *UNUSED(softmax))
{
	Scene *scene = (Scene *)ptr->data;

	*min = 0;
	*max = max_ii(0, BLI_listbase_count(&scene->render_layers) - 1);
}

static PointerRNA rna_SceneLayer_active_layer_get(PointerRNA *ptr)
{
	Scene *scene = (Scene *)ptr->data;
	SceneLayer *sl = BLI_findlink(&scene->render_layers, scene->active_layer);

	return rna_pointer_inherit_refine(ptr, &RNA_SceneLayer, sl);
}

static void rna_SceneLayer_active_layer_set(PointerRNA *ptr, PointerRNA value)
{
	Scene *scene = (Scene *)ptr->data;
	SceneLayer *sl = (SceneLayer *)value.data;
	const int index = BLI_findindex(&scene->render_layers, sl);
	if (index != -1) scene->active_layer = index;
}

static SceneLayer *rna_SceneLayer_new(
        ID *id, Scene *UNUSED(sce), Main *bmain, const char *name)
{
	Scene *scene = (Scene *)id;
	SceneLayer *sl = BKE_scene_layer_add(scene, name);

	DEG_id_tag_update(&scene->id, 0);
	DEG_relations_tag_update(bmain);
	WM_main_add_notifier(NC_SCENE | ND_LAYER, NULL);

	return sl;
}

static void rna_SceneLayer_remove(
        ID *id, Scene *UNUSED(sce), Main *bmain, ReportList *reports, PointerRNA *sl_ptr)
{
	Scene *scene = (Scene *)id;
	SceneLayer *sl = sl_ptr->data;

	if (ED_scene_render_layer_delete(bmain, scene, sl, reports)) {
		RNA_POINTER_INVALIDATE(sl_ptr);
	}
}
#else

/* Grease Pencil Interpolation tool settings */
static void rna_def_gpencil_interpolate(BlenderRNA *brna)
{
	StructRNA *srna;
	PropertyRNA *prop;
	
	srna = RNA_def_struct(brna, "GPencilInterpolateSettings", NULL);
	RNA_def_struct_sdna(srna, "GP_Interpolate_Settings");
	RNA_def_struct_path_func(srna, "rna_GPencilInterpolateSettings_path");
	RNA_def_struct_ui_text(srna, "Grease Pencil Interpolate Settings",
	                       "Settings for Grease Pencil interpolation tools");
	
	/* flags */
	prop = RNA_def_property(srna, "interpolate_all_layers", PROP_BOOLEAN, PROP_NONE);
	RNA_def_property_boolean_sdna(prop, NULL, "flag", GP_TOOLFLAG_INTERPOLATE_ALL_LAYERS);
	RNA_def_property_ui_text(prop, "Interpolate All Layers", "Interpolate all layers, not only active");
	RNA_def_property_update(prop, NC_SCENE | ND_TOOLSETTINGS, NULL);

	prop = RNA_def_property(srna, "interpolate_selected_only", PROP_BOOLEAN, PROP_NONE);
	RNA_def_property_boolean_sdna(prop, NULL, "flag", GP_TOOLFLAG_INTERPOLATE_ONLY_SELECTED);
	RNA_def_property_ui_text(prop, "Interpolate Selected Strokes", "Interpolate only selected strokes in the original frame");
	RNA_def_property_update(prop, NC_SCENE | ND_TOOLSETTINGS, NULL);
	
	/* interpolation type */
	prop = RNA_def_property(srna, "type", PROP_ENUM, PROP_NONE);
	RNA_def_property_enum_sdna(prop, NULL, "type");
	RNA_def_property_enum_items(prop, rna_enum_gpencil_interpolation_mode_items);
	RNA_def_property_enum_funcs(prop, NULL, "rna_GPencilInterpolateSettings_type_set", NULL);
	RNA_def_property_ui_text(prop, "Type",
	                         "Interpolation method to use the next time 'Interpolate Sequence' is run");
	RNA_def_property_update(prop, NC_SCENE | ND_TOOLSETTINGS, NULL);
	
	/* easing */
	prop = RNA_def_property(srna, "easing", PROP_ENUM, PROP_NONE);
	RNA_def_property_enum_sdna(prop, NULL, "easing");
	RNA_def_property_enum_items(prop, rna_enum_beztriple_interpolation_easing_items);
	RNA_def_property_ui_text(prop, "Easing", 
	                         "Which ends of the segment between the preceding and following grease pencil frames "
	                         "easing interpolation is applied to");
	RNA_def_property_update(prop, NC_SCENE | ND_TOOLSETTINGS, NULL);
	
	/* easing options */
	prop = RNA_def_property(srna, "back", PROP_FLOAT, PROP_NONE);
	RNA_def_property_float_sdna(prop, NULL, "back");
	RNA_def_property_ui_text(prop, "Back", "Amount of overshoot for 'back' easing");
	RNA_def_property_update(prop, NC_SCENE | ND_TOOLSETTINGS, NULL);
	
	prop = RNA_def_property(srna, "amplitude", PROP_FLOAT, PROP_NONE);
	RNA_def_property_float_sdna(prop, NULL, "amplitude");
	RNA_def_property_range(prop, 0.0f, FLT_MAX); /* only positive values... */
	RNA_def_property_ui_text(prop, "Amplitude", "Amount to boost elastic bounces for 'elastic' easing");
	RNA_def_property_update(prop, NC_SCENE | ND_TOOLSETTINGS, NULL);
	
	prop = RNA_def_property(srna, "period", PROP_FLOAT, PROP_NONE);
	RNA_def_property_float_sdna(prop, NULL, "period");
	RNA_def_property_ui_text(prop, "Period", "Time between bounces for elastic easing");
	RNA_def_property_update(prop, NC_SCENE | ND_TOOLSETTINGS, NULL);
	
	/* custom curvemap */
	prop = RNA_def_property(srna, "interpolation_curve", PROP_POINTER, PROP_NONE);
	RNA_def_property_pointer_sdna(prop, NULL, "custom_ipo");
	RNA_def_property_struct_type(prop, "CurveMapping");
	RNA_def_property_ui_text(prop, "Interpolation Curve", 
	                         "Custom curve to control 'sequence' interpolation between Grease Pencil frames");
	RNA_def_property_update(prop, NC_SCENE | ND_TOOLSETTINGS, NULL);
}

/* Grease Pencil Drawing Brushes */
static void rna_def_gpencil_brush(BlenderRNA *brna)
{
	StructRNA *srna;
	PropertyRNA *prop;

	srna = RNA_def_struct(brna, "GPencilBrush", NULL);
	RNA_def_struct_sdna(srna, "bGPDbrush");
	RNA_def_struct_ui_text(srna, "Grease Pencil Brush",
	                       "Collection of brushes being used to control the line style of new strokes");
	RNA_def_struct_ui_icon(srna, ICON_BRUSH_DATA);

	/* Name */
	prop = RNA_def_property(srna, "name", PROP_STRING, PROP_NONE);
	RNA_def_property_string_sdna(prop, NULL, "info");
	RNA_def_property_ui_text(prop, "Name", "Brush name");
	RNA_def_property_string_funcs(prop, NULL, NULL, "rna_GPencilBrush_name_set");
	RNA_def_struct_name_property(srna, prop);
	RNA_def_property_update(prop, NC_GPENCIL | ND_DATA, NULL);

	/* Line Thickness */
	prop = RNA_def_property(srna, "line_width", PROP_INT, PROP_PIXEL);
	RNA_def_property_int_sdna(prop, NULL, "thickness");
	RNA_def_property_range(prop, 1, 300);
	RNA_def_property_ui_range(prop, 1, 10, 1, 0);
	RNA_def_property_ui_text(prop, "Thickness", "Thickness of strokes (in pixels)");
	RNA_def_property_update(prop, NC_GPENCIL | ND_DATA, NULL);

	/* Sensitivity factor for new strokes */
	prop = RNA_def_property(srna, "pen_sensitivity_factor", PROP_FLOAT, PROP_NONE);
	RNA_def_property_float_sdna(prop, NULL, "draw_sensitivity");
	RNA_def_property_range(prop, 0.1f, 3.0f);
	RNA_def_property_ui_text(prop, "Sensitivity", "Pressure sensitivity factor for new strokes");
	RNA_def_property_update(prop, NC_GPENCIL | ND_DATA, NULL);

	/* Strength factor for new strokes */
	prop = RNA_def_property(srna, "strength", PROP_FLOAT, PROP_NONE);
	RNA_def_property_float_sdna(prop, NULL, "draw_strength");
	RNA_def_property_range(prop, 0.0f, 1.0f);
	RNA_def_property_ui_text(prop, "Strength", "Color strength for new strokes (affect alpha factor of color)");
	RNA_def_property_update(prop, NC_GPENCIL | ND_DATA, NULL);

	/* Jitter factor for new strokes */
	prop = RNA_def_property(srna, "jitter", PROP_FLOAT, PROP_NONE);
	RNA_def_property_float_sdna(prop, NULL, "draw_jitter");
	RNA_def_property_range(prop, 0.0f, 1.0f);
	RNA_def_property_ui_text(prop, "Jitter", "Jitter factor for new strokes");
	RNA_def_property_update(prop, NC_GPENCIL | ND_DATA, NULL);

	/* Randomnes factor for sensitivity and strength */
	prop = RNA_def_property(srna, "random_press", PROP_FLOAT, PROP_NONE);
	RNA_def_property_float_sdna(prop, NULL, "draw_random_press");
	RNA_def_property_range(prop, 0.0f, 1.0f);
	RNA_def_property_ui_text(prop, "Randomness", "Randomness factor for pressure and strength in new strokes");
	RNA_def_property_update(prop, NC_GPENCIL | ND_DATA, NULL);

	/* Randomnes factor for subdivision */
	prop = RNA_def_property(srna, "random_subdiv", PROP_FLOAT, PROP_NONE);
	RNA_def_property_float_sdna(prop, NULL, "draw_random_sub");
	RNA_def_property_range(prop, 0.0f, 1.0f);
	RNA_def_property_ui_text(prop, "Random Subdivision", "Randomness factor for new strokes after subdivision");
	RNA_def_property_update(prop, NC_GPENCIL | ND_DATA, NULL);

	/* Angle when brush is full size */
	prop = RNA_def_property(srna, "angle", PROP_FLOAT, PROP_ANGLE);
	RNA_def_property_float_sdna(prop, NULL, "draw_angle");
	RNA_def_property_range(prop, -M_PI_2, M_PI_2);
	RNA_def_property_ui_text(prop, "Angle",
	                         "Direction of the stroke at which brush gives maximal thickness "
	                         "(0° for horizontal)");
	RNA_def_property_update(prop, NC_GPENCIL | ND_DATA, NULL);

	/* Factor to change brush size depending of angle */
	prop = RNA_def_property(srna, "angle_factor", PROP_FLOAT, PROP_NONE);
	RNA_def_property_float_sdna(prop, NULL, "draw_angle_factor");
	RNA_def_property_range(prop, 0.0f, 1.0f);
	RNA_def_property_ui_text(prop, "Angle Factor",
	                         "Reduce brush thickness by this factor when stroke is perpendicular to 'Angle' direction");
	RNA_def_property_update(prop, NC_GPENCIL | ND_DATA, NULL);

	/* Smoothing factor for new strokes */
	prop = RNA_def_property(srna, "pen_smooth_factor", PROP_FLOAT, PROP_NONE);
	RNA_def_property_float_sdna(prop, NULL, "draw_smoothfac");
	RNA_def_property_range(prop, 0.0, 2.0f);
	RNA_def_property_ui_text(prop, "Smooth",
	                         "Amount of smoothing to apply to newly created strokes, to reduce jitter/noise");
	RNA_def_property_update(prop, NC_GPENCIL | ND_DATA, NULL);

	/* Iterations of the Smoothing factor */
	prop = RNA_def_property(srna, "pen_smooth_steps", PROP_INT, PROP_NONE);
	RNA_def_property_int_sdna(prop, NULL, "draw_smoothlvl");
	RNA_def_property_range(prop, 1, 3);
	RNA_def_property_ui_text(prop, "Iterations",
	                         "Number of times to smooth newly created strokes");
	RNA_def_property_update(prop, NC_GPENCIL | ND_DATA, NULL);

	/* Subdivision level for new strokes */
	prop = RNA_def_property(srna, "pen_subdivision_steps", PROP_INT, PROP_NONE);
	RNA_def_property_int_sdna(prop, NULL, "sublevel");
	RNA_def_property_range(prop, 0, 3);
	RNA_def_property_ui_text(prop, "Subdivision Steps",
	                         "Number of times to subdivide newly created strokes, for less jagged strokes");
	RNA_def_property_update(prop, NC_GPENCIL | ND_DATA, NULL);

	/* Curves for pressure */
	prop = RNA_def_property(srna, "curve_sensitivity", PROP_POINTER, PROP_NONE);
	RNA_def_property_pointer_sdna(prop, NULL, "cur_sensitivity");
	RNA_def_property_struct_type(prop, "CurveMapping");
	RNA_def_property_ui_text(prop, "Curve Sensitivity", "Curve used for the sensitivity");
	RNA_def_property_update(prop, NC_GPENCIL | ND_DATA, NULL);

	prop = RNA_def_property(srna, "curve_strength", PROP_POINTER, PROP_NONE);
	RNA_def_property_pointer_sdna(prop, NULL, "cur_strength");
	RNA_def_property_struct_type(prop, "CurveMapping");
	RNA_def_property_ui_text(prop, "Curve Strength", "Curve used for the strength");
	RNA_def_property_update(prop, NC_GPENCIL | ND_DATA, NULL);

	prop = RNA_def_property(srna, "curve_jitter", PROP_POINTER, PROP_NONE);
	RNA_def_property_pointer_sdna(prop, NULL, "cur_jitter");
	RNA_def_property_struct_type(prop, "CurveMapping");
	RNA_def_property_ui_text(prop, "Curve Jitter", "Curve used for the jitter effect");
	RNA_def_property_update(prop, NC_GPENCIL | ND_DATA, NULL);

	/* Flags */
	prop = RNA_def_property(srna, "use_pressure", PROP_BOOLEAN, PROP_NONE);
	RNA_def_property_boolean_sdna(prop, NULL, "flag", GP_BRUSH_USE_PRESSURE);
	RNA_def_property_ui_icon(prop, ICON_STYLUS_PRESSURE, 0);
	RNA_def_property_ui_text(prop, "Use Pressure", "Use tablet pressure");
	RNA_def_property_update(prop, NC_GPENCIL | ND_DATA, NULL);

	prop = RNA_def_property(srna, "use_strength_pressure", PROP_BOOLEAN, PROP_NONE);
	RNA_def_property_boolean_sdna(prop, NULL, "flag", GP_BRUSH_USE_STENGTH_PRESSURE);
	RNA_def_property_ui_icon(prop, ICON_STYLUS_PRESSURE, 0);
	RNA_def_property_ui_text(prop, "Use Pressure Strength", "Use tablet pressure for color strength");
	RNA_def_property_update(prop, NC_GPENCIL | ND_DATA, NULL);

	prop = RNA_def_property(srna, "use_jitter_pressure", PROP_BOOLEAN, PROP_NONE);
	RNA_def_property_boolean_sdna(prop, NULL, "flag", GP_BRUSH_USE_JITTER_PRESSURE);
	RNA_def_property_ui_icon(prop, ICON_STYLUS_PRESSURE, 0);
	RNA_def_property_ui_text(prop, "Use Pressure Jitter", "Use tablet pressure for jitter");
	RNA_def_property_update(prop, NC_GPENCIL | ND_DATA, NULL);

	prop = RNA_def_property(srna, "use_random_pressure", PROP_BOOLEAN, PROP_NONE);
	RNA_def_property_boolean_sdna(prop, NULL, "flag", GP_BRUSH_USE_RANDOM_PRESSURE);
	RNA_def_property_ui_icon(prop, ICON_PARTICLES, 0);
	RNA_def_property_ui_text(prop, "Random Pressure", "Use random value for pressure");
	RNA_def_property_update(prop, NC_GPENCIL | ND_DATA, NULL);

	prop = RNA_def_property(srna, "use_random_strength", PROP_BOOLEAN, PROP_NONE);
	RNA_def_property_boolean_sdna(prop, NULL, "flag", GP_BRUSH_USE_RANDOM_STRENGTH);
	RNA_def_property_ui_icon(prop, ICON_PARTICLES, 0);
	RNA_def_property_ui_text(prop, "Random Strength", "Use random value for strength");
	RNA_def_property_update(prop, NC_GPENCIL | ND_DATA, NULL);

}

/* Grease Pencil Drawing Brushes API */
static void rna_def_gpencil_brushes(BlenderRNA *brna, PropertyRNA *cprop)
{
	StructRNA *srna;
	PropertyRNA *prop;

	FunctionRNA *func;
	PropertyRNA *parm;

	RNA_def_property_srna(cprop, "GreasePencilBrushes");
	srna = RNA_def_struct(brna, "GreasePencilBrushes", NULL);
	RNA_def_struct_sdna(srna, "ToolSettings");
	RNA_def_struct_ui_text(srna, "Grease Pencil Brushes", "Collection of grease pencil brushes");

	func = RNA_def_function(srna, "new", "rna_GPencil_brush_new");
	RNA_def_function_ui_description(func, "Add a new grease pencil brush");
	parm = RNA_def_string(func, "name", "GPencilBrush", MAX_NAME, "Name", "Name of the brush");
	RNA_def_parameter_flags(parm, 0, PARM_REQUIRED);
	RNA_def_boolean(func, "set_active", 0, "Set Active", "Set the newly created brush to the active brush");
	parm = RNA_def_pointer(func, "palette", "GPencilBrush", "", "The newly created brush");
	RNA_def_function_return(func, parm);

	func = RNA_def_function(srna, "remove", "rna_GPencil_brush_remove");
	RNA_def_function_ui_description(func, "Remove a grease pencil brush");
	RNA_def_function_flag(func, FUNC_USE_REPORTS);
	parm = RNA_def_pointer(func, "brush", "GPencilBrush", "", "The brush to remove");
	RNA_def_parameter_flags(parm, PROP_NEVER_NULL, PARM_REQUIRED | PARM_RNAPTR);
	RNA_def_parameter_clear_flags(parm, PROP_THICK_WRAP, 0);

	prop = RNA_def_property(srna, "active", PROP_POINTER, PROP_NONE);
	RNA_def_property_struct_type(prop, "GPencilBrush");
	RNA_def_property_pointer_funcs(prop, "rna_GPencilBrushes_active_get", "rna_GPencilBrushes_active_set", NULL, NULL);
	RNA_def_property_flag(prop, PROP_EDITABLE);
	RNA_def_property_ui_text(prop, "Active Brush", "Current active brush");

	prop = RNA_def_property(srna, "active_index", PROP_INT, PROP_UNSIGNED);
	RNA_def_property_int_funcs(prop,
		"rna_GPencilBrushes_index_get",
		"rna_GPencilBrushes_index_set",
		"rna_GPencilBrushes_index_range");
	RNA_def_property_ui_text(prop, "Active Brush Index", "Index of active brush");
}

static void rna_def_tool_settings(BlenderRNA  *brna)
{
	StructRNA *srna;
	PropertyRNA *prop;

	static const EnumPropertyItem uv_select_mode_items[] = {
		{UV_SELECT_VERTEX, "VERTEX", ICON_UV_VERTEXSEL, "Vertex", "Vertex selection mode"},
		{UV_SELECT_EDGE, "EDGE", ICON_UV_EDGESEL, "Edge", "Edge selection mode"},
		{UV_SELECT_FACE, "FACE", ICON_UV_FACESEL, "Face", "Face selection mode"},
		{UV_SELECT_ISLAND, "ISLAND", ICON_UV_ISLANDSEL, "Island", "Island selection mode"},
		{0, NULL, 0, NULL, NULL}
	};
	
	/* the construction of this enum is quite special - everything is stored as bitflags,
	 * with 1st position only for for on/off (and exposed as boolean), while others are mutually
	 * exclusive options but which will only have any effect when autokey is enabled
	 */
	static const EnumPropertyItem auto_key_items[] = {
		{AUTOKEY_MODE_NORMAL & ~AUTOKEY_ON, "ADD_REPLACE_KEYS", 0, "Add & Replace", ""},
		{AUTOKEY_MODE_EDITKEYS & ~AUTOKEY_ON, "REPLACE_KEYS", 0, "Replace", ""},
		{0, NULL, 0, NULL, NULL}
	};

	static const EnumPropertyItem retarget_roll_items[] = {
		{SK_RETARGET_ROLL_NONE, "NONE", 0, "None", "Don't adjust roll"},
		{SK_RETARGET_ROLL_VIEW, "VIEW", 0, "View", "Roll bones to face the view"},
		{SK_RETARGET_ROLL_JOINT, "JOINT", 0, "Joint", "Roll bone to original joint plane offset"},
		{0, NULL, 0, NULL, NULL}
	};
	
	static const EnumPropertyItem sketch_convert_items[] = {
		{SK_CONVERT_CUT_FIXED, "FIXED", 0, "Fixed", "Subdivide stroke in fixed number of bones"},
		{SK_CONVERT_CUT_LENGTH, "LENGTH", 0, "Length", "Subdivide stroke in bones of specific length"},
		{SK_CONVERT_CUT_ADAPTATIVE, "ADAPTIVE", 0, "Adaptive",
		 "Subdivide stroke adaptively, with more subdivision in curvier parts"},
		{SK_CONVERT_RETARGET, "RETARGET", 0, "Retarget", "Retarget template bone chain to stroke"},
		{0, NULL, 0, NULL, NULL}
	};

	static const EnumPropertyItem edge_tag_items[] = {
		{EDGE_MODE_SELECT, "SELECT", 0, "Select", ""},
		{EDGE_MODE_TAG_SEAM, "SEAM", 0, "Tag Seam", ""},
		{EDGE_MODE_TAG_SHARP, "SHARP", 0, "Tag Sharp", ""},
		{EDGE_MODE_TAG_CREASE, "CREASE", 0, "Tag Crease", ""},
		{EDGE_MODE_TAG_BEVEL, "BEVEL", 0, "Tag Bevel", ""},
		{EDGE_MODE_TAG_FREESTYLE, "FREESTYLE", 0, "Tag Freestyle Edge Mark", ""},
		{0, NULL, 0, NULL, NULL}
	};

	static const EnumPropertyItem draw_groupuser_items[] = {
		{OB_DRAW_GROUPUSER_NONE, "NONE", 0, "None", ""},
		{OB_DRAW_GROUPUSER_ACTIVE, "ACTIVE", 0, "Active", "Show vertices with no weights in the active group"},
		{OB_DRAW_GROUPUSER_ALL, "ALL", 0, "All", "Show vertices with no weights in any group"},
		{0, NULL, 0, NULL, NULL}
	};

	static const EnumPropertyItem vertex_group_select_items[] = {
		{WT_VGROUP_ALL, "ALL", 0, "All", "All Vertex Groups"},
		{WT_VGROUP_BONE_DEFORM, "BONE_DEFORM", 0, "Deform", "Vertex Groups assigned to Deform Bones"},
		{WT_VGROUP_BONE_DEFORM_OFF, "OTHER_DEFORM", 0, "Other", "Vertex Groups assigned to non Deform Bones"},
		{0, NULL, 0, NULL, NULL}
	};
	
	static const EnumPropertyItem gpencil_source_3d_items[] = {
		{GP_TOOL_SOURCE_SCENE, "SCENE", 0, "Scene",
		 "Grease Pencil data attached to the current scene is used, "
		 "unless the active object already has Grease Pencil data (i.e. for old files)"},
		{GP_TOOL_SOURCE_OBJECT, "OBJECT", 0, "Object",
		 "Grease Pencil data-blocks attached to the active object are used "
		 "(required when using pre 2.73 add-ons, e.g. BSurfaces)"},
		{0, NULL, 0, NULL, NULL}
	};
	
	static const EnumPropertyItem gpencil_stroke_placement_items[] = {
		{GP_PROJECT_VIEWSPACE, "CURSOR", 0, "Cursor", "Draw stroke at the 3D cursor"},
		{0, "VIEW", 0, "View", "Stick stroke to the view "}, /* weird, GP_PROJECT_VIEWALIGN is inverted */
		{GP_PROJECT_VIEWSPACE | GP_PROJECT_DEPTH_VIEW, "SURFACE", 0, "Surface", "Stick stroke to surfaces"},
		{GP_PROJECT_VIEWSPACE | GP_PROJECT_DEPTH_STROKE, "STROKE", 0, "Stroke", "Stick stroke to other strokes"},
		{0, NULL, 0, NULL, NULL}
	};
	
	
	srna = RNA_def_struct(brna, "ToolSettings", NULL);
	RNA_def_struct_path_func(srna, "rna_ToolSettings_path");
	RNA_def_struct_ui_text(srna, "Tool Settings", "");
	
	prop = RNA_def_property(srna, "sculpt", PROP_POINTER, PROP_NONE);
	RNA_def_property_struct_type(prop, "Sculpt");
	RNA_def_property_ui_text(prop, "Sculpt", "");
	
	prop = RNA_def_property(srna, "use_auto_normalize", PROP_BOOLEAN, PROP_NONE);
	RNA_def_property_flag(prop, PROP_CONTEXT_UPDATE);
	RNA_def_property_boolean_sdna(prop, NULL, "auto_normalize", 1);
	RNA_def_property_ui_text(prop, "WPaint Auto-Normalize",
	                         "Ensure all bone-deforming vertex groups add up "
	                         "to 1.0 while weight painting");
	RNA_def_property_update(prop, 0, "rna_Scene_update_active_object_data");

	prop = RNA_def_property(srna, "use_multipaint", PROP_BOOLEAN, PROP_NONE);
	RNA_def_property_flag(prop, PROP_CONTEXT_UPDATE);
	RNA_def_property_boolean_sdna(prop, NULL, "multipaint", 1);
	RNA_def_property_ui_text(prop, "WPaint Multi-Paint",
	                         "Paint across the weights of all selected bones, "
	                         "maintaining their relative influence");
	RNA_def_property_update(prop, 0, "rna_Scene_update_active_object_data");

	prop = RNA_def_property(srna, "vertex_group_user", PROP_ENUM, PROP_NONE);
	RNA_def_property_flag(prop, PROP_CONTEXT_UPDATE);
	RNA_def_property_enum_sdna(prop, NULL, "weightuser");
	RNA_def_property_enum_items(prop, draw_groupuser_items);
	RNA_def_property_ui_text(prop, "Mask Non-Group Vertices", "Display unweighted vertices");
	RNA_def_property_update(prop, 0, "rna_Scene_update_active_object_data");

	prop = RNA_def_property(srna, "vertex_group_subset", PROP_ENUM, PROP_NONE);
	RNA_def_property_flag(prop, PROP_CONTEXT_UPDATE);
	RNA_def_property_enum_sdna(prop, NULL, "vgroupsubset");
	RNA_def_property_enum_items(prop, vertex_group_select_items);
	RNA_def_property_ui_text(prop, "Subset", "Filter Vertex groups for Display");
	RNA_def_property_update(prop, 0, "rna_Scene_update_active_object_data");

	prop = RNA_def_property(srna, "vertex_paint", PROP_POINTER, PROP_NONE);
	RNA_def_property_pointer_sdna(prop, NULL, "vpaint");	RNA_def_property_ui_text(prop, "Vertex Paint", "");

	prop = RNA_def_property(srna, "weight_paint", PROP_POINTER, PROP_NONE);
	RNA_def_property_pointer_sdna(prop, NULL, "wpaint");
	RNA_def_property_ui_text(prop, "Weight Paint", "");

	prop = RNA_def_property(srna, "image_paint", PROP_POINTER, PROP_NONE);
	RNA_def_property_pointer_sdna(prop, NULL, "imapaint");
	RNA_def_property_ui_text(prop, "Image Paint", "");

	prop = RNA_def_property(srna, "uv_sculpt", PROP_POINTER, PROP_NONE);
	RNA_def_property_pointer_sdna(prop, NULL, "uvsculpt");
	RNA_def_property_ui_text(prop, "UV Sculpt", "");

	prop = RNA_def_property(srna, "particle_edit", PROP_POINTER, PROP_NONE);
	RNA_def_property_pointer_sdna(prop, NULL, "particle");
	RNA_def_property_ui_text(prop, "Particle Edit", "");

	prop = RNA_def_property(srna, "use_uv_sculpt", PROP_BOOLEAN, PROP_NONE);
	RNA_def_property_boolean_sdna(prop, NULL, "use_uv_sculpt", 1);
	RNA_def_property_ui_text(prop, "UV Sculpt", "Enable brush for UV sculpting");
	RNA_def_property_ui_icon(prop, ICON_TPAINT_HLT, 0);
	RNA_def_property_update(prop, NC_SPACE | ND_SPACE_IMAGE, "rna_SpaceImageEditor_uv_sculpt_update");

	prop = RNA_def_property(srna, "uv_sculpt_lock_borders", PROP_BOOLEAN, PROP_NONE);
	RNA_def_property_boolean_sdna(prop, NULL, "uv_sculpt_settings", UV_SCULPT_LOCK_BORDERS);
	RNA_def_property_ui_text(prop, "Lock Borders", "Disable editing of boundary edges");

	prop = RNA_def_property(srna, "uv_sculpt_all_islands", PROP_BOOLEAN, PROP_NONE);
	RNA_def_property_boolean_sdna(prop, NULL, "uv_sculpt_settings", UV_SCULPT_ALL_ISLANDS);
	RNA_def_property_ui_text(prop, "Sculpt All Islands", "Brush operates on all islands");

	prop = RNA_def_property(srna, "uv_sculpt_tool", PROP_ENUM, PROP_NONE);
	RNA_def_property_enum_sdna(prop, NULL, "uv_sculpt_tool");
	RNA_def_property_enum_items(prop, rna_enum_uv_sculpt_tool_items);
	RNA_def_property_ui_text(prop, "UV Sculpt Tools", "Select Tools for the UV sculpt brushes");

	prop = RNA_def_property(srna, "uv_relax_method", PROP_ENUM, PROP_NONE);
	RNA_def_property_enum_sdna(prop, NULL, "uv_relax_method");
	RNA_def_property_enum_items(prop, uv_sculpt_relaxation_items);
	RNA_def_property_ui_text(prop, "Relaxation Method", "Algorithm used for UV relaxation");

	/* Transform */
	prop = RNA_def_property(srna, "proportional_edit", PROP_ENUM, PROP_NONE);
	RNA_def_property_enum_sdna(prop, NULL, "proportional");
	RNA_def_property_enum_items(prop, rna_enum_proportional_editing_items);
	RNA_def_property_ui_text(prop, "Proportional Editing",
	                         "Proportional Editing mode, allows transforms with distance fall-off");
	RNA_def_property_update(prop, NC_SCENE | ND_TOOLSETTINGS, NULL); /* header redraw */

	prop = RNA_def_property(srna, "use_proportional_edit_objects", PROP_BOOLEAN, PROP_NONE);
	RNA_def_property_boolean_sdna(prop, NULL, "proportional_objects", 0);
	RNA_def_property_ui_text(prop, "Proportional Editing Objects", "Proportional editing object mode");
	RNA_def_property_ui_icon(prop, ICON_PROP_OFF, 1);
	RNA_def_property_update(prop, NC_SCENE | ND_TOOLSETTINGS, NULL); /* header redraw */

	prop = RNA_def_property(srna, "use_proportional_edit_mask", PROP_BOOLEAN, PROP_NONE);
	RNA_def_property_boolean_sdna(prop, NULL, "proportional_mask", 0);
	RNA_def_property_ui_text(prop, "Proportional Editing Objects", "Proportional editing mask mode");
	RNA_def_property_ui_icon(prop, ICON_PROP_OFF, 1);
	RNA_def_property_update(prop, NC_SCENE | ND_TOOLSETTINGS, NULL); /* header redraw */

	prop = RNA_def_property(srna, "use_proportional_action", PROP_BOOLEAN, PROP_NONE);
	RNA_def_property_boolean_sdna(prop, NULL, "proportional_action", 0);
	RNA_def_property_ui_text(prop, "Proportional Editing Actions", "Proportional editing in action editor");
	RNA_def_property_ui_icon(prop, ICON_PROP_OFF, 1);
	RNA_def_property_update(prop, NC_SCENE | ND_TOOLSETTINGS, NULL); /* header redraw */

	prop = RNA_def_property(srna, "use_proportional_fcurve", PROP_BOOLEAN, PROP_NONE);
	RNA_def_property_boolean_sdna(prop, NULL, "proportional_fcurve", 0);
	RNA_def_property_ui_text(prop, "Proportional Editing FCurves", "Proportional editing in FCurve editor");
	RNA_def_property_ui_icon(prop, ICON_PROP_OFF, 1);
	RNA_def_property_update(prop, NC_SCENE | ND_TOOLSETTINGS, NULL); /* header redraw */

	prop = RNA_def_property(srna, "lock_markers", PROP_BOOLEAN, PROP_NONE);
	RNA_def_property_boolean_sdna(prop, NULL, "lock_markers", 0);
	RNA_def_property_ui_text(prop, "Lock Markers", "Prevent marker editing");

	prop = RNA_def_property(srna, "proportional_edit_falloff", PROP_ENUM, PROP_NONE);
	RNA_def_property_enum_sdna(prop, NULL, "prop_mode");
	RNA_def_property_enum_items(prop, rna_enum_proportional_falloff_items);
	RNA_def_property_ui_text(prop, "Proportional Editing Falloff", "Falloff type for proportional editing mode");
	RNA_def_property_update(prop, NC_SCENE | ND_TOOLSETTINGS, NULL); /* header redraw */

	prop = RNA_def_property(srna, "proportional_size", PROP_FLOAT, PROP_DISTANCE);
	RNA_def_property_float_sdna(prop, NULL, "proportional_size");
	RNA_def_property_ui_text(prop, "Proportional Size", "Display size for proportional editing circle");
	RNA_def_property_range(prop, 0.00001, 5000.0);
	
	prop = RNA_def_property(srna, "normal_size", PROP_FLOAT, PROP_DISTANCE);
	RNA_def_property_float_sdna(prop, NULL, "normalsize");
	RNA_def_property_ui_text(prop, "Normal Size", "Display size for normals in the 3D view");
	RNA_def_property_range(prop, 0.00001, 1000.0);
	RNA_def_property_ui_range(prop, 0.01, 10.0, 10.0, 2);
	RNA_def_property_update(prop, NC_GEOM | ND_DATA, NULL);

	prop = RNA_def_property(srna, "double_threshold", PROP_FLOAT, PROP_DISTANCE);
	RNA_def_property_float_sdna(prop, NULL, "doublimit");
	RNA_def_property_ui_text(prop, "Double Threshold", "Limit for removing duplicates and 'Auto Merge'");
	RNA_def_property_range(prop, 0.0, 1.0);
	RNA_def_property_ui_range(prop, 0.0, 0.1, 0.01, 6);

	prop = RNA_def_property(srna, "use_mesh_automerge", PROP_BOOLEAN, PROP_NONE);
	RNA_def_property_boolean_sdna(prop, NULL, "automerge", 0);
	RNA_def_property_ui_text(prop, "AutoMerge Editing", "Automatically merge vertices moved to the same location");
	RNA_def_property_update(prop, NC_SCENE | ND_TOOLSETTINGS, NULL); /* header redraw */

	prop = RNA_def_property(srna, "use_snap", PROP_BOOLEAN, PROP_NONE);
	RNA_def_property_boolean_sdna(prop, NULL, "snap_flag", SCE_SNAP);
	RNA_def_property_ui_text(prop, "Snap", "Snap during transform");
	RNA_def_property_ui_icon(prop, ICON_SNAP_OFF, 1);
	RNA_def_property_update(prop, NC_SCENE | ND_TOOLSETTINGS, NULL); /* header redraw */

	prop = RNA_def_property(srna, "use_snap_align_rotation", PROP_BOOLEAN, PROP_NONE);
	RNA_def_property_boolean_sdna(prop, NULL, "snap_flag", SCE_SNAP_ROTATE);
	RNA_def_property_ui_text(prop, "Snap Align Rotation", "Align rotation with the snapping target");
	RNA_def_property_ui_icon(prop, ICON_SNAP_NORMAL, 0);
	RNA_def_property_update(prop, NC_SCENE | ND_TOOLSETTINGS, NULL); /* header redraw */

	prop = RNA_def_property(srna, "use_snap_grid_absolute", PROP_BOOLEAN, PROP_NONE);
	RNA_def_property_boolean_sdna(prop, NULL, "snap_flag", SCE_SNAP_ABS_GRID);
	RNA_def_property_ui_text(prop, "Absolute Grid Snap",
	                         "Absolute grid alignment while translating (based on the pivot center)");
	RNA_def_property_ui_icon(prop, ICON_SNAP_GRID, 0);
	RNA_def_property_update(prop, NC_SCENE | ND_TOOLSETTINGS, NULL); /* header redraw */

	prop = RNA_def_property(srna, "snap_element", PROP_ENUM, PROP_NONE);
	RNA_def_property_enum_sdna(prop, NULL, "snap_mode");
	RNA_def_property_enum_items(prop, rna_enum_snap_element_items);
	RNA_def_property_ui_text(prop, "Snap Element", "Type of element to snap to");
	RNA_def_property_update(prop, NC_SCENE | ND_TOOLSETTINGS, NULL); /* header redraw */
	
	/* node editor uses own set of snap modes */
	prop = RNA_def_property(srna, "snap_node_element", PROP_ENUM, PROP_NONE);
	RNA_def_property_enum_sdna(prop, NULL, "snap_node_mode");
	RNA_def_property_enum_items(prop, rna_enum_snap_node_element_items);
	RNA_def_property_ui_text(prop, "Snap Node Element", "Type of element to snap to");
	RNA_def_property_update(prop, NC_SCENE | ND_TOOLSETTINGS, NULL); /* header redraw */
	
	/* image editor uses own set of snap modes */
	prop = RNA_def_property(srna, "snap_uv_element", PROP_ENUM, PROP_NONE);
	RNA_def_property_enum_sdna(prop, NULL, "snap_uv_mode");
	RNA_def_property_enum_items(prop, snap_uv_element_items);
	RNA_def_property_ui_text(prop, "Snap UV Element", "Type of element to snap to");
	RNA_def_property_update(prop, NC_SCENE | ND_TOOLSETTINGS, NULL); /* header redraw */

	prop = RNA_def_property(srna, "snap_target", PROP_ENUM, PROP_NONE);
	RNA_def_property_enum_sdna(prop, NULL, "snap_target");
	RNA_def_property_enum_items(prop, rna_enum_snap_target_items);
	RNA_def_property_ui_text(prop, "Snap Target", "Which part to snap onto the target");
	RNA_def_property_update(prop, NC_SCENE | ND_TOOLSETTINGS, NULL); /* header redraw */

	prop = RNA_def_property(srna, "use_snap_peel_object", PROP_BOOLEAN, PROP_NONE);
	RNA_def_property_boolean_sdna(prop, NULL, "snap_flag", SCE_SNAP_PEEL_OBJECT);
	RNA_def_property_ui_text(prop, "Snap Peel Object", "Consider objects as whole when finding volume center");
	RNA_def_property_ui_icon(prop, ICON_SNAP_PEEL_OBJECT, 0);
	RNA_def_property_update(prop, NC_SCENE | ND_TOOLSETTINGS, NULL); /* header redraw */
	
	prop = RNA_def_property(srna, "use_snap_project", PROP_BOOLEAN, PROP_NONE);
	RNA_def_property_boolean_sdna(prop, NULL, "snap_flag", SCE_SNAP_PROJECT);
	RNA_def_property_ui_text(prop, "Project Individual Elements",
	                         "Project individual elements on the surface of other objects");
	RNA_def_property_ui_icon(prop, ICON_RETOPO, 0);
	RNA_def_property_update(prop, NC_SCENE | ND_TOOLSETTINGS, NULL); /* header redraw */

	prop = RNA_def_property(srna, "use_snap_self", PROP_BOOLEAN, PROP_NONE);
	RNA_def_property_boolean_negative_sdna(prop, NULL, "snap_flag", SCE_SNAP_NO_SELF);
	RNA_def_property_ui_text(prop, "Project to Self", "Snap onto itself (editmode)");
	RNA_def_property_ui_icon(prop, ICON_ORTHO, 0);
	RNA_def_property_update(prop, NC_SCENE | ND_TOOLSETTINGS, NULL); /* header redraw */

	/* Grease Pencil */
	prop = RNA_def_property(srna, "use_gpencil_continuous_drawing", PROP_BOOLEAN, PROP_NONE);
	RNA_def_property_boolean_sdna(prop, NULL, "gpencil_flags", GP_TOOL_FLAG_PAINTSESSIONS_ON);
	RNA_def_property_ui_text(prop, "Use Continuous Drawing",
	                         "Allow drawing multiple strokes at a time with Grease Pencil");
	RNA_def_property_update(prop, NC_SCENE | ND_TOOLSETTINGS, NULL); /* xxx: need toolbar to be redrawn... */
	
	prop = RNA_def_property(srna, "use_gpencil_additive_drawing", PROP_BOOLEAN, PROP_NONE);
	RNA_def_property_boolean_sdna(prop, NULL, "gpencil_flags", GP_TOOL_FLAG_RETAIN_LAST);
	RNA_def_property_ui_text(prop, "Use Additive Drawing",
	                         "When creating new frames, the strokes from the previous/active frame "
	                         "are included as the basis for the new one");
	RNA_def_property_update(prop, NC_SCENE | ND_TOOLSETTINGS, NULL);
	
	prop = RNA_def_property(srna, "use_gpencil_draw_onback", PROP_BOOLEAN, PROP_NONE);
	RNA_def_property_boolean_sdna(prop, NULL, "gpencil_flags", GP_TOOL_FLAG_PAINT_ONBACK);
	RNA_def_property_ui_text(prop, "Draw Strokes on Back",
		"When draw new strokes, the new stroke is drawn below of all strokes in the layer");
	RNA_def_property_update(prop, NC_SCENE | ND_TOOLSETTINGS, NULL);

	prop = RNA_def_property(srna, "grease_pencil_source", PROP_ENUM, PROP_NONE);
	RNA_def_property_enum_bitflag_sdna(prop, NULL, "gpencil_src");
	RNA_def_property_enum_items(prop, gpencil_source_3d_items);
	RNA_def_property_ui_text(prop, "Grease Pencil Source",
	                         "Data-block where active Grease Pencil data is found from");
	RNA_def_property_update(prop, NC_GPENCIL | ND_DATA, NULL);
	
	prop = RNA_def_property(srna, "gpencil_sculpt", PROP_POINTER, PROP_NONE);
	RNA_def_property_pointer_sdna(prop, NULL, "gp_sculpt");
	RNA_def_property_struct_type(prop, "GPencilSculptSettings");
	RNA_def_property_ui_text(prop, "Grease Pencil Sculpt",
	                         "Settings for stroke sculpting tools and brushes");
	
	prop = RNA_def_property(srna, "gpencil_interpolate", PROP_POINTER, PROP_NONE);
	RNA_def_property_pointer_sdna(prop, NULL, "gp_interpolate");
	RNA_def_property_struct_type(prop, "GPencilInterpolateSettings");
	RNA_def_property_ui_text(prop, "Grease Pencil Interpolate", 
	                        "Settings for Grease Pencil Interpolation tools");

	/* Grease Pencil - Drawing brushes */
	prop = RNA_def_property(srna, "gpencil_brushes", PROP_COLLECTION, PROP_NONE);
	RNA_def_property_collection_sdna(prop, NULL, "gp_brushes", NULL);
	RNA_def_property_struct_type(prop, "GPencilBrush");
	RNA_def_property_ui_text(prop, "Grease Pencil Brushes", "Grease Pencil drawing brushes");
	rna_def_gpencil_brushes(brna, prop);

	/* Grease Pencil - 3D View Stroke Placement */
	prop = RNA_def_property(srna, "gpencil_stroke_placement_view3d", PROP_ENUM, PROP_NONE);
	RNA_def_property_enum_bitflag_sdna(prop, NULL, "gpencil_v3d_align");
	RNA_def_property_enum_items(prop, gpencil_stroke_placement_items);
	RNA_def_property_ui_text(prop, "Stroke Placement (3D View)", "");
	RNA_def_property_update(prop, NC_GPENCIL | ND_DATA, NULL);
	
	prop = RNA_def_property(srna, "use_gpencil_stroke_endpoints", PROP_BOOLEAN, PROP_NONE);
	RNA_def_property_boolean_sdna(prop, NULL, "gpencil_v3d_align", GP_PROJECT_DEPTH_STROKE_ENDPOINTS);
	RNA_def_property_ui_text(prop, "Only Endpoints", "Only use the first and last parts of the stroke for snapping");
	RNA_def_property_update(prop, NC_GPENCIL | ND_DATA, NULL);
	
	/* Grease Pencil - 2D Views Stroke Placement */
	prop = RNA_def_property(srna, "gpencil_stroke_placement_view2d", PROP_ENUM, PROP_NONE);
	RNA_def_property_enum_bitflag_sdna(prop, NULL, "gpencil_v2d_align");
	RNA_def_property_enum_items(prop, gpencil_stroke_placement_items);
	RNA_def_property_ui_text(prop, "Stroke Placement (2D View)", "");
	RNA_def_property_update(prop, NC_GPENCIL | ND_DATA, NULL);

	/* Grease Pencil - Sequencer Preview Stroke Placement */
	prop = RNA_def_property(srna, "gpencil_stroke_placement_sequencer_preview", PROP_ENUM, PROP_NONE);
	RNA_def_property_enum_bitflag_sdna(prop, NULL, "gpencil_seq_align");
	RNA_def_property_enum_items(prop, gpencil_stroke_placement_items);
	RNA_def_property_ui_text(prop, "Stroke Placement (Sequencer Preview)", "");
	RNA_def_property_update(prop, NC_GPENCIL | ND_DATA, NULL);
	
	/* Grease Pencil - Image Editor Stroke Placement */
	prop = RNA_def_property(srna, "gpencil_stroke_placement_image_editor", PROP_ENUM, PROP_NONE);
	RNA_def_property_enum_bitflag_sdna(prop, NULL, "gpencil_ima_align");
	RNA_def_property_enum_items(prop, gpencil_stroke_placement_items);
	RNA_def_property_ui_text(prop, "Stroke Placement (Image Editor)", "");
	RNA_def_property_update(prop, NC_GPENCIL | ND_DATA, NULL);

	
	/* Auto Keying */
	prop = RNA_def_property(srna, "use_keyframe_insert_auto", PROP_BOOLEAN, PROP_NONE);
	RNA_def_property_boolean_sdna(prop, NULL, "autokey_mode", AUTOKEY_ON);
	RNA_def_property_ui_text(prop, "Auto Keying", "Automatic keyframe insertion for Objects and Bones");
	RNA_def_property_ui_icon(prop, ICON_REC, 0);
	
	prop = RNA_def_property(srna, "auto_keying_mode", PROP_ENUM, PROP_NONE);
	RNA_def_property_enum_bitflag_sdna(prop, NULL, "autokey_mode");
	RNA_def_property_enum_items(prop, auto_key_items);
	RNA_def_property_ui_text(prop, "Auto-Keying Mode", "Mode of automatic keyframe insertion for Objects and Bones");
	
	prop = RNA_def_property(srna, "use_record_with_nla", PROP_BOOLEAN, PROP_NONE);
	RNA_def_property_boolean_sdna(prop, NULL, "autokey_flag", ANIMRECORD_FLAG_WITHNLA);
	RNA_def_property_ui_text(prop, "Layered",
	                         "Add a new NLA Track + Strip for every loop/pass made over the animation "
	                         "to allow non-destructive tweaking");
	
	prop = RNA_def_property(srna, "use_keyframe_insert_keyingset", PROP_BOOLEAN, PROP_NONE);
	RNA_def_property_boolean_sdna(prop, NULL, "autokey_flag", AUTOKEY_FLAG_ONLYKEYINGSET);
	RNA_def_property_ui_text(prop, "Auto Keyframe Insert Keying Set",
	                         "Automatic keyframe insertion using active Keying Set only");
	RNA_def_property_ui_icon(prop, ICON_KEYINGSET, 0);
	
	/* Keyframing */
	prop = RNA_def_property(srna, "keyframe_type", PROP_ENUM, PROP_NONE);
	RNA_def_property_enum_sdna(prop, NULL, "keyframe_type");
	RNA_def_property_enum_items(prop, rna_enum_beztriple_keyframe_type_items);
	RNA_def_property_ui_text(prop, "New Keyframe Type", "Type of keyframes to create when inserting keyframes");
	
	/* UV */
	prop = RNA_def_property(srna, "uv_select_mode", PROP_ENUM, PROP_NONE);
	RNA_def_property_enum_sdna(prop, NULL, "uv_selectmode");
	RNA_def_property_enum_items(prop, uv_select_mode_items);
	RNA_def_property_ui_text(prop, "UV Selection Mode", "UV selection and display mode");
	RNA_def_property_update(prop, NC_SPACE | ND_SPACE_IMAGE, NULL);

	prop = RNA_def_property(srna, "use_uv_select_sync", PROP_BOOLEAN, PROP_NONE);
	RNA_def_property_boolean_sdna(prop, NULL, "uv_flag", UV_SYNC_SELECTION);
	RNA_def_property_ui_text(prop, "UV Sync Selection", "Keep UV and edit mode mesh selection in sync");
	RNA_def_property_ui_icon(prop, ICON_EDIT, 0);
	RNA_def_property_update(prop, NC_SPACE | ND_SPACE_IMAGE, NULL);

	prop = RNA_def_property(srna, "show_uv_local_view", PROP_BOOLEAN, PROP_NONE);
	RNA_def_property_boolean_sdna(prop, NULL, "uv_flag", UV_SHOW_SAME_IMAGE);
	RNA_def_property_ui_text(prop, "UV Local View", "Draw only faces with the currently displayed image assigned");
	RNA_def_property_update(prop, NC_SPACE | ND_SPACE_IMAGE, NULL);

	/* Mesh */
	prop = RNA_def_property(srna, "mesh_select_mode", PROP_BOOLEAN, PROP_NONE);
	RNA_def_property_boolean_sdna(prop, NULL, "selectmode", 1);
	RNA_def_property_array(prop, 3);
	RNA_def_property_boolean_funcs(prop, NULL, "rna_Scene_editmesh_select_mode_set");
	RNA_def_property_ui_text(prop, "Mesh Selection Mode", "Which mesh elements selection works on");
	RNA_def_property_flag(prop, PROP_CONTEXT_UPDATE);
	RNA_def_property_update(prop, 0, "rna_Scene_editmesh_select_mode_update");

	prop = RNA_def_property(srna, "vertex_group_weight", PROP_FLOAT, PROP_FACTOR);
	RNA_def_property_float_sdna(prop, NULL, "vgroup_weight");
	RNA_def_property_ui_text(prop, "Vertex Group Weight", "Weight to assign in vertex groups");

	/* use with MESH_OT_shortest_path_pick */
	prop = RNA_def_property(srna, "edge_path_mode", PROP_ENUM, PROP_NONE);
	RNA_def_property_enum_sdna(prop, NULL, "edge_mode");
	RNA_def_property_enum_items(prop, edge_tag_items);
	RNA_def_property_ui_text(prop, "Edge Tag Mode", "The edge flag to tag when selecting the shortest path");

	prop = RNA_def_property(srna, "edge_path_live_unwrap", PROP_BOOLEAN, PROP_NONE);
	RNA_def_property_boolean_sdna(prop, NULL, "edge_mode_live_unwrap", 1);
	RNA_def_property_ui_text(prop, "Live Unwrap", "Changing edges seam re-calculates UV unwrap");

	/* etch-a-ton */
	prop = RNA_def_property(srna, "use_bone_sketching", PROP_BOOLEAN, PROP_NONE);
	RNA_def_property_boolean_sdna(prop, NULL, "bone_sketching", BONE_SKETCHING);
	RNA_def_property_ui_text(prop, "Use Bone Sketching", "Use sketching to create and edit bones");
/*	RNA_def_property_ui_icon(prop, ICON_EDIT, 0); */
	RNA_def_property_update(prop, NC_SPACE | ND_SPACE_VIEW3D, NULL);

	prop = RNA_def_property(srna, "use_etch_quick", PROP_BOOLEAN, PROP_NONE);
	RNA_def_property_boolean_sdna(prop, NULL, "bone_sketching", BONE_SKETCHING_QUICK);
	RNA_def_property_ui_text(prop, "Quick Sketching", "Automatically convert and delete on stroke end");

	prop = RNA_def_property(srna, "use_etch_overdraw", PROP_BOOLEAN, PROP_NONE);
	RNA_def_property_boolean_sdna(prop, NULL, "bone_sketching", BONE_SKETCHING_ADJUST);
	RNA_def_property_ui_text(prop, "Overdraw Sketching", "Adjust strokes by drawing near them");
	
	prop = RNA_def_property(srna, "use_etch_autoname", PROP_BOOLEAN, PROP_NONE);
	RNA_def_property_boolean_sdna(prop, NULL, "skgen_retarget_options", SK_RETARGET_AUTONAME);
	RNA_def_property_ui_text(prop, "Autoname Bones",
	                         "Automatically generate values to replace &N and &S suffix placeholders in template names");

	prop = RNA_def_property(srna, "etch_number", PROP_STRING, PROP_NONE);
	RNA_def_property_string_sdna(prop, NULL, "skgen_num_string");
	RNA_def_property_ui_text(prop, "Number", "Text to replace &N with (e.g. 'Finger.&N' -> 'Finger.1' or 'Finger.One')");

	prop = RNA_def_property(srna, "etch_side", PROP_STRING, PROP_NONE);
	RNA_def_property_string_sdna(prop, NULL, "skgen_num_string");
	RNA_def_property_ui_text(prop, "Side", "Text to replace &S with (e.g. 'Arm.&S' -> 'Arm.R' or 'Arm.Right')");

	prop = RNA_def_property(srna, "etch_template", PROP_POINTER, PROP_NONE);
	RNA_def_property_pointer_sdna(prop, NULL, "skgen_template");
	RNA_def_property_flag(prop, PROP_EDITABLE);
	RNA_def_property_struct_type(prop, "Object");
	RNA_def_property_pointer_funcs(prop, NULL, "rna_Scene_skgen_etch_template_set", NULL, NULL);
	RNA_def_property_ui_text(prop, "Template", "Template armature that will be retargeted to the stroke");

	prop = RNA_def_property(srna, "etch_subdivision_number", PROP_INT, PROP_NONE);
	RNA_def_property_int_sdna(prop, NULL, "skgen_subdivision_number");
	RNA_def_property_range(prop, 1, 255);
	RNA_def_property_ui_text(prop, "Subdivisions", "Number of bones in the subdivided stroke");
	RNA_def_property_update(prop, NC_SPACE | ND_SPACE_VIEW3D, NULL);

	prop = RNA_def_property(srna, "etch_adaptive_limit", PROP_FLOAT, PROP_FACTOR);
	RNA_def_property_float_sdna(prop, NULL, "skgen_correlation_limit");
	RNA_def_property_range(prop, 0.00001, 1.0);
	RNA_def_property_ui_range(prop, 0.01, 1.0, 0.01, 2);
	RNA_def_property_ui_text(prop, "Limit", "Correlation threshold for number of bones in the subdivided stroke");
	RNA_def_property_update(prop, NC_SPACE | ND_SPACE_VIEW3D, NULL);

	prop = RNA_def_property(srna, "etch_length_limit", PROP_FLOAT, PROP_DISTANCE);
	RNA_def_property_float_sdna(prop, NULL, "skgen_length_limit");
	RNA_def_property_range(prop, 0.00001, 100000.0);
	RNA_def_property_ui_range(prop, 0.001, 100.0, 0.1, 3);
	RNA_def_property_ui_text(prop, "Length", "Maximum length of the subdivided bones");
	RNA_def_property_update(prop, NC_SPACE | ND_SPACE_VIEW3D, NULL);

	prop = RNA_def_property(srna, "etch_roll_mode", PROP_ENUM, PROP_NONE);
	RNA_def_property_enum_bitflag_sdna(prop, NULL, "skgen_retarget_roll");
	RNA_def_property_enum_items(prop, retarget_roll_items);
	RNA_def_property_ui_text(prop, "Retarget roll mode", "Method used to adjust the roll of bones when retargeting");
	
	prop = RNA_def_property(srna, "etch_convert_mode", PROP_ENUM, PROP_NONE);
	RNA_def_property_enum_bitflag_sdna(prop, NULL, "bone_sketching_convert");
	RNA_def_property_enum_items(prop, sketch_convert_items);
	RNA_def_property_ui_text(prop, "Stroke conversion method", "Method used to convert stroke to bones");
	RNA_def_property_update(prop, NC_SPACE | ND_SPACE_VIEW3D, NULL);

	/* Unified Paint Settings */
	prop = RNA_def_property(srna, "unified_paint_settings", PROP_POINTER, PROP_NONE);
	RNA_def_property_flag(prop, PROP_NEVER_NULL);
	RNA_def_property_struct_type(prop, "UnifiedPaintSettings");
	RNA_def_property_ui_text(prop, "Unified Paint Settings", NULL);

	/* Curve Paint Settings */
	prop = RNA_def_property(srna, "curve_paint_settings", PROP_POINTER, PROP_NONE);
	RNA_def_property_flag(prop, PROP_NEVER_NULL);
	RNA_def_property_struct_type(prop, "CurvePaintSettings");
	RNA_def_property_ui_text(prop, "Curve Paint Settings", NULL);

	/* Mesh Statistics */
	prop = RNA_def_property(srna, "statvis", PROP_POINTER, PROP_NONE);
	RNA_def_property_flag(prop, PROP_NEVER_NULL);
	RNA_def_property_struct_type(prop, "MeshStatVis");
	RNA_def_property_ui_text(prop, "Mesh Statistics Visualization", NULL);
}

static void rna_def_unified_paint_settings(BlenderRNA  *brna)
{
	StructRNA *srna;
	PropertyRNA *prop;

	srna = RNA_def_struct(brna, "UnifiedPaintSettings", NULL);
	RNA_def_struct_path_func(srna, "rna_UnifiedPaintSettings_path");
	RNA_def_struct_ui_text(srna, "Unified Paint Settings", "Overrides for some of the active brush's settings");

<<<<<<< HEAD
	/* Line Thickness */
	prop = RNA_def_property(srna, "line_width", PROP_INT, PROP_PIXEL);
	RNA_def_property_int_sdna(prop, NULL, "thickness");
	RNA_def_property_range(prop, 1, 300);
	RNA_def_property_ui_range(prop, 1, 100, 1, 0);
	RNA_def_property_ui_text(prop, "Thickness", "Thickness of strokes (in pixels)");
	RNA_def_property_update(prop, NC_GPENCIL | ND_DATA, NULL);
=======
	/* high-level flags to enable or disable unified paint settings */
	prop = RNA_def_property(srna, "use_unified_size", PROP_BOOLEAN, PROP_NONE);
	RNA_def_property_boolean_sdna(prop, NULL, "flag", UNIFIED_PAINT_SIZE);
	RNA_def_property_ui_text(prop, "Use Unified Radius",
	                         "Instead of per-brush radius, the radius is shared across brushes");
>>>>>>> 23a5726e

	prop = RNA_def_property(srna, "use_unified_strength", PROP_BOOLEAN, PROP_NONE);
	RNA_def_property_boolean_sdna(prop, NULL, "flag", UNIFIED_PAINT_ALPHA);
	RNA_def_property_ui_text(prop, "Use Unified Strength",
	                         "Instead of per-brush strength, the strength is shared across brushes");

	prop = RNA_def_property(srna, "use_unified_weight", PROP_BOOLEAN, PROP_NONE);
	RNA_def_property_boolean_sdna(prop, NULL, "flag", UNIFIED_PAINT_WEIGHT);
	RNA_def_property_ui_text(prop, "Use Unified Weight",
	                         "Instead of per-brush weight, the weight is shared across brushes");

	prop = RNA_def_property(srna, "use_unified_color", PROP_BOOLEAN, PROP_NONE);
	RNA_def_property_boolean_sdna(prop, NULL, "flag", UNIFIED_PAINT_COLOR);
	RNA_def_property_ui_text(prop, "Use Unified Color",
	                         "Instead of per-brush color, the color is shared across brushes");

	/* unified paint settings that override the equivalent settings
	 * from the active brush */
	prop = RNA_def_property(srna, "size", PROP_INT, PROP_PIXEL);
	RNA_def_property_int_funcs(prop, NULL, "rna_UnifiedPaintSettings_size_set", NULL);
	RNA_def_property_flag(prop, PROP_CONTEXT_UPDATE);
	RNA_def_property_range(prop, 1, MAX_BRUSH_PIXEL_RADIUS * 10);
	RNA_def_property_ui_range(prop, 1, MAX_BRUSH_PIXEL_RADIUS, 1, -1);
	RNA_def_property_ui_text(prop, "Radius", "Radius of the brush");
	RNA_def_property_update(prop, 0, "rna_UnifiedPaintSettings_radius_update");

	prop = RNA_def_property(srna, "unprojected_radius", PROP_FLOAT, PROP_DISTANCE);
	RNA_def_property_float_funcs(prop, NULL, "rna_UnifiedPaintSettings_unprojected_radius_set", NULL);
	RNA_def_property_flag(prop, PROP_CONTEXT_UPDATE);
	RNA_def_property_range(prop, 0.001, FLT_MAX);
	RNA_def_property_ui_range(prop, 0.001, 1, 0, -1);
	RNA_def_property_ui_text(prop, "Unprojected Radius", "Radius of brush in Blender units");
	RNA_def_property_update(prop, 0, "rna_UnifiedPaintSettings_radius_update");

	prop = RNA_def_property(srna, "strength", PROP_FLOAT, PROP_FACTOR);
	RNA_def_property_float_sdna(prop, NULL, "alpha");
	RNA_def_property_flag(prop, PROP_CONTEXT_UPDATE);
	RNA_def_property_float_default(prop, 0.5f);
	RNA_def_property_range(prop, 0.0f, 10.0f);
	RNA_def_property_ui_range(prop, 0.0f, 1.0f, 0.001, 3);
	RNA_def_property_ui_text(prop, "Strength", "How powerful the effect of the brush is when applied");
	RNA_def_property_update(prop, 0, "rna_UnifiedPaintSettings_update");

	prop = RNA_def_property(srna, "weight", PROP_FLOAT, PROP_FACTOR);
	RNA_def_property_float_sdna(prop, NULL, "weight");
	RNA_def_property_flag(prop, PROP_CONTEXT_UPDATE);
	RNA_def_property_float_default(prop, 0.5f);
	RNA_def_property_range(prop, 0.0f, 1.0f);
	RNA_def_property_ui_range(prop, 0.0f, 1.0f, 0.001, 3);
	RNA_def_property_ui_text(prop, "Weight", "Weight to assign in vertex groups");
	RNA_def_property_update(prop, 0, "rna_UnifiedPaintSettings_update");

	prop = RNA_def_property(srna, "color", PROP_FLOAT, PROP_COLOR_GAMMA);
	RNA_def_property_flag(prop, PROP_CONTEXT_UPDATE);
	RNA_def_property_range(prop, 0.0, 1.0);
	RNA_def_property_float_sdna(prop, NULL, "rgb");
	RNA_def_property_ui_text(prop, "Color", "");
	RNA_def_property_update(prop, 0, "rna_UnifiedPaintSettings_update");

	prop = RNA_def_property(srna, "secondary_color", PROP_FLOAT, PROP_COLOR_GAMMA);
	RNA_def_property_flag(prop, PROP_CONTEXT_UPDATE);
	RNA_def_property_range(prop, 0.0, 1.0);
	RNA_def_property_float_sdna(prop, NULL, "secondary_rgb");
	RNA_def_property_ui_text(prop, "Secondary Color", "");
	RNA_def_property_update(prop, 0, "rna_UnifiedPaintSettings_update");

	prop = RNA_def_property(srna, "use_pressure_size", PROP_BOOLEAN, PROP_NONE);
	RNA_def_property_boolean_sdna(prop, NULL, "flag", UNIFIED_PAINT_BRUSH_SIZE_PRESSURE);
	RNA_def_property_ui_icon(prop, ICON_STYLUS_PRESSURE, 0);
	RNA_def_property_ui_text(prop, "Size Pressure", "Enable tablet pressure sensitivity for size");

	prop = RNA_def_property(srna, "use_pressure_strength", PROP_BOOLEAN, PROP_NONE);
	RNA_def_property_boolean_sdna(prop, NULL, "flag", UNIFIED_PAINT_BRUSH_ALPHA_PRESSURE);
	RNA_def_property_ui_icon(prop, ICON_STYLUS_PRESSURE, 0);
	RNA_def_property_ui_text(prop, "Strength Pressure", "Enable tablet pressure sensitivity for strength");

	prop = RNA_def_property(srna, "use_locked_size", PROP_BOOLEAN, PROP_NONE);
	RNA_def_property_boolean_sdna(prop, NULL, "flag", UNIFIED_PAINT_BRUSH_LOCK_SIZE);
	RNA_def_property_ui_text(prop, "Use Blender Units",
	                         "When locked brush stays same size relative to object; "
	                         "when unlocked brush size is given in pixels");
}


static void rna_def_curve_paint_settings(BlenderRNA  *brna)
{
	StructRNA *srna;
	PropertyRNA *prop;

	srna = RNA_def_struct(brna, "CurvePaintSettings", NULL);
	RNA_def_struct_path_func(srna, "rna_CurvePaintSettings_path");
	RNA_def_struct_ui_text(srna, "Curve Paint Settings", "");

	static const EnumPropertyItem curve_type_items[] = {
		{CU_POLY, "POLY", 0, "Poly", ""},
		{CU_BEZIER, "BEZIER", 0, "Bezier", ""},
		{0, NULL, 0, NULL, NULL}};

	prop = RNA_def_property(srna, "curve_type", PROP_ENUM, PROP_NONE);
	RNA_def_property_enum_sdna(prop, NULL, "curve_type");
	RNA_def_property_enum_items(prop, curve_type_items);
	RNA_def_property_ui_text(prop, "Type", "Type of curve to use for new strokes");

	prop = RNA_def_property(srna, "use_corners_detect", PROP_BOOLEAN, PROP_NONE);
	RNA_def_property_boolean_sdna(prop, NULL, "flag", CURVE_PAINT_FLAG_CORNERS_DETECT);
	RNA_def_property_ui_text(prop, "Detect Corners", "Detect corners and use non-aligned handles");

	prop = RNA_def_property(srna, "use_pressure_radius", PROP_BOOLEAN, PROP_NONE);
	RNA_def_property_boolean_sdna(prop, NULL, "flag", CURVE_PAINT_FLAG_PRESSURE_RADIUS);
	RNA_def_property_ui_icon(prop, ICON_STYLUS_PRESSURE, 0);
	RNA_def_property_ui_text(prop, "Use Pressure", "Map tablet pressure to curve radius");

	prop = RNA_def_property(srna, "use_stroke_endpoints", PROP_BOOLEAN, PROP_NONE);
	RNA_def_property_boolean_sdna(prop, NULL, "flag", CURVE_PAINT_FLAG_DEPTH_STROKE_ENDPOINTS);
	RNA_def_property_ui_text(prop, "Only First", "Use the start of the stroke for the depth");

	prop = RNA_def_property(srna, "use_offset_absolute", PROP_BOOLEAN, PROP_NONE);
	RNA_def_property_boolean_sdna(prop, NULL, "flag", CURVE_PAINT_FLAG_DEPTH_STROKE_OFFSET_ABS);
	RNA_def_property_ui_text(prop, "Absolute Offset", "Apply a fixed offset (don't scale by the radius)");

<<<<<<< HEAD
	/* Cursor Color */
	static float default_1[3] = { 1.0f, 1.0f, 1.0f };
	prop = RNA_def_property(srna, "cursor_color", PROP_FLOAT, PROP_COLOR_GAMMA);
	RNA_def_property_float_sdna(prop, NULL, "curcolor");
	RNA_def_property_array(prop, 3);
	RNA_def_property_range(prop, 0.0f, 1.0f);
	RNA_def_property_float_array_default(prop, default_1);
	RNA_def_property_ui_text(prop, "Cursor Color", "Color for the cursor");

	prop = RNA_def_property(srna, "use_cursor", PROP_BOOLEAN, PROP_NONE);
	RNA_def_property_boolean_sdna(prop, NULL, "flag", GP_BRUSH_ENABLE_CURSOR); 
	RNA_def_property_boolean_default(prop, true);
	RNA_def_property_ui_text(prop, "Enable Cursor", "Enable cursor on screen");
}
=======
	prop = RNA_def_property(srna, "error_threshold", PROP_INT, PROP_PIXEL);
	RNA_def_property_range(prop, 1, 100);
	RNA_def_property_ui_text(prop, "Tolerance", "Allow deviation for a smoother, less precise line");
>>>>>>> 23a5726e

	prop = RNA_def_property(srna, "fit_method", PROP_ENUM, PROP_PIXEL);
	RNA_def_property_enum_sdna(prop, NULL, "fit_method");
	RNA_def_property_enum_items(prop, rna_enum_curve_fit_method_items);
	RNA_def_property_ui_text(prop, "Method", "Curve fitting method");

	prop = RNA_def_property(srna, "corner_angle", PROP_FLOAT, PROP_ANGLE);
	RNA_def_property_range(prop, 0, M_PI);
	RNA_def_property_ui_text(prop, "Corner Angle", "Angles above this are considered corners");

	prop = RNA_def_property(srna, "radius_min", PROP_FLOAT, PROP_NONE);
	RNA_def_property_range(prop, 0.0, 100.0);
	RNA_def_property_ui_range(prop, 0.0f, 10.0, 10, 2);
	RNA_def_property_ui_text(prop, "Radius Min",
	                         "Minimum radius when the minimum pressure is applied (also the minimum when tapering)");

	prop = RNA_def_property(srna, "radius_max", PROP_FLOAT, PROP_NONE);
	RNA_def_property_range(prop, 0.0, 100.0);
	RNA_def_property_ui_range(prop, 0.0f, 10.0, 10, 2);
	RNA_def_property_ui_text(prop, "Radius Max",
	                         "Radius to use when the maximum pressure is applied (or when a tablet isn't used)");

	prop = RNA_def_property(srna, "radius_taper_start", PROP_FLOAT, PROP_NONE);
	RNA_def_property_range(prop, 0.0, 1.0);
	RNA_def_property_ui_range(prop, 0.0f, 1.0, 1, 2);
	RNA_def_property_ui_text(prop, "Radius Min", "Taper factor for the radius of each point along the curve");

	prop = RNA_def_property(srna, "radius_taper_end", PROP_FLOAT, PROP_NONE);
	RNA_def_property_range(prop, 0.0, 10.0);
	RNA_def_property_ui_range(prop, 0.0f, 1.0, 1, 2);
	RNA_def_property_ui_text(prop, "Radius Max", "Taper factor for the radius of each point along the curve");

	prop = RNA_def_property(srna, "surface_offset", PROP_FLOAT, PROP_NONE);
	RNA_def_property_range(prop, -10.0, 10.0);
	RNA_def_property_ui_range(prop, -1.0f, 1.0, 1, 2);
	RNA_def_property_ui_text(prop, "Offset", "Offset the stroke from the surface");

	static const EnumPropertyItem depth_mode_items[] = {
		{CURVE_PAINT_PROJECT_CURSOR,  "CURSOR",  0, "Cursor",  ""},
		{CURVE_PAINT_PROJECT_SURFACE, "SURFACE", 0, "Surface", ""},
		{0, NULL, 0, NULL, NULL}};

	prop = RNA_def_property(srna, "depth_mode", PROP_ENUM, PROP_NONE);
	RNA_def_property_enum_sdna(prop, NULL, "depth_mode");
	RNA_def_property_enum_items(prop, depth_mode_items);
	RNA_def_property_ui_text(prop, "Depth", "Method of projecting depth");

	static const EnumPropertyItem surface_plane_items[] = {
		{CURVE_PAINT_SURFACE_PLANE_NORMAL_VIEW,  "NORMAL_VIEW", 0, "Normal/View", "Draw perpendicular to the surface"},
		{CURVE_PAINT_SURFACE_PLANE_NORMAL_SURFACE, "NORMAL_SURFACE", 0, "Normal/Surface", "Draw aligned to the surface"},
		{CURVE_PAINT_SURFACE_PLANE_VIEW, "VIEW", 0, "View", "Draw aligned to the viewport"},
		{0, NULL, 0, NULL, NULL}};

	prop = RNA_def_property(srna, "surface_plane", PROP_ENUM, PROP_NONE);
	RNA_def_property_enum_sdna(prop, NULL, "surface_plane");
	RNA_def_property_enum_items(prop, surface_plane_items);
	RNA_def_property_ui_text(prop, "Plane", "Plane for projected stroke");
}

static void rna_def_statvis(BlenderRNA  *brna)
{
	StructRNA *srna;
	PropertyRNA *prop;

	static const EnumPropertyItem stat_type[] = {
		{SCE_STATVIS_OVERHANG,  "OVERHANG",  0, "Overhang",  ""},
		{SCE_STATVIS_THICKNESS, "THICKNESS", 0, "Thickness", ""},
		{SCE_STATVIS_INTERSECT, "INTERSECT", 0, "Intersect", ""},
		{SCE_STATVIS_DISTORT,   "DISTORT",   0, "Distortion", ""},
		{SCE_STATVIS_SHARP, "SHARP", 0, "Sharp", ""},
		{0, NULL, 0, NULL, NULL}};

	srna = RNA_def_struct(brna, "MeshStatVis", NULL);
	RNA_def_struct_path_func(srna, "rna_MeshStatVis_path");
	RNA_def_struct_ui_text(srna, "Mesh Visualize Statistics", "");

	prop = RNA_def_property(srna, "type", PROP_ENUM, PROP_NONE);
	RNA_def_property_enum_items(prop, stat_type);
	RNA_def_property_ui_text(prop, "Type", "Type of data to visualize/check");
	RNA_def_property_flag(prop, PROP_CONTEXT_UPDATE);
	RNA_def_property_update(prop, 0, "rna_EditMesh_update");


<<<<<<< HEAD
	static const EnumPropertyItem vertex_group_select_items[] = {
		{WT_VGROUP_ALL, "ALL", 0, "All", "All Vertex Groups"},
		{WT_VGROUP_BONE_DEFORM, "BONE_DEFORM", 0, "Deform", "Vertex Groups assigned to Deform Bones"},
		{WT_VGROUP_BONE_DEFORM_OFF, "OTHER_DEFORM", 0, "Other", "Vertex Groups assigned to non Deform Bones"},
		{0, NULL, 0, NULL, NULL}
	};
	
	static const EnumPropertyItem gpencil_source_3d_items[] = {
		{GP_TOOL_SOURCE_SCENE, "SCENE", 0, "Scene",
		 "Grease Pencil data attached to the current scene is used, "
		 "unless the active object already has Grease Pencil data (i.e. for old files)"},
		{GP_TOOL_SOURCE_OBJECT, "OBJECT", 0, "Object",
		 "Grease Pencil data-blocks attached to the active object are used "
		 "(required when using pre 2.73 add-ons, e.g. BSurfaces)"},
		{0, NULL, 0, NULL, NULL}
	};
	
	static const EnumPropertyItem gpencil_stroke_placement_items[] = {
		{GP_PROJECT_VIEWSPACE, "ORIGIN", ICON_OBJECT_ORIGIN, "Origin", "Draw stroke at Object origin"},
		{GP_PROJECT_VIEWSPACE | GP_PROJECT_CURSOR, "CURSOR", ICON_CURSOR, "3D Cursor", "Draw stroke at 3D cursor location" },
		// {0, "VIEW", ICON_VISIBLE_IPO_ON, "View", "Stick stroke to the view "}, /* weird, GP_PROJECT_VIEWALIGN is inverted */
		{GP_PROJECT_VIEWSPACE | GP_PROJECT_DEPTH_VIEW, "SURFACE", ICON_FACESEL, "Surface", "Stick stroke to surfaces"},
		//{GP_PROJECT_VIEWSPACE | GP_PROJECT_DEPTH_STROKE, "STROKE", ICON_GREASEPENCIL, "Stroke", "Stick stroke to other strokes"},
		{0, NULL, 0, NULL, NULL}
	};
	
	
	srna = RNA_def_struct(brna, "ToolSettings", NULL);
	RNA_def_struct_path_func(srna, "rna_ToolSettings_path");
	RNA_def_struct_ui_text(srna, "Tool Settings", "");
	
	prop = RNA_def_property(srna, "sculpt", PROP_POINTER, PROP_NONE);
	RNA_def_property_struct_type(prop, "Sculpt");
	RNA_def_property_ui_text(prop, "Sculpt", "");
	
	prop = RNA_def_property(srna, "use_auto_normalize", PROP_BOOLEAN, PROP_NONE);
=======
	/* overhang */
	prop = RNA_def_property(srna, "overhang_min", PROP_FLOAT, PROP_ANGLE);
	RNA_def_property_float_sdna(prop, NULL, "overhang_min");
	RNA_def_property_float_default(prop, 0.5f);
	RNA_def_property_range(prop, 0.0f, DEG2RADF(180.0f));
	RNA_def_property_ui_range(prop, 0.0f, DEG2RADF(180.0f), 0.001, 3);
	RNA_def_property_ui_text(prop, "Overhang Min", "Minimum angle to display");
>>>>>>> 23a5726e
	RNA_def_property_flag(prop, PROP_CONTEXT_UPDATE);
	RNA_def_property_update(prop, 0, "rna_EditMesh_update");

	prop = RNA_def_property(srna, "overhang_max", PROP_FLOAT, PROP_ANGLE);
	RNA_def_property_float_sdna(prop, NULL, "overhang_max");
	RNA_def_property_float_default(prop, 0.5f);
	RNA_def_property_range(prop, 0.0f, DEG2RADF(180.0f));
	RNA_def_property_ui_range(prop, 0.0f, DEG2RADF(180.0f), 10, 3);
	RNA_def_property_ui_text(prop, "Overhang Max", "Maximum angle to display");
	RNA_def_property_flag(prop, PROP_CONTEXT_UPDATE);
	RNA_def_property_update(prop, 0, "rna_EditMesh_update");

	prop = RNA_def_property(srna, "overhang_axis", PROP_ENUM, PROP_NONE);
	RNA_def_property_enum_sdna(prop, NULL, "overhang_axis");
	RNA_def_property_enum_items(prop, rna_enum_object_axis_items);
	RNA_def_property_ui_text(prop, "Axis", "");
	RNA_def_property_flag(prop, PROP_CONTEXT_UPDATE);
	RNA_def_property_update(prop, 0, "rna_EditMesh_update");


	/* thickness */
	prop = RNA_def_property(srna, "thickness_min", PROP_FLOAT, PROP_DISTANCE);
	RNA_def_property_float_sdna(prop, NULL, "thickness_min");
	RNA_def_property_float_default(prop, 0.5f);
	RNA_def_property_range(prop, 0.0f, 1000.0);
	RNA_def_property_ui_range(prop, 0.0f, 100.0, 0.001, 3);
	RNA_def_property_ui_text(prop, "Thickness Min", "Minimum for measuring thickness");
	RNA_def_property_flag(prop, PROP_CONTEXT_UPDATE);
	RNA_def_property_update(prop, 0, "rna_EditMesh_update");

	prop = RNA_def_property(srna, "thickness_max", PROP_FLOAT, PROP_DISTANCE);
	RNA_def_property_float_sdna(prop, NULL, "thickness_max");
	RNA_def_property_float_default(prop, 0.5f);
	RNA_def_property_range(prop, 0.0f, 1000.0);
	RNA_def_property_ui_range(prop, 0.0f, 100.0, 0.001, 3);
	RNA_def_property_ui_text(prop, "Thickness Max", "Maximum for measuring thickness");
	RNA_def_property_flag(prop, PROP_CONTEXT_UPDATE);
	RNA_def_property_update(prop, 0, "rna_EditMesh_update");

	prop = RNA_def_property(srna, "thickness_samples", PROP_INT, PROP_UNSIGNED);
	RNA_def_property_int_sdna(prop, NULL, "thickness_samples");
	RNA_def_property_range(prop, 1, 32);
	RNA_def_property_ui_text(prop, "Samples", "Number of samples to test per face");
	RNA_def_property_flag(prop, PROP_CONTEXT_UPDATE);
	RNA_def_property_update(prop, 0, "rna_EditMesh_update");

	/* distort */
	prop = RNA_def_property(srna, "distort_min", PROP_FLOAT, PROP_ANGLE);
	RNA_def_property_float_sdna(prop, NULL, "distort_min");
	RNA_def_property_float_default(prop, 0.5f);
	RNA_def_property_range(prop, 0.0f, DEG2RADF(180.0f));
	RNA_def_property_ui_range(prop, 0.0f, DEG2RADF(180.0f), 10, 3);
	RNA_def_property_ui_text(prop, "Distort Min", "Minimum angle to display");
	RNA_def_property_flag(prop, PROP_CONTEXT_UPDATE);
	RNA_def_property_update(prop, 0, "rna_EditMesh_update");

	prop = RNA_def_property(srna, "distort_max", PROP_FLOAT, PROP_ANGLE);
	RNA_def_property_float_sdna(prop, NULL, "distort_max");
	RNA_def_property_float_default(prop, 0.5f);
	RNA_def_property_range(prop, 0.0f, DEG2RADF(180.0f));
	RNA_def_property_ui_range(prop, 0.0f, DEG2RADF(180.0f), 10, 3);
	RNA_def_property_ui_text(prop, "Distort Max", "Maximum angle to display");
	RNA_def_property_flag(prop, PROP_CONTEXT_UPDATE);
	RNA_def_property_update(prop, 0, "rna_EditMesh_update");

	/* sharp */
	prop = RNA_def_property(srna, "sharp_min", PROP_FLOAT, PROP_ANGLE);
	RNA_def_property_float_sdna(prop, NULL, "sharp_min");
	RNA_def_property_float_default(prop, 0.5f);
	RNA_def_property_range(prop, -DEG2RADF(180.0f), DEG2RADF(180.0f));
	RNA_def_property_ui_range(prop, -DEG2RADF(180.0f), DEG2RADF(180.0f), 10, 3);
	RNA_def_property_ui_text(prop, "Distort Min", "Minimum angle to display");
	RNA_def_property_flag(prop, PROP_CONTEXT_UPDATE);
	RNA_def_property_update(prop, 0, "rna_EditMesh_update");

	prop = RNA_def_property(srna, "sharp_max", PROP_FLOAT, PROP_ANGLE);
	RNA_def_property_float_sdna(prop, NULL, "sharp_max");
	RNA_def_property_float_default(prop, 0.5f);
	RNA_def_property_range(prop, -DEG2RADF(180.0f), DEG2RADF(180.0f));
	RNA_def_property_ui_range(prop, -DEG2RADF(180.0f), DEG2RADF(180.0f), 10, 3);
	RNA_def_property_ui_text(prop, "Distort Max", "Maximum angle to display");
	RNA_def_property_flag(prop, PROP_CONTEXT_UPDATE);
	RNA_def_property_update(prop, 0, "rna_EditMesh_update");
}

static void rna_def_unit_settings(BlenderRNA  *brna)
{
	StructRNA *srna;
	PropertyRNA *prop;

	static const EnumPropertyItem unit_systems[] = {
		{USER_UNIT_NONE, "NONE", 0, "None", ""},
		{USER_UNIT_METRIC, "METRIC", 0, "Metric", ""},
		{USER_UNIT_IMPERIAL, "IMPERIAL", 0, "Imperial", ""},
		{0, NULL, 0, NULL, NULL}
	};
	
	static const EnumPropertyItem rotation_units[] = {
		{0, "DEGREES", 0, "Degrees", "Use degrees for measuring angles and rotations"},
		{USER_UNIT_ROT_RADIANS, "RADIANS", 0, "Radians", ""},
		{0, NULL, 0, NULL, NULL}
	};

	srna = RNA_def_struct(brna, "UnitSettings", NULL);
	RNA_def_struct_ui_text(srna, "Unit Settings", "");

	/* Units */
	prop = RNA_def_property(srna, "system", PROP_ENUM, PROP_NONE);
	RNA_def_property_enum_items(prop, unit_systems);
	RNA_def_property_ui_text(prop, "Unit System", "The unit system to use for button display");
	RNA_def_property_update(prop, NC_WINDOW, NULL);
	
	prop = RNA_def_property(srna, "system_rotation", PROP_ENUM, PROP_NONE);
	RNA_def_property_enum_items(prop, rotation_units);
	RNA_def_property_ui_text(prop, "Rotation Units", "Unit to use for displaying/editing rotation values");
	RNA_def_property_update(prop, NC_WINDOW, NULL);

	prop = RNA_def_property(srna, "scale_length", PROP_FLOAT, PROP_UNSIGNED);
	RNA_def_property_ui_text(prop, "Unit Scale", "Scale to use when converting between blender units and dimensions");
	RNA_def_property_range(prop, 0.00001, 100000.0);
	RNA_def_property_ui_range(prop, 0.001, 100.0, 0.1, 6);
	RNA_def_property_update(prop, NC_WINDOW, NULL);

	prop = RNA_def_property(srna, "use_separate", PROP_BOOLEAN, PROP_NONE);
	RNA_def_property_boolean_sdna(prop, NULL, "flag", USER_UNIT_OPT_SPLIT);
	RNA_def_property_ui_text(prop, "Separate Units", "Display units in pairs (e.g. 1m 0cm)");
	RNA_def_property_update(prop, NC_WINDOW, NULL);
}

void rna_def_render_layer_common(StructRNA *srna, int scene)
{
	PropertyRNA *prop;

	prop = RNA_def_property(srna, "name", PROP_STRING, PROP_NONE);
	if (scene) RNA_def_property_string_funcs(prop, NULL, NULL, "rna_SceneRenderLayer_name_set");
	else RNA_def_property_string_sdna(prop, NULL, "name");
	RNA_def_property_ui_text(prop, "Name", "Render layer name");
	RNA_def_struct_name_property(srna, prop);
	if (scene) RNA_def_property_update(prop, NC_SCENE | ND_RENDER_OPTIONS, NULL);
	else RNA_def_property_clear_flag(prop, PROP_EDITABLE);

	prop = RNA_def_property(srna, "material_override", PROP_POINTER, PROP_NONE);
	RNA_def_property_pointer_sdna(prop, NULL, "mat_override");
	RNA_def_property_struct_type(prop, "Material");
	RNA_def_property_flag(prop, PROP_EDITABLE);
	RNA_def_property_ui_text(prop, "Material Override",
	                         "Material to override all other materials in this render layer");
	if (scene) RNA_def_property_update(prop, NC_SCENE | ND_RENDER_OPTIONS, "rna_SceneRenderLayer_pass_update");
	else RNA_def_property_clear_flag(prop, PROP_EDITABLE);

	prop = RNA_def_property(srna, "light_override", PROP_POINTER, PROP_NONE);
	RNA_def_property_pointer_sdna(prop, NULL, "light_override");
	RNA_def_property_struct_type(prop, "Group");
	RNA_def_property_flag(prop, PROP_EDITABLE);
	RNA_def_property_ui_text(prop, "Light Override", "Group to override all other lights in this render layer");
	if (scene) RNA_def_property_update(prop, NC_SCENE | ND_RENDER_OPTIONS, "rna_SceneRenderLayer_pass_update");
	else RNA_def_property_clear_flag(prop, PROP_EDITABLE);

	/* layers */
	prop = RNA_def_property(srna, "layers", PROP_BOOLEAN, PROP_LAYER_MEMBER);
	RNA_def_property_boolean_sdna(prop, NULL, "lay", 1);
	RNA_def_property_array(prop, 20);
	RNA_def_property_ui_text(prop, "Visible Layers", "Scene layers included in this render layer");
	if (scene) RNA_def_property_boolean_funcs(prop, NULL, "rna_SceneRenderLayer_layer_set");
	else RNA_def_property_boolean_funcs(prop, NULL, "rna_RenderLayer_layer_set");
	if (scene) RNA_def_property_update(prop, NC_SCENE | ND_RENDER_OPTIONS, "rna_Scene_glsl_update");
	else RNA_def_property_clear_flag(prop, PROP_EDITABLE);
	/* this seems to be too much trouble with depsgraph updates/etc. currently (20140423) */
	RNA_def_property_clear_flag(prop, PROP_ANIMATABLE);

	prop = RNA_def_property(srna, "layers_zmask", PROP_BOOLEAN, PROP_LAYER);
	RNA_def_property_boolean_sdna(prop, NULL, "lay_zmask", 1);
	RNA_def_property_array(prop, 20);
	RNA_def_property_ui_text(prop, "Zmask Layers", "Zmask scene layers for solid faces");
	if (scene) RNA_def_property_update(prop, NC_SCENE | ND_RENDER_OPTIONS, "rna_Scene_glsl_update");
	else RNA_def_property_clear_flag(prop, PROP_EDITABLE);

	prop = RNA_def_property(srna, "layers_exclude", PROP_BOOLEAN, PROP_LAYER);
	RNA_def_property_boolean_sdna(prop, NULL, "lay_exclude", 1);
	RNA_def_property_array(prop, 20);
	RNA_def_property_ui_text(prop, "Exclude Layers", "Exclude scene layers from having any influence");
	if (scene) RNA_def_property_update(prop, NC_SCENE | ND_RENDER_OPTIONS, "rna_Scene_glsl_update");
	else RNA_def_property_clear_flag(prop, PROP_EDITABLE);

	if (scene) {
		prop = RNA_def_property(srna, "samples", PROP_INT, PROP_UNSIGNED);
		RNA_def_property_ui_text(prop, "Samples", "Override number of render samples for this render layer, "
		                                          "0 will use the scene setting");
		RNA_def_property_update(prop, NC_SCENE | ND_RENDER_OPTIONS, NULL);

		prop = RNA_def_property(srna, "pass_alpha_threshold", PROP_FLOAT, PROP_FACTOR);
		RNA_def_property_ui_text(prop, "Alpha Threshold",
		                         "Z, Index, normal, UV and vector passes are only affected by surfaces with "
		                         "alpha transparency equal to or higher than this threshold");
		RNA_def_property_update(prop, NC_SCENE | ND_RENDER_OPTIONS, NULL);
	}

	/* layer options */
	prop = RNA_def_property(srna, "use", PROP_BOOLEAN, PROP_NONE);
	RNA_def_property_boolean_negative_sdna(prop, NULL, "layflag", SCE_LAY_DISABLE);
	RNA_def_property_ui_text(prop, "Enabled", "Disable or enable the render layer");
	if (scene) RNA_def_property_update(prop, NC_SCENE | ND_RENDER_OPTIONS, "rna_Scene_glsl_update");
	else RNA_def_property_clear_flag(prop, PROP_EDITABLE);

	prop = RNA_def_property(srna, "use_zmask", PROP_BOOLEAN, PROP_NONE);
	RNA_def_property_boolean_sdna(prop, NULL, "layflag", SCE_LAY_ZMASK);
	RNA_def_property_ui_text(prop, "Zmask", "Only render what's in front of the solid z values");
	if (scene) RNA_def_property_update(prop, NC_SCENE | ND_RENDER_OPTIONS, "rna_Scene_glsl_update");
	else RNA_def_property_clear_flag(prop, PROP_EDITABLE);

	prop = RNA_def_property(srna, "invert_zmask", PROP_BOOLEAN, PROP_NONE);
	RNA_def_property_boolean_sdna(prop, NULL, "layflag", SCE_LAY_NEG_ZMASK);
	RNA_def_property_ui_text(prop, "Zmask Negate",
	                         "For Zmask, only render what is behind solid z values instead of in front");
	if (scene) RNA_def_property_update(prop, NC_SCENE | ND_RENDER_OPTIONS, "rna_Scene_glsl_update");
	else RNA_def_property_clear_flag(prop, PROP_EDITABLE);

	prop = RNA_def_property(srna, "use_all_z", PROP_BOOLEAN, PROP_NONE);
	RNA_def_property_boolean_sdna(prop, NULL, "layflag", SCE_LAY_ALL_Z);
	RNA_def_property_ui_text(prop, "All Z", "Fill in Z values for solid faces in invisible layers, for masking");
	if (scene) RNA_def_property_update(prop, NC_SCENE | ND_RENDER_OPTIONS, NULL);
	else RNA_def_property_clear_flag(prop, PROP_EDITABLE);

	prop = RNA_def_property(srna, "use_solid", PROP_BOOLEAN, PROP_NONE);
	RNA_def_property_boolean_sdna(prop, NULL, "layflag", SCE_LAY_SOLID);
	RNA_def_property_ui_text(prop, "Solid", "Render Solid faces in this Layer");
	if (scene) RNA_def_property_update(prop, NC_SCENE | ND_RENDER_OPTIONS, NULL);
	else RNA_def_property_clear_flag(prop, PROP_EDITABLE);

	prop = RNA_def_property(srna, "use_halo", PROP_BOOLEAN, PROP_NONE);
	RNA_def_property_boolean_sdna(prop, NULL, "layflag", SCE_LAY_HALO);
	RNA_def_property_ui_text(prop, "Halo", "Render Halos in this Layer (on top of Solid)");
	if (scene) RNA_def_property_update(prop, NC_SCENE | ND_RENDER_OPTIONS, NULL);
	else RNA_def_property_clear_flag(prop, PROP_EDITABLE);

<<<<<<< HEAD
	prop = RNA_def_property(srna, "grease_pencil_source", PROP_ENUM, PROP_NONE);
	RNA_def_property_enum_bitflag_sdna(prop, NULL, "gpencil_src");
	RNA_def_property_enum_items(prop, gpencil_source_3d_items);
	RNA_def_property_ui_text(prop, "Grease Pencil Source",
	                         "Data-block where active Grease Pencil data is found from");
	RNA_def_property_update(prop, NC_SCENE | ND_TOOLSETTINGS | NC_GPENCIL | ND_DATA | ND_SPACE_PROPERTIES, NULL);
	
	prop = RNA_def_property(srna, "gpencil_sculpt", PROP_POINTER, PROP_NONE);
	RNA_def_property_pointer_sdna(prop, NULL, "gp_sculpt");
	RNA_def_property_struct_type(prop, "GPencilSculptSettings");
	RNA_def_property_ui_text(prop, "Grease Pencil Sculpt",
	                         "Settings for stroke sculpting tools and brushes");
	
	prop = RNA_def_property(srna, "gpencil_interpolate", PROP_POINTER, PROP_NONE);
	RNA_def_property_pointer_sdna(prop, NULL, "gp_interpolate");
	RNA_def_property_struct_type(prop, "GPencilInterpolateSettings");
	RNA_def_property_ui_text(prop, "Grease Pencil Interpolate", 
	                        "Settings for Grease Pencil Interpolation tools");
=======
	prop = RNA_def_property(srna, "use_ztransp", PROP_BOOLEAN, PROP_NONE);
	RNA_def_property_boolean_sdna(prop, NULL, "layflag", SCE_LAY_ZTRA);
	RNA_def_property_ui_text(prop, "ZTransp", "Render Z-Transparent faces in this Layer (on top of Solid and Halos)");
	if (scene) RNA_def_property_update(prop, NC_SCENE | ND_RENDER_OPTIONS, NULL);
	else RNA_def_property_clear_flag(prop, PROP_EDITABLE);
>>>>>>> 23a5726e

	prop = RNA_def_property(srna, "use_sky", PROP_BOOLEAN, PROP_NONE);
	RNA_def_property_boolean_sdna(prop, NULL, "layflag", SCE_LAY_SKY);
	RNA_def_property_ui_text(prop, "Sky", "Render Sky in this Layer");
	if (scene) RNA_def_property_update(prop, NC_SCENE | ND_RENDER_OPTIONS, "rna_Scene_glsl_update");
	else RNA_def_property_clear_flag(prop, PROP_EDITABLE);

<<<<<<< HEAD
	prop = RNA_def_property(srna, "gpencil_brushes_enum", PROP_ENUM, PROP_NONE);
	RNA_def_property_enum_items(prop, rna_enum_gpencil_drawing_brushes_items);
	RNA_def_property_enum_funcs(prop, "rna_GPencilBrushes_index_get", "rna_GPencilBrushes_index_set", "rna_GPencilBrush_enum_itemf");
	RNA_def_property_ui_text(prop, "Enum of drawing brushes", "");
	RNA_def_property_update(prop, NC_GPENCIL | ND_DATA, NULL);

	/* Grease Pencil - 3D View Stroke Placement */
	prop = RNA_def_property(srna, "gpencil_stroke_placement_view3d", PROP_ENUM, PROP_NONE);
	RNA_def_property_enum_bitflag_sdna(prop, NULL, "gpencil_v3d_align");
	RNA_def_property_enum_items(prop, gpencil_stroke_placement_items);
	RNA_def_property_ui_text(prop, "Stroke Placement (3D View)", "");
	RNA_def_property_update(prop, NC_GPENCIL | ND_DATA, NULL);
	
	prop = RNA_def_property(srna, "use_gpencil_stroke_endpoints", PROP_BOOLEAN, PROP_NONE);
	RNA_def_property_boolean_sdna(prop, NULL, "gpencil_v3d_align", GP_PROJECT_DEPTH_STROKE_ENDPOINTS);
	RNA_def_property_ui_text(prop, "Only Endpoints", "Only use the first and last parts of the stroke for snapping");
	RNA_def_property_update(prop, NC_GPENCIL | ND_DATA, NULL);
	
	/* Grease Pencil - 2D Views Stroke Placement */
	prop = RNA_def_property(srna, "gpencil_stroke_placement_view2d", PROP_ENUM, PROP_NONE);
	RNA_def_property_enum_bitflag_sdna(prop, NULL, "gpencil_v2d_align");
	RNA_def_property_enum_items(prop, gpencil_stroke_placement_items);
	RNA_def_property_ui_text(prop, "Stroke Placement (2D View)", "");
	RNA_def_property_update(prop, NC_GPENCIL | ND_DATA, NULL);
=======
	prop = RNA_def_property(srna, "use_ao", PROP_BOOLEAN, PROP_NONE);
	RNA_def_property_boolean_sdna(prop, NULL, "layflag", SCE_LAY_AO);
	RNA_def_property_ui_text(prop, "AO", "Render AO in this Layer");
	if (scene) RNA_def_property_update(prop, NC_SCENE | ND_RENDER_OPTIONS, "rna_Scene_glsl_update");
	else RNA_def_property_clear_flag(prop, PROP_EDITABLE);
>>>>>>> 23a5726e

	prop = RNA_def_property(srna, "use_edge_enhance", PROP_BOOLEAN, PROP_NONE);
	RNA_def_property_boolean_sdna(prop, NULL, "layflag", SCE_LAY_EDGE);
	RNA_def_property_ui_text(prop, "Edge", "Render Edge-enhance in this Layer (only works for Solid faces)");
	if (scene) RNA_def_property_update(prop, NC_SCENE | ND_RENDER_OPTIONS, NULL);
	else RNA_def_property_clear_flag(prop, PROP_EDITABLE);

<<<<<<< HEAD
	/* Grease Pencil - Simplify Options */
	prop = RNA_def_property(srna, "gpencil_simplify", PROP_BOOLEAN, PROP_NONE);
	RNA_def_property_boolean_sdna(prop, NULL, "gpencil_simplify", GP_TOOL_FLAG_SIMPLIFY);
	RNA_def_property_ui_text(prop, "Simplify", "Simplify Grease Pencil Drawing");
	RNA_def_property_update(prop, NC_GPENCIL | ND_DATA, "rna_GPencil_update");

	prop = RNA_def_property(srna, "gpencil_simplify_onplay", PROP_BOOLEAN, PROP_NONE);
	RNA_def_property_boolean_sdna(prop, NULL, "gpencil_simplify", GP_TOOL_FLAG_SIMPLIFY_ON_PLAY);
	RNA_def_property_ui_text(prop, "On Play", "Simplify Grease Pencil only when play animation");
	RNA_def_property_update(prop, NC_GPENCIL | ND_DATA, "rna_GPencil_update");

	prop = RNA_def_property(srna, "gpencil_simplify_view_fill", PROP_BOOLEAN, PROP_NONE);
	RNA_def_property_boolean_sdna(prop, NULL, "gpencil_simplify", GP_TOOL_FLAG_SIMPLIFY_VIEW_FILL);
	RNA_def_property_ui_text(prop, "Fill", "Do not fill strokes on viewport");
	RNA_def_property_update(prop, NC_GPENCIL | ND_DATA, "rna_GPencil_update");

	prop = RNA_def_property(srna, "gpencil_simplify_remove_lines", PROP_BOOLEAN, PROP_NONE);
	RNA_def_property_boolean_sdna(prop, NULL, "gpencil_simplify", GP_TOOL_FLAG_SIMPLIFY_REMOVE_LINE);
	RNA_def_property_ui_text(prop, "Remove Lines", "Remove External Lines of Filling Strokes");
	RNA_def_property_update(prop, NC_GPENCIL | ND_DATA, "rna_GPencil_update");

	prop = RNA_def_property(srna, "gpencil_simplify_view_modifier", PROP_BOOLEAN, PROP_NONE);
	RNA_def_property_boolean_sdna(prop, NULL, "gpencil_simplify", GP_TOOL_FLAG_SIMPLIFY_VIEW_MODIF);
	RNA_def_property_ui_text(prop, "Fill", "Do not apply modifiers on viewport");
	RNA_def_property_update(prop, NC_GPENCIL | ND_DATA, "rna_GPencil_update");

	prop = RNA_def_property(srna, "gpencil_simplify_view_vfx", PROP_BOOLEAN, PROP_NONE);
	RNA_def_property_boolean_sdna(prop, NULL, "gpencil_simplify", GP_TOOL_FLAG_SIMPLIFY_VIEW_VFX);
	RNA_def_property_ui_text(prop, "Fill", "Do not apply VFX modifiers on viewport");
	RNA_def_property_update(prop, NC_GPENCIL | ND_DATA, "rna_GPencil_update");

	prop = RNA_def_property(srna, "gpencil_simplify_render_fill", PROP_BOOLEAN, PROP_NONE);
	RNA_def_property_boolean_sdna(prop, NULL, "gpencil_simplify", GP_TOOL_FLAG_SIMPLIFY_RENDER_FILL);
	RNA_def_property_ui_text(prop, "Fill", "Do not fill strokes on render");
	RNA_def_property_update(prop, NC_GPENCIL | ND_DATA, "rna_GPencil_update");

	prop = RNA_def_property(srna, "gpencil_simplify_render_modifier", PROP_BOOLEAN, PROP_NONE);
	RNA_def_property_boolean_sdna(prop, NULL, "gpencil_simplify", GP_TOOL_FLAG_SIMPLIFY_RENDER_MODIF);
	RNA_def_property_ui_text(prop, "Fill", "Do not apply modifiers on render");
	RNA_def_property_update(prop, NC_GPENCIL | ND_DATA, "rna_GPencil_update");

	prop = RNA_def_property(srna, "gpencil_simplify_render_vfx", PROP_BOOLEAN, PROP_NONE);
	RNA_def_property_boolean_sdna(prop, NULL, "gpencil_simplify", GP_TOOL_FLAG_SIMPLIFY_RENDER_VFX);
	RNA_def_property_ui_text(prop, "Fill", "Do not apply VFX modifiers on render");
	RNA_def_property_update(prop, NC_GPENCIL | ND_DATA, "rna_GPencil_update");

	prop = RNA_def_property(srna, "gpencil_disable_fast_drawing", PROP_BOOLEAN, PROP_NONE);
	RNA_def_property_boolean_sdna(prop, NULL, "gpencil_simplify", GP_TOOL_FLAG_DISABLE_FAST_DRAWING);
	RNA_def_property_ui_text(prop, "Disable Fast Drawing", "Disable fast drawing while painting");
	RNA_def_property_update(prop, NC_GPENCIL | ND_DATA, "rna_GPencil_update");

	/* Auto Keying */
	prop = RNA_def_property(srna, "use_keyframe_insert_auto", PROP_BOOLEAN, PROP_NONE);
	RNA_def_property_boolean_sdna(prop, NULL, "autokey_mode", AUTOKEY_ON);
	RNA_def_property_ui_text(prop, "Auto Keying", "Automatic keyframe insertion for Objects and Bones");
	RNA_def_property_ui_icon(prop, ICON_REC, 0);
	
	prop = RNA_def_property(srna, "auto_keying_mode", PROP_ENUM, PROP_NONE);
	RNA_def_property_enum_bitflag_sdna(prop, NULL, "autokey_mode");
	RNA_def_property_enum_items(prop, auto_key_items);
	RNA_def_property_ui_text(prop, "Auto-Keying Mode", "Mode of automatic keyframe insertion for Objects and Bones");
	
	prop = RNA_def_property(srna, "use_record_with_nla", PROP_BOOLEAN, PROP_NONE);
	RNA_def_property_boolean_sdna(prop, NULL, "autokey_flag", ANIMRECORD_FLAG_WITHNLA);
	RNA_def_property_ui_text(prop, "Layered",
	                         "Add a new NLA Track + Strip for every loop/pass made over the animation "
	                         "to allow non-destructive tweaking");
	
	prop = RNA_def_property(srna, "use_keyframe_insert_keyingset", PROP_BOOLEAN, PROP_NONE);
	RNA_def_property_boolean_sdna(prop, NULL, "autokey_flag", AUTOKEY_FLAG_ONLYKEYINGSET);
	RNA_def_property_ui_text(prop, "Auto Keyframe Insert Keying Set",
	                         "Automatic keyframe insertion using active Keying Set only");
	RNA_def_property_ui_icon(prop, ICON_KEYINGSET, 0);
	
	/* Keyframing */
	prop = RNA_def_property(srna, "keyframe_type", PROP_ENUM, PROP_NONE);
	RNA_def_property_enum_sdna(prop, NULL, "keyframe_type");
	RNA_def_property_enum_items(prop, rna_enum_beztriple_keyframe_type_items);
	RNA_def_property_ui_text(prop, "New Keyframe Type", "Type of keyframes to create when inserting keyframes");
	
	/* UV */
	prop = RNA_def_property(srna, "uv_select_mode", PROP_ENUM, PROP_NONE);
	RNA_def_property_enum_sdna(prop, NULL, "uv_selectmode");
	RNA_def_property_enum_items(prop, uv_select_mode_items);
	RNA_def_property_ui_text(prop, "UV Selection Mode", "UV selection and display mode");
	RNA_def_property_update(prop, NC_SPACE | ND_SPACE_IMAGE, NULL);

	prop = RNA_def_property(srna, "use_uv_select_sync", PROP_BOOLEAN, PROP_NONE);
	RNA_def_property_boolean_sdna(prop, NULL, "uv_flag", UV_SYNC_SELECTION);
	RNA_def_property_ui_text(prop, "UV Sync Selection", "Keep UV and edit mode mesh selection in sync");
	RNA_def_property_ui_icon(prop, ICON_EDIT, 0);
	RNA_def_property_update(prop, NC_SPACE | ND_SPACE_IMAGE, NULL);

	prop = RNA_def_property(srna, "show_uv_local_view", PROP_BOOLEAN, PROP_NONE);
	RNA_def_property_boolean_sdna(prop, NULL, "uv_flag", UV_SHOW_SAME_IMAGE);
	RNA_def_property_ui_text(prop, "UV Local View", "Draw only faces with the currently displayed image assigned");
	RNA_def_property_update(prop, NC_SPACE | ND_SPACE_IMAGE, NULL);

	/* Mesh */
	prop = RNA_def_property(srna, "mesh_select_mode", PROP_BOOLEAN, PROP_NONE);
	RNA_def_property_boolean_sdna(prop, NULL, "selectmode", 1);
	RNA_def_property_array(prop, 3);
	RNA_def_property_boolean_funcs(prop, NULL, "rna_Scene_editmesh_select_mode_set");
	RNA_def_property_ui_text(prop, "Mesh Selection Mode", "Which mesh elements selection works on");
	RNA_def_property_flag(prop, PROP_CONTEXT_UPDATE);
	RNA_def_property_update(prop, 0, "rna_Scene_editmesh_select_mode_update");

	prop = RNA_def_property(srna, "vertex_group_weight", PROP_FLOAT, PROP_FACTOR);
	RNA_def_property_float_sdna(prop, NULL, "vgroup_weight");
	RNA_def_property_ui_text(prop, "Vertex Group Weight", "Weight to assign in vertex groups");

	/* use with MESH_OT_shortest_path_pick */
	prop = RNA_def_property(srna, "edge_path_mode", PROP_ENUM, PROP_NONE);
	RNA_def_property_enum_sdna(prop, NULL, "edge_mode");
	RNA_def_property_enum_items(prop, edge_tag_items);
	RNA_def_property_ui_text(prop, "Edge Tag Mode", "The edge flag to tag when selecting the shortest path");

	prop = RNA_def_property(srna, "edge_path_live_unwrap", PROP_BOOLEAN, PROP_NONE);
	RNA_def_property_boolean_sdna(prop, NULL, "edge_mode_live_unwrap", 1);
	RNA_def_property_ui_text(prop, "Live Unwrap", "Changing edges seam re-calculates UV unwrap");
=======
	prop = RNA_def_property(srna, "use_strand", PROP_BOOLEAN, PROP_NONE);
	RNA_def_property_boolean_sdna(prop, NULL, "layflag", SCE_LAY_STRAND);
	RNA_def_property_ui_text(prop, "Strand", "Render Strands in this Layer");
	if (scene) RNA_def_property_update(prop, NC_SCENE | ND_RENDER_OPTIONS, NULL);
	else RNA_def_property_clear_flag(prop, PROP_EDITABLE);
>>>>>>> 23a5726e

	prop = RNA_def_property(srna, "use_freestyle", PROP_BOOLEAN, PROP_NONE);
	RNA_def_property_boolean_sdna(prop, NULL, "layflag", SCE_LAY_FRS);
	RNA_def_property_ui_text(prop, "Freestyle", "Render stylized strokes in this Layer");
	if (scene) RNA_def_property_update(prop, NC_SCENE | ND_RENDER_OPTIONS, "rna_Scene_freestyle_update");
	else RNA_def_property_clear_flag(prop, PROP_EDITABLE);

	/* passes */
	prop = RNA_def_property(srna, "use_pass_combined", PROP_BOOLEAN, PROP_NONE);
	RNA_def_property_boolean_sdna(prop, NULL, "passflag", SCE_PASS_COMBINED);
	RNA_def_property_ui_text(prop, "Combined", "Deliver full combined RGBA buffer");
	if (scene) RNA_def_property_update(prop, NC_SCENE | ND_RENDER_OPTIONS, "rna_SceneRenderLayer_pass_update");
	else RNA_def_property_clear_flag(prop, PROP_EDITABLE);

	prop = RNA_def_property(srna, "use_pass_z", PROP_BOOLEAN, PROP_NONE);
	RNA_def_property_boolean_sdna(prop, NULL, "passflag", SCE_PASS_Z);
	RNA_def_property_ui_text(prop, "Z", "Deliver Z values pass");
	if (scene) RNA_def_property_update(prop, NC_SCENE | ND_RENDER_OPTIONS, "rna_SceneRenderLayer_pass_update");
	else RNA_def_property_clear_flag(prop, PROP_EDITABLE);
	
	prop = RNA_def_property(srna, "use_pass_vector", PROP_BOOLEAN, PROP_NONE);
	RNA_def_property_boolean_sdna(prop, NULL, "passflag", SCE_PASS_VECTOR);
	RNA_def_property_ui_text(prop, "Vector", "Deliver speed vector pass");
	if (scene) RNA_def_property_update(prop, NC_SCENE | ND_RENDER_OPTIONS, "rna_SceneRenderLayer_pass_update");
	else RNA_def_property_clear_flag(prop, PROP_EDITABLE);

	prop = RNA_def_property(srna, "use_pass_normal", PROP_BOOLEAN, PROP_NONE);
	RNA_def_property_boolean_sdna(prop, NULL, "passflag", SCE_PASS_NORMAL);
	RNA_def_property_ui_text(prop, "Normal", "Deliver normal pass");
	if (scene) RNA_def_property_update(prop, NC_SCENE | ND_RENDER_OPTIONS, "rna_SceneRenderLayer_pass_update");
	else RNA_def_property_clear_flag(prop, PROP_EDITABLE);

	prop = RNA_def_property(srna, "use_pass_uv", PROP_BOOLEAN, PROP_NONE);
	RNA_def_property_boolean_sdna(prop, NULL, "passflag", SCE_PASS_UV);
	RNA_def_property_ui_text(prop, "UV", "Deliver texture UV pass");
	if (scene) RNA_def_property_update(prop, NC_SCENE | ND_RENDER_OPTIONS, "rna_SceneRenderLayer_pass_update");
	else RNA_def_property_clear_flag(prop, PROP_EDITABLE);

	prop = RNA_def_property(srna, "use_pass_mist", PROP_BOOLEAN, PROP_NONE);
	RNA_def_property_boolean_sdna(prop, NULL, "passflag", SCE_PASS_MIST);
	RNA_def_property_ui_text(prop, "Mist", "Deliver mist factor pass (0.0-1.0)");
	if (scene) RNA_def_property_update(prop, NC_SCENE | ND_RENDER_OPTIONS, "rna_SceneRenderLayer_pass_update");
	else RNA_def_property_clear_flag(prop, PROP_EDITABLE);

	prop = RNA_def_property(srna, "use_pass_object_index", PROP_BOOLEAN, PROP_NONE);
	RNA_def_property_boolean_sdna(prop, NULL, "passflag", SCE_PASS_INDEXOB);
	RNA_def_property_ui_text(prop, "Object Index", "Deliver object index pass");
	if (scene) RNA_def_property_update(prop, NC_SCENE | ND_RENDER_OPTIONS, "rna_SceneRenderLayer_pass_update");
	else RNA_def_property_clear_flag(prop, PROP_EDITABLE);

	prop = RNA_def_property(srna, "use_pass_material_index", PROP_BOOLEAN, PROP_NONE);
	RNA_def_property_boolean_sdna(prop, NULL, "passflag", SCE_PASS_INDEXMA);
	RNA_def_property_ui_text(prop, "Material Index", "Deliver material index pass");
	if (scene) RNA_def_property_update(prop, NC_SCENE | ND_RENDER_OPTIONS, "rna_SceneRenderLayer_pass_update");
	else RNA_def_property_clear_flag(prop, PROP_EDITABLE);

	prop = RNA_def_property(srna, "use_pass_color", PROP_BOOLEAN, PROP_NONE);
	RNA_def_property_boolean_sdna(prop, NULL, "passflag", SCE_PASS_RGBA);
	RNA_def_property_ui_text(prop, "Color", "Deliver shade-less color pass");
	if (scene) RNA_def_property_update(prop, NC_SCENE | ND_RENDER_OPTIONS, "rna_SceneRenderLayer_pass_update");
	else RNA_def_property_clear_flag(prop, PROP_EDITABLE);

	prop = RNA_def_property(srna, "use_pass_diffuse", PROP_BOOLEAN, PROP_NONE);
	RNA_def_property_boolean_sdna(prop, NULL, "passflag", SCE_PASS_DIFFUSE);
	RNA_def_property_ui_text(prop, "Diffuse", "Deliver diffuse pass");
	if (scene) RNA_def_property_update(prop, NC_SCENE | ND_RENDER_OPTIONS, "rna_SceneRenderLayer_pass_update");
	else RNA_def_property_clear_flag(prop, PROP_EDITABLE);

	prop = RNA_def_property(srna, "use_pass_specular", PROP_BOOLEAN, PROP_NONE);
	RNA_def_property_boolean_sdna(prop, NULL, "passflag", SCE_PASS_SPEC);
	RNA_def_property_ui_text(prop, "Specular", "Deliver specular pass");
	if (scene) RNA_def_property_update(prop, NC_SCENE | ND_RENDER_OPTIONS, "rna_SceneRenderLayer_pass_update");
	else RNA_def_property_clear_flag(prop, PROP_EDITABLE);

	prop = RNA_def_property(srna, "use_pass_shadow", PROP_BOOLEAN, PROP_NONE);
	RNA_def_property_boolean_sdna(prop, NULL, "passflag", SCE_PASS_SHADOW);
	RNA_def_property_ui_text(prop, "Shadow", "Deliver shadow pass");
	if (scene) RNA_def_property_update(prop, NC_SCENE | ND_RENDER_OPTIONS, "rna_SceneRenderLayer_pass_update");
	else RNA_def_property_clear_flag(prop, PROP_EDITABLE);

	prop = RNA_def_property(srna, "use_pass_ambient_occlusion", PROP_BOOLEAN, PROP_NONE);
	RNA_def_property_boolean_sdna(prop, NULL, "passflag", SCE_PASS_AO);
	RNA_def_property_ui_text(prop, "AO", "Deliver AO pass");
	if (scene) RNA_def_property_update(prop, NC_SCENE | ND_RENDER_OPTIONS, "rna_SceneRenderLayer_pass_update");
	else RNA_def_property_clear_flag(prop, PROP_EDITABLE);
	
	prop = RNA_def_property(srna, "use_pass_reflection", PROP_BOOLEAN, PROP_NONE);
	RNA_def_property_boolean_sdna(prop, NULL, "passflag", SCE_PASS_REFLECT);
	RNA_def_property_ui_text(prop, "Reflection", "Deliver raytraced reflection pass");
	if (scene) RNA_def_property_update(prop, NC_SCENE | ND_RENDER_OPTIONS, "rna_SceneRenderLayer_pass_update");
	else RNA_def_property_clear_flag(prop, PROP_EDITABLE);

	prop = RNA_def_property(srna, "use_pass_refraction", PROP_BOOLEAN, PROP_NONE);
	RNA_def_property_boolean_sdna(prop, NULL, "passflag", SCE_PASS_REFRACT);
	RNA_def_property_ui_text(prop, "Refraction", "Deliver raytraced refraction pass");
	if (scene) RNA_def_property_update(prop, NC_SCENE | ND_RENDER_OPTIONS, "rna_SceneRenderLayer_pass_update");
	else RNA_def_property_clear_flag(prop, PROP_EDITABLE);

	prop = RNA_def_property(srna, "use_pass_emit", PROP_BOOLEAN, PROP_NONE);
	RNA_def_property_boolean_sdna(prop, NULL, "passflag", SCE_PASS_EMIT);
	RNA_def_property_ui_text(prop, "Emit", "Deliver emission pass");
	if (scene) RNA_def_property_update(prop, NC_SCENE | ND_RENDER_OPTIONS, "rna_SceneRenderLayer_pass_update");
	else RNA_def_property_clear_flag(prop, PROP_EDITABLE);

	prop = RNA_def_property(srna, "use_pass_environment", PROP_BOOLEAN, PROP_NONE);
	RNA_def_property_boolean_sdna(prop, NULL, "passflag", SCE_PASS_ENVIRONMENT);
	RNA_def_property_ui_text(prop, "Environment", "Deliver environment lighting pass");
	if (scene) RNA_def_property_update(prop, NC_SCENE | ND_RENDER_OPTIONS, "rna_SceneRenderLayer_pass_update");
	else RNA_def_property_clear_flag(prop, PROP_EDITABLE);

	prop = RNA_def_property(srna, "use_pass_indirect", PROP_BOOLEAN, PROP_NONE);
	RNA_def_property_boolean_sdna(prop, NULL, "passflag", SCE_PASS_INDIRECT);
	RNA_def_property_ui_text(prop, "Indirect", "Deliver indirect lighting pass");
	if (scene) RNA_def_property_update(prop, NC_SCENE | ND_RENDER_OPTIONS, "rna_SceneRenderLayer_pass_update");
	else RNA_def_property_clear_flag(prop, PROP_EDITABLE);

	prop = RNA_def_property(srna, "exclude_specular", PROP_BOOLEAN, PROP_NONE);
	RNA_def_property_boolean_sdna(prop, NULL, "pass_xor", SCE_PASS_SPEC);
	RNA_def_property_ui_text(prop, "Specular Exclude", "Exclude specular pass from combined");
	RNA_def_property_ui_icon(prop, ICON_RESTRICT_RENDER_OFF, 1);
	if (scene) RNA_def_property_update(prop, NC_SCENE | ND_RENDER_OPTIONS, "rna_SceneRenderLayer_pass_update");
	else RNA_def_property_clear_flag(prop, PROP_EDITABLE);

	prop = RNA_def_property(srna, "exclude_shadow", PROP_BOOLEAN, PROP_NONE);
	RNA_def_property_boolean_sdna(prop, NULL, "pass_xor", SCE_PASS_SHADOW);
	RNA_def_property_ui_text(prop, "Shadow Exclude", "Exclude shadow pass from combined");
	RNA_def_property_ui_icon(prop, ICON_RESTRICT_RENDER_OFF, 1);
	if (scene) RNA_def_property_update(prop, NC_SCENE | ND_RENDER_OPTIONS, "rna_SceneRenderLayer_pass_update");
	else RNA_def_property_clear_flag(prop, PROP_EDITABLE);

	prop = RNA_def_property(srna, "exclude_ambient_occlusion", PROP_BOOLEAN, PROP_NONE);
	RNA_def_property_boolean_sdna(prop, NULL, "pass_xor", SCE_PASS_AO);
	RNA_def_property_ui_text(prop, "AO Exclude", "Exclude AO pass from combined");
	RNA_def_property_ui_icon(prop, ICON_RESTRICT_RENDER_OFF, 1);
	if (scene) RNA_def_property_update(prop, NC_SCENE | ND_RENDER_OPTIONS, "rna_SceneRenderLayer_pass_update");
	else RNA_def_property_clear_flag(prop, PROP_EDITABLE);
	
	prop = RNA_def_property(srna, "exclude_reflection", PROP_BOOLEAN, PROP_NONE);
	RNA_def_property_boolean_sdna(prop, NULL, "pass_xor", SCE_PASS_REFLECT);
	RNA_def_property_ui_text(prop, "Reflection Exclude", "Exclude raytraced reflection pass from combined");
	RNA_def_property_ui_icon(prop, ICON_RESTRICT_RENDER_OFF, 1);
	if (scene) RNA_def_property_update(prop, NC_SCENE | ND_RENDER_OPTIONS, "rna_SceneRenderLayer_pass_update");
	else RNA_def_property_clear_flag(prop, PROP_EDITABLE);

	prop = RNA_def_property(srna, "exclude_refraction", PROP_BOOLEAN, PROP_NONE);
	RNA_def_property_boolean_sdna(prop, NULL, "pass_xor", SCE_PASS_REFRACT);
	RNA_def_property_ui_text(prop, "Refraction Exclude", "Exclude raytraced refraction pass from combined");
	RNA_def_property_ui_icon(prop, ICON_RESTRICT_RENDER_OFF, 1);
	if (scene) RNA_def_property_update(prop, NC_SCENE | ND_RENDER_OPTIONS, "rna_SceneRenderLayer_pass_update");
	else RNA_def_property_clear_flag(prop, PROP_EDITABLE);

	prop = RNA_def_property(srna, "exclude_emit", PROP_BOOLEAN, PROP_NONE);
	RNA_def_property_boolean_sdna(prop, NULL, "pass_xor", SCE_PASS_EMIT);
	RNA_def_property_ui_text(prop, "Emit Exclude", "Exclude emission pass from combined");
	RNA_def_property_ui_icon(prop, ICON_RESTRICT_RENDER_OFF, 1);
	if (scene) RNA_def_property_update(prop, NC_SCENE | ND_RENDER_OPTIONS, "rna_SceneRenderLayer_pass_update");
	else RNA_def_property_clear_flag(prop, PROP_EDITABLE);

	prop = RNA_def_property(srna, "exclude_environment", PROP_BOOLEAN, PROP_NONE);
	RNA_def_property_boolean_sdna(prop, NULL, "pass_xor", SCE_PASS_ENVIRONMENT);
	RNA_def_property_ui_text(prop, "Environment Exclude", "Exclude environment pass from combined");
	RNA_def_property_ui_icon(prop, ICON_RESTRICT_RENDER_OFF, 1);
	if (scene) RNA_def_property_update(prop, NC_SCENE | ND_RENDER_OPTIONS, "rna_SceneRenderLayer_pass_update");
	else RNA_def_property_clear_flag(prop, PROP_EDITABLE);

	prop = RNA_def_property(srna, "exclude_indirect", PROP_BOOLEAN, PROP_NONE);
	RNA_def_property_boolean_sdna(prop, NULL, "pass_xor", SCE_PASS_INDIRECT);
	RNA_def_property_ui_text(prop, "Indirect Exclude", "Exclude indirect pass from combined");
	RNA_def_property_ui_icon(prop, ICON_RESTRICT_RENDER_OFF, 1);
	if (scene) RNA_def_property_update(prop, NC_SCENE | ND_RENDER_OPTIONS, "rna_SceneRenderLayer_pass_update");
	else RNA_def_property_clear_flag(prop, PROP_EDITABLE);

	prop = RNA_def_property(srna, "use_pass_diffuse_direct", PROP_BOOLEAN, PROP_NONE);
	RNA_def_property_boolean_sdna(prop, NULL, "passflag", SCE_PASS_DIFFUSE_DIRECT);
	RNA_def_property_ui_text(prop, "Diffuse Direct", "Deliver diffuse direct pass");
	if (scene) RNA_def_property_update(prop, NC_SCENE | ND_RENDER_OPTIONS, "rna_SceneRenderLayer_pass_update");
	else RNA_def_property_clear_flag(prop, PROP_EDITABLE);

	prop = RNA_def_property(srna, "use_pass_diffuse_indirect", PROP_BOOLEAN, PROP_NONE);
	RNA_def_property_boolean_sdna(prop, NULL, "passflag", SCE_PASS_DIFFUSE_INDIRECT);
	RNA_def_property_ui_text(prop, "Diffuse Indirect", "Deliver diffuse indirect pass");
	if (scene) RNA_def_property_update(prop, NC_SCENE | ND_RENDER_OPTIONS, "rna_SceneRenderLayer_pass_update");
	else RNA_def_property_clear_flag(prop, PROP_EDITABLE);

	prop = RNA_def_property(srna, "use_pass_diffuse_color", PROP_BOOLEAN, PROP_NONE);
	RNA_def_property_boolean_sdna(prop, NULL, "passflag", SCE_PASS_DIFFUSE_COLOR);
	RNA_def_property_ui_text(prop, "Diffuse Color", "Deliver diffuse color pass");
	if (scene) RNA_def_property_update(prop, NC_SCENE | ND_RENDER_OPTIONS, "rna_SceneRenderLayer_pass_update");
	else RNA_def_property_clear_flag(prop, PROP_EDITABLE);

	prop = RNA_def_property(srna, "use_pass_glossy_direct", PROP_BOOLEAN, PROP_NONE);
	RNA_def_property_boolean_sdna(prop, NULL, "passflag", SCE_PASS_GLOSSY_DIRECT);
	RNA_def_property_ui_text(prop, "Glossy Direct", "Deliver glossy direct pass");
	if (scene) RNA_def_property_update(prop, NC_SCENE | ND_RENDER_OPTIONS, "rna_SceneRenderLayer_pass_update");
	else RNA_def_property_clear_flag(prop, PROP_EDITABLE);

	prop = RNA_def_property(srna, "use_pass_glossy_indirect", PROP_BOOLEAN, PROP_NONE);
	RNA_def_property_boolean_sdna(prop, NULL, "passflag", SCE_PASS_GLOSSY_INDIRECT);
	RNA_def_property_ui_text(prop, "Glossy Indirect", "Deliver glossy indirect pass");
	if (scene) RNA_def_property_update(prop, NC_SCENE | ND_RENDER_OPTIONS, "rna_SceneRenderLayer_pass_update");
	else RNA_def_property_clear_flag(prop, PROP_EDITABLE);

	prop = RNA_def_property(srna, "use_pass_glossy_color", PROP_BOOLEAN, PROP_NONE);
	RNA_def_property_boolean_sdna(prop, NULL, "passflag", SCE_PASS_GLOSSY_COLOR);
	RNA_def_property_ui_text(prop, "Glossy Color", "Deliver glossy color pass");
	if (scene) RNA_def_property_update(prop, NC_SCENE | ND_RENDER_OPTIONS, "rna_SceneRenderLayer_pass_update");
	else RNA_def_property_clear_flag(prop, PROP_EDITABLE);

	prop = RNA_def_property(srna, "use_pass_transmission_direct", PROP_BOOLEAN, PROP_NONE);
	RNA_def_property_boolean_sdna(prop, NULL, "passflag", SCE_PASS_TRANSM_DIRECT);
	RNA_def_property_ui_text(prop, "Transmission Direct", "Deliver transmission direct pass");
	if (scene) RNA_def_property_update(prop, NC_SCENE | ND_RENDER_OPTIONS, "rna_SceneRenderLayer_pass_update");
	else RNA_def_property_clear_flag(prop, PROP_EDITABLE);

	prop = RNA_def_property(srna, "use_pass_transmission_indirect", PROP_BOOLEAN, PROP_NONE);
	RNA_def_property_boolean_sdna(prop, NULL, "passflag", SCE_PASS_TRANSM_INDIRECT);
	RNA_def_property_ui_text(prop, "Transmission Indirect", "Deliver transmission indirect pass");
	if (scene) RNA_def_property_update(prop, NC_SCENE | ND_RENDER_OPTIONS, "rna_SceneRenderLayer_pass_update");
	else RNA_def_property_clear_flag(prop, PROP_EDITABLE);

	prop = RNA_def_property(srna, "use_pass_transmission_color", PROP_BOOLEAN, PROP_NONE);
	RNA_def_property_boolean_sdna(prop, NULL, "passflag", SCE_PASS_TRANSM_COLOR);
	RNA_def_property_ui_text(prop, "Transmission Color", "Deliver transmission color pass");
	if (scene) RNA_def_property_update(prop, NC_SCENE | ND_RENDER_OPTIONS, "rna_SceneRenderLayer_pass_update");
	else RNA_def_property_clear_flag(prop, PROP_EDITABLE);
	
	prop = RNA_def_property(srna, "use_pass_subsurface_direct", PROP_BOOLEAN, PROP_NONE);
	RNA_def_property_boolean_sdna(prop, NULL, "passflag", SCE_PASS_SUBSURFACE_DIRECT);
	RNA_def_property_ui_text(prop, "Subsurface Direct", "Deliver subsurface direct pass");
	if (scene) RNA_def_property_update(prop, NC_SCENE | ND_RENDER_OPTIONS, "rna_SceneRenderLayer_pass_update");
	else RNA_def_property_clear_flag(prop, PROP_EDITABLE);

	prop = RNA_def_property(srna, "use_pass_subsurface_indirect", PROP_BOOLEAN, PROP_NONE);
	RNA_def_property_boolean_sdna(prop, NULL, "passflag", SCE_PASS_SUBSURFACE_INDIRECT);
	RNA_def_property_ui_text(prop, "Subsurface Indirect", "Deliver subsurface indirect pass");
	if (scene) RNA_def_property_update(prop, NC_SCENE | ND_RENDER_OPTIONS, "rna_SceneRenderLayer_pass_update");
	else RNA_def_property_clear_flag(prop, PROP_EDITABLE);

	prop = RNA_def_property(srna, "use_pass_subsurface_color", PROP_BOOLEAN, PROP_NONE);
	RNA_def_property_boolean_sdna(prop, NULL, "passflag", SCE_PASS_SUBSURFACE_COLOR);
	RNA_def_property_ui_text(prop, "Subsurface Color", "Deliver subsurface color pass");
	if (scene) RNA_def_property_update(prop, NC_SCENE | ND_RENDER_OPTIONS, "rna_SceneRenderLayer_pass_update");
	else RNA_def_property_clear_flag(prop, PROP_EDITABLE);
}

static void rna_def_freestyle_modules(BlenderRNA *brna, PropertyRNA *cprop)
{
	StructRNA *srna;
	FunctionRNA *func;
	PropertyRNA *parm;

	RNA_def_property_srna(cprop, "FreestyleModules");
	srna = RNA_def_struct(brna, "FreestyleModules", NULL);
	RNA_def_struct_sdna(srna, "FreestyleSettings");
	RNA_def_struct_ui_text(srna, "Style Modules", "A list of style modules (to be applied from top to bottom)");

	func = RNA_def_function(srna, "new", "rna_FreestyleSettings_module_add");
	RNA_def_function_ui_description(func, "Add a style module to scene render layer Freestyle settings");
	RNA_def_function_flag(func, FUNC_USE_SELF_ID);
	parm = RNA_def_pointer(func, "module", "FreestyleModuleSettings", "", "Newly created style module");
	RNA_def_function_return(func, parm);

	func = RNA_def_function(srna, "remove", "rna_FreestyleSettings_module_remove");
	RNA_def_function_ui_description(func, "Remove a style module from scene render layer Freestyle settings");
	RNA_def_function_flag(func, FUNC_USE_SELF_ID | FUNC_USE_REPORTS);
	parm = RNA_def_pointer(func, "module", "FreestyleModuleSettings", "", "Style module to remove");
	RNA_def_parameter_flags(parm, PROP_NEVER_NULL, PARM_REQUIRED | PARM_RNAPTR);
	RNA_def_parameter_clear_flags(parm, PROP_THICK_WRAP, 0);
}

static void rna_def_freestyle_linesets(BlenderRNA *brna, PropertyRNA *cprop)
{
	StructRNA *srna;
	PropertyRNA *prop;
	FunctionRNA *func;
	PropertyRNA *parm;

	RNA_def_property_srna(cprop, "Linesets");
	srna = RNA_def_struct(brna, "Linesets", NULL);
	RNA_def_struct_sdna(srna, "FreestyleSettings");
	RNA_def_struct_ui_text(srna, "Line Sets", "Line sets for associating lines and style parameters");

	prop = RNA_def_property(srna, "active", PROP_POINTER, PROP_NONE);
	RNA_def_property_struct_type(prop, "FreestyleLineSet");
	RNA_def_property_pointer_funcs(prop, "rna_FreestyleSettings_active_lineset_get", NULL, NULL, NULL);
	RNA_def_property_ui_text(prop, "Active Line Set", "Active line set being displayed");
	RNA_def_property_update(prop, NC_SCENE | ND_RENDER_OPTIONS, NULL);

	prop = RNA_def_property(srna, "active_index", PROP_INT, PROP_UNSIGNED);
	RNA_def_property_int_funcs(prop, "rna_FreestyleSettings_active_lineset_index_get",
	                           "rna_FreestyleSettings_active_lineset_index_set",
	                           "rna_FreestyleSettings_active_lineset_index_range");
	RNA_def_property_ui_text(prop, "Active Line Set Index", "Index of active line set slot");
	RNA_def_property_update(prop, NC_SCENE | ND_RENDER_OPTIONS, NULL);

	func = RNA_def_function(srna, "new", "rna_FreestyleSettings_lineset_add");
	RNA_def_function_ui_description(func, "Add a line set to scene render layer Freestyle settings");
	RNA_def_function_flag(func, FUNC_USE_MAIN | FUNC_USE_SELF_ID);
	parm = RNA_def_string(func, "name", "LineSet", 0, "", "New name for the line set (not unique)");
	RNA_def_parameter_flags(parm, 0, PARM_REQUIRED);
	parm = RNA_def_pointer(func, "lineset", "FreestyleLineSet", "", "Newly created line set");
	RNA_def_function_return(func, parm);

	func = RNA_def_function(srna, "remove", "rna_FreestyleSettings_lineset_remove");
	RNA_def_function_ui_description(func, "Remove a line set from scene render layer Freestyle settings");
	RNA_def_function_flag(func, FUNC_USE_SELF_ID | FUNC_USE_REPORTS);
	parm = RNA_def_pointer(func, "lineset", "FreestyleLineSet", "", "Line set to remove");
	RNA_def_parameter_flags(parm, PROP_NEVER_NULL, PARM_REQUIRED | PARM_RNAPTR);
	RNA_def_parameter_clear_flags(parm, PROP_THICK_WRAP, 0);
}

static void rna_def_freestyle_settings(BlenderRNA *brna)
{
	StructRNA *srna;
	PropertyRNA *prop;

	static const EnumPropertyItem edge_type_negation_items[] = {
		{0, "INCLUSIVE", 0, "Inclusive", "Select feature edges satisfying the given edge type conditions"},
		{FREESTYLE_LINESET_FE_NOT, "EXCLUSIVE", 0, "Exclusive",
		                           "Select feature edges not satisfying the given edge type conditions"},
		{0, NULL, 0, NULL, NULL}
	};

	static const EnumPropertyItem edge_type_combination_items[] = {
		{0, "OR", 0, "Logical OR", "Select feature edges satisfying at least one of edge type conditions"},
		{FREESTYLE_LINESET_FE_AND, "AND", 0, "Logical AND",
		                           "Select feature edges satisfying all edge type conditions"},
		{0, NULL, 0, NULL, NULL}
	};

	static const EnumPropertyItem group_negation_items[] = {
		{0, "INCLUSIVE", 0, "Inclusive", "Select feature edges belonging to some object in the group"},
		{FREESTYLE_LINESET_GR_NOT, "EXCLUSIVE", 0, "Exclusive",
		                           "Select feature edges not belonging to any object in the group"},
		{0, NULL, 0, NULL, NULL}
	};

	static const EnumPropertyItem face_mark_negation_items[] = {
		{0, "INCLUSIVE", 0, "Inclusive", "Select feature edges satisfying the given face mark conditions"},
		{FREESTYLE_LINESET_FM_NOT, "EXCLUSIVE", 0, "Exclusive",
		                           "Select feature edges not satisfying the given face mark conditions"},
		{0, NULL, 0, NULL, NULL}
	};

	static const EnumPropertyItem face_mark_condition_items[] = {
		{0, "ONE", 0, "One Face", "Select a feature edge if either of its adjacent faces is marked"},
		{FREESTYLE_LINESET_FM_BOTH, "BOTH", 0, "Both Faces",
		                            "Select a feature edge if both of its adjacent faces are marked"},
		{0, NULL, 0, NULL, NULL}
	};

	static const EnumPropertyItem freestyle_ui_mode_items[] = {
		{FREESTYLE_CONTROL_SCRIPT_MODE, "SCRIPT", 0, "Python Scripting Mode",
		                                "Advanced mode for using style modules written in Python"},
		{FREESTYLE_CONTROL_EDITOR_MODE, "EDITOR", 0, "Parameter Editor Mode",
		                                "Basic mode for interactive style parameter editing"},
		{0, NULL, 0, NULL, NULL}
	};

	static const EnumPropertyItem visibility_items[] = {
		{FREESTYLE_QI_VISIBLE, "VISIBLE", 0, "Visible", "Select visible feature edges"},
		{FREESTYLE_QI_HIDDEN, "HIDDEN", 0, "Hidden", "Select hidden feature edges"},
		{FREESTYLE_QI_RANGE, "RANGE", 0, "QI Range",
		                     "Select feature edges within a range of quantitative invisibility (QI) values"},
		{0, NULL, 0, NULL, NULL}
	};

	/* FreestyleLineSet */

	srna = RNA_def_struct(brna, "FreestyleLineSet", NULL);
	RNA_def_struct_ui_text(srna, "Freestyle Line Set", "Line set for associating lines and style parameters");

	/* access to line style settings is redirected through functions
	 * to allow proper id-buttons functionality
	 */
	prop = RNA_def_property(srna, "linestyle", PROP_POINTER, PROP_NONE);
	RNA_def_property_struct_type(prop, "FreestyleLineStyle");
	RNA_def_property_flag(prop, PROP_EDITABLE | PROP_NEVER_NULL);
	RNA_def_property_pointer_funcs(prop, "rna_FreestyleLineSet_linestyle_get",
	                               "rna_FreestyleLineSet_linestyle_set", NULL, NULL);
	RNA_def_property_ui_text(prop, "Line Style", "Line style settings");
	RNA_def_property_update(prop, NC_SCENE | ND_RENDER_OPTIONS, "rna_Scene_freestyle_update");

	prop = RNA_def_property(srna, "name", PROP_STRING, PROP_NONE);
	RNA_def_property_string_sdna(prop, NULL, "name");
	RNA_def_property_ui_text(prop, "Line Set Name", "Line set name");
	RNA_def_property_update(prop, NC_SCENE | ND_RENDER_OPTIONS, NULL);
	RNA_def_struct_name_property(srna, prop);

	prop = RNA_def_property(srna, "show_render", PROP_BOOLEAN, PROP_NONE);
	RNA_def_property_boolean_sdna(prop, NULL, "flags", FREESTYLE_LINESET_ENABLED);
	RNA_def_property_ui_text(prop, "Render", "Enable or disable this line set during stroke rendering");
	RNA_def_property_update(prop, NC_SCENE | ND_RENDER_OPTIONS, "rna_Scene_freestyle_update");

	prop = RNA_def_property(srna, "select_by_visibility", PROP_BOOLEAN, PROP_NONE);
	RNA_def_property_boolean_sdna(prop, NULL, "selection", FREESTYLE_SEL_VISIBILITY);
	RNA_def_property_ui_text(prop, "Selection by Visibility", "Select feature edges based on visibility");
	RNA_def_property_update(prop, NC_SCENE | ND_RENDER_OPTIONS, "rna_Scene_freestyle_update");

	prop = RNA_def_property(srna, "select_by_edge_types", PROP_BOOLEAN, PROP_NONE);
	RNA_def_property_boolean_sdna(prop, NULL, "selection", FREESTYLE_SEL_EDGE_TYPES);
	RNA_def_property_ui_text(prop, "Selection by Edge Types", "Select feature edges based on edge types");
	RNA_def_property_update(prop, NC_SCENE | ND_RENDER_OPTIONS, "rna_Scene_freestyle_update");

	prop = RNA_def_property(srna, "select_by_group", PROP_BOOLEAN, PROP_NONE);
	RNA_def_property_boolean_sdna(prop, NULL, "selection", FREESTYLE_SEL_GROUP);
	RNA_def_property_ui_text(prop, "Selection by Group", "Select feature edges based on a group of objects");
	RNA_def_property_update(prop, NC_SCENE | ND_RENDER_OPTIONS, "rna_Scene_freestyle_update");

	prop = RNA_def_property(srna, "select_by_image_border", PROP_BOOLEAN, PROP_NONE);
	RNA_def_property_boolean_sdna(prop, NULL, "selection", FREESTYLE_SEL_IMAGE_BORDER);
	RNA_def_property_ui_text(prop, "Selection by Image Border",
	                         "Select feature edges by image border (less memory consumption)");
	RNA_def_property_update(prop, NC_SCENE | ND_RENDER_OPTIONS, "rna_Scene_freestyle_update");

	prop = RNA_def_property(srna, "select_by_face_marks", PROP_BOOLEAN, PROP_NONE);
	RNA_def_property_boolean_sdna(prop, NULL, "selection", FREESTYLE_SEL_FACE_MARK);
	RNA_def_property_ui_text(prop, "Selection by Face Marks", "Select feature edges by face marks");
	RNA_def_property_update(prop, NC_SCENE | ND_RENDER_OPTIONS, "rna_Scene_freestyle_update");

	prop = RNA_def_property(srna, "edge_type_negation", PROP_ENUM, PROP_NONE);
	RNA_def_property_enum_bitflag_sdna(prop, NULL, "flags");
	RNA_def_property_enum_items(prop, edge_type_negation_items);
	RNA_def_property_ui_text(prop, "Edge Type Negation",
	                         "Specify either inclusion or exclusion of feature edges selected by edge types");
	RNA_def_property_update(prop, NC_SCENE | ND_RENDER_OPTIONS, "rna_Scene_freestyle_update");

	prop = RNA_def_property(srna, "edge_type_combination", PROP_ENUM, PROP_NONE);
	RNA_def_property_enum_bitflag_sdna(prop, NULL, "flags");
	RNA_def_property_enum_items(prop, edge_type_combination_items);
	RNA_def_property_ui_text(prop, "Edge Type Combination",
	                         "Specify a logical combination of selection conditions on feature edge types");
	RNA_def_property_update(prop, NC_SCENE | ND_RENDER_OPTIONS, "rna_Scene_freestyle_update");

	prop = RNA_def_property(srna, "group", PROP_POINTER, PROP_NONE);
	RNA_def_property_pointer_sdna(prop, NULL, "group");
	RNA_def_property_struct_type(prop, "Group");
	RNA_def_property_flag(prop, PROP_EDITABLE);
	RNA_def_property_ui_text(prop, "Group", "A group of objects based on which feature edges are selected");
	RNA_def_property_update(prop, NC_SCENE | ND_RENDER_OPTIONS, "rna_Scene_freestyle_update");

	prop = RNA_def_property(srna, "group_negation", PROP_ENUM, PROP_NONE);
	RNA_def_property_enum_bitflag_sdna(prop, NULL, "flags");
	RNA_def_property_enum_items(prop, group_negation_items);
	RNA_def_property_ui_text(prop, "Group Negation",
	                         "Specify either inclusion or exclusion of feature edges belonging to a group of objects");
	RNA_def_property_update(prop, NC_SCENE | ND_RENDER_OPTIONS, "rna_Scene_freestyle_update");

	prop = RNA_def_property(srna, "face_mark_negation", PROP_ENUM, PROP_NONE);
	RNA_def_property_enum_bitflag_sdna(prop, NULL, "flags");
	RNA_def_property_enum_items(prop, face_mark_negation_items);
	RNA_def_property_ui_text(prop, "Face Mark Negation",
	                         "Specify either inclusion or exclusion of feature edges selected by face marks");
	RNA_def_property_update(prop, NC_SCENE | ND_RENDER_OPTIONS, "rna_Scene_freestyle_update");

	prop = RNA_def_property(srna, "face_mark_condition", PROP_ENUM, PROP_NONE);
	RNA_def_property_enum_bitflag_sdna(prop, NULL, "flags");
	RNA_def_property_enum_items(prop, face_mark_condition_items);
	RNA_def_property_ui_text(prop, "Face Mark Condition",
	                         "Specify a feature edge selection condition based on face marks");
	RNA_def_property_update(prop, NC_SCENE | ND_RENDER_OPTIONS, "rna_Scene_freestyle_update");

	prop = RNA_def_property(srna, "select_silhouette", PROP_BOOLEAN, PROP_NONE);
	RNA_def_property_boolean_sdna(prop, NULL, "edge_types", FREESTYLE_FE_SILHOUETTE);
	RNA_def_property_ui_text(prop, "Silhouette",
	                         "Select silhouettes (edges at the boundary of visible and hidden faces)");
	RNA_def_property_update(prop, NC_SCENE | ND_RENDER_OPTIONS, "rna_Scene_freestyle_update");

	prop = RNA_def_property(srna, "select_border", PROP_BOOLEAN, PROP_NONE);
	RNA_def_property_boolean_sdna(prop, NULL, "edge_types", FREESTYLE_FE_BORDER);
	RNA_def_property_ui_text(prop, "Border", "Select border edges (open mesh edges)");
	RNA_def_property_update(prop, NC_SCENE | ND_RENDER_OPTIONS, "rna_Scene_freestyle_update");

	prop = RNA_def_property(srna, "select_crease", PROP_BOOLEAN, PROP_NONE);
	RNA_def_property_boolean_sdna(prop, NULL, "edge_types", FREESTYLE_FE_CREASE);
	RNA_def_property_ui_text(prop, "Crease",
	                         "Select crease edges (those between two faces making an angle smaller than the Crease Angle)");
	RNA_def_property_update(prop, NC_SCENE | ND_RENDER_OPTIONS, "rna_Scene_freestyle_update");

	prop = RNA_def_property(srna, "select_ridge_valley", PROP_BOOLEAN, PROP_NONE);
	RNA_def_property_boolean_sdna(prop, NULL, "edge_types", FREESTYLE_FE_RIDGE_VALLEY);
	RNA_def_property_ui_text(prop, "Ridge & Valley",
	                         "Select ridges and valleys (boundary lines between convex and concave areas of surface)");
	RNA_def_property_update(prop, NC_SCENE | ND_RENDER_OPTIONS, "rna_Scene_freestyle_update");

	prop = RNA_def_property(srna, "select_suggestive_contour", PROP_BOOLEAN, PROP_NONE);
	RNA_def_property_boolean_sdna(prop, NULL, "edge_types", FREESTYLE_FE_SUGGESTIVE_CONTOUR);
	RNA_def_property_ui_text(prop, "Suggestive Contour", "Select suggestive contours (almost silhouette/contour edges)");
	RNA_def_property_update(prop, NC_SCENE | ND_RENDER_OPTIONS, "rna_Scene_freestyle_update");

	prop = RNA_def_property(srna, "select_material_boundary", PROP_BOOLEAN, PROP_NONE);
	RNA_def_property_boolean_sdna(prop, NULL, "edge_types", FREESTYLE_FE_MATERIAL_BOUNDARY);
	RNA_def_property_ui_text(prop, "Material Boundary", "Select edges at material boundaries");
	RNA_def_property_update(prop, NC_SCENE | ND_RENDER_OPTIONS, "rna_Scene_freestyle_update");

	prop = RNA_def_property(srna, "select_contour", PROP_BOOLEAN, PROP_NONE);
	RNA_def_property_boolean_sdna(prop, NULL, "edge_types", FREESTYLE_FE_CONTOUR);
	RNA_def_property_ui_text(prop, "Contour", "Select contours (outer silhouettes of each object)");
	RNA_def_property_update(prop, NC_SCENE | ND_RENDER_OPTIONS, "rna_Scene_freestyle_update");

	prop = RNA_def_property(srna, "select_external_contour", PROP_BOOLEAN, PROP_NONE);
	RNA_def_property_boolean_sdna(prop, NULL, "edge_types", FREESTYLE_FE_EXTERNAL_CONTOUR);
	RNA_def_property_ui_text(prop, "External Contour",
	                         "Select external contours (outer silhouettes of occluding and occluded objects)");
	RNA_def_property_update(prop, NC_SCENE | ND_RENDER_OPTIONS, "rna_Scene_freestyle_update");

	prop = RNA_def_property(srna, "select_edge_mark", PROP_BOOLEAN, PROP_NONE);
	RNA_def_property_boolean_sdna(prop, NULL, "edge_types", FREESTYLE_FE_EDGE_MARK);
	RNA_def_property_ui_text(prop, "Edge Mark", "Select edge marks (edges annotated by Freestyle edge marks)");
	RNA_def_property_update(prop, NC_SCENE | ND_RENDER_OPTIONS, "rna_Scene_freestyle_update");

	prop = RNA_def_property(srna, "exclude_silhouette", PROP_BOOLEAN, PROP_NONE);
	RNA_def_property_boolean_sdna(prop, NULL, "exclude_edge_types", FREESTYLE_FE_SILHOUETTE);
	RNA_def_property_ui_text(prop, "Silhouette", "Exclude silhouette edges");
	RNA_def_property_ui_icon(prop, ICON_X, 0);
	RNA_def_property_update(prop, NC_SCENE | ND_RENDER_OPTIONS, "rna_Scene_freestyle_update");

	prop = RNA_def_property(srna, "exclude_border", PROP_BOOLEAN, PROP_NONE);
	RNA_def_property_boolean_sdna(prop, NULL, "exclude_edge_types", FREESTYLE_FE_BORDER);
	RNA_def_property_ui_text(prop, "Border", "Exclude border edges");
	RNA_def_property_ui_icon(prop, ICON_X, 0);
	RNA_def_property_update(prop, NC_SCENE | ND_RENDER_OPTIONS, "rna_Scene_freestyle_update");

	prop = RNA_def_property(srna, "exclude_crease", PROP_BOOLEAN, PROP_NONE);
	RNA_def_property_boolean_sdna(prop, NULL, "exclude_edge_types", FREESTYLE_FE_CREASE);
	RNA_def_property_ui_text(prop, "Crease", "Exclude crease edges");
	RNA_def_property_ui_icon(prop, ICON_X, 0);
	RNA_def_property_update(prop, NC_SCENE | ND_RENDER_OPTIONS, "rna_Scene_freestyle_update");

	prop = RNA_def_property(srna, "exclude_ridge_valley", PROP_BOOLEAN, PROP_NONE);
	RNA_def_property_boolean_sdna(prop, NULL, "exclude_edge_types", FREESTYLE_FE_RIDGE_VALLEY);
	RNA_def_property_ui_text(prop, "Ridge & Valley", "Exclude ridges and valleys");
	RNA_def_property_ui_icon(prop, ICON_X, 0);
	RNA_def_property_update(prop, NC_SCENE | ND_RENDER_OPTIONS, "rna_Scene_freestyle_update");

	prop = RNA_def_property(srna, "exclude_suggestive_contour", PROP_BOOLEAN, PROP_NONE);
	RNA_def_property_boolean_sdna(prop, NULL, "exclude_edge_types", FREESTYLE_FE_SUGGESTIVE_CONTOUR);
	RNA_def_property_ui_text(prop, "Suggestive Contour", "Exclude suggestive contours");
	RNA_def_property_ui_icon(prop, ICON_X, 0);
	RNA_def_property_update(prop, NC_SCENE | ND_RENDER_OPTIONS, "rna_Scene_freestyle_update");

	prop = RNA_def_property(srna, "exclude_material_boundary", PROP_BOOLEAN, PROP_NONE);
	RNA_def_property_boolean_sdna(prop, NULL, "exclude_edge_types", FREESTYLE_FE_MATERIAL_BOUNDARY);
	RNA_def_property_ui_text(prop, "Material Boundary", "Exclude edges at material boundaries");
	RNA_def_property_ui_icon(prop, ICON_X, 0);
	RNA_def_property_update(prop, NC_SCENE | ND_RENDER_OPTIONS, "rna_Scene_freestyle_update");

	prop = RNA_def_property(srna, "exclude_contour", PROP_BOOLEAN, PROP_NONE);
	RNA_def_property_boolean_sdna(prop, NULL, "exclude_edge_types", FREESTYLE_FE_CONTOUR);
	RNA_def_property_ui_text(prop, "Contour", "Exclude contours");
	RNA_def_property_ui_icon(prop, ICON_X, 0);
	RNA_def_property_update(prop, NC_SCENE | ND_RENDER_OPTIONS, "rna_Scene_freestyle_update");

	prop = RNA_def_property(srna, "exclude_external_contour", PROP_BOOLEAN, PROP_NONE);
	RNA_def_property_boolean_sdna(prop, NULL, "exclude_edge_types", FREESTYLE_FE_EXTERNAL_CONTOUR);
	RNA_def_property_ui_text(prop, "External Contour", "Exclude external contours");
	RNA_def_property_ui_icon(prop, ICON_X, 0);
	RNA_def_property_update(prop, NC_SCENE | ND_RENDER_OPTIONS, "rna_Scene_freestyle_update");

	prop = RNA_def_property(srna, "exclude_edge_mark", PROP_BOOLEAN, PROP_NONE);
	RNA_def_property_boolean_sdna(prop, NULL, "exclude_edge_types", FREESTYLE_FE_EDGE_MARK);
	RNA_def_property_ui_text(prop, "Edge Mark", "Exclude edge marks");
	RNA_def_property_ui_icon(prop, ICON_X, 0);
	RNA_def_property_update(prop, NC_SCENE | ND_RENDER_OPTIONS, "rna_Scene_freestyle_update");

	prop = RNA_def_property(srna, "visibility", PROP_ENUM, PROP_NONE);
	RNA_def_property_enum_sdna(prop, NULL, "qi");
	RNA_def_property_enum_items(prop, visibility_items);
	RNA_def_property_ui_text(prop, "Visibility", "Determine how to use visibility for feature edge selection");
	RNA_def_property_update(prop, NC_SCENE | ND_RENDER_OPTIONS, "rna_Scene_freestyle_update");

	prop = RNA_def_property(srna, "qi_start", PROP_INT, PROP_UNSIGNED);
	RNA_def_property_int_sdna(prop, NULL, "qi_start");
	RNA_def_property_range(prop, 0, INT_MAX);
	RNA_def_property_ui_text(prop, "Start", "First QI value of the QI range");
	RNA_def_property_update(prop, NC_SCENE | ND_RENDER_OPTIONS, "rna_Scene_freestyle_update");

	prop = RNA_def_property(srna, "qi_end", PROP_INT, PROP_UNSIGNED);
	RNA_def_property_int_sdna(prop, NULL, "qi_end");
	RNA_def_property_range(prop, 0, INT_MAX);
	RNA_def_property_ui_text(prop, "End", "Last QI value of the QI range");
	RNA_def_property_update(prop, NC_SCENE | ND_RENDER_OPTIONS, "rna_Scene_freestyle_update");

	/* FreestyleModuleSettings */

	srna = RNA_def_struct(brna, "FreestyleModuleSettings", NULL);
	RNA_def_struct_sdna(srna, "FreestyleModuleConfig");
	RNA_def_struct_ui_text(srna, "Freestyle Module", "Style module configuration for specifying a style module");

	prop = RNA_def_property(srna, "script", PROP_POINTER, PROP_NONE);
	RNA_def_property_struct_type(prop, "Text");
	RNA_def_property_flag(prop, PROP_EDITABLE);
	RNA_def_property_ui_text(prop, "Style Module", "Python script to define a style module");
	RNA_def_property_update(prop, NC_SCENE | ND_RENDER_OPTIONS, "rna_Scene_freestyle_update");

	prop = RNA_def_property(srna, "use", PROP_BOOLEAN, PROP_NONE);
	RNA_def_property_boolean_sdna(prop, NULL, "is_displayed", 1);
	RNA_def_property_ui_text(prop, "Use", "Enable or disable this style module during stroke rendering");
	RNA_def_property_update(prop, NC_SCENE | ND_RENDER_OPTIONS, "rna_Scene_freestyle_update");

	/* FreestyleSettings */

	srna = RNA_def_struct(brna, "FreestyleSettings", NULL);
	RNA_def_struct_sdna(srna, "FreestyleConfig");
	RNA_def_struct_nested(brna, srna, "SceneRenderLayer");
	RNA_def_struct_ui_text(srna, "Freestyle Settings", "Freestyle settings for a SceneRenderLayer data-block");

	prop = RNA_def_property(srna, "modules", PROP_COLLECTION, PROP_NONE);
	RNA_def_property_collection_sdna(prop, NULL, "modules", NULL);
	RNA_def_property_struct_type(prop, "FreestyleModuleSettings");
	RNA_def_property_ui_text(prop, "Style Modules", "A list of style modules (to be applied from top to bottom)");
	rna_def_freestyle_modules(brna, prop);

	prop = RNA_def_property(srna, "mode", PROP_ENUM, PROP_NONE);
	RNA_def_property_enum_sdna(prop, NULL, "mode");
	RNA_def_property_enum_items(prop, freestyle_ui_mode_items);
	RNA_def_property_ui_text(prop, "Control Mode", "Select the Freestyle control mode");
	RNA_def_property_update(prop, NC_SCENE | ND_RENDER_OPTIONS, "rna_Scene_freestyle_update");

	prop = RNA_def_property(srna, "use_culling", PROP_BOOLEAN, PROP_NONE);
	RNA_def_property_boolean_sdna(prop, NULL, "flags", FREESTYLE_CULLING);
	RNA_def_property_ui_text(prop, "Culling", "If enabled, out-of-view edges are ignored");
	RNA_def_property_update(prop, NC_SCENE | ND_RENDER_OPTIONS, "rna_Scene_freestyle_update");

	prop = RNA_def_property(srna, "use_suggestive_contours", PROP_BOOLEAN, PROP_NONE);
	RNA_def_property_boolean_sdna(prop, NULL, "flags", FREESTYLE_SUGGESTIVE_CONTOURS_FLAG);
	RNA_def_property_ui_text(prop, "Suggestive Contours", "Enable suggestive contours");
	RNA_def_property_update(prop, NC_SCENE | ND_RENDER_OPTIONS, "rna_Scene_freestyle_update");

	prop = RNA_def_property(srna, "use_ridges_and_valleys", PROP_BOOLEAN, PROP_NONE);
	RNA_def_property_boolean_sdna(prop, NULL, "flags", FREESTYLE_RIDGES_AND_VALLEYS_FLAG);
	RNA_def_property_ui_text(prop, "Ridges and Valleys", "Enable ridges and valleys");
	RNA_def_property_update(prop, NC_SCENE | ND_RENDER_OPTIONS, "rna_Scene_freestyle_update");

	prop = RNA_def_property(srna, "use_material_boundaries", PROP_BOOLEAN, PROP_NONE);
	RNA_def_property_boolean_sdna(prop, NULL, "flags", FREESTYLE_MATERIAL_BOUNDARIES_FLAG);
	RNA_def_property_ui_text(prop, "Material Boundaries", "Enable material boundaries");
	RNA_def_property_update(prop, NC_SCENE | ND_RENDER_OPTIONS, "rna_Scene_freestyle_update");

	prop = RNA_def_property(srna, "use_smoothness", PROP_BOOLEAN, PROP_NONE);
	RNA_def_property_boolean_sdna(prop, NULL, "flags", FREESTYLE_FACE_SMOOTHNESS_FLAG);
	RNA_def_property_ui_text(prop, "Face Smoothness", "Take face smoothness into account in view map calculation");
	RNA_def_property_update(prop, NC_SCENE | ND_RENDER_OPTIONS, "rna_Scene_freestyle_update");

	prop = RNA_def_property(srna, "use_advanced_options", PROP_BOOLEAN, PROP_NONE);
	RNA_def_property_boolean_sdna(prop, NULL, "flags", FREESTYLE_ADVANCED_OPTIONS_FLAG);
	RNA_def_property_ui_text(prop, "Advanced Options",
	                         "Enable advanced edge detection options (sphere radius and Kr derivative epsilon)");
	RNA_def_property_update(prop, NC_SCENE | ND_RENDER_OPTIONS, "rna_Scene_freestyle_update");

	prop = RNA_def_property(srna, "use_view_map_cache", PROP_BOOLEAN, PROP_NONE);
	RNA_def_property_boolean_sdna(prop, NULL, "flags", FREESTYLE_VIEW_MAP_CACHE);
	RNA_def_property_ui_text(prop, "View Map Cache",
	                         "Keep the computed view map and avoid re-calculating it if mesh geometry is unchanged");
	RNA_def_property_update(prop, NC_SCENE | ND_RENDER_OPTIONS, "rna_Scene_use_view_map_cache_update");

	prop = RNA_def_property(srna, "sphere_radius", PROP_FLOAT, PROP_NONE);
	RNA_def_property_float_sdna(prop, NULL, "sphere_radius");
	RNA_def_property_range(prop, 0.0, 1000.0);
	RNA_def_property_ui_text(prop, "Sphere Radius", "Sphere radius for computing curvatures");
	RNA_def_property_update(prop, NC_SCENE | ND_RENDER_OPTIONS, "rna_Scene_freestyle_update");

	prop = RNA_def_property(srna, "kr_derivative_epsilon", PROP_FLOAT, PROP_NONE);
	RNA_def_property_float_sdna(prop, NULL, "dkr_epsilon");
	RNA_def_property_range(prop, -1000.0, 1000.0);
	RNA_def_property_ui_text(prop, "Kr Derivative Epsilon", "Kr derivative epsilon for computing suggestive contours");
	RNA_def_property_update(prop, NC_SCENE | ND_RENDER_OPTIONS, "rna_Scene_freestyle_update");

	prop = RNA_def_property(srna, "crease_angle", PROP_FLOAT, PROP_ANGLE);
	RNA_def_property_float_sdna(prop, NULL, "crease_angle");
	RNA_def_property_range(prop, 0.0, DEG2RAD(180.0));
	RNA_def_property_ui_text(prop, "Crease Angle", "Angular threshold for detecting crease edges");
	RNA_def_property_update(prop, NC_SCENE | ND_RENDER_OPTIONS, "rna_Scene_freestyle_update");

	prop = RNA_def_property(srna, "linesets", PROP_COLLECTION, PROP_NONE);
	RNA_def_property_collection_sdna(prop, NULL, "linesets", NULL);
	RNA_def_property_struct_type(prop, "FreestyleLineSet");
	RNA_def_property_ui_text(prop, "Line Sets", "");
	rna_def_freestyle_linesets(brna, prop);
}

static void rna_def_scene_game_recast_data(BlenderRNA *brna)
{
	StructRNA *srna;
	PropertyRNA *prop;

	static const EnumPropertyItem rna_enum_partitioning_items[] = {
		{RC_PARTITION_WATERSHED, "WATERSHED", 0, "Watershed", "Classic Recast partitioning method generating the nicest tessellation"},
		{RC_PARTITION_MONOTONE, "MONOTONE", 0, "Monotone", "Fastest navmesh generation method, may create long thin polygons"},
		{RC_PARTITION_LAYERS, "LAYERS", 0, "Layers", "Reasonably fast method that produces better triangles than monotone partitioning"},
		{0, NULL, 0, NULL, NULL}
	};

	srna = RNA_def_struct(brna, "SceneGameRecastData", NULL);
	RNA_def_struct_sdna(srna, "RecastData");
	RNA_def_struct_nested(brna, srna, "Scene");
	RNA_def_struct_ui_text(srna, "Recast Data", "Recast data for a Game data-block");

	prop = RNA_def_property(srna, "cell_size", PROP_FLOAT, PROP_NONE);
	RNA_def_property_float_sdna(prop, NULL, "cellsize");
	RNA_def_property_ui_range(prop, 0.1, 1, 1, 2);
	RNA_def_property_float_default(prop, 0.3f);
	RNA_def_property_ui_text(prop, "Cell Size", "Rasterized cell size");
	RNA_def_property_update(prop, NC_SCENE, NULL);

	prop = RNA_def_property(srna, "cell_height", PROP_FLOAT, PROP_NONE);
	RNA_def_property_float_sdna(prop, NULL, "cellheight");
	RNA_def_property_ui_range(prop, 0.1, 1, 1, 2);
	RNA_def_property_float_default(prop, 0.2f);
	RNA_def_property_ui_text(prop, "Cell Height", "Rasterized cell height");
	RNA_def_property_update(prop, NC_SCENE, NULL);

	prop = RNA_def_property(srna, "agent_height", PROP_FLOAT, PROP_NONE);
	RNA_def_property_float_sdna(prop, NULL, "agentheight");
	RNA_def_property_ui_range(prop, 0.1, 5, 1, 2);
	RNA_def_property_float_default(prop, 2.0f);
	RNA_def_property_ui_text(prop, "Agent Height", "Minimum height where the agent can still walk");
	RNA_def_property_update(prop, NC_SCENE, NULL);

	prop = RNA_def_property(srna, "agent_radius", PROP_FLOAT, PROP_NONE);
	RNA_def_property_float_sdna(prop, NULL, "agentradius");
	RNA_def_property_ui_range(prop, 0.1, 5, 1, 2);
	RNA_def_property_float_default(prop, 0.6f);
	RNA_def_property_ui_text(prop, "Agent Radius", "Radius of the agent");
	RNA_def_property_update(prop, NC_SCENE, NULL);

	prop = RNA_def_property(srna, "climb_max", PROP_FLOAT, PROP_NONE);
	RNA_def_property_float_sdna(prop, NULL, "agentmaxclimb");
	RNA_def_property_ui_range(prop, 0.1, 5, 1, 2);
	RNA_def_property_float_default(prop, 0.9f);
	RNA_def_property_ui_text(prop, "Max Climb", "Maximum height between grid cells the agent can climb");
	RNA_def_property_update(prop, NC_SCENE, NULL);

	prop = RNA_def_property(srna, "slope_max", PROP_FLOAT, PROP_ANGLE);
	RNA_def_property_float_sdna(prop, NULL, "agentmaxslope");
	RNA_def_property_range(prop, 0, M_PI_2);
	RNA_def_property_float_default(prop, M_PI_4);
	RNA_def_property_ui_text(prop, "Max Slope", "Maximum walkable slope angle");
	RNA_def_property_update(prop, NC_SCENE, NULL);


	prop = RNA_def_property(srna, "region_min_size", PROP_FLOAT, PROP_NONE);
	RNA_def_property_float_sdna(prop, NULL, "regionminsize");
	RNA_def_property_ui_range(prop, 0, 150, 1, 2);
	RNA_def_property_float_default(prop, 8.0f);
	RNA_def_property_ui_text(prop, "Min Region Size", "Minimum regions size (smaller regions will be deleted)");
	RNA_def_property_update(prop, NC_SCENE, NULL);

	prop = RNA_def_property(srna, "region_merge_size", PROP_FLOAT, PROP_NONE);
	RNA_def_property_float_sdna(prop, NULL, "regionmergesize");
	RNA_def_property_ui_range(prop, 0, 150, 1, 2);
	RNA_def_property_float_default(prop, 20.0f);
	RNA_def_property_ui_text(prop, "Merged Region Size", "Minimum regions size (smaller regions will be merged)");
	RNA_def_property_update(prop, NC_SCENE, NULL);

	prop = RNA_def_property(srna, "partitioning", PROP_ENUM, PROP_NONE);
	RNA_def_property_enum_bitflag_sdna(prop, NULL, "partitioning");
	RNA_def_property_enum_items(prop, rna_enum_partitioning_items);
	RNA_def_property_enum_default(prop, RC_PARTITION_WATERSHED);
	RNA_def_property_ui_text(prop, "Partitioning", "Choose partitioning method");
	RNA_def_property_update(prop, NC_SCENE, NULL);

	prop = RNA_def_property(srna, "edge_max_len", PROP_FLOAT, PROP_NONE);
	RNA_def_property_float_sdna(prop, NULL, "edgemaxlen");
	RNA_def_property_ui_range(prop, 0, 50, 1, 2);
	RNA_def_property_float_default(prop, 12.0f);
	RNA_def_property_ui_text(prop, "Max Edge Length", "Maximum contour edge length");
	RNA_def_property_update(prop, NC_SCENE, NULL);

	prop = RNA_def_property(srna, "edge_max_error", PROP_FLOAT, PROP_NONE);
	RNA_def_property_float_sdna(prop, NULL, "edgemaxerror");
	RNA_def_property_ui_range(prop, 0.1, 3.0, 1, 2);
	RNA_def_property_float_default(prop, 1.3f);
	RNA_def_property_ui_text(prop, "Max Edge Error", "Maximum distance error from contour to cells");
	RNA_def_property_update(prop, NC_SCENE, NULL);

	prop = RNA_def_property(srna, "verts_per_poly", PROP_INT, PROP_NONE);
	RNA_def_property_int_sdna(prop, NULL, "vertsperpoly");
	RNA_def_property_ui_range(prop, 3, 12, 1, -1);
	RNA_def_property_int_default(prop, 6);
	RNA_def_property_ui_text(prop, "Verts Per Poly", "Max number of vertices per polygon");
	RNA_def_property_update(prop, NC_SCENE, NULL);

	prop = RNA_def_property(srna, "sample_dist", PROP_FLOAT, PROP_NONE);
	RNA_def_property_float_sdna(prop, NULL, "detailsampledist");
	RNA_def_property_ui_range(prop, 0.0, 16.0, 1, 2);
	RNA_def_property_float_default(prop, 6.0f);
	RNA_def_property_ui_text(prop, "Sample Distance", "Detail mesh sample spacing");
	RNA_def_property_update(prop, NC_SCENE, NULL);

	prop = RNA_def_property(srna, "sample_max_error", PROP_FLOAT, PROP_NONE);
	RNA_def_property_float_sdna(prop, NULL, "detailsamplemaxerror");
	RNA_def_property_ui_range(prop, 0.0, 16.0, 1, 2);
	RNA_def_property_float_default(prop, 1.0f);
	RNA_def_property_ui_text(prop, "Max Sample Error", "Detail mesh simplification max sample error");
	RNA_def_property_update(prop, NC_SCENE, NULL);
}


static void rna_def_bake_data(BlenderRNA *brna)
{
	StructRNA *srna;
	PropertyRNA *prop;

	srna = RNA_def_struct(brna, "BakeSettings", NULL);
	RNA_def_struct_sdna(srna, "BakeData");
	RNA_def_struct_nested(brna, srna, "RenderSettings");
	RNA_def_struct_ui_text(srna, "Bake Data", "Bake data for a Scene data-block");

	prop = RNA_def_property(srna, "cage_object", PROP_STRING, PROP_NONE);
	RNA_def_property_string_sdna(prop, NULL, "cage");
	RNA_def_property_ui_text(prop, "Cage Object", "Object to use as cage "
	                         "instead of calculating the cage from the active object with cage extrusion");
	RNA_def_property_update(prop, NC_SCENE | ND_RENDER_OPTIONS, NULL);

	prop = RNA_def_property(srna, "filepath", PROP_STRING, PROP_FILEPATH);
	RNA_def_property_ui_text(prop, "File Path", "Image filepath to use when saving externally");
	RNA_def_property_update(prop, NC_SCENE | ND_RENDER_OPTIONS, NULL);

	prop = RNA_def_property(srna, "width", PROP_INT, PROP_PIXEL);
	RNA_def_property_range(prop, 4, 10000);
	RNA_def_property_ui_text(prop, "Width", "Horizontal dimension of the baking map");
	RNA_def_property_update(prop, NC_SCENE | ND_RENDER_OPTIONS, NULL);

	prop = RNA_def_property(srna, "height", PROP_INT, PROP_PIXEL);
	RNA_def_property_range(prop, 4, 10000);
	RNA_def_property_ui_text(prop, "Height", "Vertical dimension of the baking map");
	RNA_def_property_update(prop, NC_SCENE | ND_RENDER_OPTIONS, NULL);

	prop = RNA_def_property(srna, "margin", PROP_INT, PROP_PIXEL);
	RNA_def_property_range(prop, 0, SHRT_MAX);
	RNA_def_property_ui_range(prop, 0, 64, 1, 1);
	RNA_def_property_ui_text(prop, "Margin", "Extends the baked result as a post process filter");
	RNA_def_property_update(prop, NC_SCENE | ND_RENDER_OPTIONS, NULL);

	prop = RNA_def_property(srna, "cage_extrusion", PROP_FLOAT, PROP_NONE);
	RNA_def_property_range(prop, 0.0, FLT_MAX);
	RNA_def_property_ui_range(prop, 0.0, 1.0, 1, 3);
	RNA_def_property_ui_text(prop, "Cage Extrusion",
	                         "Distance to use for the inward ray cast when using selected to active");
	RNA_def_property_update(prop, NC_SCENE | ND_RENDER_OPTIONS, NULL);

	prop = RNA_def_property(srna, "normal_space", PROP_ENUM, PROP_NONE);
	RNA_def_property_enum_bitflag_sdna(prop, NULL, "normal_space");
	RNA_def_property_enum_items(prop, rna_enum_normal_space_items);
	RNA_def_property_ui_text(prop, "Normal Space", "Choose normal space for baking");
	RNA_def_property_update(prop, NC_SCENE | ND_RENDER_OPTIONS, NULL);

	prop = RNA_def_property(srna, "normal_r", PROP_ENUM, PROP_NONE);
	RNA_def_property_enum_bitflag_sdna(prop, NULL, "normal_swizzle[0]");
	RNA_def_property_enum_items(prop, rna_enum_normal_swizzle_items);
	RNA_def_property_ui_text(prop, "Normal Space", "Axis to bake in red channel");
	RNA_def_property_update(prop, NC_SCENE | ND_RENDER_OPTIONS, NULL);

	prop = RNA_def_property(srna, "normal_g", PROP_ENUM, PROP_NONE);
	RNA_def_property_enum_bitflag_sdna(prop, NULL, "normal_swizzle[1]");
	RNA_def_property_enum_items(prop, rna_enum_normal_swizzle_items);
	RNA_def_property_ui_text(prop, "Normal Space", "Axis to bake in green channel");
	RNA_def_property_update(prop, NC_SCENE | ND_RENDER_OPTIONS, NULL);

	prop = RNA_def_property(srna, "normal_b", PROP_ENUM, PROP_NONE);
	RNA_def_property_enum_bitflag_sdna(prop, NULL, "normal_swizzle[2]");
	RNA_def_property_enum_items(prop, rna_enum_normal_swizzle_items);
	RNA_def_property_ui_text(prop, "Normal Space", "Axis to bake in blue channel");
	RNA_def_property_update(prop, NC_SCENE | ND_RENDER_OPTIONS, NULL);

	prop = RNA_def_property(srna, "image_settings", PROP_POINTER, PROP_NONE);
	RNA_def_property_flag(prop, PROP_NEVER_NULL);
	RNA_def_property_pointer_sdna(prop, NULL, "im_format");
	RNA_def_property_struct_type(prop, "ImageFormatSettings");
	RNA_def_property_ui_text(prop, "Image Format", "");

	prop = RNA_def_property(srna, "save_mode", PROP_ENUM, PROP_NONE);
	RNA_def_property_enum_bitflag_sdna(prop, NULL, "save_mode");
	RNA_def_property_enum_items(prop, rna_enum_bake_save_mode_items);
	RNA_def_property_ui_text(prop, "Save Mode", "Choose how to save the baking map");
	RNA_def_property_update(prop, NC_SCENE | ND_RENDER_OPTIONS, NULL);

	/* flags */
	prop = RNA_def_property(srna, "use_selected_to_active", PROP_BOOLEAN, PROP_NONE);
	RNA_def_property_boolean_sdna(prop, NULL, "flag", R_BAKE_TO_ACTIVE);
	RNA_def_property_ui_text(prop, "Selected to Active",
	                         "Bake shading on the surface of selected objects to the active object");
	RNA_def_property_update(prop, NC_SCENE | ND_RENDER_OPTIONS, NULL);

	prop = RNA_def_property(srna, "use_clear", PROP_BOOLEAN, PROP_NONE);
	RNA_def_property_boolean_sdna(prop, NULL, "flag", R_BAKE_CLEAR);
	RNA_def_property_ui_text(prop, "Clear",
	                         "Clear Images before baking (internal only)");
	RNA_def_property_update(prop, NC_SCENE | ND_RENDER_OPTIONS, NULL);

	prop = RNA_def_property(srna, "use_split_materials", PROP_BOOLEAN, PROP_NONE);
	RNA_def_property_boolean_sdna(prop, NULL, "flag", R_BAKE_SPLIT_MAT);
	RNA_def_property_ui_text(prop, "Split Materials",
	                         "Split external images per material (external only)");
	RNA_def_property_update(prop, NC_SCENE | ND_RENDER_OPTIONS, NULL);

	prop = RNA_def_property(srna, "use_automatic_name", PROP_BOOLEAN, PROP_NONE);
	RNA_def_property_boolean_sdna(prop, NULL, "flag", R_BAKE_AUTO_NAME);
	RNA_def_property_ui_text(prop, "Automatic Name",
	                         "Automatically name the output file with the pass type (external only)");
	RNA_def_property_update(prop, NC_SCENE | ND_RENDER_OPTIONS, NULL);

	prop = RNA_def_property(srna, "use_cage", PROP_BOOLEAN, PROP_NONE);
	RNA_def_property_boolean_sdna(prop, NULL, "flag", R_BAKE_CAGE);
	RNA_def_property_ui_text(prop, "Cage",
	                         "Cast rays to active object from a cage");
	RNA_def_property_update(prop, NC_SCENE | ND_RENDER_OPTIONS, NULL);

	/* custom passes flags */
	prop = RNA_def_property(srna, "use_pass_ambient_occlusion", PROP_BOOLEAN, PROP_NONE);
	RNA_def_property_boolean_sdna(prop, NULL, "pass_filter", R_BAKE_PASS_FILTER_AO);
	RNA_def_property_ui_text(prop, "AO", "Add ambient occlusion contribution");

	prop = RNA_def_property(srna, "use_pass_emit", PROP_BOOLEAN, PROP_NONE);
	RNA_def_property_boolean_sdna(prop, NULL, "pass_filter", R_BAKE_PASS_FILTER_EMIT);
	RNA_def_property_ui_text(prop, "Emit", "Add emission contribution");

	prop = RNA_def_property(srna, "use_pass_direct", PROP_BOOLEAN, PROP_NONE);
	RNA_def_property_boolean_sdna(prop, NULL, "pass_filter", R_BAKE_PASS_FILTER_DIRECT);
	RNA_def_property_ui_text(prop, "Direct", "Add direct lighting contribution");
	RNA_def_property_update(prop, NC_SCENE | ND_RENDER_OPTIONS, NULL);

	prop = RNA_def_property(srna, "use_pass_indirect", PROP_BOOLEAN, PROP_NONE);
	RNA_def_property_boolean_sdna(prop, NULL, "pass_filter", R_BAKE_PASS_FILTER_INDIRECT);
	RNA_def_property_ui_text(prop, "Indirect", "Add indirect lighting contribution");
	RNA_def_property_update(prop, NC_SCENE | ND_RENDER_OPTIONS, NULL);

	prop = RNA_def_property(srna, "use_pass_color", PROP_BOOLEAN, PROP_NONE);
	RNA_def_property_boolean_sdna(prop, NULL, "pass_filter", R_BAKE_PASS_FILTER_COLOR);
	RNA_def_property_ui_text(prop, "Color", "Color the pass");
	RNA_def_property_update(prop, NC_SCENE | ND_RENDER_OPTIONS, NULL);

	prop = RNA_def_property(srna, "use_pass_diffuse", PROP_BOOLEAN, PROP_NONE);
	RNA_def_property_boolean_sdna(prop, NULL, "pass_filter", R_BAKE_PASS_FILTER_DIFFUSE);
	RNA_def_property_ui_text(prop, "Diffuse", "Add diffuse contribution");
	RNA_def_property_update(prop, NC_SCENE | ND_RENDER_OPTIONS, NULL);

	prop = RNA_def_property(srna, "use_pass_glossy", PROP_BOOLEAN, PROP_NONE);
	RNA_def_property_boolean_sdna(prop, NULL, "pass_filter", R_BAKE_PASS_FILTER_GLOSSY);
	RNA_def_property_ui_text(prop, "Glossy", "Add glossy contribution");
	RNA_def_property_update(prop, NC_SCENE | ND_RENDER_OPTIONS, NULL);

	prop = RNA_def_property(srna, "use_pass_transmission", PROP_BOOLEAN, PROP_NONE);
	RNA_def_property_boolean_sdna(prop, NULL, "pass_filter", R_BAKE_PASS_FILTER_TRANSM);
	RNA_def_property_ui_text(prop, "Transmission", "Add transmission contribution");
	RNA_def_property_update(prop, NC_SCENE | ND_RENDER_OPTIONS, NULL);

	prop = RNA_def_property(srna, "use_pass_subsurface", PROP_BOOLEAN, PROP_NONE);
	RNA_def_property_boolean_sdna(prop, NULL, "pass_filter", R_BAKE_PASS_FILTER_SUBSURFACE);
	RNA_def_property_ui_text(prop, "Subsurface", "Add subsurface contribution");
	RNA_def_property_update(prop, NC_SCENE | ND_RENDER_OPTIONS, NULL);

	prop = RNA_def_property(srna, "pass_filter", PROP_ENUM, PROP_NONE);
	RNA_def_property_enum_sdna(prop, NULL, "pass_filter");
	RNA_def_property_enum_items(prop, rna_enum_bake_pass_filter_type_items);
	RNA_def_property_flag(prop, PROP_ENUM_FLAG);
	RNA_def_property_ui_text(prop, "Pass Filter",  "Passes to include in the active baking pass");
	RNA_def_property_clear_flag(prop, PROP_EDITABLE);
}

static void rna_def_scene_game_data(BlenderRNA *brna)
{
	StructRNA *srna;
	PropertyRNA *prop;

	static const EnumPropertyItem aasamples_items[] = {
		{0, "SAMPLES_0", 0, "Off", ""},
		{2, "SAMPLES_2", 0, "2x", ""},
		{4, "SAMPLES_4", 0, "4x", ""},
		{8, "SAMPLES_8", 0, "8x", ""},
		{16, "SAMPLES_16", 0, "16x", ""},
		{0, NULL, 0, NULL, NULL}
	};

	static const EnumPropertyItem framing_types_items[] = {
		{SCE_GAMEFRAMING_BARS, "LETTERBOX", 0, "Letterbox",
		                       "Show the entire viewport in the display window, using bar horizontally or vertically"},
		{SCE_GAMEFRAMING_EXTEND, "EXTEND", 0, "Extend",
		                         "Show the entire viewport in the display window, viewing more horizontally "
		                         "or vertically"},
		{SCE_GAMEFRAMING_SCALE, "SCALE", 0, "Scale", "Stretch or squeeze the viewport to fill the display window"},
		{0, NULL, 0, NULL, NULL}
	};

	static const EnumPropertyItem dome_modes_items[] = {
		{DOME_FISHEYE, "FISHEYE", 0, "Fisheye", ""},
		{DOME_TRUNCATED_FRONT, "TRUNCATED_FRONT", 0, "Front-Truncated", ""},
		{DOME_TRUNCATED_REAR, "TRUNCATED_REAR", 0, "Rear-Truncated", ""},
		{DOME_ENVMAP, "ENVMAP", 0, "Cube Map", ""},
		{DOME_PANORAM_SPH, "PANORAM_SPH", 0, "Spherical Panoramic", ""},
		{0, NULL, 0, NULL, NULL}
	};
		
	static const EnumPropertyItem stereo_modes_items[] = {
		{STEREO_QUADBUFFERED, "QUADBUFFERED", 0, "Quad-Buffer", ""},
		{STEREO_ABOVEBELOW, "ABOVEBELOW", 0, "Above-Below", ""},
		{STEREO_INTERLACED, "INTERLACED", 0, "Interlaced", ""},
		{STEREO_ANAGLYPH, "ANAGLYPH", 0, "Anaglyph", ""},
		{STEREO_SIDEBYSIDE, "SIDEBYSIDE", 0, "Side-by-side", ""},
		{STEREO_VINTERLACE, "VINTERLACE", 0, "Vinterlace", ""},
		{STEREO_3DTVTOPBOTTOM, "3DTVTOPBOTTOM", 0, "3DTV Top-Bottom", ""},
		{0, NULL, 0, NULL, NULL}
	};
		
	static const EnumPropertyItem stereo_items[] = {
		{STEREO_NOSTEREO, "NONE", 0, "None", "Disable Stereo and Dome environments"},
		{STEREO_ENABLED, "STEREO", 0, "Stereo", "Enable Stereo environment"},
		{STEREO_DOME, "DOME", 0, "Dome", "Enable Dome environment"},
		{0, NULL, 0, NULL, NULL}
	};

	static const EnumPropertyItem physics_engine_items[] = {
		{WOPHY_NONE, "NONE", 0, "None", "Don't use a physics engine"},
		{WOPHY_BULLET, "BULLET", 0, "Bullet", "Use the Bullet physics engine"},
		{0, NULL, 0, NULL, NULL}
	};

	static const EnumPropertyItem material_items[] = {
		{GAME_MAT_MULTITEX, "MULTITEXTURE", 0, "Multitexture", "Multitexture materials"},
		{GAME_MAT_GLSL, "GLSL", 0, "GLSL", "OpenGL shading language shaders"},
		{0, NULL, 0, NULL, NULL}
	};

	static const EnumPropertyItem obstacle_simulation_items[] = {
		{OBSTSIMULATION_NONE, "NONE", 0, "None", ""},
		{OBSTSIMULATION_TOI_rays, "RVO_RAYS", 0, "RVO (rays)", ""},
		{OBSTSIMULATION_TOI_cells, "RVO_CELLS", 0, "RVO (cells)", ""},
		{0, NULL, 0, NULL, NULL}
	};

	static const EnumPropertyItem vsync_items[] = {
		{VSYNC_OFF, "OFF", 0, "Off", "Disable vsync"},
		{VSYNC_ON, "ON", 0, "On", "Enable vsync"},
		{VSYNC_ADAPTIVE, "ADAPTIVE", 0, "Adaptive", "Enable adaptive vsync (if supported)"},
		{0, NULL, 0, NULL, NULL}
	};

	static const EnumPropertyItem storage_items[] = {
		{RAS_STORE_AUTO, "AUTO", 0, "Auto Select", "Choose the best supported mode"},
		{RAS_STORE_VA, "VERTEX_ARRAY", 0, "Vertex Arrays", "Usually the best choice (good performance with display lists)"},
		{RAS_STORE_VBO, "VERTEX_BUFFER_OBJECT", 0, "Vertex Buffer Objects",
		                "Typically slower than vertex arrays with display lists, requires at least OpenGL 1.4"},
		{0, NULL, 0, NULL, NULL}};

	srna = RNA_def_struct(brna, "SceneGameData", NULL);
	RNA_def_struct_sdna(srna, "GameData");
	RNA_def_struct_nested(brna, srna, "Scene");
	RNA_def_struct_ui_text(srna, "Game Data", "Game data for a Scene data-block");
	
	prop = RNA_def_property(srna, "resolution_x", PROP_INT, PROP_PIXEL);
	RNA_def_property_int_sdna(prop, NULL, "xplay");
	RNA_def_property_range(prop, 4, 10000);
	RNA_def_property_int_default(prop, 640);
	RNA_def_property_ui_text(prop, "Resolution X", "Number of horizontal pixels in the screen");
	RNA_def_property_update(prop, NC_SCENE, NULL);
	
	prop = RNA_def_property(srna, "resolution_y", PROP_INT, PROP_PIXEL);
	RNA_def_property_int_sdna(prop, NULL, "yplay");
	RNA_def_property_range(prop, 4, 10000);
	RNA_def_property_int_default(prop, 480);
	RNA_def_property_ui_text(prop, "Resolution Y", "Number of vertical pixels in the screen");
	RNA_def_property_update(prop, NC_SCENE, NULL);

	prop = RNA_def_property(srna, "vsync", PROP_ENUM, PROP_NONE);
	RNA_def_property_enum_sdna(prop, NULL, "vsync");
	RNA_def_property_enum_items(prop, vsync_items);
	RNA_def_property_ui_text(prop, "Vsync", "Change vsync settings");
	
	prop = RNA_def_property(srna, "samples", PROP_ENUM, PROP_NONE);
	RNA_def_property_enum_sdna(prop, NULL, "aasamples");
	RNA_def_property_enum_items(prop, aasamples_items);
	RNA_def_property_ui_text(prop, "AA Samples", "The number of AA Samples to use for MSAA");
	
	prop = RNA_def_property(srna, "depth", PROP_INT, PROP_UNSIGNED);
	RNA_def_property_int_sdna(prop, NULL, "depth");
	RNA_def_property_range(prop, 8, 32);
	RNA_def_property_int_default(prop, 32);
	RNA_def_property_ui_text(prop, "Bits", "Display bit depth of full screen display");
	RNA_def_property_update(prop, NC_SCENE, NULL);

	prop = RNA_def_property(srna, "exit_key", PROP_ENUM, PROP_NONE);
	RNA_def_property_enum_sdna(prop, NULL, "exitkey");
	RNA_def_property_enum_items(prop, rna_enum_event_type_items);
	RNA_def_property_translation_context(prop, BLT_I18NCONTEXT_UI_EVENTS);
	RNA_def_property_enum_default(prop, ESCKEY);
	RNA_def_property_enum_funcs(prop, NULL, "rna_GameSettings_exit_key_set", NULL);
	RNA_def_property_ui_text(prop, "Exit Key", "The key that exits the Game Engine");
	RNA_def_property_update(prop, NC_SCENE, NULL);
	
	prop = RNA_def_property(srna, "raster_storage", PROP_ENUM, PROP_NONE);
	RNA_def_property_enum_sdna(prop, NULL, "raster_storage");
	RNA_def_property_enum_items(prop, storage_items);
	RNA_def_property_ui_text(prop, "Storage", "Set the storage mode used by the rasterizer");
	RNA_def_property_update(prop, NC_SCENE, NULL);
	
	/* Do we need it here ? (since we already have it in World */
	prop = RNA_def_property(srna, "frequency", PROP_INT, PROP_NONE);
	RNA_def_property_int_sdna(prop, NULL, "freqplay");
	RNA_def_property_range(prop, 4, 2000);
	RNA_def_property_int_default(prop, 60);
	RNA_def_property_ui_text(prop, "Freq", "Display clock frequency of fullscreen display");
	RNA_def_property_update(prop, NC_SCENE, NULL);
	
	prop = RNA_def_property(srna, "show_fullscreen", PROP_BOOLEAN, PROP_NONE);
	RNA_def_property_boolean_sdna(prop, NULL, "playerflag", GAME_PLAYER_FULLSCREEN);
	RNA_def_property_ui_text(prop, "Fullscreen", "Start player in a new fullscreen display");
	RNA_def_property_update(prop, NC_SCENE, NULL);

	prop = RNA_def_property(srna, "use_desktop", PROP_BOOLEAN, PROP_NONE);
	RNA_def_property_boolean_sdna(prop, NULL, "playerflag", GAME_PLAYER_DESKTOP_RESOLUTION);
	RNA_def_property_ui_text(prop, "Desktop", "Use the current desktop resolution in fullscreen mode");
	RNA_def_property_update(prop, NC_SCENE, NULL);

	/* Framing */
	prop = RNA_def_property(srna, "frame_type", PROP_ENUM, PROP_NONE);
	RNA_def_property_enum_sdna(prop, NULL, "framing.type");
	RNA_def_property_enum_items(prop, framing_types_items);
	RNA_def_property_ui_text(prop, "Framing Types", "Select the type of Framing you want");
	RNA_def_property_update(prop, NC_SCENE, NULL);

	prop = RNA_def_property(srna, "frame_color", PROP_FLOAT, PROP_COLOR);
	RNA_def_property_float_sdna(prop, NULL, "framing.col");
	RNA_def_property_range(prop, 0.0f, 1.0f);
	RNA_def_property_array(prop, 3);
	RNA_def_property_ui_text(prop, "Framing Color", "Set color of the bars");
	RNA_def_property_update(prop, NC_SCENE, NULL);
	
	/* Stereo */
	prop = RNA_def_property(srna, "stereo", PROP_ENUM, PROP_NONE);
	RNA_def_property_enum_sdna(prop, NULL, "stereoflag");
	RNA_def_property_enum_items(prop, stereo_items);
	RNA_def_property_ui_text(prop, "Stereo Options", "");
	RNA_def_property_update(prop, NC_SCENE, NULL);

	prop = RNA_def_property(srna, "stereo_mode", PROP_ENUM, PROP_NONE);
	RNA_def_property_enum_sdna(prop, NULL, "stereomode");
	RNA_def_property_enum_items(prop, stereo_modes_items);
	RNA_def_property_enum_default(prop, STEREO_ANAGLYPH);
	RNA_def_property_ui_text(prop, "Stereo Mode", "Stereographic techniques");
	RNA_def_property_update(prop, NC_SCENE, NULL);

	prop = RNA_def_property(srna, "stereo_eye_separation", PROP_FLOAT, PROP_NONE);
	RNA_def_property_float_sdna(prop, NULL, "eyeseparation");
	RNA_def_property_range(prop, 0.01, 5.0);
	RNA_def_property_float_default(prop, 0.1f);
	RNA_def_property_ui_text(prop, "Eye Separation",
	                         "Set the distance between the eyes - the camera focal distance/30 should be fine");
	RNA_def_property_update(prop, NC_SCENE, NULL);
	
	/* Dome */
	prop = RNA_def_property(srna, "dome_mode", PROP_ENUM, PROP_NONE);
	RNA_def_property_enum_sdna(prop, NULL, "dome.mode");
	RNA_def_property_enum_items(prop, dome_modes_items);
	RNA_def_property_ui_text(prop, "Dome Mode", "Dome physical configurations");
	RNA_def_property_update(prop, NC_SCENE, NULL);
	
	prop = RNA_def_property(srna, "dome_tessellation", PROP_INT, PROP_NONE);
	RNA_def_property_int_sdna(prop, NULL, "dome.res");
	RNA_def_property_ui_range(prop, 1, 8, 1, 1);
	RNA_def_property_int_default(prop, 4);
	RNA_def_property_ui_text(prop, "Tessellation", "Tessellation level - check the generated mesh in wireframe mode");
	RNA_def_property_update(prop, NC_SCENE, NULL);
	
	prop = RNA_def_property(srna, "dome_buffer_resolution", PROP_FLOAT, PROP_NONE);
	RNA_def_property_float_sdna(prop, NULL, "dome.resbuf");
	RNA_def_property_ui_range(prop, 0.1, 1.0, 0.1, 2);
	RNA_def_property_float_default(prop, 1.0f);
	RNA_def_property_ui_text(prop, "Buffer Resolution", "Buffer Resolution - decrease it to increase speed");
	RNA_def_property_update(prop, NC_SCENE, NULL);
	
	prop = RNA_def_property(srna, "dome_angle", PROP_INT, PROP_NONE);
	RNA_def_property_int_sdna(prop, NULL, "dome.angle");
	RNA_def_property_ui_range(prop, 90, 250, 1, 1);
	RNA_def_property_int_default(prop, 180);
	RNA_def_property_ui_text(prop, "Angle", "Field of View of the Dome - it only works in mode Fisheye and Truncated");
	RNA_def_property_update(prop, NC_SCENE, NULL);
	
	prop = RNA_def_property(srna, "dome_tilt", PROP_INT, PROP_NONE);
	RNA_def_property_int_sdna(prop, NULL, "dome.tilt");
	RNA_def_property_ui_range(prop, -180, 180, 1, 1);
	RNA_def_property_ui_text(prop, "Tilt", "Camera rotation in horizontal axis");
	RNA_def_property_update(prop, NC_SCENE, NULL);
	
	prop = RNA_def_property(srna, "dome_text", PROP_POINTER, PROP_NONE);
	RNA_def_property_pointer_sdna(prop, NULL, "dome.warptext");
	RNA_def_property_struct_type(prop, "Text");
	RNA_def_property_flag(prop, PROP_EDITABLE);
	RNA_def_property_ui_text(prop, "Warp Data", "Custom Warp Mesh data file");
	RNA_def_property_update(prop, NC_SCENE, NULL);
	
	/* physics */
	prop = RNA_def_property(srna, "physics_engine", PROP_ENUM, PROP_NONE);
	RNA_def_property_enum_sdna(prop, NULL, "physicsEngine");
	RNA_def_property_enum_items(prop, physics_engine_items);
	RNA_def_property_enum_default(prop, WOPHY_BULLET);
	RNA_def_property_ui_text(prop, "Physics Engine", "Physics engine used for physics simulation in the game engine");
	RNA_def_property_update(prop, NC_SCENE, NULL);

	prop = RNA_def_property(srna, "physics_gravity", PROP_FLOAT, PROP_ACCELERATION);
	RNA_def_property_float_sdna(prop, NULL, "gravity");
	RNA_def_property_ui_range(prop, 0.0, 25.0, 1, 2);
	RNA_def_property_range(prop, 0.0, 10000.0);
	RNA_def_property_float_default(prop, 9.8f);
	RNA_def_property_ui_text(prop, "Physics Gravity",
	                         "Gravitational constant used for physics simulation in the game engine");
	RNA_def_property_update(prop, NC_SCENE, NULL);

	prop = RNA_def_property(srna, "occlusion_culling_resolution", PROP_INT, PROP_PIXEL);
	RNA_def_property_int_sdna(prop, NULL, "occlusionRes");
	RNA_def_property_range(prop, 128.0, 1024.0);
	RNA_def_property_int_default(prop, 128);
	RNA_def_property_ui_text(prop, "Occlusion Resolution",
	                         "Size of the occlusion buffer, use higher value for better precision (slower)");
	RNA_def_property_update(prop, NC_SCENE, NULL);

	prop = RNA_def_property(srna, "fps", PROP_INT, PROP_NONE);
	RNA_def_property_int_sdna(prop, NULL, "ticrate");
	RNA_def_property_ui_range(prop, 1, 60, 1, 1);
	RNA_def_property_range(prop, 1, 10000);
	RNA_def_property_int_default(prop, 60);
	RNA_def_property_ui_text(prop, "Frames Per Second",
	                         "Nominal number of game frames per second "
	                         "(physics fixed timestep = 1/fps, independently of actual frame rate)");
	RNA_def_property_update(prop, NC_SCENE, NULL);

	prop = RNA_def_property(srna, "logic_step_max", PROP_INT, PROP_NONE);
	RNA_def_property_int_sdna(prop, NULL, "maxlogicstep");
	RNA_def_property_range(prop, 1, 10000);
	RNA_def_property_ui_range(prop, 1, 50, 1, 1);
	RNA_def_property_int_default(prop, 5);
	RNA_def_property_ui_text(prop, "Max Logic Steps",
	                         "Maximum number of logic frame per game frame if graphics slows down the game, "
	                         "higher value allows better synchronization with physics");
	RNA_def_property_update(prop, NC_SCENE, NULL);

	prop = RNA_def_property(srna, "physics_step_max", PROP_INT, PROP_NONE);
	RNA_def_property_int_sdna(prop, NULL, "maxphystep");
	RNA_def_property_range(prop, 1, 10000);
	RNA_def_property_ui_range(prop, 1, 50, 1, 1);
	RNA_def_property_int_default(prop, 5);
	RNA_def_property_ui_text(prop, "Max Physics Steps",
	                         "Maximum number of physics step per game frame if graphics slows down the game, "
	                         "higher value allows physics to keep up with realtime");
	RNA_def_property_update(prop, NC_SCENE, NULL);

	prop = RNA_def_property(srna, "physics_step_sub", PROP_INT, PROP_NONE);
	RNA_def_property_int_sdna(prop, NULL, "physubstep");
	RNA_def_property_range(prop, 1, 50);
	RNA_def_property_ui_range(prop, 1, 5, 1, 1);
	RNA_def_property_int_default(prop, 1);
	RNA_def_property_ui_text(prop, "Physics Sub Steps",
	                         "Number of simulation substep per physic timestep, "
	                         "higher value give better physics precision");
	RNA_def_property_update(prop, NC_SCENE, NULL);

	prop = RNA_def_property(srna, "deactivation_linear_threshold", PROP_FLOAT, PROP_NONE);
	RNA_def_property_float_sdna(prop, NULL, "lineardeactthreshold");
	RNA_def_property_ui_range(prop, 0.001, 10000.0, 2, 3);
	RNA_def_property_range(prop, 0.001, 10000.0);
	RNA_def_property_float_default(prop, 0.8f);
	RNA_def_property_ui_text(prop, "Deactivation Linear Threshold",
	                         "Linear velocity that an object must be below before the deactivation timer can start");
	RNA_def_property_update(prop, NC_SCENE, NULL);

	prop = RNA_def_property(srna, "deactivation_angular_threshold", PROP_FLOAT, PROP_NONE);
	RNA_def_property_float_sdna(prop, NULL, "angulardeactthreshold");
	RNA_def_property_ui_range(prop, 0.001, 10000.0, 2, 3);
	RNA_def_property_range(prop, 0.001, 10000.0);
	RNA_def_property_float_default(prop, 1.0f);
	RNA_def_property_ui_text(prop, "Deactivation Angular Threshold",
	                         "Angular velocity that an object must be below before the deactivation timer can start");
	RNA_def_property_update(prop, NC_SCENE, NULL);

	prop = RNA_def_property(srna, "deactivation_time", PROP_FLOAT, PROP_NONE);
	RNA_def_property_float_sdna(prop, NULL, "deactivationtime");
	RNA_def_property_ui_range(prop, 0.0, 60.0, 1, 1);
	RNA_def_property_range(prop, 0.0, 60.0);
	RNA_def_property_ui_text(prop, "Deactivation Time",
	                         "Amount of time (in seconds) after which objects with a velocity less than the given "
	                         "threshold will deactivate (0.0 means no deactivation)");
	RNA_def_property_update(prop, NC_SCENE, NULL);

	/* mode */
	/* not used  *//* deprecated !!!!!!!!!!!!! */
	prop = RNA_def_property(srna, "use_occlusion_culling", PROP_BOOLEAN, PROP_NONE);
	RNA_def_property_boolean_sdna(prop, NULL, "mode", WO_DBVT_CULLING);
	RNA_def_property_ui_text(prop, "DBVT Culling",
	                         "Use optimized Bullet DBVT tree for view frustum and occlusion culling (more efficient, "
	                         "but it can waste unnecessary CPU if the scene doesn't have occluder objects)");
	
	/* not used  *//* deprecated !!!!!!!!!!!!! */
	prop = RNA_def_property(srna, "use_activity_culling", PROP_BOOLEAN, PROP_NONE);
	RNA_def_property_boolean_sdna(prop, NULL, "mode", WO_ACTIVITY_CULLING);
	RNA_def_property_ui_text(prop, "Activity Culling", "Activity culling is enabled");

	/* not used  *//* deprecated !!!!!!!!!!!!! */
	prop = RNA_def_property(srna, "activity_culling_box_radius", PROP_FLOAT, PROP_NONE);
	RNA_def_property_float_sdna(prop, NULL, "activityBoxRadius");
	RNA_def_property_range(prop, 0.0, 1000.0);
	RNA_def_property_ui_text(prop, "Box Radius",
	                         "Radius of the activity bubble, in Manhattan length "
	                         "(objects outside the box are activity-culled)");

	/* booleans */
	prop = RNA_def_property(srna, "show_debug_properties", PROP_BOOLEAN, PROP_NONE);
	RNA_def_property_boolean_sdna(prop, NULL, "flag", GAME_SHOW_DEBUG_PROPS);
	RNA_def_property_ui_text(prop, "Show Debug Properties",
	                         "Show properties marked for debugging while the game runs");

	prop = RNA_def_property(srna, "show_framerate_profile", PROP_BOOLEAN, PROP_NONE);
	RNA_def_property_boolean_sdna(prop, NULL, "flag", GAME_SHOW_FRAMERATE);
	RNA_def_property_ui_text(prop, "Show Framerate and Profile",
	                         "Show framerate and profiling information while the game runs");

	prop = RNA_def_property(srna, "show_physics_visualization", PROP_BOOLEAN, PROP_NONE);
	RNA_def_property_boolean_sdna(prop, NULL, "flag", GAME_SHOW_PHYSICS);
	RNA_def_property_ui_text(prop, "Show Physics Visualization",
	                         "Show a visualization of physics bounds and interactions");

	prop = RNA_def_property(srna, "show_mouse", PROP_BOOLEAN, PROP_NONE);
	RNA_def_property_boolean_sdna(prop, NULL, "flag", GAME_SHOW_MOUSE);
	RNA_def_property_ui_text(prop, "Show Mouse", "Start player with a visible mouse cursor");

	prop = RNA_def_property(srna, "use_frame_rate", PROP_BOOLEAN, PROP_NONE);
	RNA_def_property_boolean_negative_sdna(prop, NULL, "flag", GAME_ENABLE_ALL_FRAMES);
	RNA_def_property_ui_text(prop, "Use Frame Rate",
	                         "Respect the frame rate from the Physics panel in the world properties "
	                         "rather than rendering as many frames as possible");

	prop = RNA_def_property(srna, "use_deprecation_warnings", PROP_BOOLEAN, PROP_NONE);
	RNA_def_property_boolean_negative_sdna(prop, NULL, "flag", GAME_IGNORE_DEPRECATION_WARNINGS);
	RNA_def_property_ui_text(prop, "Deprecation Warnings",
	                         "Print warnings when using deprecated features in the python API");

	prop = RNA_def_property(srna, "use_animation_record", PROP_BOOLEAN, PROP_NONE);
	RNA_def_property_boolean_sdna(prop, NULL, "flag", GAME_ENABLE_ANIMATION_RECORD);
	RNA_def_property_ui_text(prop, "Record Animation", "Record animation to F-Curves");

	prop = RNA_def_property(srna, "use_auto_start", PROP_BOOLEAN, PROP_NONE);
	RNA_def_property_boolean_funcs(prop, "rna_GameSettings_auto_start_get", "rna_GameSettings_auto_start_set");
	RNA_def_property_ui_text(prop, "Auto Start", "Automatically start game at load time");

	prop = RNA_def_property(srna, "use_restrict_animation_updates", PROP_BOOLEAN, PROP_NONE);
	RNA_def_property_boolean_sdna(prop, NULL, "flag", GAME_RESTRICT_ANIM_UPDATES);
	RNA_def_property_ui_text(prop, "Restrict Animation Updates",
	                         "Restrict the number of animation updates to the animation FPS (this is "
	                         "better for performance, but can cause issues with smooth playback)");
	
	/* materials */
	prop = RNA_def_property(srna, "material_mode", PROP_ENUM, PROP_NONE);
	RNA_def_property_enum_sdna(prop, NULL, "matmode");
	RNA_def_property_enum_items(prop, material_items);
	RNA_def_property_ui_text(prop, "Material Mode", "Material mode to use for rendering");
	RNA_def_property_update(prop, NC_SCENE | NA_EDITED, NULL);

	prop = RNA_def_property(srna, "use_glsl_lights", PROP_BOOLEAN, PROP_NONE);
	RNA_def_property_boolean_negative_sdna(prop, NULL, "flag", GAME_GLSL_NO_LIGHTS);
	RNA_def_property_ui_text(prop, "GLSL Lights", "Use lights for GLSL rendering");
	RNA_def_property_update(prop, NC_SCENE | NA_EDITED, "rna_Scene_glsl_update");

	prop = RNA_def_property(srna, "use_glsl_shaders", PROP_BOOLEAN, PROP_NONE);
	RNA_def_property_boolean_negative_sdna(prop, NULL, "flag", GAME_GLSL_NO_SHADERS);
	RNA_def_property_ui_text(prop, "GLSL Shaders", "Use shaders for GLSL rendering");
	RNA_def_property_update(prop, NC_SCENE | NA_EDITED, "rna_Scene_glsl_update");

	prop = RNA_def_property(srna, "use_glsl_shadows", PROP_BOOLEAN, PROP_NONE);
	RNA_def_property_boolean_negative_sdna(prop, NULL, "flag", GAME_GLSL_NO_SHADOWS);
	RNA_def_property_ui_text(prop, "GLSL Shadows", "Use shadows for GLSL rendering");
	RNA_def_property_update(prop, NC_SCENE | NA_EDITED, "rna_Scene_glsl_update");

	prop = RNA_def_property(srna, "use_glsl_ramps", PROP_BOOLEAN, PROP_NONE);
	RNA_def_property_boolean_negative_sdna(prop, NULL, "flag", GAME_GLSL_NO_RAMPS);
	RNA_def_property_ui_text(prop, "GLSL Ramps", "Use ramps for GLSL rendering");
	RNA_def_property_update(prop, NC_SCENE | NA_EDITED, "rna_Scene_glsl_update");

	prop = RNA_def_property(srna, "use_glsl_nodes", PROP_BOOLEAN, PROP_NONE);
	RNA_def_property_boolean_negative_sdna(prop, NULL, "flag", GAME_GLSL_NO_NODES);
	RNA_def_property_ui_text(prop, "GLSL Nodes", "Use nodes for GLSL rendering");
	RNA_def_property_update(prop, NC_SCENE | NA_EDITED, "rna_Scene_glsl_update");

	prop = RNA_def_property(srna, "use_glsl_color_management", PROP_BOOLEAN, PROP_NONE);
	RNA_def_property_boolean_negative_sdna(prop, NULL, "flag", GAME_GLSL_NO_COLOR_MANAGEMENT);
	RNA_def_property_ui_text(prop, "GLSL Color Management", "Use color management for GLSL rendering");
	RNA_def_property_update(prop, NC_SCENE | NA_EDITED, "rna_Scene_glsl_update");

	prop = RNA_def_property(srna, "use_glsl_extra_textures", PROP_BOOLEAN, PROP_NONE);
	RNA_def_property_boolean_negative_sdna(prop, NULL, "flag", GAME_GLSL_NO_EXTRA_TEX);
	RNA_def_property_ui_text(prop, "GLSL Extra Textures",
	                         "Use extra textures like normal or specular maps for GLSL rendering");
	RNA_def_property_update(prop, NC_SCENE | NA_EDITED, "rna_Scene_glsl_update");

	prop = RNA_def_property(srna, "use_glsl_environment_lighting", PROP_BOOLEAN, PROP_NONE);
	RNA_def_property_boolean_negative_sdna(prop, NULL, "flag", GAME_GLSL_NO_ENV_LIGHTING);
	RNA_def_property_ui_text(prop, "GLSL Environment Lighting", "Use environment lighting for GLSL rendering");
	RNA_def_property_update(prop, NC_SCENE | NA_EDITED, "rna_Scene_glsl_update");

	prop = RNA_def_property(srna, "use_material_caching", PROP_BOOLEAN, PROP_NONE);
	RNA_def_property_boolean_negative_sdna(prop, NULL, "flag", GAME_NO_MATERIAL_CACHING);
	RNA_def_property_ui_text(prop, "Use Material Caching",
	                         "Cache materials in the converter (this is faster, but can cause problems with older "
	                         "Singletexture and Multitexture games)");

	/* obstacle simulation */
	prop = RNA_def_property(srna, "obstacle_simulation", PROP_ENUM, PROP_NONE);
	RNA_def_property_enum_sdna(prop, NULL, "obstacleSimulation");
	RNA_def_property_enum_items(prop, obstacle_simulation_items);
	RNA_def_property_ui_text(prop, "Obstacle simulation", "Simulation used for obstacle avoidance in the game engine");
	RNA_def_property_update(prop, NC_SCENE, NULL);

	prop = RNA_def_property(srna, "level_height", PROP_FLOAT, PROP_ACCELERATION);
	RNA_def_property_float_sdna(prop, NULL, "levelHeight");
	RNA_def_property_range(prop, 0.0f, 200.0f);
	RNA_def_property_float_default(prop, 2.0f);
	RNA_def_property_ui_text(prop, "Level height",
	                         "Max difference in heights of obstacles to enable their interaction");
	RNA_def_property_update(prop, NC_SCENE, NULL);

	prop = RNA_def_property(srna, "show_obstacle_simulation", PROP_BOOLEAN, PROP_NONE);
	RNA_def_property_boolean_sdna(prop, NULL, "flag", GAME_SHOW_OBSTACLE_SIMULATION);
	RNA_def_property_ui_text(prop, "Visualization", "Enable debug visualization for obstacle simulation");

	/* Recast Settings */
	prop = RNA_def_property(srna, "recast_data", PROP_POINTER, PROP_NONE);
	RNA_def_property_flag(prop, PROP_NEVER_NULL);
	RNA_def_property_pointer_sdna(prop, NULL, "recastData");
	RNA_def_property_struct_type(prop, "SceneGameRecastData");
	RNA_def_property_ui_text(prop, "Recast Data", "");

	/* Nestled Data  */
	rna_def_scene_game_recast_data(brna);

	/* LoD */
	prop = RNA_def_property(srna, "use_scene_hysteresis", PROP_BOOLEAN, PROP_NONE);
	RNA_def_property_boolean_sdna(prop, NULL, "lodflag", SCE_LOD_USE_HYST);
	RNA_def_property_ui_text(prop, "Hysteresis", "Use LoD Hysteresis setting for the scene");
	RNA_def_property_update(prop, NC_SCENE, NULL);

	prop = RNA_def_property(srna, "scene_hysteresis_percentage", PROP_INT, PROP_PERCENTAGE);
	RNA_def_property_int_sdna(prop, NULL, "scehysteresis");
	RNA_def_property_range(prop, 0, 100);
	RNA_def_property_ui_range(prop, 0, 100, 10, 1);
	RNA_def_property_int_default(prop, 10);
	RNA_def_property_ui_text(prop, "Hysteresis %",
	                         "Minimum distance change required to transition to the previous level of detail");
	RNA_def_property_update(prop, NC_SCENE, NULL);
}

static void rna_def_gpu_dof_fx(BlenderRNA *brna)
{
	StructRNA *srna;
	PropertyRNA *prop;

	srna = RNA_def_struct(brna, "GPUDOFSettings", NULL);
	RNA_def_struct_ui_text(srna, "GPU DOF", "Settings for GPU based depth of field");
	RNA_def_struct_ui_icon(srna, ICON_RENDERLAYERS);
	RNA_def_struct_path_func(srna, "rna_GPUDOF_path");

	prop = RNA_def_property(srna, "focus_distance", PROP_FLOAT, PROP_DISTANCE);
	RNA_def_property_ui_text(prop, "Focus distance", "Viewport depth of field focus distance");
	RNA_def_property_range(prop, 0.0f, FLT_MAX);
	RNA_def_property_ui_range(prop, 0.0f, 5000.0f, 1, 2);
	RNA_def_property_update(prop, NC_SPACE | ND_SPACE_VIEW3D, NULL);

	prop = RNA_def_property(srna, "focal_length", PROP_FLOAT, PROP_DISTANCE_CAMERA);
	RNA_def_property_ui_text(prop, "Focal Length", "Focal length for dof effect");
	RNA_def_property_range(prop, 1.0f, FLT_MAX);
	RNA_def_property_ui_range(prop, 1.0f, 5000.0f, 1, 2);
	RNA_def_property_update(prop, NC_SPACE | ND_SPACE_VIEW3D, NULL);

	prop = RNA_def_property(srna, "sensor", PROP_FLOAT, PROP_DISTANCE_CAMERA);
	RNA_def_property_ui_text(prop, "Sensor", "Size of sensor");
	RNA_def_property_range(prop, 1.0f, FLT_MAX);
	RNA_def_property_ui_range(prop, 1.0f, 5000.0f, 1, 2);
	RNA_def_property_update(prop, NC_SPACE | ND_SPACE_VIEW3D, NULL);

	prop = RNA_def_property(srna, "fstop", PROP_FLOAT, PROP_NONE);
	RNA_def_property_ui_text(prop, "F-stop", "F-stop for dof effect");
	RNA_def_property_range(prop, 0.0f, FLT_MAX);
	RNA_def_property_ui_range(prop, 0.1f, 128.0f, 10, 1);
	RNA_def_property_update(prop, NC_SPACE | ND_SPACE_VIEW3D, NULL);

	prop = RNA_def_property(srna, "blades", PROP_INT, PROP_NONE);
	RNA_def_property_int_sdna(prop, NULL, "num_blades");
	RNA_def_property_ui_text(prop, "Blades", "Blades for dof effect");
	RNA_def_property_range(prop, 0, 16);
	RNA_def_property_int_funcs(prop, NULL, "rna_GPUDOFSettings_blades_set", NULL);
	RNA_def_property_update(prop, NC_SPACE | ND_SPACE_VIEW3D, NULL);

	prop = RNA_def_property(srna, "rotation", PROP_FLOAT, PROP_ANGLE);
	RNA_def_property_ui_text(prop, "Rotation", "Rotation of blades in apperture");
	RNA_def_property_range(prop, -M_PI, M_PI);
	RNA_def_property_update(prop, NC_SPACE | ND_SPACE_VIEW3D, NULL);

	prop = RNA_def_property(srna, "ratio", PROP_FLOAT, PROP_NONE);
	RNA_def_property_ui_text(prop, "Ratio", "Distortion to simulate anamorphic lens bokeh");
	RNA_def_property_range(prop, 0.0000001f, FLT_MAX);
	RNA_def_property_ui_range(prop, 1.0f, 2.0f, 0.1, 3);
	RNA_def_property_update(prop, NC_SPACE | ND_SPACE_VIEW3D, NULL);

	prop = RNA_def_property(srna, "use_high_quality", PROP_BOOLEAN, PROP_NONE);
	RNA_def_property_boolean_sdna(prop, NULL, "high_quality", 1);
	RNA_def_property_ui_text(prop, "High Quality", "Use high quality depth of field");
	RNA_def_property_update(prop, NC_SPACE | ND_SPACE_VIEW3D, NULL);

	/* NOTE: high quality is always supported */
	prop = RNA_def_property(srna, "is_hq_supported", PROP_BOOLEAN, PROP_NONE);
	RNA_def_property_boolean_funcs(prop, "rna_gpu_is_hq_supported_get", NULL);
	RNA_def_property_clear_flag(prop, PROP_EDITABLE);
	RNA_def_property_ui_text(prop, "High Quality", "Use high quality depth of field");
	RNA_def_property_update(prop, NC_SPACE | ND_SPACE_VIEW3D, NULL);
}

static void rna_def_gpu_ssao_fx(BlenderRNA *brna)
{
	StructRNA *srna;
	PropertyRNA *prop;

	srna = RNA_def_struct(brna, "GPUSSAOSettings", NULL);
	RNA_def_struct_ui_text(srna, "GPU SSAO", "Settings for GPU based screen space ambient occlusion");
	RNA_def_struct_ui_icon(srna, ICON_RENDERLAYERS);

	prop = RNA_def_property(srna, "factor", PROP_FLOAT, PROP_NONE);
	RNA_def_property_ui_text(prop, "Strength", "Strength of the SSAO effect");
	RNA_def_property_range(prop, 0.0f, 250.0f);
	RNA_def_property_update(prop, NC_SPACE | ND_SPACE_VIEW3D, NULL);

	prop = RNA_def_property(srna, "distance_max", PROP_FLOAT, PROP_NONE);
	RNA_def_property_ui_text(prop, "Distance", "Distance of object that contribute to the SSAO effect");
	RNA_def_property_range(prop, 0.0f, 100000.0f);
	RNA_def_property_ui_range(prop, 0.0f, 100.0f, 1, 3);
	RNA_def_property_update(prop, NC_SPACE | ND_SPACE_VIEW3D, NULL);

	prop = RNA_def_property(srna, "attenuation", PROP_FLOAT, PROP_NONE);
	RNA_def_property_ui_text(prop, "Attenuation", "Attenuation constant");
	RNA_def_property_range(prop, 1.0f, 100000.0f);
	RNA_def_property_ui_range(prop, 1.0f, 100.0f, 1, 3);
	RNA_def_property_update(prop, NC_SPACE | ND_SPACE_VIEW3D, NULL);

	prop = RNA_def_property(srna, "samples", PROP_INT, PROP_NONE);
	RNA_def_property_ui_text(prop, "Samples", "Number of samples");
	RNA_def_property_range(prop, 1, 500);
	RNA_def_property_update(prop, NC_SPACE | ND_SPACE_VIEW3D, NULL);

	prop = RNA_def_property(srna, "color", PROP_FLOAT, PROP_COLOR_GAMMA);
	RNA_def_property_ui_text(prop, "Color", "Color for screen space ambient occlusion effect");
	RNA_def_property_range(prop, 0.0f, 1.0f);
	RNA_def_property_update(prop, NC_SPACE | ND_SPACE_VIEW3D, NULL);
}


static void rna_def_gpu_fx(BlenderRNA *brna)
{
	StructRNA *srna;
	PropertyRNA *prop;

	rna_def_gpu_ssao_fx(brna);
	rna_def_gpu_dof_fx(brna);

	srna = RNA_def_struct(brna, "GPUFXSettings", NULL);
	RNA_def_struct_ui_text(srna, "GPU FX Settings", "Settings for GPU based compositing");
	RNA_def_struct_ui_icon(srna, ICON_RENDERLAYERS);

	prop = RNA_def_property(srna, "dof", PROP_POINTER, PROP_NONE);
	RNA_def_property_flag(prop, PROP_NEVER_NULL);
	RNA_def_property_struct_type(prop, "GPUDOFSettings");
	RNA_def_property_ui_text(prop, "Depth Of Field settings", "");

	prop = RNA_def_property(srna, "use_dof", PROP_BOOLEAN, PROP_NONE);
	RNA_def_property_boolean_sdna(prop, NULL, "fx_flag", GPU_FX_FLAG_DOF);
	RNA_def_property_ui_text(prop, "Depth Of Field",
	                         "Use depth of field on viewport using the values from active camera");
	RNA_def_property_update(prop, NC_SPACE | ND_SPACE_VIEW3D, "rna_GPUFXSettings_fx_update");


	prop = RNA_def_property(srna, "ssao", PROP_POINTER, PROP_NONE);
	RNA_def_property_flag(prop, PROP_NEVER_NULL);
	RNA_def_property_struct_type(prop, "GPUSSAOSettings");
	RNA_def_property_ui_text(prop, "Screen Space Ambient Occlusion settings", "");

	prop = RNA_def_property(srna, "use_ssao", PROP_BOOLEAN, PROP_NONE);
	RNA_def_property_boolean_sdna(prop, NULL, "fx_flag", GPU_FX_FLAG_SSAO);
	RNA_def_property_ui_text(prop, "SSAO", "Use screen space ambient occlusion of field on viewport");
	RNA_def_property_update(prop, NC_SPACE | ND_SPACE_VIEW3D, "rna_GPUFXSettings_fx_update");
}

static void rna_def_scene_layers(BlenderRNA *brna, PropertyRNA *cprop)
{
	StructRNA *srna;
	FunctionRNA *func;
	PropertyRNA *parm;
	PropertyRNA *prop;

	RNA_def_property_srna(cprop, "SceneLayers");
	srna = RNA_def_struct(brna, "SceneLayers", NULL);
	RNA_def_struct_sdna(srna, "Scene");
	RNA_def_struct_ui_text(srna, "Render Layers", "Collection of render layers");

	prop = RNA_def_property(srna, "active_index", PROP_INT, PROP_UNSIGNED);
	RNA_def_property_int_sdna(prop, NULL, "active_layer");
	RNA_def_property_int_funcs(prop, "rna_SceneLayer_active_layer_index_get",
	                           "rna_SceneLayer_active_layer_index_set",
	                           "rna_SceneLayer_active_layer_index_range");
	RNA_def_property_ui_text(prop, "Active Layer Index", "Active index in render layer array");
	RNA_def_property_update(prop, NC_SCENE | ND_LAYER, NULL);

	prop = RNA_def_property(srna, "active", PROP_POINTER, PROP_NONE);
	RNA_def_property_struct_type(prop, "SceneLayer");
	RNA_def_property_pointer_funcs(prop, "rna_SceneLayer_active_layer_get",
	                               "rna_SceneLayer_active_layer_set", NULL, NULL);
	RNA_def_property_flag(prop, PROP_EDITABLE | PROP_NEVER_NULL);
	RNA_def_property_ui_text(prop, "Active Render Layer", "Active Render Layer");
	RNA_def_property_update(prop, NC_SCENE | ND_LAYER, NULL);

	func = RNA_def_function(srna, "new", "rna_SceneLayer_new");
	RNA_def_function_ui_description(func, "Add a render layer to scene");
	RNA_def_function_flag(func, FUNC_USE_SELF_ID | FUNC_USE_MAIN);
	parm = RNA_def_string(func, "name", "SceneLayer", 0, "", "New name for the render layer (not unique)");
	RNA_def_parameter_flags(parm, 0, PARM_REQUIRED);
	parm = RNA_def_pointer(func, "result", "SceneLayer", "", "Newly created render layer");
	RNA_def_function_return(func, parm);

	func = RNA_def_function(srna, "remove", "rna_SceneLayer_remove");
	RNA_def_function_ui_description(func, "Remove a render layer");
	RNA_def_function_flag(func, FUNC_USE_SELF_ID | FUNC_USE_MAIN | FUNC_USE_REPORTS);
	parm = RNA_def_pointer(func, "layer", "SceneLayer", "", "Render layer to remove");
	RNA_def_parameter_flags(parm, PROP_NEVER_NULL, PARM_REQUIRED | PARM_RNAPTR);
	RNA_def_parameter_clear_flags(parm, PROP_THICK_WRAP, 0);
}

/* TODO LAYERS: legacy SceneRenderLayers, to be removed */

static void rna_def_scene_render_layer(BlenderRNA *brna)
{
	StructRNA *srna;
	PropertyRNA *prop;
	FunctionRNA *func;

	srna = RNA_def_struct(brna, "SceneRenderLayer", NULL);
	RNA_def_struct_ui_text(srna, "Scene Render Layer", "Render layer");
	RNA_def_struct_ui_icon(srna, ICON_RENDERLAYERS);
	RNA_def_struct_path_func(srna, "rna_SceneRenderLayer_path");
	RNA_def_struct_idprops_func(srna, "rna_SceneRenderLayer_idprops");

	rna_def_render_layer_common(srna, 1);

	func = RNA_def_function(srna, "update_render_passes", "rna_SceneRenderLayer_update_render_passes");
	RNA_def_function_ui_description(func, "Requery the enabled render passes from the render engine");
	RNA_def_function_flag(func, FUNC_USE_SELF_ID | FUNC_NO_SELF);

	/* Freestyle */
	rna_def_freestyle_settings(brna);

	prop = RNA_def_property(srna, "freestyle_settings", PROP_POINTER, PROP_NONE);
	RNA_def_property_flag(prop, PROP_NEVER_NULL);
	RNA_def_property_pointer_sdna(prop, NULL, "freestyleConfig");
	RNA_def_property_struct_type(prop, "FreestyleSettings");
	RNA_def_property_ui_text(prop, "Freestyle Settings", "");
}

/* Render Layers */
static void rna_def_render_layers(BlenderRNA *brna, PropertyRNA *cprop)
{
	StructRNA *srna;
	PropertyRNA *prop;

	FunctionRNA *func;
	PropertyRNA *parm;

	RNA_def_property_srna(cprop, "RenderLayers");
	srna = RNA_def_struct(brna, "RenderLayers", NULL);
	RNA_def_struct_sdna(srna, "RenderData");
	RNA_def_struct_ui_text(srna, "Render Layers", "Collection of render layers");

	prop = RNA_def_property(srna, "active_index", PROP_INT, PROP_UNSIGNED);
	RNA_def_property_int_sdna(prop, NULL, "actlay");
	RNA_def_property_int_funcs(prop, "rna_RenderSettings_active_layer_index_get",
	                           "rna_RenderSettings_active_layer_index_set",
	                           "rna_RenderSettings_active_layer_index_range");
	RNA_def_property_ui_text(prop, "Active Layer Index", "Active index in render layer array");
	RNA_def_property_update(prop, NC_SCENE | ND_RENDER_OPTIONS, "rna_Scene_glsl_update");
	
	prop = RNA_def_property(srna, "active", PROP_POINTER, PROP_NONE);
	RNA_def_property_struct_type(prop, "SceneRenderLayer");
	RNA_def_property_pointer_funcs(prop, "rna_RenderSettings_active_layer_get",
	                               "rna_RenderSettings_active_layer_set", NULL, NULL);
	RNA_def_property_flag(prop, PROP_EDITABLE | PROP_NEVER_NULL);
	RNA_def_property_ui_text(prop, "Active Render Layer", "Active Render Layer");
	RNA_def_property_update(prop, NC_SCENE | ND_RENDER_OPTIONS, "rna_Scene_glsl_update");

	func = RNA_def_function(srna, "new", "rna_RenderLayer_new");
	RNA_def_function_ui_description(func, "Add a render layer to scene");
	RNA_def_function_flag(func, FUNC_USE_SELF_ID);
	parm = RNA_def_string(func, "name", "RenderLayer", 0, "", "New name for the render layer (not unique)");
	RNA_def_parameter_flags(parm, 0, PARM_REQUIRED);
	parm = RNA_def_pointer(func, "result", "SceneRenderLayer", "", "Newly created render layer");
	RNA_def_function_return(func, parm);

	func = RNA_def_function(srna, "remove", "rna_RenderLayer_remove");
	RNA_def_function_ui_description(func, "Remove a render layer");
	RNA_def_function_flag(func, FUNC_USE_MAIN | FUNC_USE_REPORTS | FUNC_USE_SELF_ID);
	parm = RNA_def_pointer(func, "layer", "SceneRenderLayer", "", "Render layer to remove");
	RNA_def_parameter_flags(parm, PROP_NEVER_NULL, PARM_REQUIRED | PARM_RNAPTR);
	RNA_def_parameter_clear_flags(parm, PROP_THICK_WRAP, 0);
}

/* Render Views - MultiView */
static void rna_def_scene_render_view(BlenderRNA *brna)
{
	StructRNA *srna;
	PropertyRNA *prop;

	srna = RNA_def_struct(brna, "SceneRenderView", NULL);
	RNA_def_struct_ui_text(srna, "Scene Render View", "Render viewpoint for 3D stereo and multiview rendering");
	RNA_def_struct_ui_icon(srna, ICON_RESTRICT_RENDER_OFF);
	RNA_def_struct_path_func(srna, "rna_SceneRenderView_path");

	prop = RNA_def_property(srna, "name", PROP_STRING, PROP_NONE);
	RNA_def_property_string_funcs(prop, NULL, NULL, "rna_SceneRenderView_name_set");
	RNA_def_property_ui_text(prop, "Name", "Render view name");
	RNA_def_struct_name_property(srna, prop);
	RNA_def_property_update(prop, NC_SCENE | ND_RENDER_OPTIONS, NULL);

	prop = RNA_def_property(srna, "file_suffix", PROP_STRING, PROP_NONE);
	RNA_def_property_string_sdna(prop, NULL, "suffix");
	RNA_def_property_ui_text(prop, "File Suffix", "Suffix added to the render images for this view");
	RNA_def_property_update(prop, NC_SCENE | ND_RENDER_OPTIONS, NULL);

	prop = RNA_def_property(srna, "camera_suffix", PROP_STRING, PROP_NONE);
	RNA_def_property_string_sdna(prop, NULL, "suffix");
	RNA_def_property_ui_text(prop, "Camera Suffix",
	                         "Suffix to identify the cameras to use, and added to the render images for this view");
	RNA_def_property_update(prop, NC_SCENE | ND_RENDER_OPTIONS, NULL);

	prop = RNA_def_property(srna, "use", PROP_BOOLEAN, PROP_NONE);
	RNA_def_property_boolean_negative_sdna(prop, NULL, "viewflag", SCE_VIEW_DISABLE);
	RNA_def_property_ui_text(prop, "Enabled", "Disable or enable the render view");
	RNA_def_property_update(prop, NC_SCENE | ND_RENDER_OPTIONS, NULL);
}

static void rna_def_render_views(BlenderRNA *brna, PropertyRNA *cprop)
{
	StructRNA *srna;
	PropertyRNA *prop;

	FunctionRNA *func;
	PropertyRNA *parm;

	RNA_def_property_srna(cprop, "RenderViews");
	srna = RNA_def_struct(brna, "RenderViews", NULL);
	RNA_def_struct_sdna(srna, "RenderData");
	RNA_def_struct_ui_text(srna, "Render Views", "Collection of render views");

	prop = RNA_def_property(srna, "active_index", PROP_INT, PROP_UNSIGNED);
	RNA_def_property_int_sdna(prop, NULL, "actview");
	RNA_def_property_int_funcs(prop, "rna_RenderSettings_active_view_index_get",
	                           "rna_RenderSettings_active_view_index_set",
	                           "rna_RenderSettings_active_view_index_range");
	RNA_def_property_ui_text(prop, "Active View Index", "Active index in render view array");
	RNA_def_property_update(prop, NC_SCENE | ND_RENDER_OPTIONS, NULL);

	prop = RNA_def_property(srna, "active", PROP_POINTER, PROP_NONE);
	RNA_def_property_struct_type(prop, "SceneRenderView");
	RNA_def_property_pointer_funcs(prop, "rna_RenderSettings_active_view_get",
	                               "rna_RenderSettings_active_view_set", NULL, NULL);
	RNA_def_property_flag(prop, PROP_EDITABLE | PROP_NEVER_NULL);
	RNA_def_property_ui_text(prop, "Active Render View", "Active Render View");
	RNA_def_property_update(prop, NC_SCENE | ND_RENDER_OPTIONS, NULL);

	func = RNA_def_function(srna, "new", "rna_RenderView_new");
	RNA_def_function_ui_description(func, "Add a render view to scene");
	RNA_def_function_flag(func, FUNC_USE_SELF_ID);
	parm = RNA_def_string(func, "name", "RenderView", 0, "", "New name for the marker (not unique)");
	RNA_def_parameter_flags(parm, 0, PARM_REQUIRED);
	parm = RNA_def_pointer(func, "result", "SceneRenderView", "", "Newly created render view");
	RNA_def_function_return(func, parm);

	func = RNA_def_function(srna, "remove", "rna_RenderView_remove");
	RNA_def_function_ui_description(func, "Remove a render view");
	RNA_def_function_flag(func, FUNC_USE_MAIN | FUNC_USE_REPORTS | FUNC_USE_SELF_ID);
	parm = RNA_def_pointer(func, "view", "SceneRenderView", "", "Render view to remove");
	RNA_def_parameter_flags(parm, PROP_NEVER_NULL, PARM_REQUIRED | PARM_RNAPTR);
	RNA_def_parameter_clear_flags(parm, PROP_THICK_WRAP, 0);
}

static void rna_def_image_format_stereo3d_format(BlenderRNA *brna)
{
	StructRNA *srna;
	PropertyRNA *prop;

	/* rna_enum_stereo3d_display_items, without (S3D_DISPLAY_PAGEFLIP) */
	static const EnumPropertyItem stereo3d_display_items[] = {
		{S3D_DISPLAY_ANAGLYPH, "ANAGLYPH", 0, "Anaglyph",
		 "Render views for left and right eyes as two differently filtered colors in a single image "
		 "(anaglyph glasses are required)"},
		{S3D_DISPLAY_INTERLACE, "INTERLACE", 0, "Interlace",
		 "Render views for left and right eyes interlaced in a single image (3D-ready monitor is required)"},
		{S3D_DISPLAY_SIDEBYSIDE, "SIDEBYSIDE", 0, "Side-by-Side", "Render views for left and right eyes side-by-side"},
		{S3D_DISPLAY_TOPBOTTOM, "TOPBOTTOM", 0, "Top-Bottom", "Render views for left and right eyes one above another"},
		{0, NULL, 0, NULL, NULL}
	};

	srna = RNA_def_struct(brna, "Stereo3dFormat", NULL);
	RNA_def_struct_sdna(srna, "Stereo3dFormat");
	RNA_def_struct_clear_flag(srna, STRUCT_UNDO);
	RNA_def_struct_ui_text(srna, "Stereo Output", "Settings for stereo output");

	prop = RNA_def_property(srna, "display_mode", PROP_ENUM, PROP_NONE);
	RNA_def_property_enum_sdna(prop, NULL, "display_mode");
	RNA_def_property_enum_items(prop, stereo3d_display_items);
	RNA_def_property_ui_text(prop, "Stereo Mode", "");
	RNA_def_property_update(prop, NC_IMAGE | ND_DISPLAY, "rna_Stereo3dFormat_update");

	prop = RNA_def_property(srna, "anaglyph_type", PROP_ENUM, PROP_NONE);
	RNA_def_property_enum_items(prop, rna_enum_stereo3d_anaglyph_type_items);
	RNA_def_property_ui_text(prop, "Anaglyph Type", "");
	RNA_def_property_update(prop, NC_IMAGE | ND_DISPLAY, "rna_Stereo3dFormat_update");

	prop = RNA_def_property(srna, "interlace_type", PROP_ENUM, PROP_NONE);
	RNA_def_property_enum_items(prop, rna_enum_stereo3d_interlace_type_items);
	RNA_def_property_ui_text(prop, "Interlace Type", "");
	RNA_def_property_update(prop, NC_IMAGE | ND_DISPLAY, "rna_Stereo3dFormat_update");

	prop = RNA_def_property(srna, "use_interlace_swap", PROP_BOOLEAN, PROP_BOOLEAN);
	RNA_def_property_boolean_sdna(prop, NULL, "flag", S3D_INTERLACE_SWAP);
	RNA_def_property_ui_text(prop, "Swap Left/Right", "Swap left and right stereo channels");
	RNA_def_property_update(prop, NC_IMAGE | ND_DISPLAY, "rna_Stereo3dFormat_update");

	prop = RNA_def_property(srna, "use_sidebyside_crosseyed", PROP_BOOLEAN, PROP_BOOLEAN);
	RNA_def_property_boolean_sdna(prop, NULL, "flag", S3D_SIDEBYSIDE_CROSSEYED);
	RNA_def_property_ui_text(prop, "Cross-Eyed", "Right eye should see left image and vice-versa");
	RNA_def_property_update(prop, NC_IMAGE | ND_DISPLAY, "rna_Stereo3dFormat_update");

	prop = RNA_def_property(srna, "use_squeezed_frame", PROP_BOOLEAN, PROP_BOOLEAN);
	RNA_def_property_boolean_sdna(prop, NULL, "flag", S3D_SQUEEZED_FRAME);
	RNA_def_property_ui_text(prop, "Squeezed Frame", "Combine both views in a squeezed image");
	RNA_def_property_update(prop, NC_IMAGE | ND_DISPLAY, "rna_Stereo3dFormat_update");
}

/* use for render output and image save operator,
 * note: there are some cases where the members act differently when this is
 * used from a scene, video formats can only be selected for render output
 * for example, this is checked by seeing if the ptr->id.data is a Scene id */

static void rna_def_scene_image_format_data(BlenderRNA *brna)
{

#ifdef WITH_OPENJPEG
	static const EnumPropertyItem jp2_codec_items[] = {
		{R_IMF_JP2_CODEC_JP2, "JP2", 0, "JP2", ""},
		{R_IMF_JP2_CODEC_J2K, "J2K", 0, "J2K", ""},
		{0, NULL, 0, NULL, NULL}
	};
#endif

#ifdef WITH_TIFF
	static const EnumPropertyItem tiff_codec_items[] = {
		{R_IMF_TIFF_CODEC_NONE, "NONE", 0, "None", ""},
		{R_IMF_TIFF_CODEC_DEFLATE, "DEFLATE", 0, "Deflate", ""},
		{R_IMF_TIFF_CODEC_LZW, "LZW", 0, "LZW", ""},
		{R_IMF_TIFF_CODEC_PACKBITS, "PACKBITS", 0, "Pack Bits", ""},
		{0, NULL, 0, NULL, NULL}
	};
#endif

	StructRNA *srna;
	PropertyRNA *prop;

	rna_def_image_format_stereo3d_format(brna);

	srna = RNA_def_struct(brna, "ImageFormatSettings", NULL);
	RNA_def_struct_sdna(srna, "ImageFormatData");
	RNA_def_struct_nested(brna, srna, "Scene");
	RNA_def_struct_path_func(srna, "rna_ImageFormatSettings_path");
	RNA_def_struct_ui_text(srna, "Image Format", "Settings for image formats");

	prop = RNA_def_property(srna, "file_format", PROP_ENUM, PROP_NONE);
	RNA_def_property_enum_sdna(prop, NULL, "imtype");
	RNA_def_property_enum_items(prop, rna_enum_image_type_items);
	RNA_def_property_enum_funcs(prop, NULL, "rna_ImageFormatSettings_file_format_set",
	                            "rna_ImageFormatSettings_file_format_itemf");
	RNA_def_property_ui_text(prop, "File Format", "File format to save the rendered images as");
	RNA_def_property_update(prop, NC_SCENE | ND_RENDER_OPTIONS, NULL);

	prop = RNA_def_property(srna, "color_mode", PROP_ENUM, PROP_NONE);
	RNA_def_property_enum_bitflag_sdna(prop, NULL, "planes");
	RNA_def_property_enum_items(prop, rna_enum_image_color_mode_items);
	RNA_def_property_enum_funcs(prop, NULL, NULL, "rna_ImageFormatSettings_color_mode_itemf");
	RNA_def_property_ui_text(prop, "Color Mode",
	                         "Choose BW for saving grayscale images, RGB for saving red, green and blue channels, "
	                         "and RGBA for saving red, green, blue and alpha channels");
	RNA_def_property_update(prop, NC_SCENE | ND_RENDER_OPTIONS, NULL);

	prop = RNA_def_property(srna, "color_depth", PROP_ENUM, PROP_NONE);
	RNA_def_property_enum_bitflag_sdna(prop, NULL, "depth");
	RNA_def_property_enum_items(prop, rna_enum_image_color_depth_items);
	RNA_def_property_enum_funcs(prop, NULL, NULL, "rna_ImageFormatSettings_color_depth_itemf");
	RNA_def_property_ui_text(prop, "Color Depth", "Bit depth per channel");
	RNA_def_property_update(prop, NC_SCENE | ND_RENDER_OPTIONS, NULL);

	/* was 'file_quality' */
	prop = RNA_def_property(srna, "quality", PROP_INT, PROP_PERCENTAGE);
	RNA_def_property_int_sdna(prop, NULL, "quality");
	RNA_def_property_range(prop, 0, 100); /* 0 is needed for compression. */
	RNA_def_property_ui_text(prop, "Quality", "Quality for image formats that support lossy compression");
	RNA_def_property_update(prop, NC_SCENE | ND_RENDER_OPTIONS, NULL);

	/* was shared with file_quality */
	prop = RNA_def_property(srna, "compression", PROP_INT, PROP_PERCENTAGE);
	RNA_def_property_int_sdna(prop, NULL, "compress");
	RNA_def_property_range(prop, 0, 100); /* 0 is needed for compression. */
	RNA_def_property_ui_text(prop, "Compression", "Amount of time to determine best compression: "
	                                              "0 = no compression with fast file output, "
	                                              "100 = maximum lossless compression with slow file output");
	RNA_def_property_update(prop, NC_SCENE | ND_RENDER_OPTIONS, NULL);

	/* flag */
	prop = RNA_def_property(srna, "use_zbuffer", PROP_BOOLEAN, PROP_NONE);
	RNA_def_property_boolean_sdna(prop, NULL, "flag", R_IMF_FLAG_ZBUF);
	RNA_def_property_ui_text(prop, "Z Buffer", "Save the z-depth per pixel (32 bit unsigned int z-buffer)");
	RNA_def_property_update(prop, NC_SCENE | ND_RENDER_OPTIONS, NULL);

	prop = RNA_def_property(srna, "use_preview", PROP_BOOLEAN, PROP_NONE);
	RNA_def_property_boolean_sdna(prop, NULL, "flag", R_IMF_FLAG_PREVIEW_JPG);
	RNA_def_property_ui_text(prop, "Preview", "When rendering animations, save JPG preview images in same directory");
	RNA_def_property_update(prop, NC_SCENE | ND_RENDER_OPTIONS, NULL);

	/* format specific */

#ifdef WITH_OPENEXR
	/* OpenEXR */

	prop = RNA_def_property(srna, "exr_codec", PROP_ENUM, PROP_NONE);
	RNA_def_property_enum_sdna(prop, NULL, "exr_codec");
	RNA_def_property_enum_items(prop, rna_enum_exr_codec_items);
	RNA_def_property_enum_funcs(prop, NULL, NULL, "rna_ImageFormatSettings_exr_codec_itemf");
	RNA_def_property_ui_text(prop, "Codec", "Codec settings for OpenEXR");
	RNA_def_property_update(prop, NC_SCENE | ND_RENDER_OPTIONS, NULL);
#endif

#ifdef WITH_OPENJPEG
	/* Jpeg 2000 */
	prop = RNA_def_property(srna, "use_jpeg2k_ycc", PROP_BOOLEAN, PROP_NONE);
	RNA_def_property_boolean_sdna(prop, NULL, "jp2_flag", R_IMF_JP2_FLAG_YCC);
	RNA_def_property_ui_text(prop, "YCC", "Save luminance-chrominance-chrominance channels instead of RGB colors");
	RNA_def_property_update(prop, NC_SCENE | ND_RENDER_OPTIONS, NULL);

	prop = RNA_def_property(srna, "use_jpeg2k_cinema_preset", PROP_BOOLEAN, PROP_NONE);
	RNA_def_property_boolean_sdna(prop, NULL, "jp2_flag", R_IMF_JP2_FLAG_CINE_PRESET);
	RNA_def_property_ui_text(prop, "Cinema", "Use Openjpeg Cinema Preset");
	RNA_def_property_update(prop, NC_SCENE | ND_RENDER_OPTIONS, NULL);

	prop = RNA_def_property(srna, "use_jpeg2k_cinema_48", PROP_BOOLEAN, PROP_NONE);
	RNA_def_property_boolean_sdna(prop, NULL, "jp2_flag", R_IMF_JP2_FLAG_CINE_48);
	RNA_def_property_ui_text(prop, "Cinema (48)", "Use Openjpeg Cinema Preset (48fps)");
	RNA_def_property_update(prop, NC_SCENE | ND_RENDER_OPTIONS, NULL);

	prop = RNA_def_property(srna, "jpeg2k_codec", PROP_ENUM, PROP_NONE);
	RNA_def_property_enum_sdna(prop, NULL, "jp2_codec");
	RNA_def_property_enum_items(prop, jp2_codec_items);
	RNA_def_property_ui_text(prop, "Codec", "Codec settings for Jpeg2000");
	RNA_def_property_update(prop, NC_SCENE | ND_RENDER_OPTIONS, NULL);
#endif

#ifdef WITH_TIFF
	/* TIFF */
	prop = RNA_def_property(srna, "tiff_codec", PROP_ENUM, PROP_NONE);
	RNA_def_property_enum_sdna(prop, NULL, "tiff_codec");
	RNA_def_property_enum_items(prop, tiff_codec_items);
	RNA_def_property_ui_text(prop, "Compression", "Compression mode for TIFF");
	RNA_def_property_update(prop, NC_SCENE | ND_RENDER_OPTIONS, NULL);
#endif

	/* Cineon and DPX */

	prop = RNA_def_property(srna, "use_cineon_log", PROP_BOOLEAN, PROP_NONE);
	RNA_def_property_boolean_sdna(prop, NULL, "cineon_flag", R_IMF_CINEON_FLAG_LOG);
	RNA_def_property_ui_text(prop, "Log", "Convert to logarithmic color space");
	RNA_def_property_update(prop, NC_SCENE | ND_RENDER_OPTIONS, NULL);

	prop = RNA_def_property(srna, "cineon_black", PROP_INT, PROP_NONE);
	RNA_def_property_int_sdna(prop, NULL, "cineon_black");
	RNA_def_property_range(prop, 0, 1024);
	RNA_def_property_ui_text(prop, "B", "Log conversion reference blackpoint");
	RNA_def_property_update(prop, NC_SCENE | ND_RENDER_OPTIONS, NULL);

	prop = RNA_def_property(srna, "cineon_white", PROP_INT, PROP_NONE);
	RNA_def_property_int_sdna(prop, NULL, "cineon_white");
	RNA_def_property_range(prop, 0, 1024);
	RNA_def_property_ui_text(prop, "W", "Log conversion reference whitepoint");
	RNA_def_property_update(prop, NC_SCENE | ND_RENDER_OPTIONS, NULL);

	prop = RNA_def_property(srna, "cineon_gamma", PROP_FLOAT, PROP_NONE);
	RNA_def_property_float_sdna(prop, NULL, "cineon_gamma");
	RNA_def_property_range(prop, 0.0f, 10.0f);
	RNA_def_property_ui_text(prop, "G", "Log conversion gamma");
	RNA_def_property_update(prop, NC_SCENE | ND_RENDER_OPTIONS, NULL);

	/* multiview */
	prop = RNA_def_property(srna, "views_format", PROP_ENUM, PROP_NONE);
	RNA_def_property_enum_sdna(prop, NULL, "views_format");
	RNA_def_property_enum_items(prop, rna_enum_views_format_items);
	RNA_def_property_enum_funcs(prop, NULL, NULL, "rna_ImageFormatSettings_views_format_itemf");
	RNA_def_property_ui_text(prop, "Views Format", "Format of multiview media");
	RNA_def_property_update(prop, NC_SCENE | ND_RENDER_OPTIONS, NULL);

	prop = RNA_def_property(srna, "stereo_3d_format", PROP_POINTER, PROP_NONE);
	RNA_def_property_pointer_sdna(prop, NULL, "stereo3d_format");
	RNA_def_property_flag(prop, PROP_NEVER_NULL);
	RNA_def_property_struct_type(prop, "Stereo3dFormat");
	RNA_def_property_ui_text(prop, "Stereo 3D Format", "Settings for stereo 3d");

	/* color management */
	prop = RNA_def_property(srna, "view_settings", PROP_POINTER, PROP_NONE);
	RNA_def_property_pointer_sdna(prop, NULL, "view_settings");
	RNA_def_property_struct_type(prop, "ColorManagedViewSettings");
	RNA_def_property_ui_text(prop, "View Settings", "Color management settings applied on image before saving");

	prop = RNA_def_property(srna, "display_settings", PROP_POINTER, PROP_NONE);
	RNA_def_property_pointer_sdna(prop, NULL, "display_settings");
	RNA_def_property_struct_type(prop, "ColorManagedDisplaySettings");
	RNA_def_property_ui_text(prop, "Display Settings", "Settings of device saved image would be displayed on");
}

static void rna_def_scene_ffmpeg_settings(BlenderRNA *brna)
{
	StructRNA *srna;
	PropertyRNA *prop;

#ifdef WITH_FFMPEG
	/* Container types */
	static const EnumPropertyItem ffmpeg_format_items[] = {
		{FFMPEG_MPEG1, "MPEG1", 0, "MPEG-1", ""},
		{FFMPEG_MPEG2, "MPEG2", 0, "MPEG-2", ""},
		{FFMPEG_MPEG4, "MPEG4", 0, "MPEG-4", ""},
		{FFMPEG_AVI, "AVI", 0, "AVI", ""},
		{FFMPEG_MOV, "QUICKTIME", 0, "Quicktime", ""},
		{FFMPEG_DV, "DV", 0, "DV", ""},
//		{FFMPEG_H264, "H264", 0, "H.264", ""},  not a container
//		{FFMPEG_XVID, "XVID", 0, "Xvid", ""},   not a container
		{FFMPEG_OGG, "OGG", 0, "Ogg", ""},
		{FFMPEG_MKV, "MKV", 0, "Matroska", ""},
		{FFMPEG_FLV, "FLASH", 0, "Flash", ""},
		{0, NULL, 0, NULL, NULL}
	};

	static const EnumPropertyItem ffmpeg_codec_items[] = {
		{AV_CODEC_ID_NONE, "NONE", 0, "None", ""},
		{AV_CODEC_ID_MPEG1VIDEO, "MPEG1", 0, "MPEG-1", ""},
		{AV_CODEC_ID_MPEG2VIDEO, "MPEG2", 0, "MPEG-2", ""},
		{AV_CODEC_ID_MPEG4, "MPEG4", 0, "MPEG-4(divx)", ""},
		{AV_CODEC_ID_HUFFYUV, "HUFFYUV", 0, "HuffYUV", ""},
		{AV_CODEC_ID_DVVIDEO, "DV", 0, "DV", ""},
		{AV_CODEC_ID_H264, "H264", 0, "H.264", ""},
		{AV_CODEC_ID_THEORA, "THEORA", 0, "Theora", ""},
		{AV_CODEC_ID_FLV1, "FLASH", 0, "Flash Video", ""},
		{AV_CODEC_ID_FFV1, "FFV1", 0, "FFmpeg video codec #1", ""},
		{AV_CODEC_ID_QTRLE, "QTRLE", 0, "QT rle / QT Animation", ""},
		{AV_CODEC_ID_DNXHD, "DNXHD", 0, "DNxHD", ""},
		{AV_CODEC_ID_PNG, "PNG", 0, "PNG", ""},
		{0, NULL, 0, NULL, NULL}
	};

	static const EnumPropertyItem ffmpeg_preset_items[] = {
		{FFM_PRESET_ULTRAFAST, "ULTRAFAST", 0, "Ultra fast; biggest file", ""},
		{FFM_PRESET_SUPERFAST, "SUPERFAST", 0, "Super fast", ""},
		{FFM_PRESET_VERYFAST, "VERYFAST", 0, "Very fast", ""},
		{FFM_PRESET_FASTER, "FASTER", 0, "Faster", ""},
		{FFM_PRESET_FAST, "FAST", 0, "Fast", ""},
		{FFM_PRESET_MEDIUM, "MEDIUM", 0, "Medium speed", ""},
		{FFM_PRESET_SLOW, "SLOW", 0, "Slow", ""},
		{FFM_PRESET_SLOWER, "SLOWER", 0, "Slower", ""},
		{FFM_PRESET_VERYSLOW, "VERYSLOW", 0, "Very slow; smallest file", ""},
		{0, NULL, 0, NULL, NULL}
	};

	static const EnumPropertyItem ffmpeg_crf_items[] = {
		{FFM_CRF_NONE, "NONE", 0, "None; use constant bit-rate",
		 "Use constant bit rate, rather than constant output quality"},
		{FFM_CRF_LOSSLESS, "LOSSLESS", 0, "Lossless", ""},
		{FFM_CRF_PERC_LOSSLESS, "PERC_LOSSLESS", 0, "Perceptually lossless", ""},
		{FFM_CRF_HIGH, "HIGH", 0, "High quality", ""},
		{FFM_CRF_MEDIUM, "MEDIUM", 0, "Medium quality", ""},
		{FFM_CRF_LOW, "LOW", 0, "Low quality", ""},
		{FFM_CRF_VERYLOW, "VERYLOW", 0, "Very low quality", ""},
		{FFM_CRF_LOWEST, "LOWEST", 0, "Lowest quality", ""},
		{0, NULL, 0, NULL, NULL}
	};

	static const EnumPropertyItem ffmpeg_audio_codec_items[] = {
		{AV_CODEC_ID_NONE, "NONE", 0, "None", ""},
		{AV_CODEC_ID_MP2, "MP2", 0, "MP2", ""},
		{AV_CODEC_ID_MP3, "MP3", 0, "MP3", ""},
		{AV_CODEC_ID_AC3, "AC3", 0, "AC3", ""},
		{AV_CODEC_ID_AAC, "AAC", 0, "AAC", ""},
		{AV_CODEC_ID_VORBIS, "VORBIS", 0, "Vorbis", ""},
		{AV_CODEC_ID_FLAC, "FLAC", 0, "FLAC", ""},
		{AV_CODEC_ID_PCM_S16LE, "PCM", 0, "PCM", ""},
		{0, NULL, 0, NULL, NULL}
	};
#endif

	static const EnumPropertyItem audio_channel_items[] = {
		{1, "MONO", 0, "Mono", "Set audio channels to mono"},
		{2, "STEREO", 0, "Stereo", "Set audio channels to stereo"},
		{4, "SURROUND4", 0, "4 Channels", "Set audio channels to 4 channels"},
		{6, "SURROUND51", 0, "5.1 Surround", "Set audio channels to 5.1 surround sound"},
		{8, "SURROUND71", 0, "7.1 Surround", "Set audio channels to 7.1 surround sound"},
		{0, NULL, 0, NULL, NULL}
	};

	srna = RNA_def_struct(brna, "FFmpegSettings", NULL);
	RNA_def_struct_sdna(srna, "FFMpegCodecData");
	RNA_def_struct_ui_text(srna, "FFmpeg Settings", "FFmpeg related settings for the scene");

#ifdef WITH_FFMPEG
	prop = RNA_def_property(srna, "format", PROP_ENUM, PROP_NONE);
	RNA_def_property_enum_bitflag_sdna(prop, NULL, "type");
	RNA_def_property_clear_flag(prop, PROP_ANIMATABLE);
	RNA_def_property_enum_items(prop, ffmpeg_format_items);
	RNA_def_property_enum_default(prop, FFMPEG_MKV);
	RNA_def_property_ui_text(prop, "Container", "Output file container");
	RNA_def_property_update(prop, NC_SCENE | ND_RENDER_OPTIONS, "rna_FFmpegSettings_codec_settings_update");

	prop = RNA_def_property(srna, "codec", PROP_ENUM, PROP_NONE);
	RNA_def_property_enum_bitflag_sdna(prop, NULL, "codec");
	RNA_def_property_clear_flag(prop, PROP_ANIMATABLE);
	RNA_def_property_enum_items(prop, ffmpeg_codec_items);
	RNA_def_property_enum_default(prop, AV_CODEC_ID_H264);
	RNA_def_property_ui_text(prop, "Codec", "FFmpeg codec to use");
	RNA_def_property_update(prop, NC_SCENE | ND_RENDER_OPTIONS, "rna_FFmpegSettings_codec_settings_update");

	prop = RNA_def_property(srna, "video_bitrate", PROP_INT, PROP_NONE);
	RNA_def_property_int_sdna(prop, NULL, "video_bitrate");
	RNA_def_property_clear_flag(prop, PROP_ANIMATABLE);
	RNA_def_property_ui_text(prop, "Bitrate", "Video bitrate (kb/s)");
	RNA_def_property_update(prop, NC_SCENE | ND_RENDER_OPTIONS, NULL);

	prop = RNA_def_property(srna, "minrate", PROP_INT, PROP_NONE);
	RNA_def_property_int_sdna(prop, NULL, "rc_min_rate");
	RNA_def_property_clear_flag(prop, PROP_ANIMATABLE);
	RNA_def_property_ui_text(prop, "Min Rate", "Rate control: min rate (kb/s)");
	RNA_def_property_update(prop, NC_SCENE | ND_RENDER_OPTIONS, NULL);

	prop = RNA_def_property(srna, "maxrate", PROP_INT, PROP_NONE);
	RNA_def_property_int_sdna(prop, NULL, "rc_max_rate");
	RNA_def_property_clear_flag(prop, PROP_ANIMATABLE);
	RNA_def_property_ui_text(prop, "Max Rate", "Rate control: max rate (kb/s)");
	RNA_def_property_update(prop, NC_SCENE | ND_RENDER_OPTIONS, NULL);

	prop = RNA_def_property(srna, "muxrate", PROP_INT, PROP_NONE);
	RNA_def_property_int_sdna(prop, NULL, "mux_rate");
	RNA_def_property_clear_flag(prop, PROP_ANIMATABLE);
	RNA_def_property_range(prop, 0, 100000000);
	RNA_def_property_ui_text(prop, "Mux Rate", "Mux rate (bits/s(!))");
	RNA_def_property_update(prop, NC_SCENE | ND_RENDER_OPTIONS, NULL);

	prop = RNA_def_property(srna, "gopsize", PROP_INT, PROP_NONE);
	RNA_def_property_int_sdna(prop, NULL, "gop_size");
	RNA_def_property_clear_flag(prop, PROP_ANIMATABLE);
	RNA_def_property_range(prop, 0, 500);
	RNA_def_property_int_default(prop, 25);
	RNA_def_property_ui_text(prop, "Keyframe interval",
	                         "Distance between key frames, also known as GOP size; "
	                         "influences file size and seekability");
	RNA_def_property_update(prop, NC_SCENE | ND_RENDER_OPTIONS, NULL);

	prop = RNA_def_property(srna, "max_b_frames", PROP_INT, PROP_NONE);
	RNA_def_property_int_sdna(prop, NULL, "max_b_frames");
	RNA_def_property_clear_flag(prop, PROP_ANIMATABLE);
	RNA_def_property_range(prop, 0, 16);
	RNA_def_property_ui_text(prop, "Max B-frames",
	                         "Maximum number of B-frames between non-B-frames; influences file size and seekability");
	RNA_def_property_update(prop, NC_SCENE | ND_RENDER_OPTIONS, NULL);

	prop = RNA_def_property(srna, "use_max_b_frames", PROP_BOOLEAN, PROP_NONE);
	RNA_def_property_boolean_sdna(prop, NULL, "flags", FFMPEG_USE_MAX_B_FRAMES);
	RNA_def_property_clear_flag(prop, PROP_ANIMATABLE);
	RNA_def_property_ui_text(prop, "Use max B-frames", "Set a maximum number of B-frames");
	RNA_def_property_update(prop, NC_SCENE | ND_RENDER_OPTIONS, NULL);

	prop = RNA_def_property(srna, "buffersize", PROP_INT, PROP_NONE);
	RNA_def_property_int_sdna(prop, NULL, "rc_buffer_size");
	RNA_def_property_clear_flag(prop, PROP_ANIMATABLE);
	RNA_def_property_range(prop, 0, 2000);
	RNA_def_property_ui_text(prop, "Buffersize", "Rate control: buffer size (kb)");
	RNA_def_property_update(prop, NC_SCENE | ND_RENDER_OPTIONS, NULL);

	prop = RNA_def_property(srna, "packetsize", PROP_INT, PROP_NONE);
	RNA_def_property_int_sdna(prop, NULL, "mux_packet_size");
	RNA_def_property_clear_flag(prop, PROP_ANIMATABLE);
	RNA_def_property_range(prop, 0, 16384);
	RNA_def_property_ui_text(prop, "Mux Packet Size", "Mux packet size (byte)");
	RNA_def_property_update(prop, NC_SCENE | ND_RENDER_OPTIONS, NULL);

	prop = RNA_def_property(srna, "constant_rate_factor", PROP_ENUM, PROP_NONE);
	RNA_def_property_enum_sdna(prop, NULL, "constant_rate_factor");
	RNA_def_property_clear_flag(prop, PROP_ANIMATABLE);
	RNA_def_property_enum_items(prop, ffmpeg_crf_items);
	RNA_def_property_enum_default(prop, FFM_CRF_MEDIUM);
	RNA_def_property_ui_text(prop, "Output quality",
	                         "Constant Rate Factor (CRF); tradeoff between video quality and file size");
	RNA_def_property_update(prop, NC_SCENE | ND_RENDER_OPTIONS, NULL);

	prop = RNA_def_property(srna, "ffmpeg_preset", PROP_ENUM, PROP_NONE);
	RNA_def_property_enum_bitflag_sdna(prop, NULL, "ffmpeg_preset");
	RNA_def_property_clear_flag(prop, PROP_ANIMATABLE);
	RNA_def_property_enum_items(prop, ffmpeg_preset_items);
	RNA_def_property_enum_default(prop, FFM_PRESET_MEDIUM);
	RNA_def_property_ui_text(prop, "Encoding speed",
	                         "Tradeoff between encoding speed and compression ratio");
	RNA_def_property_update(prop, NC_SCENE | ND_RENDER_OPTIONS, NULL);

	prop = RNA_def_property(srna, "use_autosplit", PROP_BOOLEAN, PROP_NONE);
	RNA_def_property_boolean_sdna(prop, NULL, "flags", FFMPEG_AUTOSPLIT_OUTPUT);
	RNA_def_property_clear_flag(prop, PROP_ANIMATABLE);
	RNA_def_property_ui_text(prop, "Autosplit Output", "Autosplit output at 2GB boundary");
	RNA_def_property_update(prop, NC_SCENE | ND_RENDER_OPTIONS, NULL);

	prop = RNA_def_property(srna, "use_lossless_output", PROP_BOOLEAN, PROP_NONE);
	RNA_def_property_boolean_sdna(prop, NULL, "flags", FFMPEG_LOSSLESS_OUTPUT);
	RNA_def_property_clear_flag(prop, PROP_ANIMATABLE);
	RNA_def_property_boolean_funcs(prop, NULL, "rna_FFmpegSettings_lossless_output_set");
	RNA_def_property_ui_text(prop, "Lossless Output", "Use lossless output for video streams");
	RNA_def_property_update(prop, NC_SCENE | ND_RENDER_OPTIONS, NULL);

	/* FFMPEG Audio*/
	prop = RNA_def_property(srna, "audio_codec", PROP_ENUM, PROP_NONE);
	RNA_def_property_enum_bitflag_sdna(prop, NULL, "audio_codec");
	RNA_def_property_clear_flag(prop, PROP_ANIMATABLE);
	RNA_def_property_enum_items(prop, ffmpeg_audio_codec_items);
	RNA_def_property_ui_text(prop, "Audio Codec", "FFmpeg audio codec to use");
	RNA_def_property_update(prop, NC_SCENE | ND_RENDER_OPTIONS, NULL);

	prop = RNA_def_property(srna, "audio_bitrate", PROP_INT, PROP_NONE);
	RNA_def_property_int_sdna(prop, NULL, "audio_bitrate");
	RNA_def_property_clear_flag(prop, PROP_ANIMATABLE);
	RNA_def_property_range(prop, 32, 384);
	RNA_def_property_ui_text(prop, "Bitrate", "Audio bitrate (kb/s)");
	RNA_def_property_update(prop, NC_SCENE | ND_RENDER_OPTIONS, NULL);

	prop = RNA_def_property(srna, "audio_volume", PROP_FLOAT, PROP_NONE);
	RNA_def_property_float_sdna(prop, NULL, "audio_volume");
	RNA_def_property_clear_flag(prop, PROP_ANIMATABLE);
	RNA_def_property_range(prop, 0.0f, 1.0f);
	RNA_def_property_ui_text(prop, "Volume", "Audio volume");
	RNA_def_property_translation_context(prop, BLT_I18NCONTEXT_ID_SOUND);
	RNA_def_property_update(prop, NC_SCENE | ND_RENDER_OPTIONS, NULL);
#endif

	/* the following two "ffmpeg" settings are general audio settings */
	prop = RNA_def_property(srna, "audio_mixrate", PROP_INT, PROP_NONE);
	RNA_def_property_int_sdna(prop, NULL, "audio_mixrate");
	RNA_def_property_clear_flag(prop, PROP_ANIMATABLE);
	RNA_def_property_range(prop, 8000, 192000);
	RNA_def_property_ui_text(prop, "Samplerate", "Audio samplerate(samples/s)");
	RNA_def_property_update(prop, NC_SCENE | ND_RENDER_OPTIONS, NULL);

	prop = RNA_def_property(srna, "audio_channels", PROP_ENUM, PROP_NONE);
	RNA_def_property_enum_sdna(prop, NULL, "audio_channels");
	RNA_def_property_clear_flag(prop, PROP_ANIMATABLE);
	RNA_def_property_enum_items(prop, audio_channel_items);
	RNA_def_property_ui_text(prop, "Audio Channels", "Audio channel count");
}

static void rna_def_scene_render_data(BlenderRNA *brna)
{
	StructRNA *srna;
	PropertyRNA *prop;
	
	static const EnumPropertyItem pixel_filter_items[] = {
		{R_FILTER_BOX, "BOX", 0, "Box", "Use a box filter for anti-aliasing"},
		{R_FILTER_TENT, "TENT", 0, "Tent", "Use a tent filter for anti-aliasing"},
		{R_FILTER_QUAD, "QUADRATIC", 0, "Quadratic", "Use a quadratic filter for anti-aliasing"},
		{R_FILTER_CUBIC, "CUBIC", 0, "Cubic", "Use a cubic filter for anti-aliasing"},
		{R_FILTER_CATROM, "CATMULLROM", 0, "Catmull-Rom", "Use a Catmull-Rom filter for anti-aliasing"},
		{R_FILTER_GAUSS, "GAUSSIAN", 0, "Gaussian", "Use a Gaussian filter for anti-aliasing"},
		{R_FILTER_MITCH, "MITCHELL", 0, "Mitchell-Netravali", "Use a Mitchell-Netravali filter for anti-aliasing"},
		{0, NULL, 0, NULL, NULL}
	};
		
	static const EnumPropertyItem alpha_mode_items[] = {
		{R_ADDSKY, "SKY", 0, "Sky", "Transparent pixels are filled with sky color"},
		{R_ALPHAPREMUL, "TRANSPARENT", 0, "Transparent", "World background is transparent with premultiplied alpha"},
		{0, NULL, 0, NULL, NULL}
	};

	static const EnumPropertyItem display_mode_items[] = {
		{R_OUTPUT_SCREEN, "SCREEN", 0, "Full Screen", "Images are rendered in full Screen"},
		{R_OUTPUT_AREA, "AREA", 0, "Image Editor", "Images are rendered in Image Editor"},
		{R_OUTPUT_WINDOW, "WINDOW", 0, "New Window", "Images are rendered in new Window"},
		{R_OUTPUT_NONE, "NONE", 0, "Keep UI", "Images are rendered without forcing UI changes"},
		{0, NULL, 0, NULL, NULL}
	};
	
	/* Bake */
	static const EnumPropertyItem bake_mode_items[] = {
		{RE_BAKE_ALL, "FULL", 0, "Full Render", "Bake everything"},
		{RE_BAKE_AO, "AO", 0, "Ambient Occlusion", "Bake ambient occlusion"},
		{RE_BAKE_SHADOW, "SHADOW", 0, "Shadow", "Bake shadows"},
		{RE_BAKE_NORMALS, "NORMALS", 0, "Normals", "Bake normals"},
		{RE_BAKE_TEXTURE, "TEXTURE", 0, "Textures", "Bake textures"},
		{RE_BAKE_DISPLACEMENT, "DISPLACEMENT", 0, "Displacement", "Bake displacement"},
		{RE_BAKE_DERIVATIVE, "DERIVATIVE", 0, "Derivative", "Bake derivative map"},
		{RE_BAKE_VERTEX_COLORS, "VERTEX_COLORS", 0, "Vertex Colors", "Bake vertex colors"},
		{RE_BAKE_EMIT, "EMIT", 0, "Emission", "Bake Emit values (glow)"},
		{RE_BAKE_ALPHA, "ALPHA", 0, "Alpha", "Bake Alpha values (transparency)"},
		{RE_BAKE_MIRROR_INTENSITY, "MIRROR_INTENSITY", 0, "Mirror Intensity", "Bake Mirror values"},
		{RE_BAKE_MIRROR_COLOR, "MIRROR_COLOR", 0, "Mirror Colors", "Bake Mirror colors"},
		{RE_BAKE_SPEC_INTENSITY, "SPEC_INTENSITY", 0, "Specular Intensity", "Bake Specular values"},
		{RE_BAKE_SPEC_COLOR, "SPEC_COLOR", 0, "Specular Colors", "Bake Specular colors"},
		{0, NULL, 0, NULL, NULL}
	};

	static const EnumPropertyItem bake_normal_space_items[] = {
		{R_BAKE_SPACE_CAMERA, "CAMERA", 0, "Camera", "Bake the normals in camera space"},
		{R_BAKE_SPACE_WORLD, "WORLD", 0, "World", "Bake the normals in world space"},
		{R_BAKE_SPACE_OBJECT, "OBJECT", 0, "Object", "Bake the normals in object space"},
		{R_BAKE_SPACE_TANGENT, "TANGENT", 0, "Tangent", "Bake the normals in tangent space"},
		{0, NULL, 0, NULL, NULL}
	};

	static const EnumPropertyItem bake_qyad_split_items[] = {
		{0, "AUTO", 0, "Automatic", "Split quads to give the least distortion while baking"},
		{1, "FIXED", 0, "Fixed", "Split quads predictably (0,1,2) (0,2,3)"},
		{2, "FIXED_ALT", 0, "Fixed Alternate", "Split quads predictably (1,2,3) (1,3,0)"},
		{0, NULL, 0, NULL, NULL}
	};
	
	static const EnumPropertyItem pixel_size_items[] = {
		{0, "AUTO", 0, "Automatic", "Automatic pixel size, depends on the UI scale"},
		{1, "1", 0, "1x", "Render at full resolution"},
		{2, "2", 0, "2x", "Render at 50% resolution"},
		{4, "4", 0, "4x", "Render at 25% resolution"},
		{8, "8", 0, "8x", "Render at 12.5% resolution"},
		{0, NULL, 0, NULL, NULL}
	};

	static const EnumPropertyItem octree_resolution_items[] = {
		{64, "64", 0, "64", ""},
		{128, "128", 0, "128", ""},
		{256, "256", 0, "256", ""},
		{512, "512", 0, "512", ""},
		{0, NULL, 0, NULL, NULL}
	};

	static const EnumPropertyItem raytrace_structure_items[] = {
		{R_RAYSTRUCTURE_AUTO, "AUTO", 0, "Auto", "Automatically select acceleration structure"},
		{R_RAYSTRUCTURE_OCTREE, "OCTREE", 0, "Octree", "Use old Octree structure"},
		{R_RAYSTRUCTURE_VBVH, "VBVH", 0, "vBVH", "Use vBVH"},
		{R_RAYSTRUCTURE_SIMD_SVBVH, "SIMD_SVBVH", 0, "SIMD SVBVH", "Use SIMD SVBVH"},
		{R_RAYSTRUCTURE_SIMD_QBVH, "SIMD_QBVH", 0, "SIMD QBVH", "Use SIMD QBVH"},
		{0, NULL, 0, NULL, NULL}
	};

	static const EnumPropertyItem fixed_oversample_items[] = {
		{5, "5", 0, "5", ""},
		{8, "8", 0, "8", ""},
		{11, "11", 0, "11", ""},
		{16, "16", 0, "16", ""},
		{0, NULL, 0, NULL, NULL}
	};
		
	static const EnumPropertyItem field_order_items[] = {
		{0, "EVEN_FIRST", 0, "Upper First", "Upper field first"},
		{R_ODDFIELD, "ODD_FIRST", 0, "Lower First", "Lower field first"},
		{0, NULL, 0, NULL, NULL}
	};
		
	static const EnumPropertyItem threads_mode_items[] = {
		{0, "AUTO", 0, "Auto-detect", "Automatically determine the number of threads, based on CPUs"},
		{R_FIXED_THREADS, "FIXED", 0, "Fixed", "Manually determine the number of threads"},
		{0, NULL, 0, NULL, NULL}
	};

	static const EnumPropertyItem freestyle_thickness_items[] = {
		{R_LINE_THICKNESS_ABSOLUTE, "ABSOLUTE", 0, "Absolute", "Specify unit line thickness in pixels"},
		{R_LINE_THICKNESS_RELATIVE, "RELATIVE", 0, "Relative",
		                            "Unit line thickness is scaled by the proportion of the present vertical image "
		                            "resolution to 480 pixels"},
		{0, NULL, 0, NULL, NULL}};

	static const EnumPropertyItem views_format_items[] = {
		{SCE_VIEWS_FORMAT_STEREO_3D, "STEREO_3D", 0, "Stereo 3D",
		                        "Single stereo camera system, adjust the stereo settings in the camera panel"},
		{SCE_VIEWS_FORMAT_MULTIVIEW, "MULTIVIEW", 0, "Multi-View",
		                        "Multi camera system, adjust the cameras individually"},
		{0, NULL, 0, NULL, NULL}
	};



	rna_def_scene_ffmpeg_settings(brna);

	srna = RNA_def_struct(brna, "RenderSettings", NULL);
	RNA_def_struct_sdna(srna, "RenderData");
	RNA_def_struct_nested(brna, srna, "Scene");
	RNA_def_struct_path_func(srna, "rna_RenderSettings_path");
	RNA_def_struct_ui_text(srna, "Render Data", "Rendering settings for a Scene data-block");

	/* Render Data */
	prop = RNA_def_property(srna, "image_settings", PROP_POINTER, PROP_NONE);
	RNA_def_property_flag(prop, PROP_NEVER_NULL);
	RNA_def_property_pointer_sdna(prop, NULL, "im_format");
	RNA_def_property_struct_type(prop, "ImageFormatSettings");
	RNA_def_property_ui_text(prop, "Image Format", "");

	prop = RNA_def_property(srna, "resolution_x", PROP_INT, PROP_PIXEL);
	RNA_def_property_int_sdna(prop, NULL, "xsch");
	RNA_def_property_flag(prop, PROP_PROPORTIONAL);
	RNA_def_property_clear_flag(prop, PROP_ANIMATABLE);
	RNA_def_property_range(prop, 4, 65536);
	RNA_def_property_ui_text(prop, "Resolution X", "Number of horizontal pixels in the rendered image");
	RNA_def_property_update(prop, NC_SCENE | ND_RENDER_OPTIONS, "rna_SceneCamera_update");
	
	prop = RNA_def_property(srna, "resolution_y", PROP_INT, PROP_PIXEL);
	RNA_def_property_int_sdna(prop, NULL, "ysch");
	RNA_def_property_flag(prop, PROP_PROPORTIONAL);
	RNA_def_property_clear_flag(prop, PROP_ANIMATABLE);
	RNA_def_property_range(prop, 4, 65536);
	RNA_def_property_ui_text(prop, "Resolution Y", "Number of vertical pixels in the rendered image");
	RNA_def_property_update(prop, NC_SCENE | ND_RENDER_OPTIONS, "rna_SceneCamera_update");
	
	prop = RNA_def_property(srna, "resolution_percentage", PROP_INT, PROP_PERCENTAGE);
	RNA_def_property_int_sdna(prop, NULL, "size");
	RNA_def_property_clear_flag(prop, PROP_ANIMATABLE);
	RNA_def_property_range(prop, 1, SHRT_MAX);
	RNA_def_property_ui_range(prop, 1, 100, 10, 1);
	RNA_def_property_ui_text(prop, "Resolution %", "Percentage scale for render resolution");
	RNA_def_property_update(prop, NC_SCENE | ND_RENDER_OPTIONS, NULL);
	
	prop = RNA_def_property(srna, "tile_x", PROP_INT, PROP_NONE);
	RNA_def_property_int_sdna(prop, NULL, "tilex");
	RNA_def_property_clear_flag(prop, PROP_ANIMATABLE);
	RNA_def_property_range(prop, 8, 65536);
	RNA_def_property_ui_text(prop, "Tile X", "Horizontal tile size to use while rendering");
	RNA_def_property_update(prop, NC_SCENE | ND_RENDER_OPTIONS, NULL);
	
	prop = RNA_def_property(srna, "tile_y", PROP_INT, PROP_NONE);
	RNA_def_property_int_sdna(prop, NULL, "tiley");
	RNA_def_property_clear_flag(prop, PROP_ANIMATABLE);
	RNA_def_property_range(prop, 8, 65536);
	RNA_def_property_ui_text(prop, "Tile Y", "Vertical tile size to use while rendering");
	RNA_def_property_update(prop, NC_SCENE | ND_RENDER_OPTIONS, NULL);

	prop = RNA_def_property(srna, "preview_start_resolution", PROP_INT, PROP_NONE);
	RNA_def_property_clear_flag(prop, PROP_ANIMATABLE);
	RNA_def_property_range(prop, 8, 16384);
	RNA_def_property_int_default(prop, 64);
	RNA_def_property_ui_text(prop, "Start Resolution", "Resolution to start rendering preview at, "
	                                                   "progressively increasing it to the full viewport size");
	RNA_def_property_update(prop, NC_SCENE | ND_RENDER_OPTIONS, NULL);

	prop = RNA_def_property(srna, "preview_pixel_size", PROP_ENUM, PROP_NONE);
	RNA_def_property_enum_sdna(prop, NULL, "preview_pixel_size");
	RNA_def_property_enum_items(prop, pixel_size_items);
	RNA_def_property_ui_text(prop, "Pixel Size", "Pixel size for viewport rendering");
	RNA_def_property_update(prop, NC_SCENE | ND_RENDER_OPTIONS, "rna_SceneRenderData_update");

	prop = RNA_def_property(srna, "pixel_aspect_x", PROP_FLOAT, PROP_NONE);
	RNA_def_property_float_sdna(prop, NULL, "xasp");
	RNA_def_property_flag(prop, PROP_PROPORTIONAL);
	RNA_def_property_clear_flag(prop, PROP_ANIMATABLE);
	RNA_def_property_range(prop, 1.0f, 200.0f);
	RNA_def_property_ui_text(prop, "Pixel Aspect X",
	                         "Horizontal aspect ratio - for anamorphic or non-square pixel output");
	RNA_def_property_update(prop, NC_SCENE | ND_RENDER_OPTIONS, "rna_SceneCamera_update");
	
	prop = RNA_def_property(srna, "pixel_aspect_y", PROP_FLOAT, PROP_NONE);
	RNA_def_property_float_sdna(prop, NULL, "yasp");
	RNA_def_property_flag(prop, PROP_PROPORTIONAL);
	RNA_def_property_clear_flag(prop, PROP_ANIMATABLE);
	RNA_def_property_range(prop, 1.0f, 200.0f);
	RNA_def_property_ui_text(prop, "Pixel Aspect Y",
	                         "Vertical aspect ratio - for anamorphic or non-square pixel output");
	RNA_def_property_update(prop, NC_SCENE | ND_RENDER_OPTIONS, "rna_SceneCamera_update");

	prop = RNA_def_property(srna, "ffmpeg", PROP_POINTER, PROP_NONE);
	RNA_def_property_struct_type(prop, "FFmpegSettings");
	RNA_def_property_pointer_sdna(prop, NULL, "ffcodecdata");
	RNA_def_property_flag(prop, PROP_NEVER_UNLINK);
	RNA_def_property_ui_text(prop, "FFmpeg Settings", "FFmpeg related settings for the scene");

	prop = RNA_def_property(srna, "fps", PROP_INT, PROP_NONE);
	RNA_def_property_int_sdna(prop, NULL, "frs_sec");
	RNA_def_property_clear_flag(prop, PROP_ANIMATABLE);
	RNA_def_property_range(prop, 1, 120);
	RNA_def_property_ui_text(prop, "FPS", "Framerate, expressed in frames per second");
	RNA_def_property_update(prop, NC_SCENE | ND_RENDER_OPTIONS, "rna_Scene_fps_update");
	
	prop = RNA_def_property(srna, "fps_base", PROP_FLOAT, PROP_NONE);
	RNA_def_property_float_sdna(prop, NULL, "frs_sec_base");
	RNA_def_property_clear_flag(prop, PROP_ANIMATABLE);
	RNA_def_property_range(prop, 0.1f, 120.0f);
	RNA_def_property_ui_text(prop, "FPS Base", "Framerate base");
	RNA_def_property_update(prop, NC_SCENE | ND_RENDER_OPTIONS, "rna_Scene_fps_update");
	
	/* frame mapping */
	prop = RNA_def_property(srna, "frame_map_old", PROP_INT, PROP_NONE);
	RNA_def_property_int_sdna(prop, NULL, "framapto");
	RNA_def_property_clear_flag(prop, PROP_ANIMATABLE);
	RNA_def_property_range(prop, 1, 900);
	RNA_def_property_ui_text(prop, "Frame Map Old", "Old mapping value in frames");
	RNA_def_property_update(prop, NC_SCENE | ND_FRAME, "rna_Scene_framelen_update");
	
	prop = RNA_def_property(srna, "frame_map_new", PROP_INT, PROP_NONE);
	RNA_def_property_int_sdna(prop, NULL, "images");
	RNA_def_property_clear_flag(prop, PROP_ANIMATABLE);
	RNA_def_property_range(prop, 1, 900);
	RNA_def_property_ui_text(prop, "Frame Map New", "How many frames the Map Old will last");
	RNA_def_property_update(prop, NC_SCENE | ND_FRAME, "rna_Scene_framelen_update");

	
	prop = RNA_def_property(srna, "dither_intensity", PROP_FLOAT, PROP_NONE);
	RNA_def_property_float_sdna(prop, NULL, "dither_intensity");
	RNA_def_property_range(prop, 0.0f, 2.0f);
	RNA_def_property_ui_text(prop, "Dither Intensity",
	                         "Amount of dithering noise added to the rendered image to break up banding");
	RNA_def_property_update(prop, NC_SCENE | ND_RENDER_OPTIONS, NULL);
	
	prop = RNA_def_property(srna, "pixel_filter_type", PROP_ENUM, PROP_NONE);
	RNA_def_property_enum_sdna(prop, NULL, "filtertype");
	RNA_def_property_enum_items(prop, pixel_filter_items);
	RNA_def_property_ui_text(prop, "Pixel Filter", "Reconstruction filter used for combining anti-aliasing samples");
	RNA_def_property_update(prop, NC_SCENE | ND_RENDER_OPTIONS, NULL);
	
	prop = RNA_def_property(srna, "filter_size", PROP_FLOAT, PROP_PIXEL);
	RNA_def_property_float_sdna(prop, NULL, "gauss");
	RNA_def_property_range(prop, 0.5f, 1.5f);
	RNA_def_property_ui_text(prop, "Filter Size", "Width over which the reconstruction filter combines samples");
	RNA_def_property_update(prop, NC_SCENE | ND_RENDER_OPTIONS, NULL);
	
	prop = RNA_def_property(srna, "alpha_mode", PROP_ENUM, PROP_NONE);
	RNA_def_property_enum_sdna(prop, NULL, "alphamode");
	RNA_def_property_enum_items(prop, alpha_mode_items);
	RNA_def_property_ui_text(prop, "Alpha Mode", "Representation of alpha information in the RGBA pixels");
	RNA_def_property_update(prop, NC_SCENE | ND_RENDER_OPTIONS, "rna_Scene_glsl_update");
	
	prop = RNA_def_property(srna, "octree_resolution", PROP_ENUM, PROP_NONE);
	RNA_def_property_enum_sdna(prop, NULL, "ocres");
	RNA_def_property_enum_items(prop, octree_resolution_items);
	RNA_def_property_ui_text(prop, "Octree Resolution",
	                         "Resolution of raytrace accelerator, use higher resolutions for larger scenes");
	RNA_def_property_update(prop, NC_SCENE | ND_RENDER_OPTIONS, NULL);

	prop = RNA_def_property(srna, "raytrace_method", PROP_ENUM, PROP_NONE);
	RNA_def_property_enum_sdna(prop, NULL, "raytrace_structure");
	RNA_def_property_enum_items(prop, raytrace_structure_items);
	RNA_def_property_ui_text(prop, "Raytrace Acceleration Structure", "Type of raytrace accelerator structure");
	RNA_def_property_update(prop, NC_SCENE | ND_RENDER_OPTIONS, NULL);

	prop = RNA_def_property(srna, "use_instances", PROP_BOOLEAN, PROP_NONE);
	RNA_def_property_boolean_sdna(prop, NULL, "raytrace_options", R_RAYTRACE_USE_INSTANCES);
	RNA_def_property_ui_text(prop, "Use Instances",
	                         "Instance support leads to effective memory reduction when using duplicates");
	RNA_def_property_update(prop, NC_SCENE | ND_RENDER_OPTIONS, NULL);

	prop = RNA_def_property(srna, "use_local_coords", PROP_BOOLEAN, PROP_NONE);
	RNA_def_property_boolean_sdna(prop, NULL, "raytrace_options", R_RAYTRACE_USE_LOCAL_COORDS);
	RNA_def_property_ui_text(prop, "Use Local Coords",
	                         "Vertex coordinates are stored locally on each primitive "
	                         "(increases memory usage, but may have impact on speed)");
	RNA_def_property_update(prop, NC_SCENE | ND_RENDER_OPTIONS, NULL);

	prop = RNA_def_property(srna, "use_antialiasing", PROP_BOOLEAN, PROP_NONE);
	RNA_def_property_boolean_sdna(prop, NULL, "mode", R_OSA);
	RNA_def_property_ui_text(prop, "Anti-Aliasing",
	                         "Render and combine multiple samples per pixel to prevent jagged edges");
	RNA_def_property_update(prop, NC_SCENE | ND_RENDER_OPTIONS, NULL);
	
	prop = RNA_def_property(srna, "antialiasing_samples", PROP_ENUM, PROP_NONE);
	RNA_def_property_enum_sdna(prop, NULL, "osa");
	RNA_def_property_enum_items(prop, fixed_oversample_items);
	RNA_def_property_ui_text(prop, "Anti-Aliasing Samples", "Amount of anti-aliasing samples per pixel");
	RNA_def_property_update(prop, NC_SCENE | ND_RENDER_OPTIONS, NULL);
	
	prop = RNA_def_property(srna, "use_fields", PROP_BOOLEAN, PROP_NONE);
	RNA_def_property_boolean_sdna(prop, NULL, "mode", R_FIELDS);
	RNA_def_property_ui_text(prop, "Fields", "Render image to two fields per frame, for interlaced TV output");
	RNA_def_property_update(prop, NC_SCENE | ND_RENDER_OPTIONS, NULL);
	
	prop = RNA_def_property(srna, "field_order", PROP_ENUM, PROP_NONE);
	RNA_def_property_enum_bitflag_sdna(prop, NULL, "mode");
	RNA_def_property_enum_items(prop, field_order_items);
	RNA_def_property_ui_text(prop, "Field Order",
	                         "Order of video fields (select which lines get rendered first, "
	                         "to create smooth motion for TV output)");
	RNA_def_property_update(prop, NC_SCENE | ND_RENDER_OPTIONS, NULL);
	
	prop = RNA_def_property(srna, "use_fields_still", PROP_BOOLEAN, PROP_NONE);
	RNA_def_property_boolean_sdna(prop, NULL, "mode", R_FIELDSTILL);
	RNA_def_property_ui_text(prop, "Fields Still", "Disable the time difference between fields");
	RNA_def_property_update(prop, NC_SCENE | ND_RENDER_OPTIONS, NULL);
	
	/* rendering features */
	prop = RNA_def_property(srna, "use_shadows", PROP_BOOLEAN, PROP_NONE);
	RNA_def_property_boolean_sdna(prop, NULL, "mode", R_SHADOW);
	RNA_def_property_ui_text(prop, "Shadows", "Calculate shadows while rendering");
	RNA_def_property_update(prop, NC_SCENE | ND_RENDER_OPTIONS, "rna_Scene_glsl_update");
	
	prop = RNA_def_property(srna, "use_envmaps", PROP_BOOLEAN, PROP_NONE);
	RNA_def_property_boolean_sdna(prop, NULL, "mode", R_ENVMAP);
	RNA_def_property_ui_text(prop, "Environment Maps", "Calculate environment maps while rendering");
	RNA_def_property_update(prop, NC_SCENE | ND_RENDER_OPTIONS, "rna_Scene_glsl_update");
	
	prop = RNA_def_property(srna, "use_sss", PROP_BOOLEAN, PROP_NONE);
	RNA_def_property_boolean_sdna(prop, NULL, "mode", R_SSS);
	RNA_def_property_ui_text(prop, "Subsurface Scattering", "Calculate sub-surface scattering in materials rendering");
	RNA_def_property_update(prop, NC_SCENE | ND_RENDER_OPTIONS, "rna_Scene_glsl_update");

	prop = RNA_def_property(srna, "use_world_space_shading", PROP_BOOLEAN, PROP_NONE);
	RNA_def_property_boolean_sdna(prop, NULL, "mode", R_USE_WS_SHADING);
	RNA_def_property_ui_text(prop, "World Space Shading", "Use world space interpretation of lighting data for node materials");
	RNA_def_property_update(prop, NC_SCENE | ND_RENDER_OPTIONS, "rna_Scene_glsl_update");
	
	prop = RNA_def_property(srna, "use_raytrace", PROP_BOOLEAN, PROP_NONE);
	RNA_def_property_boolean_sdna(prop, NULL, "mode", R_RAYTRACE);
	RNA_def_property_ui_text(prop, "Raytracing",
	                         "Pre-calculate the raytrace accelerator and render raytracing effects");
	RNA_def_property_update(prop, NC_SCENE | ND_RENDER_OPTIONS, "rna_Scene_glsl_update");
	
	prop = RNA_def_property(srna, "use_textures", PROP_BOOLEAN, PROP_NONE);
	RNA_def_property_boolean_negative_sdna(prop, NULL, "scemode", R_NO_TEX);
	RNA_def_property_ui_text(prop, "Textures", "Use textures to affect material properties");
	RNA_def_property_update(prop, NC_SCENE | ND_RENDER_OPTIONS, "rna_Scene_glsl_update");
	
	prop = RNA_def_property(srna, "use_edge_enhance", PROP_BOOLEAN, PROP_NONE);
	RNA_def_property_boolean_sdna(prop, NULL, "mode", R_EDGE);
	RNA_def_property_ui_text(prop, "Edge", "Create a toon outline around the edges of geometry");
	RNA_def_property_update(prop, NC_SCENE | ND_RENDER_OPTIONS, "rna_Scene_glsl_update");
	
	prop = RNA_def_property(srna, "edge_threshold", PROP_INT, PROP_NONE);
	RNA_def_property_int_sdna(prop, NULL, "edgeint");
	RNA_def_property_range(prop, 0, 255);
	RNA_def_property_ui_text(prop, "Edge Threshold", "Threshold for drawing outlines on geometry edges");
	RNA_def_property_update(prop, NC_SCENE | ND_RENDER_OPTIONS, "rna_Scene_glsl_update");
	
	prop = RNA_def_property(srna, "edge_color", PROP_FLOAT, PROP_COLOR);
	RNA_def_property_float_sdna(prop, NULL, "edgeR");
	RNA_def_property_array(prop, 3);
	RNA_def_property_ui_text(prop, "Edge Color", "Edge color");
	RNA_def_property_update(prop, NC_SCENE | ND_RENDER_OPTIONS, "rna_Scene_glsl_update");
	
	prop = RNA_def_property(srna, "use_freestyle", PROP_BOOLEAN, PROP_NONE);
	RNA_def_property_clear_flag(prop, PROP_ANIMATABLE);
	RNA_def_property_boolean_sdna(prop, NULL, "mode", R_EDGE_FRS);
	RNA_def_property_ui_text(prop, "Edge", "Draw stylized strokes using Freestyle");
	RNA_def_property_update(prop, NC_SCENE | ND_RENDER_OPTIONS, "rna_Scene_freestyle_update");

	/* threads */
	prop = RNA_def_property(srna, "threads", PROP_INT, PROP_NONE);
	RNA_def_property_int_sdna(prop, NULL, "threads");
	RNA_def_property_range(prop, 1, BLENDER_MAX_THREADS);
	RNA_def_property_int_funcs(prop, "rna_RenderSettings_threads_get", NULL, NULL);
	RNA_def_property_ui_text(prop, "Threads",
	                         "Number of CPU threads to use simultaneously while rendering "
	                         "(for multi-core/CPU systems)");
	RNA_def_property_update(prop, NC_SCENE | ND_RENDER_OPTIONS, NULL);
	
	prop = RNA_def_property(srna, "threads_mode", PROP_ENUM, PROP_NONE);
	RNA_def_property_enum_bitflag_sdna(prop, NULL, "mode");
	RNA_def_property_enum_items(prop, threads_mode_items);
	RNA_def_property_enum_funcs(prop, "rna_RenderSettings_threads_mode_get", NULL, NULL);
	RNA_def_property_ui_text(prop, "Threads Mode", "Determine the amount of render threads used");
	RNA_def_property_update(prop, NC_SCENE | ND_RENDER_OPTIONS, NULL);
	
	/* motion blur */
	prop = RNA_def_property(srna, "use_motion_blur", PROP_BOOLEAN, PROP_NONE);
	RNA_def_property_boolean_sdna(prop, NULL, "mode", R_MBLUR);
	RNA_def_property_ui_text(prop, "Motion Blur", "Use multi-sampled 3D scene motion blur");
	RNA_def_property_clear_flag(prop, PROP_ANIMATABLE);
	RNA_def_property_update(prop, NC_SCENE | ND_RENDER_OPTIONS, "rna_Scene_glsl_update");
	
	prop = RNA_def_property(srna, "motion_blur_samples", PROP_INT, PROP_NONE);
	RNA_def_property_int_sdna(prop, NULL, "mblur_samples");
	RNA_def_property_range(prop, 1, 32);
	RNA_def_property_ui_text(prop, "Motion Samples", "Number of scene samples to take with motion blur");
	RNA_def_property_clear_flag(prop, PROP_ANIMATABLE);
	RNA_def_property_update(prop, NC_SCENE | ND_RENDER_OPTIONS, "rna_Scene_glsl_update");
	
	prop = RNA_def_property(srna, "motion_blur_shutter", PROP_FLOAT, PROP_UNSIGNED);
	RNA_def_property_float_sdna(prop, NULL, "blurfac");
	RNA_def_property_ui_range(prop, 0.01f, 2.0f, 1, 2);
	RNA_def_property_ui_text(prop, "Shutter", "Time taken in frames between shutter open and close "
	                                          "(NOTE: Blender Internal does not support animated shutter)");
	RNA_def_property_update(prop, NC_SCENE | ND_RENDER_OPTIONS, "rna_Scene_glsl_update");

	prop = RNA_def_property(srna, "motion_blur_shutter_curve", PROP_POINTER, PROP_NONE);
	RNA_def_property_pointer_sdna(prop, NULL, "mblur_shutter_curve");
	RNA_def_property_struct_type(prop, "CurveMapping");
	RNA_def_property_ui_text(prop, "Shutter Curve", "Curve defining the shutter's openness over time");
	
	/* border */
	prop = RNA_def_property(srna, "use_border", PROP_BOOLEAN, PROP_NONE);
	RNA_def_property_boolean_sdna(prop, NULL, "mode", R_BORDER);
	RNA_def_property_clear_flag(prop, PROP_ANIMATABLE);
	RNA_def_property_ui_text(prop, "Border",
	                         "Render a user-defined border region, within the frame size "
	                         "(note that this disables save_buffers and full_sample)");
	RNA_def_property_update(prop, NC_SCENE | ND_RENDER_OPTIONS, NULL);

	
	
	prop = RNA_def_property(srna, "border_min_x", PROP_FLOAT, PROP_NONE);
	RNA_def_property_float_sdna(prop, NULL, "border.xmin");
	RNA_def_property_range(prop, 0.0f, 1.0f);
	RNA_def_property_clear_flag(prop, PROP_ANIMATABLE);
	RNA_def_property_ui_text(prop, "Border Minimum X", "Minimum X value for the render border");
	RNA_def_property_update(prop, NC_SCENE | ND_RENDER_OPTIONS, NULL);

	prop = RNA_def_property(srna, "border_min_y", PROP_FLOAT, PROP_NONE);
	RNA_def_property_float_sdna(prop, NULL, "border.ymin");
	RNA_def_property_range(prop, 0.0f, 1.0f);
	RNA_def_property_clear_flag(prop, PROP_ANIMATABLE);
	RNA_def_property_ui_text(prop, "Border Minimum Y", "Minimum Y value for the render border");
	RNA_def_property_update(prop, NC_SCENE | ND_RENDER_OPTIONS, NULL);

	prop = RNA_def_property(srna, "border_max_x", PROP_FLOAT, PROP_NONE);
	RNA_def_property_float_sdna(prop, NULL, "border.xmax");
	RNA_def_property_range(prop, 0.0f, 1.0f);
	RNA_def_property_clear_flag(prop, PROP_ANIMATABLE);
	RNA_def_property_ui_text(prop, "Border Maximum X", "Maximum X value for the render border");
	RNA_def_property_update(prop, NC_SCENE | ND_RENDER_OPTIONS, NULL);

	prop = RNA_def_property(srna, "border_max_y", PROP_FLOAT, PROP_NONE);
	RNA_def_property_float_sdna(prop, NULL, "border.ymax");
	RNA_def_property_range(prop, 0.0f, 1.0f);
	RNA_def_property_clear_flag(prop, PROP_ANIMATABLE);
	RNA_def_property_ui_text(prop, "Border Maximum Y", "Maximum Y value for the render border");
	RNA_def_property_update(prop, NC_SCENE | ND_RENDER_OPTIONS, NULL);
	
	prop = RNA_def_property(srna, "use_crop_to_border", PROP_BOOLEAN, PROP_NONE);
	RNA_def_property_boolean_sdna(prop, NULL, "mode", R_CROP);
	RNA_def_property_clear_flag(prop, PROP_ANIMATABLE);
	RNA_def_property_ui_text(prop, "Crop to Border", "Crop the rendered frame to the defined border size");
	RNA_def_property_update(prop, NC_SCENE | ND_RENDER_OPTIONS, NULL);
	
	prop = RNA_def_property(srna, "use_placeholder", PROP_BOOLEAN, PROP_NONE);
	RNA_def_property_boolean_sdna(prop, NULL, "mode", R_TOUCH);
	RNA_def_property_ui_text(prop, "Placeholders",
	                         "Create empty placeholder files while rendering frames (similar to Unix 'touch')");
	RNA_def_property_update(prop, NC_SCENE | ND_RENDER_OPTIONS, NULL);
	
	prop = RNA_def_property(srna, "use_overwrite", PROP_BOOLEAN, PROP_NONE);
	RNA_def_property_boolean_negative_sdna(prop, NULL, "mode", R_NO_OVERWRITE);
	RNA_def_property_ui_text(prop, "Overwrite", "Overwrite existing files while rendering");
	RNA_def_property_update(prop, NC_SCENE | ND_RENDER_OPTIONS, NULL);
	
	prop = RNA_def_property(srna, "use_compositing", PROP_BOOLEAN, PROP_NONE);
	RNA_def_property_boolean_sdna(prop, NULL, "scemode", R_DOCOMP);
	RNA_def_property_clear_flag(prop, PROP_ANIMATABLE);
	RNA_def_property_ui_text(prop, "Compositing",
	                         "Process the render result through the compositing pipeline, "
	                         "if compositing nodes are enabled");
	RNA_def_property_update(prop, NC_SCENE | ND_RENDER_OPTIONS, NULL);
	
	prop = RNA_def_property(srna, "use_sequencer", PROP_BOOLEAN, PROP_NONE);
	RNA_def_property_boolean_sdna(prop, NULL, "scemode", R_DOSEQ);
	RNA_def_property_clear_flag(prop, PROP_ANIMATABLE);
	RNA_def_property_ui_text(prop, "Sequencer",
	                         "Process the render (and composited) result through the video sequence "
	                         "editor pipeline, if sequencer strips exist");
	RNA_def_property_update(prop, NC_SCENE | ND_RENDER_OPTIONS, NULL);
	
	prop = RNA_def_property(srna, "use_file_extension", PROP_BOOLEAN, PROP_NONE);
	RNA_def_property_boolean_sdna(prop, NULL, "scemode", R_EXTENSION);
	RNA_def_property_ui_text(prop, "File Extensions",
	                         "Add the file format extensions to the rendered file name (eg: filename + .jpg)");
	RNA_def_property_update(prop, NC_SCENE | ND_RENDER_OPTIONS, NULL);

#if 0 /* moved */
	prop = RNA_def_property(srna, "file_format", PROP_ENUM, PROP_NONE);
	RNA_def_property_enum_sdna(prop, NULL, "imtype");
	RNA_def_property_enum_items(prop, rna_enum_image_type_items);
	RNA_def_property_enum_funcs(prop, NULL, "rna_RenderSettings_file_format_set", NULL);
	RNA_def_property_ui_text(prop, "File Format", "File format to save the rendered images as");
	RNA_def_property_update(prop, NC_SCENE | ND_RENDER_OPTIONS, NULL);
#endif

	prop = RNA_def_property(srna, "file_extension", PROP_STRING, PROP_NONE);
	RNA_def_property_string_funcs(prop, "rna_SceneRender_file_ext_get", "rna_SceneRender_file_ext_length", NULL);
	RNA_def_property_ui_text(prop, "Extension", "The file extension used for saving renders");
	RNA_def_property_clear_flag(prop, PROP_EDITABLE);

	prop = RNA_def_property(srna, "is_movie_format", PROP_BOOLEAN, PROP_NONE);
	RNA_def_property_boolean_funcs(prop, "rna_RenderSettings_is_movie_format_get", NULL);
	RNA_def_property_clear_flag(prop, PROP_EDITABLE);
	RNA_def_property_ui_text(prop, "Movie Format", "When true the format is a movie");

	prop = RNA_def_property(srna, "use_free_image_textures", PROP_BOOLEAN, PROP_NONE);
	RNA_def_property_boolean_sdna(prop, NULL, "scemode", R_FREE_IMAGE);
	RNA_def_property_ui_text(prop, "Free Image Textures",
	                         "Free all image textures from memory after render, to save memory before compositing");
	RNA_def_property_update(prop, NC_SCENE | ND_RENDER_OPTIONS, NULL);

	prop = RNA_def_property(srna, "use_save_buffers", PROP_BOOLEAN, PROP_NONE);
	RNA_def_property_boolean_sdna(prop, NULL, "scemode", R_EXR_TILE_FILE);
	RNA_def_property_boolean_funcs(prop, "rna_RenderSettings_save_buffers_get", NULL);
	RNA_def_property_ui_text(prop, "Save Buffers",
	                         "Save tiles for all RenderLayers and SceneNodes to files in the temp directory "
	                         "(saves memory, required for Full Sample)");
	RNA_def_property_update(prop, NC_SCENE | ND_RENDER_OPTIONS, NULL);
	
	prop = RNA_def_property(srna, "use_full_sample", PROP_BOOLEAN, PROP_NONE);
	RNA_def_property_boolean_sdna(prop, NULL, "scemode", R_FULL_SAMPLE);
	RNA_def_property_ui_text(prop, "Full Sample",
	                         "Save for every anti-aliasing sample the entire RenderLayer results "
	                         "(this solves anti-aliasing issues with compositing)");
	RNA_def_property_update(prop, NC_SCENE | ND_RENDER_OPTIONS, NULL);

	prop = RNA_def_property(srna, "display_mode", PROP_ENUM, PROP_NONE);
	RNA_def_property_enum_bitflag_sdna(prop, NULL, "displaymode");
	RNA_def_property_enum_items(prop, display_mode_items);
	RNA_def_property_ui_text(prop, "Display", "Select where rendered images will be displayed");
	RNA_def_property_update(prop, NC_SCENE | ND_RENDER_OPTIONS, NULL);

	prop = RNA_def_property(srna, "use_lock_interface", PROP_BOOLEAN, PROP_NONE);
	RNA_def_property_boolean_sdna(prop, NULL, "use_lock_interface", 1);
	RNA_def_property_ui_icon(prop, ICON_UNLOCKED, true);
	RNA_def_property_ui_text(prop, "Lock Interface", "Lock interface during rendering in favor of giving more memory to the renderer");
	RNA_def_property_update(prop, NC_SCENE | ND_RENDER_OPTIONS, NULL);

	prop = RNA_def_property(srna, "filepath", PROP_STRING, PROP_FILEPATH);
	RNA_def_property_string_sdna(prop, NULL, "pic");
	RNA_def_property_ui_text(prop, "Output Path",
	                         "Directory/name to save animations, # characters defines the position "
	                         "and length of frame numbers");
	RNA_def_property_update(prop, NC_SCENE | ND_RENDER_OPTIONS, NULL);

	/* Render result EXR cache. */
	prop = RNA_def_property(srna, "use_render_cache", PROP_BOOLEAN, PROP_NONE);
	RNA_def_property_boolean_sdna(prop, NULL, "scemode", R_EXR_CACHE_FILE);
	RNA_def_property_ui_text(prop, "Cache Result",
	                         "Save render cache to EXR files (useful for heavy compositing, "
	                         "Note: affects indirectly rendered scenes)");
	RNA_def_property_update(prop, NC_SCENE | ND_RENDER_OPTIONS, NULL);

	/* Bake */
	
	prop = RNA_def_property(srna, "bake_type", PROP_ENUM, PROP_NONE);
	RNA_def_property_enum_bitflag_sdna(prop, NULL, "bake_mode");
	RNA_def_property_enum_items(prop, bake_mode_items);
	RNA_def_property_ui_text(prop, "Bake Mode", "Choose shading information to bake into the image");
	RNA_def_property_update(prop, NC_SCENE | ND_RENDER_OPTIONS, NULL);

	prop = RNA_def_property(srna, "bake_normal_space", PROP_ENUM, PROP_NONE);
	RNA_def_property_enum_bitflag_sdna(prop, NULL, "bake_normal_space");
	RNA_def_property_enum_items(prop, bake_normal_space_items);
	RNA_def_property_ui_text(prop, "Normal Space", "Choose normal space for baking");
	RNA_def_property_update(prop, NC_SCENE | ND_RENDER_OPTIONS, NULL);

	prop = RNA_def_property(srna, "bake_quad_split", PROP_ENUM, PROP_NONE);
	RNA_def_property_enum_items(prop, bake_qyad_split_items);
	RNA_def_property_ui_text(prop, "Quad Split", "Choose the method used to split a quad into 2 triangles for baking");
	RNA_def_property_update(prop, NC_SCENE | ND_RENDER_OPTIONS, NULL);

	prop = RNA_def_property(srna, "bake_aa_mode", PROP_ENUM, PROP_NONE);
	RNA_def_property_enum_bitflag_sdna(prop, NULL, "bake_osa");
	RNA_def_property_enum_items(prop, fixed_oversample_items);
	RNA_def_property_ui_text(prop, "Anti-Aliasing Level", "");
	RNA_def_property_update(prop, NC_SCENE | ND_RENDER_OPTIONS, NULL);

	prop = RNA_def_property(srna, "use_bake_selected_to_active", PROP_BOOLEAN, PROP_NONE);
	RNA_def_property_boolean_sdna(prop, NULL, "bake_flag", R_BAKE_TO_ACTIVE);
	RNA_def_property_ui_text(prop, "Selected to Active",
	                         "Bake shading on the surface of selected objects to the active object");
	RNA_def_property_update(prop, NC_SCENE | ND_RENDER_OPTIONS, NULL);

	prop = RNA_def_property(srna, "use_bake_normalize", PROP_BOOLEAN, PROP_NONE);
	RNA_def_property_boolean_sdna(prop, NULL, "bake_flag", R_BAKE_NORMALIZE);
	RNA_def_property_ui_text(prop, "Normalized",
	                         "With displacement normalize to the distance, with ambient occlusion "
	                         "normalize without using material settings");
	RNA_def_property_update(prop, NC_SCENE | ND_RENDER_OPTIONS, NULL);

	prop = RNA_def_property(srna, "use_bake_clear", PROP_BOOLEAN, PROP_NONE);
	RNA_def_property_boolean_sdna(prop, NULL, "bake_flag", R_BAKE_CLEAR);
	RNA_def_property_ui_text(prop, "Clear", "Clear Images before baking");
	RNA_def_property_update(prop, NC_SCENE | ND_RENDER_OPTIONS, NULL);

	prop = RNA_def_property(srna, "use_bake_antialiasing", PROP_BOOLEAN, PROP_NONE);
	RNA_def_property_boolean_sdna(prop, NULL, "bake_flag", R_BAKE_OSA);
	RNA_def_property_ui_text(prop, "Anti-Aliasing", "Enables Anti-aliasing");
	RNA_def_property_update(prop, NC_SCENE | ND_RENDER_OPTIONS, NULL);

	prop = RNA_def_property(srna, "bake_margin", PROP_INT, PROP_PIXEL);
	RNA_def_property_int_sdna(prop, NULL, "bake_filter");
	RNA_def_property_range(prop, 0, 64);
	RNA_def_property_ui_text(prop, "Margin",
	                         "Extends the baked result as a post process filter");
	RNA_def_property_update(prop, NC_SCENE | ND_RENDER_OPTIONS, NULL);

	prop = RNA_def_property(srna, "bake_distance", PROP_FLOAT, PROP_NONE);
	RNA_def_property_float_sdna(prop, NULL, "bake_maxdist");
	RNA_def_property_range(prop, 0.0, 1000.0);
	RNA_def_property_ui_text(prop, "Distance",
	                         "Maximum distance from active object to other object (in blender units)");
	RNA_def_property_update(prop, NC_SCENE | ND_RENDER_OPTIONS, NULL);

	prop = RNA_def_property(srna, "bake_bias", PROP_FLOAT, PROP_NONE);
	RNA_def_property_float_sdna(prop, NULL, "bake_biasdist");
	RNA_def_property_range(prop, 0.0, 1000.0);
	RNA_def_property_ui_text(prop, "Bias", "Bias towards faces further away from the object (in blender units)");
	RNA_def_property_update(prop, NC_SCENE | ND_RENDER_OPTIONS, NULL);

	prop = RNA_def_property(srna, "use_bake_multires", PROP_BOOLEAN, PROP_NONE);
	RNA_def_property_boolean_sdna(prop, NULL, "bake_flag", R_BAKE_MULTIRES);
	RNA_def_property_ui_text(prop, "Bake from Multires", "Bake directly from multires object");
	RNA_def_property_update(prop, NC_SCENE | ND_RENDER_OPTIONS, NULL);

	prop = RNA_def_property(srna, "use_bake_lores_mesh", PROP_BOOLEAN, PROP_NONE);
	RNA_def_property_boolean_sdna(prop, NULL, "bake_flag", R_BAKE_LORES_MESH);
	RNA_def_property_ui_text(prop, "Low Resolution Mesh",
	                         "Calculate heights against unsubdivided low resolution mesh");
	RNA_def_property_update(prop, NC_SCENE | ND_RENDER_OPTIONS, NULL);

	prop = RNA_def_property(srna, "bake_samples", PROP_INT, PROP_NONE);
	RNA_def_property_int_sdna(prop, NULL, "bake_samples");
	RNA_def_property_range(prop, 64, 1024);
	RNA_def_property_int_default(prop, 256);
	RNA_def_property_ui_text(prop, "Samples", "Number of samples used for ambient occlusion baking from multires");
	RNA_def_property_update(prop, NC_SCENE | ND_RENDER_OPTIONS, NULL);

	prop = RNA_def_property(srna, "use_bake_to_vertex_color", PROP_BOOLEAN, PROP_NONE);
	RNA_def_property_boolean_sdna(prop, NULL, "bake_flag", R_BAKE_VCOL);
	RNA_def_property_ui_text(prop, "Bake to Vertex Color",
	                         "Bake to vertex colors instead of to a UV-mapped image");
	RNA_def_property_update(prop, NC_SCENE | ND_RENDER_OPTIONS, NULL);

	prop = RNA_def_property(srna, "use_bake_user_scale", PROP_BOOLEAN, PROP_NONE);
	RNA_def_property_boolean_sdna(prop, NULL, "bake_flag", R_BAKE_USERSCALE);
	RNA_def_property_ui_text(prop, "User scale", "Use a user scale for the derivative map");

	prop = RNA_def_property(srna, "bake_user_scale", PROP_FLOAT, PROP_NONE);
	RNA_def_property_float_sdna(prop, NULL, "bake_user_scale");
	RNA_def_property_range(prop, 0.0, 1000.0);
	RNA_def_property_ui_text(prop, "Scale",
	                         "Instead of automatically normalizing to 0..1, "
	                         "apply a user scale to the derivative map");

	/* stamp */
	
	prop = RNA_def_property(srna, "use_stamp_time", PROP_BOOLEAN, PROP_NONE);
	RNA_def_property_boolean_sdna(prop, NULL, "stamp", R_STAMP_TIME);
	RNA_def_property_ui_text(prop, "Stamp Time",
	                         "Include the rendered frame timecode as HH:MM:SS.FF in image metadata");
	RNA_def_property_update(prop, NC_SCENE | ND_RENDER_OPTIONS, NULL);
	
	prop = RNA_def_property(srna, "use_stamp_date", PROP_BOOLEAN, PROP_NONE);
	RNA_def_property_boolean_sdna(prop, NULL, "stamp", R_STAMP_DATE);
	RNA_def_property_ui_text(prop, "Stamp Date", "Include the current date in image metadata");
	RNA_def_property_update(prop, NC_SCENE | ND_RENDER_OPTIONS, NULL);
	
	prop = RNA_def_property(srna, "use_stamp_frame", PROP_BOOLEAN, PROP_NONE);
	RNA_def_property_boolean_sdna(prop, NULL, "stamp", R_STAMP_FRAME);
	RNA_def_property_ui_text(prop, "Stamp Frame", "Include the frame number in image metadata");
	RNA_def_property_update(prop, NC_SCENE | ND_RENDER_OPTIONS, NULL);
	
	prop = RNA_def_property(srna, "use_stamp_camera", PROP_BOOLEAN, PROP_NONE);
	RNA_def_property_boolean_sdna(prop, NULL, "stamp", R_STAMP_CAMERA);
	RNA_def_property_ui_text(prop, "Stamp Camera", "Include the name of the active camera in image metadata");
	RNA_def_property_update(prop, NC_SCENE | ND_RENDER_OPTIONS, NULL);

	prop = RNA_def_property(srna, "use_stamp_lens", PROP_BOOLEAN, PROP_NONE);
	RNA_def_property_boolean_sdna(prop, NULL, "stamp", R_STAMP_CAMERALENS);
	RNA_def_property_ui_text(prop, "Stamp Lens", "Include the active camera's lens in image metadata");
	RNA_def_property_update(prop, NC_SCENE | ND_RENDER_OPTIONS, NULL);
	
	prop = RNA_def_property(srna, "use_stamp_scene", PROP_BOOLEAN, PROP_NONE);
	RNA_def_property_boolean_sdna(prop, NULL, "stamp", R_STAMP_SCENE);
	RNA_def_property_ui_text(prop, "Stamp Scene", "Include the name of the active scene in image metadata");
	RNA_def_property_update(prop, NC_SCENE | ND_RENDER_OPTIONS, NULL);
	
	prop = RNA_def_property(srna, "use_stamp_note", PROP_BOOLEAN, PROP_NONE);
	RNA_def_property_boolean_sdna(prop, NULL, "stamp", R_STAMP_NOTE);
	RNA_def_property_ui_text(prop, "Stamp Note", "Include a custom note in image metadata");
	RNA_def_property_update(prop, NC_SCENE | ND_RENDER_OPTIONS, NULL);
	
	prop = RNA_def_property(srna, "use_stamp_marker", PROP_BOOLEAN, PROP_NONE);
	RNA_def_property_boolean_sdna(prop, NULL, "stamp", R_STAMP_MARKER);
	RNA_def_property_ui_text(prop, "Stamp Marker", "Include the name of the last marker in image metadata");
	RNA_def_property_update(prop, NC_SCENE | ND_RENDER_OPTIONS, NULL);
	
	prop = RNA_def_property(srna, "use_stamp_filename", PROP_BOOLEAN, PROP_NONE);
	RNA_def_property_boolean_sdna(prop, NULL, "stamp", R_STAMP_FILENAME);
	RNA_def_property_ui_text(prop, "Stamp Filename", "Include the .blend filename in image metadata");
	RNA_def_property_update(prop, NC_SCENE | ND_RENDER_OPTIONS, NULL);
	
	prop = RNA_def_property(srna, "use_stamp_sequencer_strip", PROP_BOOLEAN, PROP_NONE);
	RNA_def_property_boolean_sdna(prop, NULL, "stamp", R_STAMP_SEQSTRIP);
	RNA_def_property_ui_text(prop, "Stamp Sequence Strip",
	                         "Include the name of the foreground sequence strip in image metadata");
	RNA_def_property_update(prop, NC_SCENE | ND_RENDER_OPTIONS, NULL);

	prop = RNA_def_property(srna, "use_stamp_render_time", PROP_BOOLEAN, PROP_NONE);
	RNA_def_property_boolean_sdna(prop, NULL, "stamp", R_STAMP_RENDERTIME);
	RNA_def_property_ui_text(prop, "Stamp Render Time", "Include the render time in image metadata");
	RNA_def_property_update(prop, NC_SCENE | ND_RENDER_OPTIONS, NULL);
	
	prop = RNA_def_property(srna, "stamp_note_text", PROP_STRING, PROP_NONE);
	RNA_def_property_string_sdna(prop, NULL, "stamp_udata");
	RNA_def_property_ui_text(prop, "Stamp Note Text", "Custom text to appear in the stamp note");
	RNA_def_property_update(prop, NC_SCENE | ND_RENDER_OPTIONS, NULL);

	prop = RNA_def_property(srna, "use_stamp", PROP_BOOLEAN, PROP_NONE);
	RNA_def_property_boolean_sdna(prop, NULL, "stamp", R_STAMP_DRAW);
	RNA_def_property_ui_text(prop, "Stamp Output", "Render the stamp info text in the rendered image");
	RNA_def_property_update(prop, NC_SCENE | ND_RENDER_OPTIONS, NULL);

	prop = RNA_def_property(srna, "use_stamp_labels", PROP_BOOLEAN, PROP_NONE);
	RNA_def_property_boolean_negative_sdna(prop, NULL, "stamp", R_STAMP_HIDE_LABELS);
	RNA_def_property_ui_text(prop, "Stamp Labels", "Draw stamp labels (\"Camera\" in front of camera name, etc.)");
	RNA_def_property_update(prop, NC_SCENE | ND_RENDER_OPTIONS, NULL);

	prop = RNA_def_property(srna, "use_stamp_strip_meta", PROP_BOOLEAN, PROP_NONE);
	RNA_def_property_boolean_sdna(prop, NULL, "stamp", R_STAMP_STRIPMETA);
	RNA_def_property_ui_text(prop, "Strip Metadata", "Use metadata from the strips in the sequencer");
	RNA_def_property_update(prop, NC_SCENE | ND_RENDER_OPTIONS, NULL);

	prop = RNA_def_property(srna, "use_stamp_memory", PROP_BOOLEAN, PROP_NONE);
	RNA_def_property_boolean_sdna(prop, NULL, "stamp", R_STAMP_MEMORY);
	RNA_def_property_ui_text(prop, "Stamp Peak Memory", "Include the peak memory usage in image metadata");
	RNA_def_property_update(prop, NC_SCENE | ND_RENDER_OPTIONS, NULL);

	prop = RNA_def_property(srna, "stamp_font_size", PROP_INT, PROP_NONE);
	RNA_def_property_int_sdna(prop, NULL, "stamp_font_id");
	RNA_def_property_range(prop, 8, 64);
	RNA_def_property_ui_text(prop, "Font Size", "Size of the font used when rendering stamp text");
	RNA_def_property_update(prop, NC_SCENE | ND_RENDER_OPTIONS, NULL);

	prop = RNA_def_property(srna, "stamp_foreground", PROP_FLOAT, PROP_COLOR);
	RNA_def_property_float_sdna(prop, NULL, "fg_stamp");
	RNA_def_property_array(prop, 4);
	RNA_def_property_range(prop, 0.0, 1.0);
	RNA_def_property_ui_text(prop, "Text Color", "Color to use for stamp text");
	RNA_def_property_update(prop, NC_SCENE | ND_RENDER_OPTIONS, NULL);
	
	prop = RNA_def_property(srna, "stamp_background", PROP_FLOAT, PROP_COLOR);
	RNA_def_property_float_sdna(prop, NULL, "bg_stamp");
	RNA_def_property_array(prop, 4);
	RNA_def_property_range(prop, 0.0, 1.0);
	RNA_def_property_ui_text(prop, "Background", "Color to use behind stamp text");
	RNA_def_property_update(prop, NC_SCENE | ND_RENDER_OPTIONS, NULL);

	/* sequencer draw options */

#if 0  /* see R_SEQ_GL_REND comment */
	prop = RNA_def_property(srna, "use_sequencer_gl_render", PROP_BOOLEAN, PROP_NONE);
	RNA_def_property_boolean_sdna(prop, NULL, "seq_flag", R_SEQ_GL_REND);
	RNA_def_property_ui_text(prop, "Sequencer OpenGL", "");
#endif

	prop = RNA_def_property(srna, "sequencer_gl_preview", PROP_ENUM, PROP_NONE);
	RNA_def_property_enum_sdna(prop, NULL, "seq_prev_type");
	RNA_def_property_enum_items(prop, rna_enum_viewport_shade_items);
	RNA_def_property_ui_text(prop, "Sequencer Preview Shading", "Method to draw in the sequencer view");
	RNA_def_property_update(prop, NC_SCENE | ND_SEQUENCER, "rna_SceneSequencer_update");

#if 0  /* UNUSED, see R_SEQ_GL_REND comment */
	prop = RNA_def_property(srna, "sequencer_gl_render", PROP_ENUM, PROP_NONE);
	RNA_def_property_enum_sdna(prop, NULL, "seq_rend_type");
	RNA_def_property_enum_items(prop, rna_enum_viewport_shade_items);
	/* XXX Label and tooltips are obviously wrong! */
	RNA_def_property_ui_text(prop, "Sequencer Preview Shading", "Method to draw in the sequencer view");
#endif

	prop = RNA_def_property(srna, "use_sequencer_gl_textured_solid", PROP_BOOLEAN, PROP_NONE);
	RNA_def_property_boolean_sdna(prop, NULL, "seq_flag", R_SEQ_SOLID_TEX);
	RNA_def_property_ui_text(prop, "Textured Solid", "Draw face-assigned textures in solid draw method");
	RNA_def_property_update(prop, NC_SCENE | ND_SEQUENCER, "rna_SceneSequencer_update");

	/* layers */
	prop = RNA_def_property(srna, "layers", PROP_COLLECTION, PROP_NONE);
	RNA_def_property_collection_sdna(prop, NULL, "layers", NULL);
	RNA_def_property_struct_type(prop, "SceneRenderLayer");
	RNA_def_property_ui_text(prop, "Render Layers", "");
	rna_def_render_layers(brna, prop);


	prop = RNA_def_property(srna, "use_single_layer", PROP_BOOLEAN, PROP_NONE);
	RNA_def_property_boolean_sdna(prop, NULL, "scemode", R_SINGLE_LAYER);
	RNA_def_property_ui_text(prop, "Single Layer", "Only render the active layer");
	RNA_def_property_ui_icon(prop, ICON_UNPINNED, 1);
	RNA_def_property_update(prop, NC_SCENE | ND_RENDER_OPTIONS, NULL);

	/* views (stereoscopy et al) */
	prop = RNA_def_property(srna, "views", PROP_COLLECTION, PROP_NONE);
	RNA_def_property_struct_type(prop, "SceneRenderView");
	RNA_def_property_ui_text(prop, "Render Views", "");
	rna_def_render_views(brna, prop);

	prop = RNA_def_property(srna, "stereo_views", PROP_COLLECTION, PROP_NONE);
	RNA_def_property_collection_sdna(prop, NULL, "views", NULL);
	RNA_def_property_collection_funcs(prop, "rna_RenderSettings_stereoViews_begin", "rna_iterator_listbase_next",
	                                        "rna_iterator_listbase_end", "rna_iterator_listbase_get",
	                                        NULL, NULL, NULL, NULL);
	RNA_def_property_struct_type(prop, "SceneRenderView");
	RNA_def_property_ui_text(prop, "Render Views", "");

	prop = RNA_def_property(srna, "use_multiview", PROP_BOOLEAN, PROP_NONE);
	RNA_def_property_boolean_sdna(prop, NULL, "scemode", R_MULTIVIEW);
	RNA_def_property_ui_text(prop, "Multiple Views", "Use multiple views in the scene");
	RNA_def_property_update(prop, NC_WINDOW, NULL);

	prop = RNA_def_property(srna, "views_format", PROP_ENUM, PROP_NONE);
	RNA_def_property_enum_items(prop, views_format_items);
	RNA_def_property_clear_flag(prop, PROP_ANIMATABLE);
	RNA_def_property_ui_text(prop, "Setup Stereo Mode", "");
	RNA_def_property_enum_funcs(prop, NULL, "rna_RenderSettings_views_format_set", NULL);
	RNA_def_property_update(prop, NC_SPACE | ND_SPACE_VIEW3D, NULL);

	/* simplify */
	prop = RNA_def_property(srna, "use_simplify", PROP_BOOLEAN, PROP_NONE);
	RNA_def_property_boolean_sdna(prop, NULL, "mode", R_SIMPLIFY);
	RNA_def_property_ui_text(prop, "Use Simplify", "Enable simplification of scene for quicker preview renders");
	RNA_def_property_update(prop, 0, "rna_Scene_use_simplify_update");

	prop = RNA_def_property(srna, "simplify_subdivision", PROP_INT, PROP_UNSIGNED);
	RNA_def_property_int_sdna(prop, NULL, "simplify_subsurf");
	RNA_def_property_ui_range(prop, 0, 6, 1, -1);
	RNA_def_property_ui_text(prop, "Simplify Subdivision", "Global maximum subdivision level");
	RNA_def_property_update(prop, 0, "rna_Scene_simplify_update");

	prop = RNA_def_property(srna, "simplify_child_particles", PROP_FLOAT, PROP_FACTOR);
	RNA_def_property_float_sdna(prop, NULL, "simplify_particles");
	RNA_def_property_ui_text(prop, "Simplify Child Particles", "Global child particles percentage");
	RNA_def_property_update(prop, 0, "rna_Scene_simplify_update");

	prop = RNA_def_property(srna, "simplify_subdivision_render", PROP_INT, PROP_UNSIGNED);
	RNA_def_property_int_sdna(prop, NULL, "simplify_subsurf_render");
	RNA_def_property_ui_range(prop, 0, 6, 1, -1);
	RNA_def_property_ui_text(prop, "Simplify Subdivision", "Global maximum subdivision level during rendering");
	RNA_def_property_update(prop, 0, "rna_Scene_simplify_update");

	prop = RNA_def_property(srna, "simplify_child_particles_render", PROP_FLOAT, PROP_FACTOR);
	RNA_def_property_float_sdna(prop, NULL, "simplify_particles_render");
	RNA_def_property_ui_text(prop, "Simplify Child Particles", "Global child particles percentage during rendering");
	RNA_def_property_update(prop, 0, "rna_Scene_simplify_update");

	prop = RNA_def_property(srna, "simplify_shadow_samples", PROP_INT, PROP_UNSIGNED);
	RNA_def_property_int_sdna(prop, NULL, "simplify_shadowsamples");
	RNA_def_property_ui_range(prop, 1, 16, 1, -1);
	RNA_def_property_ui_text(prop, "Simplify Shadow Samples", "Global maximum shadow samples");
	RNA_def_property_update(prop, 0, "rna_Scene_simplify_update");

	prop = RNA_def_property(srna, "simplify_ao_sss", PROP_FLOAT, PROP_FACTOR);
	RNA_def_property_float_sdna(prop, NULL, "simplify_aosss");
	RNA_def_property_ui_text(prop, "Simplify AO and SSS", "Global approximate AO and SSS quality factor");
	RNA_def_property_update(prop, 0, "rna_Scene_simplify_update");

	prop = RNA_def_property(srna, "use_simplify_triangulate", PROP_BOOLEAN, PROP_NONE);
	RNA_def_property_boolean_sdna(prop, NULL, "simplify_flag", R_SIMPLE_NO_TRIANGULATE);
	RNA_def_property_ui_text(prop, "Skip Quad to Triangles", "Disable non-planar quads being triangulated");

	/* persistent data */
	prop = RNA_def_property(srna, "use_persistent_data", PROP_BOOLEAN, PROP_NONE);
	RNA_def_property_boolean_sdna(prop, NULL, "mode", R_PERSISTENT_DATA);
	RNA_def_property_ui_text(prop, "Persistent Data", "Keep render data around for faster re-renders");
	RNA_def_property_update(prop, 0, "rna_Scene_use_persistent_data_update");

	/* Freestyle line thickness options */
	prop = RNA_def_property(srna, "line_thickness_mode", PROP_ENUM, PROP_NONE);
	RNA_def_property_enum_sdna(prop, NULL, "line_thickness_mode");
	RNA_def_property_enum_items(prop, freestyle_thickness_items);
	RNA_def_property_ui_text(prop, "Line Thickness Mode", "Line thickness mode for Freestyle line drawing");
	RNA_def_property_update(prop, NC_SCENE | ND_RENDER_OPTIONS, "rna_Scene_freestyle_update");

	prop = RNA_def_property(srna, "line_thickness", PROP_FLOAT, PROP_PIXEL);
	RNA_def_property_float_sdna(prop, NULL, "unit_line_thickness");
	RNA_def_property_range(prop, 0.f, 10000.f);
	RNA_def_property_ui_text(prop, "Line Thickness", "Line thickness in pixels");
	RNA_def_property_update(prop, NC_SCENE | ND_RENDER_OPTIONS, "rna_Scene_freestyle_update");

	/* Bake Settings */
	prop = RNA_def_property(srna, "bake", PROP_POINTER, PROP_NONE);
	RNA_def_property_flag(prop, PROP_NEVER_NULL);
	RNA_def_property_pointer_sdna(prop, NULL, "bake");
	RNA_def_property_struct_type(prop, "BakeSettings");
	RNA_def_property_ui_text(prop, "Bake Data", "");

	/* Nestled Data  */
	/* *** Non-Animated *** */
	RNA_define_animate_sdna(false);
	rna_def_bake_data(brna);
	RNA_define_animate_sdna(true);

	/* *** Animated *** */

	/* Scene API */
	RNA_api_scene_render(srna);
}

/* scene.objects */
static void rna_def_scene_objects(BlenderRNA *brna, PropertyRNA *cprop)
{
	StructRNA *srna;
	PropertyRNA *prop;

	FunctionRNA *func;
	PropertyRNA *parm;
	
	RNA_def_property_srna(cprop, "SceneObjects");
	srna = RNA_def_struct(brna, "SceneObjects", NULL);
	RNA_def_struct_sdna(srna, "Scene");
	RNA_def_struct_ui_text(srna, "Scene Objects", "Collection of scene objects");

	func = RNA_def_function(srna, "link", "rna_Scene_object_link");
	RNA_def_function_ui_description(func, "Link object to scene, run scene.update() after");
	RNA_def_function_flag(func, FUNC_USE_CONTEXT | FUNC_USE_REPORTS);
	parm = RNA_def_pointer(func, "object", "Object", "", "Object to add to scene");
	RNA_def_parameter_flags(parm, PROP_NEVER_NULL, PARM_REQUIRED);
	parm = RNA_def_pointer(func, "base", "ObjectBaseLegacy", "", "The newly created base");
	RNA_def_function_return(func, parm);

	func = RNA_def_function(srna, "unlink", "rna_Scene_object_unlink");
	RNA_def_function_ui_description(func, "Unlink object from scene");
	RNA_def_function_flag(func, FUNC_USE_REPORTS);
	parm = RNA_def_pointer(func, "object", "Object", "", "Object to remove from scene");
	RNA_def_parameter_flags(parm, PROP_NEVER_NULL, PARM_REQUIRED);

	prop = RNA_def_property(srna, "active", PROP_POINTER, PROP_NONE);
	RNA_def_property_struct_type(prop, "Object");
	RNA_def_property_pointer_funcs(prop, "rna_Scene_active_object_get", "rna_Scene_active_object_set", NULL, NULL);
	RNA_def_property_flag(prop, PROP_EDITABLE | PROP_NEVER_UNLINK);
	RNA_def_property_ui_text(prop, "Active Object", "Active object for this scene");
	/* Could call: ED_base_object_activate(C, scene->basact);
	 * but would be a bad level call and it seems the notifier is enough */
	RNA_def_property_update(prop, NC_SCENE | ND_OB_ACTIVE, NULL);
}

/* scene.bases.* */
static void rna_def_scene_bases(BlenderRNA *brna, PropertyRNA *cprop)
{
	StructRNA *srna;
	PropertyRNA *prop;

/*	FunctionRNA *func; */
/*	PropertyRNA *parm; */

	RNA_def_property_srna(cprop, "SceneBases");
	srna = RNA_def_struct(brna, "SceneBases", NULL);
	RNA_def_struct_sdna(srna, "Scene");
	RNA_def_struct_ui_text(srna, "Scene Bases", "Collection of scene bases");

	prop = RNA_def_property(srna, "active", PROP_POINTER, PROP_NONE);
	RNA_def_property_struct_type(prop, "ObjectBaseLegacy");
	RNA_def_property_pointer_sdna(prop, NULL, "basact");
	RNA_def_property_flag(prop, PROP_EDITABLE);
	RNA_def_property_ui_text(prop, "Active Base", "Active object base in the scene");
	RNA_def_property_update(prop, NC_SCENE | ND_OB_ACTIVE, NULL);
}

/* scene.timeline_markers */
static void rna_def_timeline_markers(BlenderRNA *brna, PropertyRNA *cprop)
{
	StructRNA *srna;

	FunctionRNA *func;
	PropertyRNA *parm;

	RNA_def_property_srna(cprop, "TimelineMarkers");
	srna = RNA_def_struct(brna, "TimelineMarkers", NULL);
	RNA_def_struct_sdna(srna, "Scene");
	RNA_def_struct_ui_text(srna, "Timeline Markers", "Collection of timeline markers");

	func = RNA_def_function(srna, "new", "rna_TimeLine_add");
	RNA_def_function_ui_description(func, "Add a keyframe to the curve");
	parm = RNA_def_string(func, "name", "Marker", 0, "", "New name for the marker (not unique)");
	RNA_def_parameter_flags(parm, 0, PARM_REQUIRED);
	parm = RNA_def_int(func, "frame", 1, -MAXFRAME, MAXFRAME, "", "The frame for the new marker", -MAXFRAME, MAXFRAME);
	parm = RNA_def_pointer(func, "marker", "TimelineMarker", "", "Newly created timeline marker");
	RNA_def_function_return(func, parm);


	func = RNA_def_function(srna, "remove", "rna_TimeLine_remove");
	RNA_def_function_ui_description(func, "Remove a timeline marker");
	RNA_def_function_flag(func, FUNC_USE_REPORTS);
	parm = RNA_def_pointer(func, "marker", "TimelineMarker", "", "Timeline marker to remove");
	RNA_def_parameter_flags(parm, PROP_NEVER_NULL, PARM_REQUIRED | PARM_RNAPTR);
	RNA_def_parameter_clear_flags(parm, PROP_THICK_WRAP, 0);

	func = RNA_def_function(srna, "clear", "rna_TimeLine_clear");
	RNA_def_function_ui_description(func, "Remove all timeline markers");
}

/* scene.keying_sets */
static void rna_def_scene_keying_sets(BlenderRNA *brna, PropertyRNA *cprop)
{
	StructRNA *srna;
	PropertyRNA *prop;

	FunctionRNA *func;
	PropertyRNA *parm;

	RNA_def_property_srna(cprop, "KeyingSets");
	srna = RNA_def_struct(brna, "KeyingSets", NULL);
	RNA_def_struct_sdna(srna, "Scene");
	RNA_def_struct_ui_text(srna, "Keying Sets", "Scene keying sets");

	/* Add Keying Set */
	func = RNA_def_function(srna, "new", "rna_Scene_keying_set_new");
	RNA_def_function_ui_description(func, "Add a new Keying Set to Scene");
	RNA_def_function_flag(func, FUNC_USE_REPORTS);
	/* name */
	RNA_def_string(func, "idname", "KeyingSet", 64, "IDName", "Internal identifier of Keying Set");
	RNA_def_string(func, "name", "KeyingSet", 64, "Name", "User visible name of Keying Set");
	/* returns the new KeyingSet */
	parm = RNA_def_pointer(func, "keyingset", "KeyingSet", "", "Newly created Keying Set");
	RNA_def_function_return(func, parm);

	prop = RNA_def_property(srna, "active", PROP_POINTER, PROP_NONE);
	RNA_def_property_struct_type(prop, "KeyingSet");
	RNA_def_property_flag(prop, PROP_EDITABLE);
	RNA_def_property_pointer_funcs(prop, "rna_Scene_active_keying_set_get",
	                               "rna_Scene_active_keying_set_set", NULL, NULL);
	RNA_def_property_ui_text(prop, "Active Keying Set", "Active Keying Set used to insert/delete keyframes");
	RNA_def_property_update(prop, NC_SCENE | ND_KEYINGSET, NULL);
	
	prop = RNA_def_property(srna, "active_index", PROP_INT, PROP_NONE);
	RNA_def_property_int_sdna(prop, NULL, "active_keyingset");
	RNA_def_property_int_funcs(prop, "rna_Scene_active_keying_set_index_get",
	                           "rna_Scene_active_keying_set_index_set", NULL);
	RNA_def_property_ui_text(prop, "Active Keying Set Index",
	                         "Current Keying Set index (negative for 'builtin' and positive for 'absolute')");
	RNA_def_property_update(prop, NC_SCENE | ND_KEYINGSET, NULL);
}

static void rna_def_scene_keying_sets_all(BlenderRNA *brna, PropertyRNA *cprop)
{
	StructRNA *srna;
	PropertyRNA *prop;
	
	RNA_def_property_srna(cprop, "KeyingSetsAll");
	srna = RNA_def_struct(brna, "KeyingSetsAll", NULL);
	RNA_def_struct_sdna(srna, "Scene");
	RNA_def_struct_ui_text(srna, "Keying Sets All", "All available keying sets");
	
	/* NOTE: no add/remove available here, without screwing up this amalgamated list... */
	
	prop = RNA_def_property(srna, "active", PROP_POINTER, PROP_NONE);
	RNA_def_property_struct_type(prop, "KeyingSet");
	RNA_def_property_flag(prop, PROP_EDITABLE);
	RNA_def_property_pointer_funcs(prop, "rna_Scene_active_keying_set_get",
	                               "rna_Scene_active_keying_set_set", NULL, NULL);
	RNA_def_property_ui_text(prop, "Active Keying Set", "Active Keying Set used to insert/delete keyframes");
	RNA_def_property_update(prop, NC_SCENE | ND_KEYINGSET, NULL);
	
	prop = RNA_def_property(srna, "active_index", PROP_INT, PROP_NONE);
	RNA_def_property_int_sdna(prop, NULL, "active_keyingset");
	RNA_def_property_int_funcs(prop, "rna_Scene_active_keying_set_index_get",
	                           "rna_Scene_active_keying_set_index_set", NULL);
	RNA_def_property_ui_text(prop, "Active Keying Set Index",
	                         "Current Keying Set index (negative for 'builtin' and positive for 'absolute')");
	RNA_def_property_update(prop, NC_SCENE | ND_KEYINGSET, NULL);
}

/* Runtime property, used to remember uv indices, used only in UV stitch for now.
 */
static void rna_def_selected_uv_element(BlenderRNA *brna)
{
	StructRNA *srna;
	PropertyRNA *prop;

	srna = RNA_def_struct(brna, "SelectedUvElement", "PropertyGroup");
	RNA_def_struct_ui_text(srna, "Selected UV Element", "");

	/* store the index to the UV element selected */
	prop = RNA_def_property(srna, "element_index", PROP_INT, PROP_UNSIGNED);
	RNA_def_property_flag(prop, PROP_IDPROPERTY);
	RNA_def_property_ui_text(prop, "Element Index", "");

	prop = RNA_def_property(srna, "face_index", PROP_INT, PROP_UNSIGNED);
	RNA_def_property_flag(prop, PROP_IDPROPERTY);
	RNA_def_property_ui_text(prop, "Face Index", "");
}

static void rna_def_display_safe_areas(BlenderRNA *brna)
{
	StructRNA *srna;
	PropertyRNA *prop;

	static float default_title[2] = {0.035f, 0.035f};
	static float default_action[2] = {0.1f, 0.05f};

	static float default_title_center[2] = {0.175f, 0.05f};
	static float default_action_center[2] = {0.15f, 0.05f};

	srna = RNA_def_struct(brna, "DisplaySafeAreas", NULL);
	RNA_def_struct_ui_text(srna, "Safe Areas", "Safe Areas used in 3D view and the VSE");
	RNA_def_struct_sdna(srna, "DisplaySafeAreas");

	/* SAFE AREAS */
	prop = RNA_def_property(srna, "title", PROP_FLOAT, PROP_XYZ);
	RNA_def_property_float_sdna(prop, NULL, "title");
	RNA_def_property_array(prop, 2);
	RNA_def_property_range(prop, 0.0f, 1.0f);
	RNA_def_property_float_array_default(prop, default_title);
	RNA_def_property_ui_text(prop, "Title Safe Margins", "Safe area for text and graphics");
	RNA_def_property_update(prop, NC_SCENE | ND_DRAW_RENDER_VIEWPORT, NULL);

	prop = RNA_def_property(srna, "action", PROP_FLOAT, PROP_XYZ);
	RNA_def_property_float_sdna(prop, NULL, "action");
	RNA_def_property_array(prop, 2);
	RNA_def_property_float_array_default(prop, default_action);
	RNA_def_property_range(prop, 0.0f, 1.0f);
	RNA_def_property_ui_text(prop, "Action Safe Margins", "Safe area for general elements");
	RNA_def_property_update(prop, NC_SCENE | ND_DRAW_RENDER_VIEWPORT, NULL);

	prop = RNA_def_property(srna, "title_center", PROP_FLOAT, PROP_XYZ);
	RNA_def_property_float_sdna(prop, NULL, "title_center");
	RNA_def_property_array(prop, 2);
	RNA_def_property_float_array_default(prop, default_title_center);
	RNA_def_property_range(prop, 0.0f, 1.0f);
	RNA_def_property_ui_text(prop, "Center Title Safe Margins", "Safe area for text and graphics in a different aspect ratio");
	RNA_def_property_update(prop, NC_SCENE | ND_DRAW_RENDER_VIEWPORT, NULL);

	prop = RNA_def_property(srna, "action_center", PROP_FLOAT, PROP_XYZ);
	RNA_def_property_float_sdna(prop, NULL, "action_center");
	RNA_def_property_array(prop, 2);
	RNA_def_property_float_array_default(prop, default_action_center);
	RNA_def_property_range(prop, 0.0f, 1.0f);
	RNA_def_property_ui_text(prop, "Center Action Safe Margins", "Safe area for general elements in a different aspect ratio");
	RNA_def_property_update(prop, NC_SCENE | ND_DRAW_RENDER_VIEWPORT, NULL);
}


void RNA_def_scene(BlenderRNA *brna)
{
	StructRNA *srna;
	PropertyRNA *prop;

	FunctionRNA *func;
	PropertyRNA *parm;
	
	static const EnumPropertyItem audio_distance_model_items[] = {
		{0, "NONE", 0, "None", "No distance attenuation"},
		{1, "INVERSE", 0, "Inverse", "Inverse distance model"},
		{2, "INVERSE_CLAMPED", 0, "Inverse Clamped", "Inverse distance model with clamping"},
		{3, "LINEAR", 0, "Linear", "Linear distance model"},
		{4, "LINEAR_CLAMPED", 0, "Linear Clamped", "Linear distance model with clamping"},
		{5, "EXPONENT", 0, "Exponent", "Exponent distance model"},
		{6, "EXPONENT_CLAMPED", 0, "Exponent Clamped", "Exponent distance model with clamping"},
		{0, NULL, 0, NULL, NULL}
	};

	static const EnumPropertyItem sync_mode_items[] = {
		{0, "NONE", 0, "No Sync", "Do not sync, play every frame"},
		{SCE_FRAME_DROP, "FRAME_DROP", 0, "Frame Dropping", "Drop frames if playback is too slow"},
		{AUDIO_SYNC, "AUDIO_SYNC", 0, "AV-sync", "Sync to audio playback, dropping frames"},
		{0, NULL, 0, NULL, NULL}
	};

	/* Struct definition */
	srna = RNA_def_struct(brna, "Scene", "ID");
	RNA_def_struct_ui_text(srna, "Scene", "Scene data-block, consisting in objects and "
	                       "defining time and render related settings");
	RNA_def_struct_ui_icon(srna, ICON_SCENE_DATA);
	RNA_def_struct_clear_flag(srna, STRUCT_ID_REFCOUNT);
	
	/* Global Settings */
	prop = RNA_def_property(srna, "camera", PROP_POINTER, PROP_NONE);
	RNA_def_property_flag(prop, PROP_EDITABLE);
	RNA_def_property_pointer_funcs(prop, NULL, NULL, NULL, "rna_Camera_object_poll");
	RNA_def_property_ui_text(prop, "Camera", "Active camera, used for rendering the scene");
	RNA_def_property_update(prop, NC_SCENE | NA_EDITED, "rna_Scene_view3d_update");

	prop = RNA_def_property(srna, "background_set", PROP_POINTER, PROP_NONE);
	RNA_def_property_pointer_sdna(prop, NULL, "set");
	RNA_def_property_struct_type(prop, "Scene");
	RNA_def_property_flag(prop, PROP_EDITABLE | PROP_ID_SELF_CHECK);
	RNA_def_property_pointer_funcs(prop, NULL, "rna_Scene_set_set", NULL, NULL);
	RNA_def_property_ui_text(prop, "Background Scene", "Background set scene");
	RNA_def_property_update(prop, NC_SCENE | NA_EDITED, "rna_Scene_glsl_update");

	prop = RNA_def_property(srna, "world", PROP_POINTER, PROP_NONE);
	RNA_def_property_flag(prop, PROP_EDITABLE);
	RNA_def_property_ui_text(prop, "World", "World used for rendering the scene");
	RNA_def_property_update(prop, NC_SCENE | ND_WORLD, "rna_Scene_world_update");

	prop = RNA_def_property(srna, "cursor_location", PROP_FLOAT, PROP_XYZ_LENGTH);
	RNA_def_property_float_sdna(prop, NULL, "cursor");
	RNA_def_property_ui_text(prop, "Cursor Location", "3D cursor location");
	RNA_def_property_ui_range(prop, -10000.0, 10000.0, 10, 4);
	RNA_def_property_update(prop, NC_WINDOW, NULL);
	
	/* Bases/Objects */
	prop = RNA_def_property(srna, "object_bases", PROP_COLLECTION, PROP_NONE);
	RNA_def_property_collection_sdna(prop, NULL, "base", NULL);
	RNA_def_property_struct_type(prop, "ObjectBaseLegacy");
	RNA_def_property_ui_text(prop, "Bases", "");
	RNA_def_property_collection_funcs(prop, NULL, NULL, NULL, NULL, NULL, NULL,
	                                  "rna_Scene_object_bases_lookup_string", NULL);
	rna_def_scene_bases(brna, prop);

	prop = RNA_def_property(srna, "objects", PROP_COLLECTION, PROP_NONE);
	RNA_def_property_collection_sdna(prop, NULL, "base", NULL);
	RNA_def_property_struct_type(prop, "Object");
	RNA_def_property_ui_text(prop, "Objects", "");
	RNA_def_property_collection_funcs(prop, NULL, NULL, NULL, "rna_Scene_objects_get", NULL, NULL, NULL, NULL);
	rna_def_scene_objects(brna, prop);

	/* Layers */
	prop = RNA_def_property(srna, "layers", PROP_BOOLEAN, PROP_LAYER_MEMBER);
	/* this seems to be too much trouble with depsgraph updates/etc. currently (20110420) */
	RNA_def_property_clear_flag(prop, PROP_ANIMATABLE);
	RNA_def_property_boolean_sdna(prop, NULL, "lay", 1);
	RNA_def_property_array(prop, 20);
	RNA_def_property_boolean_funcs(prop, NULL, "rna_Scene_layer_set");
	RNA_def_property_ui_text(prop, "Layers", "Visible layers - Shift-Click/Drag to select multiple layers");
	RNA_def_property_update(prop, NC_SCENE | ND_LAYER, "rna_Scene_layer_update");

	/* active layer */
	prop = RNA_def_property(srna, "active_layer", PROP_INT, PROP_NONE);
	RNA_def_property_clear_flag(prop, PROP_ANIMATABLE | PROP_EDITABLE);
	RNA_def_property_int_funcs(prop, "rna_Scene_active_layer_get", NULL, NULL);
	RNA_def_property_ui_text(prop, "Active Layer", "Active scene layer index");

	/* Frame Range Stuff */
	prop = RNA_def_property(srna, "frame_current", PROP_INT, PROP_TIME);
	RNA_def_property_clear_flag(prop, PROP_ANIMATABLE);
	RNA_def_property_int_sdna(prop, NULL, "r.cfra");
	RNA_def_property_range(prop, MINAFRAME, MAXFRAME);
	RNA_def_property_int_funcs(prop, NULL, "rna_Scene_frame_current_set", NULL);
	RNA_def_property_ui_text(prop, "Current Frame",
	                         "Current Frame, to update animation data from python frame_set() instead");
	RNA_def_property_update(prop, NC_SCENE | ND_FRAME, "rna_Scene_frame_update");
	
	prop = RNA_def_property(srna, "frame_subframe", PROP_FLOAT, PROP_TIME);
	RNA_def_property_float_sdna(prop, NULL, "r.subframe");
	RNA_def_property_ui_text(prop, "Current Sub-Frame", "");
	RNA_def_property_clear_flag(prop, PROP_ANIMATABLE);
	RNA_def_property_range(prop, 0.0f, 1.0f);
	RNA_def_property_ui_range(prop, 0.0f, 1.0f, 0.01, 2);
	RNA_def_property_update(prop, NC_SCENE | ND_FRAME, "rna_Scene_frame_update");

	prop = RNA_def_property(srna, "frame_float", PROP_FLOAT, PROP_TIME);
	RNA_def_property_ui_text(prop, "Current Sub-Frame", "");
	RNA_def_property_clear_flag(prop, PROP_ANIMATABLE);
	RNA_def_property_range(prop, MINAFRAME, MAXFRAME);
	RNA_def_property_ui_range(prop, MINAFRAME, MAXFRAME, 0.1, 2);
	RNA_def_property_float_funcs(prop, "rna_Scene_frame_float_get", "rna_Scene_frame_float_set", NULL);
	RNA_def_property_update(prop, NC_SCENE | ND_FRAME, "rna_Scene_frame_update");

	prop = RNA_def_property(srna, "frame_start", PROP_INT, PROP_TIME);
	RNA_def_property_clear_flag(prop, PROP_ANIMATABLE);
	RNA_def_property_int_sdna(prop, NULL, "r.sfra");
	RNA_def_property_int_funcs(prop, NULL, "rna_Scene_start_frame_set", NULL);
	RNA_def_property_range(prop, MINFRAME, MAXFRAME);
	RNA_def_property_ui_text(prop, "Start Frame", "First frame of the playback/rendering range");
	RNA_def_property_update(prop, NC_SCENE | ND_FRAME_RANGE, NULL);
	
	prop = RNA_def_property(srna, "frame_end", PROP_INT, PROP_TIME);
	RNA_def_property_clear_flag(prop, PROP_ANIMATABLE);
	RNA_def_property_int_sdna(prop, NULL, "r.efra");
	RNA_def_property_int_funcs(prop, NULL, "rna_Scene_end_frame_set", NULL);
	RNA_def_property_range(prop, MINFRAME, MAXFRAME);
	RNA_def_property_ui_text(prop, "End Frame", "Final frame of the playback/rendering range");
	RNA_def_property_update(prop, NC_SCENE | ND_FRAME_RANGE, NULL);
	
	prop = RNA_def_property(srna, "frame_step", PROP_INT, PROP_TIME);
	RNA_def_property_clear_flag(prop, PROP_ANIMATABLE);
	RNA_def_property_int_sdna(prop, NULL, "r.frame_step");
	RNA_def_property_range(prop, 0, MAXFRAME);
	RNA_def_property_ui_range(prop, 1, 100, 1, -1);
	RNA_def_property_ui_text(prop, "Frame Step",
	                         "Number of frames to skip forward while rendering/playing back each frame");
	RNA_def_property_update(prop, NC_SCENE | ND_FRAME, NULL);
	
	prop = RNA_def_property(srna, "frame_current_final", PROP_FLOAT, PROP_TIME);
	RNA_def_property_clear_flag(prop, PROP_ANIMATABLE | PROP_EDITABLE);
	RNA_def_property_range(prop, MINAFRAME, MAXFRAME);
	RNA_def_property_float_funcs(prop, "rna_Scene_frame_current_final_get", NULL, NULL);
	RNA_def_property_ui_text(prop, "Current Frame Final",
	                         "Current frame with subframe and time remapping applied");

	prop = RNA_def_property(srna, "lock_frame_selection_to_range", PROP_BOOLEAN, PROP_NONE);
	RNA_def_property_clear_flag(prop, PROP_ANIMATABLE);
	RNA_def_property_boolean_sdna(prop, NULL, "r.flag", SCER_LOCK_FRAME_SELECTION);
	RNA_def_property_ui_text(prop, "Lock Frame Selection",
	                         "Don't allow frame to be selected with mouse outside of frame range");
	RNA_def_property_update(prop, NC_SCENE | ND_FRAME, NULL);
	RNA_def_property_ui_icon(prop, ICON_LOCKED, 0);

	/* Preview Range (frame-range for UI playback) */
	prop = RNA_def_property(srna, "use_preview_range", PROP_BOOLEAN, PROP_NONE);
	RNA_def_property_clear_flag(prop, PROP_ANIMATABLE);
	RNA_def_property_boolean_sdna(prop, NULL, "r.flag", SCER_PRV_RANGE);
	RNA_def_property_boolean_funcs(prop, NULL, "rna_Scene_use_preview_range_set");
	RNA_def_property_ui_text(prop, "Use Preview Range",
	                         "Use an alternative start/end frame range for animation playback and "
	                         "OpenGL renders instead of the Render properties start/end frame range");
	RNA_def_property_update(prop, NC_SCENE | ND_FRAME, NULL);
	RNA_def_property_ui_icon(prop, ICON_PREVIEW_RANGE, 0);
	
	prop = RNA_def_property(srna, "frame_preview_start", PROP_INT, PROP_TIME);
	RNA_def_property_clear_flag(prop, PROP_ANIMATABLE);
	RNA_def_property_int_sdna(prop, NULL, "r.psfra");
	RNA_def_property_int_funcs(prop, NULL, "rna_Scene_preview_range_start_frame_set", NULL);
	RNA_def_property_ui_text(prop, "Preview Range Start Frame", "Alternative start frame for UI playback");
	RNA_def_property_update(prop, NC_SCENE | ND_FRAME, NULL);
	
	prop = RNA_def_property(srna, "frame_preview_end", PROP_INT, PROP_TIME);
	RNA_def_property_clear_flag(prop, PROP_ANIMATABLE);
	RNA_def_property_int_sdna(prop, NULL, "r.pefra");
	RNA_def_property_int_funcs(prop, NULL, "rna_Scene_preview_range_end_frame_set", NULL);
	RNA_def_property_ui_text(prop, "Preview Range End Frame", "Alternative end frame for UI playback");
	RNA_def_property_update(prop, NC_SCENE | ND_FRAME, NULL);

	/* Subframe for moblur debug. */
	prop = RNA_def_property(srna, "show_subframe", PROP_BOOLEAN, PROP_NONE);
	RNA_def_property_clear_flag(prop, PROP_ANIMATABLE);
	RNA_def_property_boolean_sdna(prop, NULL, "r.flag", SCER_SHOW_SUBFRAME);
	RNA_def_property_ui_text(prop, "Show Subframe",
	                         "Show current scene subframe and allow set it using interface tools");
	RNA_def_property_update(prop, NC_SCENE | ND_FRAME, "rna_Scene_show_subframe_update");

	/* Timeline / Time Navigation settings */
	prop = RNA_def_property(srna, "show_keys_from_selected_only", PROP_BOOLEAN, PROP_NONE);
	RNA_def_property_boolean_negative_sdna(prop, NULL, "flag", SCE_KEYS_NO_SELONLY);
	RNA_def_property_ui_text(prop, "Only Keyframes from Selected Channels",
	                         "Consider keyframes for active Object and/or its selected bones only "
	                         "(in timeline and when jumping between keyframes)");
	RNA_def_property_update(prop, NC_SCENE | ND_FRAME, NULL);
	
	/* Stamp */
	prop = RNA_def_property(srna, "use_stamp_note", PROP_STRING, PROP_NONE);
	RNA_def_property_string_sdna(prop, NULL, "r.stamp_udata");
	RNA_def_property_ui_text(prop, "Stamp Note", "User defined note for the render stamping");
	RNA_def_property_update(prop, NC_SCENE | ND_RENDER_OPTIONS, NULL);
	
	/* Animation Data (for Scene) */
	rna_def_animdata_common(srna);
	
	/* Readonly Properties */
	prop = RNA_def_property(srna, "is_nla_tweakmode", PROP_BOOLEAN, PROP_NONE);
	RNA_def_property_boolean_sdna(prop, NULL, "flag", SCE_NLA_EDIT_ON);
	RNA_def_property_clear_flag(prop, PROP_EDITABLE); /* DO NOT MAKE THIS EDITABLE, OR NLA EDITOR BREAKS */
	RNA_def_property_ui_text(prop, "NLA TweakMode",
	                         "Whether there is any action referenced by NLA being edited (strictly read-only)");
	RNA_def_property_update(prop, NC_SPACE | ND_SPACE_GRAPH, NULL);
	
	/* Frame dropping flag for playback and sync enum */
	prop = RNA_def_property(srna, "use_frame_drop", PROP_BOOLEAN, PROP_NONE);
	RNA_def_property_boolean_sdna(prop, NULL, "flag", SCE_FRAME_DROP);
	RNA_def_property_ui_text(prop, "Frame Dropping", "Play back dropping frames if frame display is too slow");
	RNA_def_property_update(prop, NC_SCENE, NULL);

	prop = RNA_def_property(srna, "sync_mode", PROP_ENUM, PROP_NONE);
	RNA_def_property_enum_funcs(prop, "rna_Scene_sync_mode_get", "rna_Scene_sync_mode_set", NULL);
	RNA_def_property_enum_items(prop, sync_mode_items);
	RNA_def_property_ui_text(prop, "Sync Mode", "How to sync playback");
	RNA_def_property_update(prop, NC_SCENE, NULL);


	/* Nodes (Compositing) */
	prop = RNA_def_property(srna, "node_tree", PROP_POINTER, PROP_NONE);
	RNA_def_property_pointer_sdna(prop, NULL, "nodetree");
	RNA_def_property_ui_text(prop, "Node Tree", "Compositing node tree");

	prop = RNA_def_property(srna, "use_nodes", PROP_BOOLEAN, PROP_NONE);
	RNA_def_property_boolean_sdna(prop, NULL, "use_nodes", 1);
	RNA_def_property_flag(prop, PROP_CONTEXT_UPDATE);
	RNA_def_property_ui_text(prop, "Use Nodes", "Enable the compositing node tree");
	RNA_def_property_update(prop, NC_SCENE | ND_RENDER_OPTIONS, "rna_Scene_use_nodes_update");
	
	/* Sequencer */
	prop = RNA_def_property(srna, "sequence_editor", PROP_POINTER, PROP_NONE);
	RNA_def_property_pointer_sdna(prop, NULL, "ed");
	RNA_def_property_struct_type(prop, "SequenceEditor");
	RNA_def_property_ui_text(prop, "Sequence Editor", "");
	
	func = RNA_def_function(srna, "sequence_editor_create", "BKE_sequencer_editing_ensure");
	RNA_def_function_ui_description(func, "Ensure sequence editor is valid in this scene");
	parm = RNA_def_pointer(func, "sequence_editor", "SequenceEditor", "", "New sequence editor data or NULL");
	RNA_def_function_return(func, parm);

	func = RNA_def_function(srna, "sequence_editor_clear", "BKE_sequencer_editing_free");
	RNA_def_function_ui_description(func, "Clear sequence editor in this scene");

	/* Keying Sets */
	prop = RNA_def_property(srna, "keying_sets", PROP_COLLECTION, PROP_NONE);
	RNA_def_property_collection_sdna(prop, NULL, "keyingsets", NULL);
	RNA_def_property_struct_type(prop, "KeyingSet");
	RNA_def_property_ui_text(prop, "Absolute Keying Sets", "Absolute Keying Sets for this Scene");
	RNA_def_property_update(prop, NC_SCENE | ND_KEYINGSET, NULL);
	rna_def_scene_keying_sets(brna, prop);
	
	prop = RNA_def_property(srna, "keying_sets_all", PROP_COLLECTION, PROP_NONE);
	RNA_def_property_collection_funcs(prop, "rna_Scene_all_keyingsets_begin", "rna_Scene_all_keyingsets_next",
	                                  "rna_iterator_listbase_end", "rna_iterator_listbase_get",
	                                  NULL, NULL, NULL, NULL);
	RNA_def_property_struct_type(prop, "KeyingSet");
	RNA_def_property_ui_text(prop, "All Keying Sets",
	                         "All Keying Sets available for use (Builtins and Absolute Keying Sets for this Scene)");
	RNA_def_property_update(prop, NC_SCENE | ND_KEYINGSET, NULL);
	rna_def_scene_keying_sets_all(brna, prop);
	
	/* Rigid Body Simulation */
	prop = RNA_def_property(srna, "rigidbody_world", PROP_POINTER, PROP_NONE);
	RNA_def_property_pointer_sdna(prop, NULL, "rigidbody_world");
	RNA_def_property_struct_type(prop, "RigidBodyWorld");
	RNA_def_property_ui_text(prop, "Rigid Body World", "");
	RNA_def_property_update(prop, NC_SCENE, NULL);
	
	/* Tool Settings */
	prop = RNA_def_property(srna, "tool_settings", PROP_POINTER, PROP_NONE);
	RNA_def_property_flag(prop, PROP_NEVER_NULL);
	RNA_def_property_pointer_sdna(prop, NULL, "toolsettings");
	RNA_def_property_struct_type(prop, "ToolSettings");
	RNA_def_property_ui_text(prop, "Tool Settings", "");

	/* Unit Settings */
	prop = RNA_def_property(srna, "unit_settings", PROP_POINTER, PROP_NONE);
	RNA_def_property_flag(prop, PROP_NEVER_NULL);
	RNA_def_property_pointer_sdna(prop, NULL, "unit");
	RNA_def_property_struct_type(prop, "UnitSettings");
	RNA_def_property_ui_text(prop, "Unit Settings", "Unit editing settings");

	/* Physics Settings */
	prop = RNA_def_property(srna, "gravity", PROP_FLOAT, PROP_ACCELERATION);
	RNA_def_property_float_sdna(prop, NULL, "physics_settings.gravity");
	RNA_def_property_array(prop, 3);
	RNA_def_property_ui_range(prop, -200.0f, 200.0f, 1, 2);
	RNA_def_property_ui_text(prop, "Gravity", "Constant acceleration in a given direction");
	RNA_def_property_update(prop, 0, "rna_Physics_update");

	prop = RNA_def_property(srna, "use_gravity", PROP_BOOLEAN, PROP_NONE);
	RNA_def_property_boolean_sdna(prop, NULL, "physics_settings.flag", PHYS_GLOBAL_GRAVITY);
	RNA_def_property_ui_text(prop, "Global Gravity", "Use global gravity for all dynamics");
	RNA_def_property_update(prop, 0, "rna_Physics_update");
	
	/* Render Data */
	prop = RNA_def_property(srna, "render", PROP_POINTER, PROP_NONE);
	RNA_def_property_flag(prop, PROP_NEVER_NULL);
	RNA_def_property_pointer_sdna(prop, NULL, "r");
	RNA_def_property_struct_type(prop, "RenderSettings");
	RNA_def_property_ui_text(prop, "Render Data", "");

	/* View Render */
	prop = RNA_def_property(srna, "view_render", PROP_POINTER, PROP_NONE);
	RNA_def_property_flag(prop, PROP_NEVER_NULL);
	RNA_def_property_struct_type(prop, "ViewRenderSettings");
	RNA_def_property_ui_text(prop, "View Render", "");

	/* Render Engine Data */
	prop = RNA_def_property(srna, "layer_properties", PROP_COLLECTION, PROP_NONE);
	RNA_def_property_collection_sdna(prop, NULL, "layer_properties->data.group", NULL);
	RNA_def_property_struct_type(prop, "SceneLayerSettings");
	RNA_def_property_ui_text(prop, "Layer Settings",
	                         "Engine specific render settings to be overridden by layers");

	prop = RNA_def_property(srna, "collection_properties", PROP_COLLECTION, PROP_NONE);
	RNA_def_property_collection_sdna(prop, NULL, "collection_properties->data.group", NULL);
	RNA_def_property_struct_type(prop, "LayerCollectionSettings");
	RNA_def_property_ui_text(prop, "Collection Settings",
	                         "Engine specific render settings to be overridden by collections");

	/* Safe Areas */
	prop = RNA_def_property(srna, "safe_areas", PROP_POINTER, PROP_NONE);
	RNA_def_property_pointer_sdna(prop, NULL, "safe_areas");
	RNA_def_property_flag(prop, PROP_NEVER_NULL);
	RNA_def_property_struct_type(prop, "DisplaySafeAreas");
	RNA_def_property_ui_text(prop, "Safe Areas", "");

	/* Markers */
	prop = RNA_def_property(srna, "timeline_markers", PROP_COLLECTION, PROP_NONE);
	RNA_def_property_collection_sdna(prop, NULL, "markers", NULL);
	RNA_def_property_struct_type(prop, "TimelineMarker");
	RNA_def_property_ui_text(prop, "Timeline Markers", "Markers used in all timelines for the current scene");
	rna_def_timeline_markers(brna, prop);

	/* Audio Settings */
	prop = RNA_def_property(srna, "use_audio", PROP_BOOLEAN, PROP_NONE);
	RNA_def_property_boolean_funcs(prop, "rna_Scene_use_audio_get", "rna_Scene_use_audio_set");
	RNA_def_property_ui_text(prop, "Audio Muted", "Play back of audio from Sequence Editor will be muted");
	RNA_def_property_update(prop, NC_SCENE, NULL);

	prop = RNA_def_property(srna, "use_audio_sync", PROP_BOOLEAN, PROP_NONE);
	RNA_def_property_boolean_sdna(prop, NULL, "audio.flag", AUDIO_SYNC);
	RNA_def_property_ui_text(prop, "Audio Sync",
	                         "Play back and sync with audio clock, dropping frames if frame display is too slow");
	RNA_def_property_update(prop, NC_SCENE, NULL);

	prop = RNA_def_property(srna, "use_audio_scrub", PROP_BOOLEAN, PROP_NONE);
	RNA_def_property_boolean_sdna(prop, NULL, "audio.flag", AUDIO_SCRUB);
	RNA_def_property_ui_text(prop, "Audio Scrubbing", "Play audio from Sequence Editor while scrubbing");
	RNA_def_property_update(prop, NC_SCENE, NULL);

	prop = RNA_def_property(srna, "audio_doppler_speed", PROP_FLOAT, PROP_NONE);
	RNA_def_property_float_sdna(prop, NULL, "audio.speed_of_sound");
	RNA_def_property_clear_flag(prop, PROP_ANIMATABLE);
	RNA_def_property_range(prop, 0.01f, FLT_MAX);
	RNA_def_property_ui_text(prop, "Speed of Sound", "Speed of sound for Doppler effect calculation");
	RNA_def_property_update(prop, NC_SCENE, "rna_Scene_listener_update");

	prop = RNA_def_property(srna, "audio_doppler_factor", PROP_FLOAT, PROP_NONE);
	RNA_def_property_float_sdna(prop, NULL, "audio.doppler_factor");
	RNA_def_property_clear_flag(prop, PROP_ANIMATABLE);
	RNA_def_property_range(prop, 0.0, FLT_MAX);
	RNA_def_property_ui_text(prop, "Doppler Factor", "Pitch factor for Doppler effect calculation");
	RNA_def_property_update(prop, NC_SCENE, "rna_Scene_listener_update");

	prop = RNA_def_property(srna, "audio_distance_model", PROP_ENUM, PROP_NONE);
	RNA_def_property_enum_bitflag_sdna(prop, NULL, "audio.distance_model");
	RNA_def_property_clear_flag(prop, PROP_ANIMATABLE);
	RNA_def_property_enum_items(prop, audio_distance_model_items);
	RNA_def_property_ui_text(prop, "Distance Model", "Distance model for distance attenuation calculation");
	RNA_def_property_update(prop, NC_SCENE, "rna_Scene_listener_update");

	prop = RNA_def_property(srna, "audio_volume", PROP_FLOAT, PROP_NONE);
	RNA_def_property_float_sdna(prop, NULL, "audio.volume");
	RNA_def_property_range(prop, 0.0f, 100.0f);
	RNA_def_property_ui_text(prop, "Volume", "Audio volume");
	RNA_def_property_translation_context(prop, BLT_I18NCONTEXT_ID_SOUND);
	RNA_def_property_update(prop, NC_SCENE, NULL);
	RNA_def_property_float_funcs(prop, NULL, "rna_Scene_volume_set", NULL);

	/* Game Settings */
	prop = RNA_def_property(srna, "game_settings", PROP_POINTER, PROP_NONE);
	RNA_def_property_flag(prop, PROP_NEVER_NULL);
	RNA_def_property_pointer_sdna(prop, NULL, "gm");
	RNA_def_property_struct_type(prop, "SceneGameData");
	RNA_def_property_ui_text(prop, "Game Data", "");

	/* Statistics */
	func = RNA_def_function(srna, "statistics", "ED_info_stats_string");
	parm = RNA_def_pointer(func, "scene_layer", "SceneLayer", "", "Active layer");
	RNA_def_parameter_flags(parm, PROP_NEVER_NULL, PARM_REQUIRED);
	parm = RNA_def_string(func, "statistics", NULL, 0, "Statistics", "");
	RNA_def_function_return(func, parm);
	
	/* Grease Pencil */
	prop = RNA_def_property(srna, "grease_pencil", PROP_POINTER, PROP_NONE);
	RNA_def_property_pointer_sdna(prop, NULL, "gpd");
	RNA_def_property_struct_type(prop, "GreasePencil");
	RNA_def_property_flag(prop, PROP_EDITABLE | PROP_ID_REFCOUNT);
	RNA_def_property_ui_text(prop, "Grease Pencil Data", "Grease Pencil data-block");
	RNA_def_property_update(prop, NC_GPENCIL | ND_DATA | NA_EDITED, NULL);
	
	prop = RNA_def_property(srna, "gpencil_object", PROP_POINTER, PROP_NONE);
	RNA_def_property_pointer_sdna(prop, NULL, "gp_object");
	RNA_def_property_flag(prop, PROP_EDITABLE);
	RNA_def_property_pointer_funcs(prop, NULL, NULL, NULL, "rna_GPencil_object_poll");
	RNA_def_property_ui_text(prop, "GPencil Object", "Grease Pencil object where scene annotations are stored by default");
	RNA_def_property_update(prop, NC_GPENCIL | NA_EDITED, NULL);

	/* active MovieClip */
	prop = RNA_def_property(srna, "active_clip", PROP_POINTER, PROP_NONE);
	RNA_def_property_pointer_sdna(prop, NULL, "clip");
	RNA_def_property_flag(prop, PROP_EDITABLE);
	RNA_def_property_struct_type(prop, "MovieClip");
	RNA_def_property_ui_text(prop, "Active Movie Clip", "Active movie clip used for constraints and viewport drawing");
	RNA_def_property_update(prop, NC_SPACE | ND_SPACE_VIEW3D, NULL);

	/* color management */
	prop = RNA_def_property(srna, "view_settings", PROP_POINTER, PROP_NONE);
	RNA_def_property_pointer_sdna(prop, NULL, "view_settings");
	RNA_def_property_struct_type(prop, "ColorManagedViewSettings");
	RNA_def_property_ui_text(prop, "View Settings", "Color management settings applied on image before saving");

	prop = RNA_def_property(srna, "display_settings", PROP_POINTER, PROP_NONE);
	RNA_def_property_pointer_sdna(prop, NULL, "display_settings");
	RNA_def_property_struct_type(prop, "ColorManagedDisplaySettings");
	RNA_def_property_ui_text(prop, "Display Settings", "Settings of device saved image would be displayed on");

	prop = RNA_def_property(srna, "sequencer_colorspace_settings", PROP_POINTER, PROP_NONE);
	RNA_def_property_pointer_sdna(prop, NULL, "sequencer_colorspace_settings");
	RNA_def_property_struct_type(prop, "ColorManagedSequencerColorspaceSettings");
	RNA_def_property_ui_text(prop, "Sequencer Color Space Settings", "Settings of color space sequencer is working in");

	/* Dependency Graph */
	prop = RNA_def_property(srna, "depsgraph", PROP_POINTER, PROP_NONE);
	RNA_def_property_pointer_sdna(prop, NULL, "depsgraph_legacy");
	RNA_def_property_struct_type(prop, "Depsgraph");
	RNA_def_property_ui_text(prop, "Dependency Graph", "Dependencies in the scene data");

	/* Layer and Collections */
	prop = RNA_def_property(srna, "render_layers", PROP_COLLECTION, PROP_NONE);
	RNA_def_property_collection_sdna(prop, NULL, "render_layers", NULL);
	RNA_def_property_struct_type(prop, "SceneLayer");
	RNA_def_property_ui_text(prop, "Render Layers", "");
	rna_def_scene_layers(brna, prop);

	prop = RNA_def_property(srna, "master_collection", PROP_POINTER, PROP_NONE);
	RNA_def_property_flag(prop, PROP_NEVER_NULL);
	RNA_def_property_pointer_sdna(prop, NULL, "collection");
	RNA_def_property_struct_type(prop, "SceneCollection");
	RNA_def_property_ui_text(prop, "Master Collection", "Collection that contains all other collections");

	/* Nestled Data  */
	/* *** Non-Animated *** */
	RNA_define_animate_sdna(false);
	rna_def_tool_settings(brna);
	rna_def_gpencil_brush(brna);
	rna_def_gpencil_interpolate(brna);
	rna_def_unified_paint_settings(brna);
	rna_def_curve_paint_settings(brna);
	rna_def_statvis(brna);
	rna_def_unit_settings(brna);
	rna_def_scene_image_format_data(brna);
	rna_def_scene_game_data(brna);
	rna_def_selected_uv_element(brna);
	rna_def_display_safe_areas(brna);
	RNA_define_animate_sdna(true);
	/* *** Animated *** */
	rna_def_scene_render_data(brna);
	rna_def_scene_render_layer(brna);
	rna_def_gpu_fx(brna);
	rna_def_scene_render_view(brna);

	/* Scene API */
	RNA_api_scene(srna);
}

#endif<|MERGE_RESOLUTION|>--- conflicted
+++ resolved
@@ -438,24 +438,12 @@
 
 #endif
 
-<<<<<<< HEAD
 /* loaded dynamic only defined as dummy */
 EnumPropertyItem rna_enum_gpencil_drawing_brushes_items[] = {
 	{ 0, "BASIC", ICON_BRUSH_SCULPT_DRAW, "Basic", "Basic drawing brush" },
 	{ 0, NULL, 0, NULL, NULL }
 };
 
-
-const EnumPropertyItem rna_enum_layer_collection_mode_settings_type_items[] = {
-	{COLLECTION_MODE_OBJECT, "OBJECT", 0, "Object", ""},
-	{COLLECTION_MODE_EDIT, "EDIT", 0, "Edit", ""},
-	{COLLECTION_MODE_PAINT_WEIGHT, "PAINT_WEIGHT", 0, "Weight Paint", ""},
-	{COLLECTION_MODE_PAINT_WEIGHT, "PAINT_VERTEX", 0, "Vertex Paint", ""},
-	{0, NULL, 0, NULL, NULL}
-};
-
-=======
->>>>>>> 23a5726e
 #ifdef RNA_RUNTIME
 
 #include "DNA_anim_types.h"
@@ -2324,7 +2312,7 @@
 	prop = RNA_def_property(srna, "line_width", PROP_INT, PROP_PIXEL);
 	RNA_def_property_int_sdna(prop, NULL, "thickness");
 	RNA_def_property_range(prop, 1, 300);
-	RNA_def_property_ui_range(prop, 1, 10, 1, 0);
+	RNA_def_property_ui_range(prop, 1, 100, 1, 0);
 	RNA_def_property_ui_text(prop, "Thickness", "Thickness of strokes (in pixels)");
 	RNA_def_property_update(prop, NC_GPENCIL | ND_DATA, NULL);
 
@@ -2454,6 +2442,19 @@
 	RNA_def_property_ui_text(prop, "Random Strength", "Use random value for strength");
 	RNA_def_property_update(prop, NC_GPENCIL | ND_DATA, NULL);
 
+	/* Cursor Color */
+	static float default_1[3] = { 1.0f, 1.0f, 1.0f };
+	prop = RNA_def_property(srna, "cursor_color", PROP_FLOAT, PROP_COLOR_GAMMA);
+	RNA_def_property_float_sdna(prop, NULL, "curcolor");
+	RNA_def_property_array(prop, 3);
+	RNA_def_property_range(prop, 0.0f, 1.0f);
+	RNA_def_property_float_array_default(prop, default_1);
+	RNA_def_property_ui_text(prop, "Cursor Color", "Color for the cursor");
+
+	prop = RNA_def_property(srna, "use_cursor", PROP_BOOLEAN, PROP_NONE);
+	RNA_def_property_boolean_sdna(prop, NULL, "flag", GP_BRUSH_ENABLE_CURSOR); 
+	RNA_def_property_boolean_default(prop, true);
+	RNA_def_property_ui_text(prop, "Enable Cursor", "Enable cursor on screen");
 }
 
 /* Grease Pencil Drawing Brushes API */
@@ -2573,10 +2574,11 @@
 	};
 	
 	static const EnumPropertyItem gpencil_stroke_placement_items[] = {
-		{GP_PROJECT_VIEWSPACE, "CURSOR", 0, "Cursor", "Draw stroke at the 3D cursor"},
-		{0, "VIEW", 0, "View", "Stick stroke to the view "}, /* weird, GP_PROJECT_VIEWALIGN is inverted */
-		{GP_PROJECT_VIEWSPACE | GP_PROJECT_DEPTH_VIEW, "SURFACE", 0, "Surface", "Stick stroke to surfaces"},
-		{GP_PROJECT_VIEWSPACE | GP_PROJECT_DEPTH_STROKE, "STROKE", 0, "Stroke", "Stick stroke to other strokes"},
+		{GP_PROJECT_VIEWSPACE, "ORIGIN", ICON_OBJECT_ORIGIN, "Origin", "Draw stroke at Object origin"},
+		{GP_PROJECT_VIEWSPACE | GP_PROJECT_CURSOR, "CURSOR", ICON_CURSOR, "3D Cursor", "Draw stroke at 3D cursor location" },
+		// {0, "VIEW", ICON_VISIBLE_IPO_ON, "View", "Stick stroke to the view "}, /* weird, GP_PROJECT_VIEWALIGN is inverted */
+		{GP_PROJECT_VIEWSPACE | GP_PROJECT_DEPTH_VIEW, "SURFACE", ICON_FACESEL, "Surface", "Stick stroke to surfaces"},
+		//{GP_PROJECT_VIEWSPACE | GP_PROJECT_DEPTH_STROKE, "STROKE", ICON_GREASEPENCIL, "Stroke", "Stick stroke to other strokes"},
 		{0, NULL, 0, NULL, NULL}
 	};
 	
@@ -2816,7 +2818,7 @@
 	RNA_def_property_enum_items(prop, gpencil_source_3d_items);
 	RNA_def_property_ui_text(prop, "Grease Pencil Source",
 	                         "Data-block where active Grease Pencil data is found from");
-	RNA_def_property_update(prop, NC_GPENCIL | ND_DATA, NULL);
+	RNA_def_property_update(prop, NC_SCENE | ND_TOOLSETTINGS | NC_GPENCIL | ND_DATA | ND_SPACE_PROPERTIES, NULL);
 	
 	prop = RNA_def_property(srna, "gpencil_sculpt", PROP_POINTER, PROP_NONE);
 	RNA_def_property_pointer_sdna(prop, NULL, "gp_sculpt");
@@ -2837,6 +2839,12 @@
 	RNA_def_property_ui_text(prop, "Grease Pencil Brushes", "Grease Pencil drawing brushes");
 	rna_def_gpencil_brushes(brna, prop);
 
+	prop = RNA_def_property(srna, "gpencil_brushes_enum", PROP_ENUM, PROP_NONE);
+	RNA_def_property_enum_items(prop, rna_enum_gpencil_drawing_brushes_items);
+	RNA_def_property_enum_funcs(prop, "rna_GPencilBrushes_index_get", "rna_GPencilBrushes_index_set", "rna_GPencilBrush_enum_itemf");
+	RNA_def_property_ui_text(prop, "Enum of drawing brushes", "");
+	RNA_def_property_update(prop, NC_GPENCIL | ND_DATA, NULL);
+
 	/* Grease Pencil - 3D View Stroke Placement */
 	prop = RNA_def_property(srna, "gpencil_stroke_placement_view3d", PROP_ENUM, PROP_NONE);
 	RNA_def_property_enum_bitflag_sdna(prop, NULL, "gpencil_v3d_align");
@@ -2870,7 +2878,57 @@
 	RNA_def_property_ui_text(prop, "Stroke Placement (Image Editor)", "");
 	RNA_def_property_update(prop, NC_GPENCIL | ND_DATA, NULL);
 
-	
+	/* Grease Pencil - Simplify Options */
+	prop = RNA_def_property(srna, "gpencil_simplify", PROP_BOOLEAN, PROP_NONE);
+	RNA_def_property_boolean_sdna(prop, NULL, "gpencil_simplify", GP_TOOL_FLAG_SIMPLIFY);
+	RNA_def_property_ui_text(prop, "Simplify", "Simplify Grease Pencil Drawing");
+	RNA_def_property_update(prop, NC_GPENCIL | ND_DATA, "rna_GPencil_update");
+
+	prop = RNA_def_property(srna, "gpencil_simplify_onplay", PROP_BOOLEAN, PROP_NONE);
+	RNA_def_property_boolean_sdna(prop, NULL, "gpencil_simplify", GP_TOOL_FLAG_SIMPLIFY_ON_PLAY);
+	RNA_def_property_ui_text(prop, "On Play", "Simplify Grease Pencil only when play animation");
+	RNA_def_property_update(prop, NC_GPENCIL | ND_DATA, "rna_GPencil_update");
+
+	prop = RNA_def_property(srna, "gpencil_simplify_view_fill", PROP_BOOLEAN, PROP_NONE);
+	RNA_def_property_boolean_sdna(prop, NULL, "gpencil_simplify", GP_TOOL_FLAG_SIMPLIFY_VIEW_FILL);
+	RNA_def_property_ui_text(prop, "Fill", "Do not fill strokes on viewport");
+	RNA_def_property_update(prop, NC_GPENCIL | ND_DATA, "rna_GPencil_update");
+
+	prop = RNA_def_property(srna, "gpencil_simplify_remove_lines", PROP_BOOLEAN, PROP_NONE);
+	RNA_def_property_boolean_sdna(prop, NULL, "gpencil_simplify", GP_TOOL_FLAG_SIMPLIFY_REMOVE_LINE);
+	RNA_def_property_ui_text(prop, "Remove Lines", "Remove External Lines of Filling Strokes");
+	RNA_def_property_update(prop, NC_GPENCIL | ND_DATA, "rna_GPencil_update");
+
+	prop = RNA_def_property(srna, "gpencil_simplify_view_modifier", PROP_BOOLEAN, PROP_NONE);
+	RNA_def_property_boolean_sdna(prop, NULL, "gpencil_simplify", GP_TOOL_FLAG_SIMPLIFY_VIEW_MODIF);
+	RNA_def_property_ui_text(prop, "Fill", "Do not apply modifiers on viewport");
+	RNA_def_property_update(prop, NC_GPENCIL | ND_DATA, "rna_GPencil_update");
+
+	prop = RNA_def_property(srna, "gpencil_simplify_view_vfx", PROP_BOOLEAN, PROP_NONE);
+	RNA_def_property_boolean_sdna(prop, NULL, "gpencil_simplify", GP_TOOL_FLAG_SIMPLIFY_VIEW_VFX);
+	RNA_def_property_ui_text(prop, "Fill", "Do not apply VFX modifiers on viewport");
+	RNA_def_property_update(prop, NC_GPENCIL | ND_DATA, "rna_GPencil_update");
+
+	prop = RNA_def_property(srna, "gpencil_simplify_render_fill", PROP_BOOLEAN, PROP_NONE);
+	RNA_def_property_boolean_sdna(prop, NULL, "gpencil_simplify", GP_TOOL_FLAG_SIMPLIFY_RENDER_FILL);
+	RNA_def_property_ui_text(prop, "Fill", "Do not fill strokes on render");
+	RNA_def_property_update(prop, NC_GPENCIL | ND_DATA, "rna_GPencil_update");
+
+	prop = RNA_def_property(srna, "gpencil_simplify_render_modifier", PROP_BOOLEAN, PROP_NONE);
+	RNA_def_property_boolean_sdna(prop, NULL, "gpencil_simplify", GP_TOOL_FLAG_SIMPLIFY_RENDER_MODIF);
+	RNA_def_property_ui_text(prop, "Fill", "Do not apply modifiers on render");
+	RNA_def_property_update(prop, NC_GPENCIL | ND_DATA, "rna_GPencil_update");
+
+	prop = RNA_def_property(srna, "gpencil_simplify_render_vfx", PROP_BOOLEAN, PROP_NONE);
+	RNA_def_property_boolean_sdna(prop, NULL, "gpencil_simplify", GP_TOOL_FLAG_SIMPLIFY_RENDER_VFX);
+	RNA_def_property_ui_text(prop, "Fill", "Do not apply VFX modifiers on render");
+	RNA_def_property_update(prop, NC_GPENCIL | ND_DATA, "rna_GPencil_update");
+
+	prop = RNA_def_property(srna, "gpencil_disable_fast_drawing", PROP_BOOLEAN, PROP_NONE);
+	RNA_def_property_boolean_sdna(prop, NULL, "gpencil_simplify", GP_TOOL_FLAG_DISABLE_FAST_DRAWING);
+	RNA_def_property_ui_text(prop, "Disable Fast Drawing", "Disable fast drawing while painting");
+	RNA_def_property_update(prop, NC_GPENCIL | ND_DATA, "rna_GPencil_update");
+
 	/* Auto Keying */
 	prop = RNA_def_property(srna, "use_keyframe_insert_auto", PROP_BOOLEAN, PROP_NONE);
 	RNA_def_property_boolean_sdna(prop, NULL, "autokey_mode", AUTOKEY_ON);
@@ -3035,21 +3093,11 @@
 	RNA_def_struct_path_func(srna, "rna_UnifiedPaintSettings_path");
 	RNA_def_struct_ui_text(srna, "Unified Paint Settings", "Overrides for some of the active brush's settings");
 
-<<<<<<< HEAD
-	/* Line Thickness */
-	prop = RNA_def_property(srna, "line_width", PROP_INT, PROP_PIXEL);
-	RNA_def_property_int_sdna(prop, NULL, "thickness");
-	RNA_def_property_range(prop, 1, 300);
-	RNA_def_property_ui_range(prop, 1, 100, 1, 0);
-	RNA_def_property_ui_text(prop, "Thickness", "Thickness of strokes (in pixels)");
-	RNA_def_property_update(prop, NC_GPENCIL | ND_DATA, NULL);
-=======
 	/* high-level flags to enable or disable unified paint settings */
 	prop = RNA_def_property(srna, "use_unified_size", PROP_BOOLEAN, PROP_NONE);
 	RNA_def_property_boolean_sdna(prop, NULL, "flag", UNIFIED_PAINT_SIZE);
 	RNA_def_property_ui_text(prop, "Use Unified Radius",
 	                         "Instead of per-brush radius, the radius is shared across brushes");
->>>>>>> 23a5726e
 
 	prop = RNA_def_property(srna, "use_unified_strength", PROP_BOOLEAN, PROP_NONE);
 	RNA_def_property_boolean_sdna(prop, NULL, "flag", UNIFIED_PAINT_ALPHA);
@@ -3170,26 +3218,9 @@
 	RNA_def_property_boolean_sdna(prop, NULL, "flag", CURVE_PAINT_FLAG_DEPTH_STROKE_OFFSET_ABS);
 	RNA_def_property_ui_text(prop, "Absolute Offset", "Apply a fixed offset (don't scale by the radius)");
 
-<<<<<<< HEAD
-	/* Cursor Color */
-	static float default_1[3] = { 1.0f, 1.0f, 1.0f };
-	prop = RNA_def_property(srna, "cursor_color", PROP_FLOAT, PROP_COLOR_GAMMA);
-	RNA_def_property_float_sdna(prop, NULL, "curcolor");
-	RNA_def_property_array(prop, 3);
-	RNA_def_property_range(prop, 0.0f, 1.0f);
-	RNA_def_property_float_array_default(prop, default_1);
-	RNA_def_property_ui_text(prop, "Cursor Color", "Color for the cursor");
-
-	prop = RNA_def_property(srna, "use_cursor", PROP_BOOLEAN, PROP_NONE);
-	RNA_def_property_boolean_sdna(prop, NULL, "flag", GP_BRUSH_ENABLE_CURSOR); 
-	RNA_def_property_boolean_default(prop, true);
-	RNA_def_property_ui_text(prop, "Enable Cursor", "Enable cursor on screen");
-}
-=======
 	prop = RNA_def_property(srna, "error_threshold", PROP_INT, PROP_PIXEL);
 	RNA_def_property_range(prop, 1, 100);
 	RNA_def_property_ui_text(prop, "Tolerance", "Allow deviation for a smoother, less precise line");
->>>>>>> 23a5726e
 
 	prop = RNA_def_property(srna, "fit_method", PROP_ENUM, PROP_PIXEL);
 	RNA_def_property_enum_sdna(prop, NULL, "fit_method");
@@ -3273,44 +3304,6 @@
 	RNA_def_property_update(prop, 0, "rna_EditMesh_update");
 
 
-<<<<<<< HEAD
-	static const EnumPropertyItem vertex_group_select_items[] = {
-		{WT_VGROUP_ALL, "ALL", 0, "All", "All Vertex Groups"},
-		{WT_VGROUP_BONE_DEFORM, "BONE_DEFORM", 0, "Deform", "Vertex Groups assigned to Deform Bones"},
-		{WT_VGROUP_BONE_DEFORM_OFF, "OTHER_DEFORM", 0, "Other", "Vertex Groups assigned to non Deform Bones"},
-		{0, NULL, 0, NULL, NULL}
-	};
-	
-	static const EnumPropertyItem gpencil_source_3d_items[] = {
-		{GP_TOOL_SOURCE_SCENE, "SCENE", 0, "Scene",
-		 "Grease Pencil data attached to the current scene is used, "
-		 "unless the active object already has Grease Pencil data (i.e. for old files)"},
-		{GP_TOOL_SOURCE_OBJECT, "OBJECT", 0, "Object",
-		 "Grease Pencil data-blocks attached to the active object are used "
-		 "(required when using pre 2.73 add-ons, e.g. BSurfaces)"},
-		{0, NULL, 0, NULL, NULL}
-	};
-	
-	static const EnumPropertyItem gpencil_stroke_placement_items[] = {
-		{GP_PROJECT_VIEWSPACE, "ORIGIN", ICON_OBJECT_ORIGIN, "Origin", "Draw stroke at Object origin"},
-		{GP_PROJECT_VIEWSPACE | GP_PROJECT_CURSOR, "CURSOR", ICON_CURSOR, "3D Cursor", "Draw stroke at 3D cursor location" },
-		// {0, "VIEW", ICON_VISIBLE_IPO_ON, "View", "Stick stroke to the view "}, /* weird, GP_PROJECT_VIEWALIGN is inverted */
-		{GP_PROJECT_VIEWSPACE | GP_PROJECT_DEPTH_VIEW, "SURFACE", ICON_FACESEL, "Surface", "Stick stroke to surfaces"},
-		//{GP_PROJECT_VIEWSPACE | GP_PROJECT_DEPTH_STROKE, "STROKE", ICON_GREASEPENCIL, "Stroke", "Stick stroke to other strokes"},
-		{0, NULL, 0, NULL, NULL}
-	};
-	
-	
-	srna = RNA_def_struct(brna, "ToolSettings", NULL);
-	RNA_def_struct_path_func(srna, "rna_ToolSettings_path");
-	RNA_def_struct_ui_text(srna, "Tool Settings", "");
-	
-	prop = RNA_def_property(srna, "sculpt", PROP_POINTER, PROP_NONE);
-	RNA_def_property_struct_type(prop, "Sculpt");
-	RNA_def_property_ui_text(prop, "Sculpt", "");
-	
-	prop = RNA_def_property(srna, "use_auto_normalize", PROP_BOOLEAN, PROP_NONE);
-=======
 	/* overhang */
 	prop = RNA_def_property(srna, "overhang_min", PROP_FLOAT, PROP_ANGLE);
 	RNA_def_property_float_sdna(prop, NULL, "overhang_min");
@@ -3318,7 +3311,6 @@
 	RNA_def_property_range(prop, 0.0f, DEG2RADF(180.0f));
 	RNA_def_property_ui_range(prop, 0.0f, DEG2RADF(180.0f), 0.001, 3);
 	RNA_def_property_ui_text(prop, "Overhang Min", "Minimum angle to display");
->>>>>>> 23a5726e
 	RNA_def_property_flag(prop, PROP_CONTEXT_UPDATE);
 	RNA_def_property_update(prop, 0, "rna_EditMesh_update");
 
@@ -3554,32 +3546,11 @@
 	if (scene) RNA_def_property_update(prop, NC_SCENE | ND_RENDER_OPTIONS, NULL);
 	else RNA_def_property_clear_flag(prop, PROP_EDITABLE);
 
-<<<<<<< HEAD
-	prop = RNA_def_property(srna, "grease_pencil_source", PROP_ENUM, PROP_NONE);
-	RNA_def_property_enum_bitflag_sdna(prop, NULL, "gpencil_src");
-	RNA_def_property_enum_items(prop, gpencil_source_3d_items);
-	RNA_def_property_ui_text(prop, "Grease Pencil Source",
-	                         "Data-block where active Grease Pencil data is found from");
-	RNA_def_property_update(prop, NC_SCENE | ND_TOOLSETTINGS | NC_GPENCIL | ND_DATA | ND_SPACE_PROPERTIES, NULL);
-	
-	prop = RNA_def_property(srna, "gpencil_sculpt", PROP_POINTER, PROP_NONE);
-	RNA_def_property_pointer_sdna(prop, NULL, "gp_sculpt");
-	RNA_def_property_struct_type(prop, "GPencilSculptSettings");
-	RNA_def_property_ui_text(prop, "Grease Pencil Sculpt",
-	                         "Settings for stroke sculpting tools and brushes");
-	
-	prop = RNA_def_property(srna, "gpencil_interpolate", PROP_POINTER, PROP_NONE);
-	RNA_def_property_pointer_sdna(prop, NULL, "gp_interpolate");
-	RNA_def_property_struct_type(prop, "GPencilInterpolateSettings");
-	RNA_def_property_ui_text(prop, "Grease Pencil Interpolate", 
-	                        "Settings for Grease Pencil Interpolation tools");
-=======
 	prop = RNA_def_property(srna, "use_ztransp", PROP_BOOLEAN, PROP_NONE);
 	RNA_def_property_boolean_sdna(prop, NULL, "layflag", SCE_LAY_ZTRA);
 	RNA_def_property_ui_text(prop, "ZTransp", "Render Z-Transparent faces in this Layer (on top of Solid and Halos)");
 	if (scene) RNA_def_property_update(prop, NC_SCENE | ND_RENDER_OPTIONS, NULL);
 	else RNA_def_property_clear_flag(prop, PROP_EDITABLE);
->>>>>>> 23a5726e
 
 	prop = RNA_def_property(srna, "use_sky", PROP_BOOLEAN, PROP_NONE);
 	RNA_def_property_boolean_sdna(prop, NULL, "layflag", SCE_LAY_SKY);
@@ -3587,38 +3558,11 @@
 	if (scene) RNA_def_property_update(prop, NC_SCENE | ND_RENDER_OPTIONS, "rna_Scene_glsl_update");
 	else RNA_def_property_clear_flag(prop, PROP_EDITABLE);
 
-<<<<<<< HEAD
-	prop = RNA_def_property(srna, "gpencil_brushes_enum", PROP_ENUM, PROP_NONE);
-	RNA_def_property_enum_items(prop, rna_enum_gpencil_drawing_brushes_items);
-	RNA_def_property_enum_funcs(prop, "rna_GPencilBrushes_index_get", "rna_GPencilBrushes_index_set", "rna_GPencilBrush_enum_itemf");
-	RNA_def_property_ui_text(prop, "Enum of drawing brushes", "");
-	RNA_def_property_update(prop, NC_GPENCIL | ND_DATA, NULL);
-
-	/* Grease Pencil - 3D View Stroke Placement */
-	prop = RNA_def_property(srna, "gpencil_stroke_placement_view3d", PROP_ENUM, PROP_NONE);
-	RNA_def_property_enum_bitflag_sdna(prop, NULL, "gpencil_v3d_align");
-	RNA_def_property_enum_items(prop, gpencil_stroke_placement_items);
-	RNA_def_property_ui_text(prop, "Stroke Placement (3D View)", "");
-	RNA_def_property_update(prop, NC_GPENCIL | ND_DATA, NULL);
-	
-	prop = RNA_def_property(srna, "use_gpencil_stroke_endpoints", PROP_BOOLEAN, PROP_NONE);
-	RNA_def_property_boolean_sdna(prop, NULL, "gpencil_v3d_align", GP_PROJECT_DEPTH_STROKE_ENDPOINTS);
-	RNA_def_property_ui_text(prop, "Only Endpoints", "Only use the first and last parts of the stroke for snapping");
-	RNA_def_property_update(prop, NC_GPENCIL | ND_DATA, NULL);
-	
-	/* Grease Pencil - 2D Views Stroke Placement */
-	prop = RNA_def_property(srna, "gpencil_stroke_placement_view2d", PROP_ENUM, PROP_NONE);
-	RNA_def_property_enum_bitflag_sdna(prop, NULL, "gpencil_v2d_align");
-	RNA_def_property_enum_items(prop, gpencil_stroke_placement_items);
-	RNA_def_property_ui_text(prop, "Stroke Placement (2D View)", "");
-	RNA_def_property_update(prop, NC_GPENCIL | ND_DATA, NULL);
-=======
 	prop = RNA_def_property(srna, "use_ao", PROP_BOOLEAN, PROP_NONE);
 	RNA_def_property_boolean_sdna(prop, NULL, "layflag", SCE_LAY_AO);
 	RNA_def_property_ui_text(prop, "AO", "Render AO in this Layer");
 	if (scene) RNA_def_property_update(prop, NC_SCENE | ND_RENDER_OPTIONS, "rna_Scene_glsl_update");
 	else RNA_def_property_clear_flag(prop, PROP_EDITABLE);
->>>>>>> 23a5726e
 
 	prop = RNA_def_property(srna, "use_edge_enhance", PROP_BOOLEAN, PROP_NONE);
 	RNA_def_property_boolean_sdna(prop, NULL, "layflag", SCE_LAY_EDGE);
@@ -3626,134 +3570,11 @@
 	if (scene) RNA_def_property_update(prop, NC_SCENE | ND_RENDER_OPTIONS, NULL);
 	else RNA_def_property_clear_flag(prop, PROP_EDITABLE);
 
-<<<<<<< HEAD
-	/* Grease Pencil - Simplify Options */
-	prop = RNA_def_property(srna, "gpencil_simplify", PROP_BOOLEAN, PROP_NONE);
-	RNA_def_property_boolean_sdna(prop, NULL, "gpencil_simplify", GP_TOOL_FLAG_SIMPLIFY);
-	RNA_def_property_ui_text(prop, "Simplify", "Simplify Grease Pencil Drawing");
-	RNA_def_property_update(prop, NC_GPENCIL | ND_DATA, "rna_GPencil_update");
-
-	prop = RNA_def_property(srna, "gpencil_simplify_onplay", PROP_BOOLEAN, PROP_NONE);
-	RNA_def_property_boolean_sdna(prop, NULL, "gpencil_simplify", GP_TOOL_FLAG_SIMPLIFY_ON_PLAY);
-	RNA_def_property_ui_text(prop, "On Play", "Simplify Grease Pencil only when play animation");
-	RNA_def_property_update(prop, NC_GPENCIL | ND_DATA, "rna_GPencil_update");
-
-	prop = RNA_def_property(srna, "gpencil_simplify_view_fill", PROP_BOOLEAN, PROP_NONE);
-	RNA_def_property_boolean_sdna(prop, NULL, "gpencil_simplify", GP_TOOL_FLAG_SIMPLIFY_VIEW_FILL);
-	RNA_def_property_ui_text(prop, "Fill", "Do not fill strokes on viewport");
-	RNA_def_property_update(prop, NC_GPENCIL | ND_DATA, "rna_GPencil_update");
-
-	prop = RNA_def_property(srna, "gpencil_simplify_remove_lines", PROP_BOOLEAN, PROP_NONE);
-	RNA_def_property_boolean_sdna(prop, NULL, "gpencil_simplify", GP_TOOL_FLAG_SIMPLIFY_REMOVE_LINE);
-	RNA_def_property_ui_text(prop, "Remove Lines", "Remove External Lines of Filling Strokes");
-	RNA_def_property_update(prop, NC_GPENCIL | ND_DATA, "rna_GPencil_update");
-
-	prop = RNA_def_property(srna, "gpencil_simplify_view_modifier", PROP_BOOLEAN, PROP_NONE);
-	RNA_def_property_boolean_sdna(prop, NULL, "gpencil_simplify", GP_TOOL_FLAG_SIMPLIFY_VIEW_MODIF);
-	RNA_def_property_ui_text(prop, "Fill", "Do not apply modifiers on viewport");
-	RNA_def_property_update(prop, NC_GPENCIL | ND_DATA, "rna_GPencil_update");
-
-	prop = RNA_def_property(srna, "gpencil_simplify_view_vfx", PROP_BOOLEAN, PROP_NONE);
-	RNA_def_property_boolean_sdna(prop, NULL, "gpencil_simplify", GP_TOOL_FLAG_SIMPLIFY_VIEW_VFX);
-	RNA_def_property_ui_text(prop, "Fill", "Do not apply VFX modifiers on viewport");
-	RNA_def_property_update(prop, NC_GPENCIL | ND_DATA, "rna_GPencil_update");
-
-	prop = RNA_def_property(srna, "gpencil_simplify_render_fill", PROP_BOOLEAN, PROP_NONE);
-	RNA_def_property_boolean_sdna(prop, NULL, "gpencil_simplify", GP_TOOL_FLAG_SIMPLIFY_RENDER_FILL);
-	RNA_def_property_ui_text(prop, "Fill", "Do not fill strokes on render");
-	RNA_def_property_update(prop, NC_GPENCIL | ND_DATA, "rna_GPencil_update");
-
-	prop = RNA_def_property(srna, "gpencil_simplify_render_modifier", PROP_BOOLEAN, PROP_NONE);
-	RNA_def_property_boolean_sdna(prop, NULL, "gpencil_simplify", GP_TOOL_FLAG_SIMPLIFY_RENDER_MODIF);
-	RNA_def_property_ui_text(prop, "Fill", "Do not apply modifiers on render");
-	RNA_def_property_update(prop, NC_GPENCIL | ND_DATA, "rna_GPencil_update");
-
-	prop = RNA_def_property(srna, "gpencil_simplify_render_vfx", PROP_BOOLEAN, PROP_NONE);
-	RNA_def_property_boolean_sdna(prop, NULL, "gpencil_simplify", GP_TOOL_FLAG_SIMPLIFY_RENDER_VFX);
-	RNA_def_property_ui_text(prop, "Fill", "Do not apply VFX modifiers on render");
-	RNA_def_property_update(prop, NC_GPENCIL | ND_DATA, "rna_GPencil_update");
-
-	prop = RNA_def_property(srna, "gpencil_disable_fast_drawing", PROP_BOOLEAN, PROP_NONE);
-	RNA_def_property_boolean_sdna(prop, NULL, "gpencil_simplify", GP_TOOL_FLAG_DISABLE_FAST_DRAWING);
-	RNA_def_property_ui_text(prop, "Disable Fast Drawing", "Disable fast drawing while painting");
-	RNA_def_property_update(prop, NC_GPENCIL | ND_DATA, "rna_GPencil_update");
-
-	/* Auto Keying */
-	prop = RNA_def_property(srna, "use_keyframe_insert_auto", PROP_BOOLEAN, PROP_NONE);
-	RNA_def_property_boolean_sdna(prop, NULL, "autokey_mode", AUTOKEY_ON);
-	RNA_def_property_ui_text(prop, "Auto Keying", "Automatic keyframe insertion for Objects and Bones");
-	RNA_def_property_ui_icon(prop, ICON_REC, 0);
-	
-	prop = RNA_def_property(srna, "auto_keying_mode", PROP_ENUM, PROP_NONE);
-	RNA_def_property_enum_bitflag_sdna(prop, NULL, "autokey_mode");
-	RNA_def_property_enum_items(prop, auto_key_items);
-	RNA_def_property_ui_text(prop, "Auto-Keying Mode", "Mode of automatic keyframe insertion for Objects and Bones");
-	
-	prop = RNA_def_property(srna, "use_record_with_nla", PROP_BOOLEAN, PROP_NONE);
-	RNA_def_property_boolean_sdna(prop, NULL, "autokey_flag", ANIMRECORD_FLAG_WITHNLA);
-	RNA_def_property_ui_text(prop, "Layered",
-	                         "Add a new NLA Track + Strip for every loop/pass made over the animation "
-	                         "to allow non-destructive tweaking");
-	
-	prop = RNA_def_property(srna, "use_keyframe_insert_keyingset", PROP_BOOLEAN, PROP_NONE);
-	RNA_def_property_boolean_sdna(prop, NULL, "autokey_flag", AUTOKEY_FLAG_ONLYKEYINGSET);
-	RNA_def_property_ui_text(prop, "Auto Keyframe Insert Keying Set",
-	                         "Automatic keyframe insertion using active Keying Set only");
-	RNA_def_property_ui_icon(prop, ICON_KEYINGSET, 0);
-	
-	/* Keyframing */
-	prop = RNA_def_property(srna, "keyframe_type", PROP_ENUM, PROP_NONE);
-	RNA_def_property_enum_sdna(prop, NULL, "keyframe_type");
-	RNA_def_property_enum_items(prop, rna_enum_beztriple_keyframe_type_items);
-	RNA_def_property_ui_text(prop, "New Keyframe Type", "Type of keyframes to create when inserting keyframes");
-	
-	/* UV */
-	prop = RNA_def_property(srna, "uv_select_mode", PROP_ENUM, PROP_NONE);
-	RNA_def_property_enum_sdna(prop, NULL, "uv_selectmode");
-	RNA_def_property_enum_items(prop, uv_select_mode_items);
-	RNA_def_property_ui_text(prop, "UV Selection Mode", "UV selection and display mode");
-	RNA_def_property_update(prop, NC_SPACE | ND_SPACE_IMAGE, NULL);
-
-	prop = RNA_def_property(srna, "use_uv_select_sync", PROP_BOOLEAN, PROP_NONE);
-	RNA_def_property_boolean_sdna(prop, NULL, "uv_flag", UV_SYNC_SELECTION);
-	RNA_def_property_ui_text(prop, "UV Sync Selection", "Keep UV and edit mode mesh selection in sync");
-	RNA_def_property_ui_icon(prop, ICON_EDIT, 0);
-	RNA_def_property_update(prop, NC_SPACE | ND_SPACE_IMAGE, NULL);
-
-	prop = RNA_def_property(srna, "show_uv_local_view", PROP_BOOLEAN, PROP_NONE);
-	RNA_def_property_boolean_sdna(prop, NULL, "uv_flag", UV_SHOW_SAME_IMAGE);
-	RNA_def_property_ui_text(prop, "UV Local View", "Draw only faces with the currently displayed image assigned");
-	RNA_def_property_update(prop, NC_SPACE | ND_SPACE_IMAGE, NULL);
-
-	/* Mesh */
-	prop = RNA_def_property(srna, "mesh_select_mode", PROP_BOOLEAN, PROP_NONE);
-	RNA_def_property_boolean_sdna(prop, NULL, "selectmode", 1);
-	RNA_def_property_array(prop, 3);
-	RNA_def_property_boolean_funcs(prop, NULL, "rna_Scene_editmesh_select_mode_set");
-	RNA_def_property_ui_text(prop, "Mesh Selection Mode", "Which mesh elements selection works on");
-	RNA_def_property_flag(prop, PROP_CONTEXT_UPDATE);
-	RNA_def_property_update(prop, 0, "rna_Scene_editmesh_select_mode_update");
-
-	prop = RNA_def_property(srna, "vertex_group_weight", PROP_FLOAT, PROP_FACTOR);
-	RNA_def_property_float_sdna(prop, NULL, "vgroup_weight");
-	RNA_def_property_ui_text(prop, "Vertex Group Weight", "Weight to assign in vertex groups");
-
-	/* use with MESH_OT_shortest_path_pick */
-	prop = RNA_def_property(srna, "edge_path_mode", PROP_ENUM, PROP_NONE);
-	RNA_def_property_enum_sdna(prop, NULL, "edge_mode");
-	RNA_def_property_enum_items(prop, edge_tag_items);
-	RNA_def_property_ui_text(prop, "Edge Tag Mode", "The edge flag to tag when selecting the shortest path");
-
-	prop = RNA_def_property(srna, "edge_path_live_unwrap", PROP_BOOLEAN, PROP_NONE);
-	RNA_def_property_boolean_sdna(prop, NULL, "edge_mode_live_unwrap", 1);
-	RNA_def_property_ui_text(prop, "Live Unwrap", "Changing edges seam re-calculates UV unwrap");
-=======
 	prop = RNA_def_property(srna, "use_strand", PROP_BOOLEAN, PROP_NONE);
 	RNA_def_property_boolean_sdna(prop, NULL, "layflag", SCE_LAY_STRAND);
 	RNA_def_property_ui_text(prop, "Strand", "Render Strands in this Layer");
 	if (scene) RNA_def_property_update(prop, NC_SCENE | ND_RENDER_OPTIONS, NULL);
 	else RNA_def_property_clear_flag(prop, PROP_EDITABLE);
->>>>>>> 23a5726e
 
 	prop = RNA_def_property(srna, "use_freestyle", PROP_BOOLEAN, PROP_NONE);
 	RNA_def_property_boolean_sdna(prop, NULL, "layflag", SCE_LAY_FRS);
