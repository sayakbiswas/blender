--- conflicted
+++ resolved
@@ -110,7 +110,6 @@
 {6, "SHADOW",  0, "Shadow",  ""},
 {0, NULL, 0, NULL, NULL}};
 
-<<<<<<< HEAD
 EnumPropertyItem prop_noise_basis_items[] = {
 	{SHD_NOISE_PERLIN, "PERLIN", 0, "Perlin", ""},
 	{SHD_NOISE_VORONOI_F1, "VORONOI_F1", 0, "Voronoi F1", ""},
@@ -132,7 +131,6 @@
 	{SHD_WAVE_SAW, "SAW", 0, "Saw", "Uses a saw wave to produce bands"},
 	{SHD_WAVE_TRI, "TRI", 0, "Tri", "Uses a triangle wave to produce bands"},
 	{0, NULL, 0, NULL, NULL}};
-=======
 
 /* Add any new socket value subtype here.
  * When adding a new subtype here, make sure you also add it
@@ -167,7 +165,6 @@
 NODE_DEFINE_SUBTYPES_INT \
 NODE_DEFINE_SUBTYPES_FLOAT \
 NODE_DEFINE_SUBTYPES_VECTOR
->>>>>>> d87fcb07
 
 #ifdef RNA_RUNTIME
 
@@ -203,27 +200,6 @@
 	}
 }
 
-<<<<<<< HEAD
-static StructRNA *rna_NodeSocketType_refine(struct PointerRNA *ptr)
-{
-	bNodeSocket *ns= (bNodeSocket*)ptr->data;
-	
-	switch(ns->type) {
-		case SOCK_VALUE:
-			return &RNA_ValueNodeSocket;
-		case SOCK_VECTOR:
-			return &RNA_VectorNodeSocket;
-		case SOCK_RGBA:
-			return &RNA_RGBANodeSocket;
-		case SOCK_SHADER:
-			return &RNA_ShaderNodeSocket;
-		default:
-			return &RNA_NodeSocket;
-	}
-}		
-
-=======
->>>>>>> d87fcb07
 static StructRNA *rna_NodeTree_refine(struct PointerRNA *ptr)
 {
 	bNodeTree *ntree= (bNodeTree*)ptr->data;
@@ -279,6 +255,8 @@
 		case SOCK_RGBA:
 			return &RNA_NodeSocketRGBA;
 			break;
+		case SOCK_SHADER:
+			return &RNA_NodeSocketShader;
 		}
 		
 		#undef SUBTYPE
@@ -814,17 +792,13 @@
 { 2, "JFIF",     0, "Jpeg",     ""},
 {0, NULL, 0, NULL, NULL}};
 
-<<<<<<< HEAD
 static EnumPropertyItem node_glossy_items[] = {
 {SHD_GLOSSY_SHARP,    "SHARP",    0, "Sharp",    ""},
 {SHD_GLOSSY_BECKMANN, "BECKMANN", 0, "Beckmann", ""},
 {SHD_GLOSSY_GGX,      "GGX",      0, "GGX",      ""},
 {0, NULL, 0, NULL, NULL}};
 
-#define MaxNodes 1000
-=======
 #define MaxNodes 50000
->>>>>>> d87fcb07
 
 enum
 {
@@ -3061,27 +3035,6 @@
 	RNA_def_property_ui_text(prop, "Name", "Socket name");
 	RNA_def_struct_name_property(srna, prop);
 	RNA_def_property_update(prop, NC_NODE|NA_EDITED, "rna_NodeGroupSocket_update");
-<<<<<<< HEAD
-
-	/* can add back if there is any use in reading them */
-#if 0
-	prop = RNA_def_property(srna, "min", PROP_FLOAT, PROP_NONE);
-	RNA_def_property_float_sdna(prop, NULL, "ns.min");
-	RNA_def_property_clear_flag(prop, PROP_EDITABLE);
-	RNA_def_property_ui_text(prop, "Minimum Value", "");
-	RNA_def_property_update(prop, NC_NODE|NA_EDITED, "rna_NodeSocket_update");
-
-	prop = RNA_def_property(srna, "max", PROP_FLOAT, PROP_NONE);
-	RNA_def_property_float_sdna(prop, NULL, "ns.max");
-	RNA_def_property_clear_flag(prop, PROP_EDITABLE);
-	RNA_def_property_ui_text(prop, "Maximum Value", "");
-	RNA_def_property_update(prop, NC_NODE|NA_EDITED, "rna_NodeSocket_update");
-#endif
-
-	prop = RNA_def_property(srna, "type", PROP_ENUM, PROP_NONE);
-	RNA_def_property_clear_flag(prop, PROP_EDITABLE);
-	RNA_def_property_enum_items(prop, node_socket_type_items);
-	RNA_def_property_ui_text(prop, "Type", "Node Socket type");
 
 	prop = RNA_def_property(srna, "group_socket", PROP_POINTER, PROP_NONE);
 	RNA_def_property_pointer_sdna(prop, NULL, "groupsock");
@@ -3092,8 +3045,6 @@
 	RNA_def_property_boolean_negative_sdna(prop, NULL, "flag", SOCK_COLLAPSED);
 	RNA_def_property_ui_text(prop, "Expanded", "Socket links are expanded in the user interface");
 	RNA_def_property_update(prop, NC_NODE|NA_EDITED, NULL);
-=======
->>>>>>> d87fcb07
 }
 
 static void rna_def_node_socket_subtype(BlenderRNA *brna, int type, int subtype, const char *name, const char *ui_name)
@@ -3102,7 +3053,7 @@
 	PropertyRNA *prop=NULL;
 	PropertySubType propsubtype= PROP_NONE;
 	
-	#define SUBTYPE(socktype, stypename, id, idname)	{ PROP_##id, #id, 0, #idname, ""},
+	#define SUBTYPE(socktype, stypename, id, idname)	{ PROP_##id, #socktype "_" #id, 0, #idname, ""},
 	static EnumPropertyItem subtype_items[] = {
 		NODE_DEFINE_SUBTYPES
 		{0, NULL, 0, NULL, NULL}
@@ -3184,17 +3135,6 @@
 	}
 }
 
-static void rna_def_node_socket_shader(BlenderRNA *brna)
-{
-	StructRNA *srna;
-
-	srna = RNA_def_struct(brna, "ShaderNodeSocket", "NodeSocket");
-	RNA_def_struct_ui_text(srna, "Shader Node Socket", "Input or output socket of a node");
-	RNA_def_struct_sdna(srna, "bNodeSocket");
-	RNA_def_struct_ui_icon(srna, ICON_PLUG);
-	RNA_def_struct_path_func(srna, "rna_NodeSocket_path");
-}
-
 static void rna_def_node(BlenderRNA *brna)
 {
 	StructRNA *srna;
@@ -3234,25 +3174,17 @@
 	RNA_def_property_collection_sdna(prop, NULL, "outputs", NULL);
 	RNA_def_property_struct_type(prop, "NodeSocket");
 	RNA_def_property_ui_text(prop, "Outputs", "");
-<<<<<<< HEAD
-	
-	prop = RNA_def_property(srna, "label", PROP_STRING, PROP_NONE);
-	RNA_def_property_string_sdna(prop, NULL, "label");
-	RNA_def_property_ui_text(prop, "Label", "Optional custom node label");
-	RNA_def_property_update(prop, NC_NODE, "rna_Node_update");
-
-	prop = RNA_def_property(srna, "show_texture", PROP_BOOLEAN, PROP_NONE);
-	RNA_def_property_boolean_sdna(prop, NULL, "flag", NODE_ACTIVE_TEXTURE);
-	RNA_def_property_ui_text(prop, "Show Texture", "Draw node in viewport textured draw mode");
-	RNA_def_property_update(prop, 0, "rna_Node_update");
-=======
 
 	prop = RNA_def_property(srna, "parent", PROP_POINTER, PROP_NONE);
 	RNA_def_property_pointer_sdna(prop, NULL, "parent");
 	RNA_def_property_struct_type(prop, "Node");
 	RNA_def_property_clear_flag(prop, PROP_EDITABLE);
 	RNA_def_property_ui_text(prop, "Parent", "Parent this node is attached to");
->>>>>>> d87fcb07
+
+	prop = RNA_def_property(srna, "show_texture", PROP_BOOLEAN, PROP_NONE);
+	RNA_def_property_boolean_sdna(prop, NULL, "flag", NODE_ACTIVE_TEXTURE);
+	RNA_def_property_ui_text(prop, "Show Texture", "Draw node in viewport textured draw mode");
+	RNA_def_property_update(prop, 0, "rna_Node_update");
 }
 
 static void rna_def_node_link(BlenderRNA *brna)
@@ -3436,12 +3368,6 @@
 	rna_def_nodetree(brna);
 	
 	rna_def_node_socket(brna);
-<<<<<<< HEAD
-	rna_def_node_socket_value(brna);
-	rna_def_node_socket_vector(brna);
-	rna_def_node_socket_rgba(brna);
-	rna_def_node_socket_shader(brna);
-=======
 	
 	/* Generate RNA definitions for all socket subtypes */
 	#define SUBTYPE(socktype, stypename, id, idname) \
@@ -3450,8 +3376,8 @@
 	#undef SUBTYPE
 	rna_def_node_socket_subtype(brna, SOCK_BOOLEAN, 0, "NodeSocketBoolean", "Boolean Node Socket");
 	rna_def_node_socket_subtype(brna, SOCK_RGBA, 0, "NodeSocketRGBA", "RGBA Node Socket");
-	
->>>>>>> d87fcb07
+	rna_def_node_socket_subtype(brna, SOCK_SHADER, 0, "NodeSocketShader", "Shader Closure Node Socket");
+	
 	rna_def_node(brna);
 	rna_def_node_link(brna);
 	rna_def_shader_node(brna);
