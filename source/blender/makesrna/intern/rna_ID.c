--- conflicted
+++ resolved
@@ -44,167 +44,167 @@
  * NOTE: need to keep this in line with the other defines for these
  */
 const EnumPropertyItem rna_enum_id_type_items[] = {
-    {ID_AC, "ACTION", ICON_ACTION, "Action", ""},
-    {ID_AR, "ARMATURE", ICON_ARMATURE_DATA, "Armature", ""},
-    {ID_BR, "BRUSH", ICON_BRUSH_DATA, "Brush", ""},
-    {ID_CA, "CAMERA", ICON_CAMERA_DATA, "Camera", ""},
-    {ID_CF, "CACHEFILE", ICON_FILE, "Cache File", ""},
-    {ID_CU, "CURVE", ICON_CURVE_DATA, "Curve", ""},
-    {ID_VF, "FONT", ICON_FONT_DATA, "Font", ""},
-    {ID_GD, "GREASEPENCIL", ICON_GREASEPENCIL, "Grease Pencil", ""},
-    {ID_GR, "COLLECTION", ICON_GROUP, "Collection", ""},
-    {ID_IM, "IMAGE", ICON_IMAGE_DATA, "Image", ""},
-    {ID_KE, "KEY", ICON_SHAPEKEY_DATA, "Key", ""},
-    {ID_LA, "LIGHT", ICON_LIGHT_DATA, "Light", ""},
-    {ID_LI, "LIBRARY", ICON_LIBRARY_DATA_DIRECT, "Library", ""},
-    {ID_LS, "LINESTYLE", ICON_LINE_DATA, "Line Style", ""},
-    {ID_LT, "LATTICE", ICON_LATTICE_DATA, "Lattice", ""},
-    {ID_MSK, "MASK", ICON_MOD_MASK, "Mask", ""},
-    {ID_MA, "MATERIAL", ICON_MATERIAL_DATA, "Material", ""},
-    {ID_MB, "META", ICON_META_DATA, "Metaball", ""},
-    {ID_ME, "MESH", ICON_MESH_DATA, "Mesh", ""},
-    {ID_MC, "MOVIECLIP", ICON_TRACKER, "Movie Clip", ""},
-    {ID_NT, "NODETREE", ICON_NODETREE, "Node Tree", ""},
-    {ID_OB, "OBJECT", ICON_OBJECT_DATA, "Object", ""},
-    {ID_PC, "PAINTCURVE", ICON_CURVE_BEZCURVE, "Paint Curve", ""},
-    {ID_PAL, "PALETTE", ICON_COLOR, "Palette", ""},
-    {ID_PA, "PARTICLE", ICON_PARTICLE_DATA, "Particle", ""},
-    {ID_LP, "LIGHT_PROBE", ICON_LIGHTPROBE_CUBEMAP, "Light Probe", ""},
-    {ID_SCE, "SCENE", ICON_SCENE_DATA, "Scene", ""},
-    {ID_SO, "SOUND", ICON_SOUND, "Sound", ""},
-    {ID_SPK, "SPEAKER", ICON_SPEAKER, "Speaker", ""},
-    {ID_TXT, "TEXT", ICON_TEXT, "Text", ""},
-    {ID_TE, "TEXTURE", ICON_TEXTURE_DATA, "Texture", ""},
-    {ID_WM, "WINDOWMANAGER", ICON_WINDOW, "Window Manager", ""},
-    {ID_WO, "WORLD", ICON_WORLD_DATA, "World", ""},
-    {ID_WS, "WORKSPACE", ICON_WORKSPACE, "Workspace", ""},
-    {0, NULL, 0, NULL, NULL},
+	{ID_AC, "ACTION", ICON_ACTION, "Action", ""},
+	{ID_AR, "ARMATURE", ICON_ARMATURE_DATA, "Armature", ""},
+	{ID_BR, "BRUSH", ICON_BRUSH_DATA, "Brush", ""},
+	{ID_CA, "CAMERA", ICON_CAMERA_DATA, "Camera", ""},
+	{ID_CF, "CACHEFILE", ICON_FILE, "Cache File", ""},
+	{ID_CU, "CURVE", ICON_CURVE_DATA, "Curve", ""},
+	{ID_VF, "FONT", ICON_FONT_DATA, "Font", ""},
+	{ID_GD, "GREASEPENCIL", ICON_GREASEPENCIL, "Grease Pencil", ""},
+	{ID_GR, "COLLECTION", ICON_GROUP, "Collection", ""},
+	{ID_IM, "IMAGE", ICON_IMAGE_DATA, "Image", ""},
+	{ID_KE, "KEY", ICON_SHAPEKEY_DATA, "Key", ""},
+	{ID_LA, "LIGHT", ICON_LIGHT_DATA, "Light", ""},
+	{ID_LI, "LIBRARY", ICON_LIBRARY_DATA_DIRECT, "Library", ""},
+	{ID_LS, "LINESTYLE", ICON_LINE_DATA, "Line Style", ""},
+	{ID_LT, "LATTICE", ICON_LATTICE_DATA, "Lattice", ""},
+	{ID_MSK, "MASK", ICON_MOD_MASK, "Mask", ""},
+	{ID_MA, "MATERIAL", ICON_MATERIAL_DATA, "Material", ""},
+	{ID_MB, "META", ICON_META_DATA, "Metaball", ""},
+	{ID_ME, "MESH", ICON_MESH_DATA, "Mesh", ""},
+	{ID_MC, "MOVIECLIP", ICON_TRACKER, "Movie Clip", ""},
+	{ID_NT, "NODETREE", ICON_NODETREE, "Node Tree", ""},
+	{ID_OB, "OBJECT", ICON_OBJECT_DATA, "Object", ""},
+	{ID_PC, "PAINTCURVE", ICON_CURVE_BEZCURVE, "Paint Curve", ""},
+	{ID_PAL, "PALETTE", ICON_COLOR, "Palette", ""},
+	{ID_PA, "PARTICLE", ICON_PARTICLE_DATA, "Particle", ""},
+	{ID_LP, "LIGHT_PROBE", ICON_LIGHTPROBE_CUBEMAP, "Light Probe", ""},
+	{ID_SCE, "SCENE", ICON_SCENE_DATA, "Scene", ""},
+	{ID_SO, "SOUND", ICON_SOUND, "Sound", ""},
+	{ID_SPK, "SPEAKER", ICON_SPEAKER, "Speaker", ""},
+	{ID_TXT, "TEXT", ICON_TEXT, "Text", ""},
+	{ID_TE, "TEXTURE", ICON_TEXTURE_DATA, "Texture", ""},
+	{ID_WM, "WINDOWMANAGER", ICON_WINDOW, "Window Manager", ""},
+	{ID_WO, "WORLD", ICON_WORLD_DATA, "World", ""},
+	{ID_WS, "WORKSPACE", ICON_WORKSPACE, "Workspace", ""},
+	{0, NULL, 0, NULL, NULL},
 };
 
 #ifdef RNA_RUNTIME
 
-#  include "DNA_anim_types.h"
-
-#  include "BLI_listbase.h"
-#  include "BLI_math_base.h"
-
-#  include "BKE_font.h"
-#  include "BKE_idprop.h"
-#  include "BKE_library_query.h"
-#  include "BKE_library_override.h"
-#  include "BKE_library_remap.h"
-#  include "BKE_animsys.h"
-#  include "BKE_material.h"
-#  include "BKE_global.h" /* XXX, remove me */
-
-#  include "DEG_depsgraph.h"
-#  include "DEG_depsgraph_build.h"
-#  include "DEG_depsgraph_query.h"
-
-#  include "WM_api.h"
+#include "DNA_anim_types.h"
+
+#include "BLI_listbase.h"
+#include "BLI_math_base.h"
+
+#include "BKE_font.h"
+#include "BKE_idprop.h"
+#include "BKE_library_query.h"
+#include "BKE_library_override.h"
+#include "BKE_library_remap.h"
+#include "BKE_animsys.h"
+#include "BKE_material.h"
+#include "BKE_global.h"  /* XXX, remove me */
+
+#include "DEG_depsgraph.h"
+#include "DEG_depsgraph_build.h"
+#include "DEG_depsgraph_query.h"
+
+#include "WM_api.h"
 
 void rna_ID_override_static_property_operation_refname_get(PointerRNA *ptr, char *value)
 {
-  IDOverrideStaticPropertyOperation *opop = ptr->data;
-  strcpy(value, (opop->subitem_reference_name == NULL) ? "" : opop->subitem_reference_name);
+	IDOverrideStaticPropertyOperation *opop = ptr->data;
+	strcpy(value, (opop->subitem_reference_name == NULL) ? "" : opop->subitem_reference_name);
 }
 
 int rna_ID_override_static_property_operation_refname_length(PointerRNA *ptr)
 {
-  IDOverrideStaticPropertyOperation *opop = ptr->data;
-  return (opop->subitem_reference_name == NULL) ? 0 : strlen(opop->subitem_reference_name);
+	IDOverrideStaticPropertyOperation *opop = ptr->data;
+	return (opop->subitem_reference_name == NULL) ? 0 : strlen(opop->subitem_reference_name);
 }
 
 void rna_ID_override_static_property_operation_locname_get(PointerRNA *ptr, char *value)
 {
-  IDOverrideStaticPropertyOperation *opop = ptr->data;
-  strcpy(value, (opop->subitem_local_name == NULL) ? "" : opop->subitem_local_name);
+	IDOverrideStaticPropertyOperation *opop = ptr->data;
+	strcpy(value, (opop->subitem_local_name == NULL) ? "" : opop->subitem_local_name);
 }
 
 int rna_ID_override_static_property_operation_locname_length(PointerRNA *ptr)
 {
-  IDOverrideStaticPropertyOperation *opop = ptr->data;
-  return (opop->subitem_local_name == NULL) ? 0 : strlen(opop->subitem_local_name);
+	IDOverrideStaticPropertyOperation *opop = ptr->data;
+	return (opop->subitem_local_name == NULL) ? 0 : strlen(opop->subitem_local_name);
 }
 
 /* name functions that ignore the first two ID characters */
 void rna_ID_name_get(PointerRNA *ptr, char *value)
 {
-  ID *id = (ID *)ptr->data;
-  BLI_strncpy(value, id->name + 2, sizeof(id->name) - 2);
+	ID *id = (ID *)ptr->data;
+	BLI_strncpy(value, id->name + 2, sizeof(id->name) - 2);
 }
 
 int rna_ID_name_length(PointerRNA *ptr)
 {
-  ID *id = (ID *)ptr->data;
-  return strlen(id->name + 2);
+	ID *id = (ID *)ptr->data;
+	return strlen(id->name + 2);
 }
 
 void rna_ID_name_set(PointerRNA *ptr, const char *value)
 {
-  ID *id = (ID *)ptr->data;
-  BLI_strncpy_utf8(id->name + 2, value, sizeof(id->name) - 2);
-  BLI_assert(BKE_id_is_in_global_main(id));
-  BLI_libblock_ensure_unique_name(G_MAIN, id->name);
-
-  if (GS(id->name) == ID_OB) {
-    Object *ob = (Object *)id;
-    if (ob->type == OB_MBALL) {
-      DEG_id_tag_update(&ob->id, ID_RECALC_GEOMETRY);
-    }
-  }
+	ID *id = (ID *)ptr->data;
+	BLI_strncpy_utf8(id->name + 2, value, sizeof(id->name) - 2);
+	BLI_assert(BKE_id_is_in_global_main(id));
+	BLI_libblock_ensure_unique_name(G_MAIN, id->name);
+
+	if (GS(id->name) == ID_OB) {
+		Object *ob = (Object *)id;
+		if (ob->type == OB_MBALL) {
+			DEG_id_tag_update(&ob->id, ID_RECALC_GEOMETRY);
+		}
+	}
 }
 
 static int rna_ID_name_editable(PointerRNA *ptr, const char **UNUSED(r_info))
 {
-  ID *id = (ID *)ptr->data;
-
-  if (GS(id->name) == ID_VF) {
-    VFont *vfont = (VFont *)id;
-    if (BKE_vfont_is_builtin(vfont))
-      return 0;
-  }
-  else if (!BKE_id_is_in_global_main(id)) {
-    return 0;
-  }
-
-  return PROP_EDITABLE;
+	ID *id = (ID *)ptr->data;
+
+	if (GS(id->name) == ID_VF) {
+		VFont *vfont = (VFont *)id;
+		if (BKE_vfont_is_builtin(vfont))
+			return 0;
+	}
+	else if (!BKE_id_is_in_global_main(id)) {
+		return 0;
+	}
+
+	return PROP_EDITABLE;
 }
 
 void rna_ID_name_full_get(PointerRNA *ptr, char *value)
 {
-  ID *id = (ID *)ptr->data;
-  BKE_id_full_name_get(value, id);
+	ID *id = (ID *)ptr->data;
+	BKE_id_full_name_get(value, id);
 }
 
 int rna_ID_name_full_length(PointerRNA *ptr)
 {
-  ID *id = (ID *)ptr->data;
-  char name[MAX_ID_FULL_NAME];
-  BKE_id_full_name_get(name, id);
-  return strlen(name);
+	ID *id = (ID *)ptr->data;
+	char name[MAX_ID_FULL_NAME];
+	BKE_id_full_name_get(name, id);
+	return strlen(name);
 }
 
 static int rna_ID_is_evaluated_get(PointerRNA *ptr)
 {
-  ID *id = (ID *)ptr->data;
-
-  return (DEG_get_original_id(id) != id);
+	ID *id = (ID *)ptr->data;
+
+	return (DEG_get_original_id(id) != id);
 }
 
 static PointerRNA rna_ID_original_get(PointerRNA *ptr)
 {
-  ID *id = (ID *)ptr->data;
-
-  return rna_pointer_inherit_refine(ptr, &RNA_ID, DEG_get_original_id(id));
+	ID *id = (ID *)ptr->data;
+
+	return rna_pointer_inherit_refine(ptr, &RNA_ID, DEG_get_original_id(id));
 }
 
 short RNA_type_to_ID_code(const StructRNA *type)
 {
-  const StructRNA *base_type = RNA_struct_base_child_of(type, &RNA_ID);
-  if (UNLIKELY(base_type == NULL)) {
-    return 0;
-  }
+	const StructRNA *base_type = RNA_struct_base_child_of(type, &RNA_ID);
+	if (UNLIKELY(base_type == NULL)) {
+		return 0;
+	}
   if (base_type == &RNA_Action)
     return ID_AC;
   if (base_type == &RNA_Armature)
@@ -276,14 +276,14 @@
   if (base_type == &RNA_WindowManager)
     return ID_WM;
 
-  return 0;
+	return 0;
 }
 
 StructRNA *ID_code_to_RNA_type(short idcode)
 {
-  /* Note, this switch doesn't use a 'default',
-   * so adding new ID's causes a warning. */
-  switch ((ID_Type)idcode) {
+	/* Note, this switch doesn't use a 'default',
+	 * so adding new ID's causes a warning. */
+	switch ((ID_Type)idcode) {
     case ID_AC:
       return &RNA_Action;
     case ID_AR:
@@ -355,46 +355,46 @@
     case ID_WS:
       return &RNA_WorkSpace;
 
-    /* deprecated */
+		/* deprecated */
     case ID_IP:
       break;
-  }
-
-  return &RNA_ID;
+	}
+
+	return &RNA_ID;
 }
 
 StructRNA *rna_ID_refine(PointerRNA *ptr)
 {
-  ID *id = (ID *)ptr->data;
-
-  return ID_code_to_RNA_type(GS(id->name));
+	ID *id = (ID *)ptr->data;
+
+	return ID_code_to_RNA_type(GS(id->name));
 }
 
 IDProperty *rna_ID_idprops(PointerRNA *ptr, bool create)
 {
-  return IDP_GetProperties(ptr->data, create);
+	return IDP_GetProperties(ptr->data, create);
 }
 
 void rna_ID_fake_user_set(PointerRNA *ptr, bool value)
 {
-  ID *id = (ID *)ptr->data;
-
-  if (value) {
-    id_fake_user_set(id);
-  }
-  else {
-    id_fake_user_clear(id);
-  }
+	ID *id = (ID *)ptr->data;
+
+	if (value) {
+		id_fake_user_set(id);
+	}
+	else {
+		id_fake_user_clear(id);
+	}
 }
 
 IDProperty *rna_PropertyGroup_idprops(PointerRNA *ptr, bool UNUSED(create))
 {
-  return ptr->data;
+	return ptr->data;
 }
 
 void rna_PropertyGroup_unregister(Main *UNUSED(bmain), StructRNA *type)
 {
-  RNA_struct_free(&BLENDER_RNA, type);
+	RNA_struct_free(&BLENDER_RNA, type);
 }
 
 StructRNA *rna_PropertyGroup_register(Main *UNUSED(bmain),
@@ -403,525 +403,525 @@
                                       const char *identifier,
                                       StructValidateFunc validate,
                                       StructCallbackFunc UNUSED(call),
-                                      StructFreeFunc UNUSED(free))
-{
-  PointerRNA dummyptr;
-
-  /* create dummy pointer */
-  RNA_pointer_create(NULL, &RNA_PropertyGroup, NULL, &dummyptr);
-
-  /* validate the python class */
-  if (validate(&dummyptr, data, NULL) != 0)
-    return NULL;
-
-  /* note: it looks like there is no length limit on the srna id since its
-   * just a char pointer, but take care here, also be careful that python
-   * owns the string pointer which it could potentially free while blender
-   * is running. */
-  if (BLI_strnlen(identifier, MAX_IDPROP_NAME) == MAX_IDPROP_NAME) {
+        StructFreeFunc UNUSED(free))
+{
+	PointerRNA dummyptr;
+
+	/* create dummy pointer */
+	RNA_pointer_create(NULL, &RNA_PropertyGroup, NULL, &dummyptr);
+
+	/* validate the python class */
+	if (validate(&dummyptr, data, NULL) != 0)
+		return NULL;
+
+	/* note: it looks like there is no length limit on the srna id since its
+	 * just a char pointer, but take care here, also be careful that python
+	 * owns the string pointer which it could potentially free while blender
+	 * is running. */
+	if (BLI_strnlen(identifier, MAX_IDPROP_NAME) == MAX_IDPROP_NAME) {
     BKE_reportf(reports,
                 RPT_ERROR,
                 "Registering id property class: '%s' is too long, maximum length is %d",
                 identifier,
                 MAX_IDPROP_NAME);
-    return NULL;
-  }
-
-  return RNA_def_struct_ptr(&BLENDER_RNA, identifier, &RNA_PropertyGroup); /* XXX */
+		return NULL;
+	}
+
+	return RNA_def_struct_ptr(&BLENDER_RNA, identifier, &RNA_PropertyGroup);  /* XXX */
 }
 
 StructRNA *rna_PropertyGroup_refine(PointerRNA *ptr)
 {
-  return ptr->type;
+	return ptr->type;
 }
 
 static ID *rna_ID_copy(ID *id, Main *bmain)
 {
-  ID *newid;
-
-  if (BKE_id_copy(bmain, id, &newid)) {
-    if (newid != NULL) {
-      id_us_min(newid);
-    }
-    return newid;
-  }
-
-  return NULL;
+	ID *newid;
+
+	if (BKE_id_copy(bmain, id, &newid)) {
+		if (newid != NULL) {
+			id_us_min(newid);
+		}
+		return newid;
+	}
+
+	return NULL;
 }
 
 static ID *rna_ID_override_create(ID *id, Main *bmain)
 {
-  if (!BKE_override_static_is_enabled() || id->lib == NULL) {
-    return NULL;
-  }
-
-  return BKE_override_static_create_from_id(bmain, id);
+	if (!BKE_override_static_is_enabled() || id->lib == NULL) {
+		return NULL;
+	}
+
+	return BKE_override_static_create_from_id(bmain, id);
 }
 
 static void rna_ID_update_tag(ID *id, ReportList *reports, int flag)
 {
-  /* XXX, new function for this! */
-#  if 0
-  if (ob->type == OB_FONT) {
-    Curve *cu = ob->data;
-    freedisplist(&cu->disp);
-    BKE_vfont_to_curve(bmain, sce, ob, FO_EDIT, NULL);
-  }
-#  endif
-
-  if (flag == 0) {
-    /* pass */
-  }
-  else {
-    /* ensure flag us correct for the type */
-    switch (GS(id->name)) {
-      case ID_OB:
-        /* TODO(sergey): This is kind of difficult to predict since different
-         * object types supports different flags. Maybe does not worth checking
-         * for this at all. Or maybe let dependency graph to return whether
-         * the tag was valid or not. */
-        if (flag & ~(ID_RECALC_ALL)) {
-          BKE_report(reports, RPT_ERROR, "'Refresh' incompatible with Object ID type");
-          return;
-        }
-        break;
-        /* Could add particle updates later */
-#  if 0
-      case ID_PA:
-        if (flag & ~(OB_RECALC_ALL | PSYS_RECALC)) {
-          BKE_report(reports, RPT_ERROR, "'Refresh' incompatible with ParticleSettings ID type");
-          return;
-        }
-        break;
-#  endif
-      default:
+	/* XXX, new function for this! */
+#if 0
+	if (ob->type == OB_FONT) {
+		Curve *cu = ob->data;
+		freedisplist(&cu->disp);
+		BKE_vfont_to_curve(bmain, sce, ob, FO_EDIT, NULL);
+	}
+#endif
+
+	if (flag == 0) {
+		/* pass */
+	}
+	else {
+		/* ensure flag us correct for the type */
+		switch (GS(id->name)) {
+			case ID_OB:
+				/* TODO(sergey): This is kind of difficult to predict since different
+				 * object types supports different flags. Maybe does not worth checking
+				 * for this at all. Or maybe let dependency graph to return whether
+				 * the tag was valid or not. */
+				if (flag & ~(ID_RECALC_ALL)) {
+					BKE_report(reports, RPT_ERROR, "'Refresh' incompatible with Object ID type");
+					return;
+				}
+				break;
+				/* Could add particle updates later */
+#if 0
+			case ID_PA:
+				if (flag & ~(OB_RECALC_ALL | PSYS_RECALC)) {
+					BKE_report(reports, RPT_ERROR, "'Refresh' incompatible with ParticleSettings ID type");
+					return;
+				}
+				break;
+#endif
+			default:
         BKE_report(
             reports, RPT_ERROR, "This ID type is not compatible with any 'refresh' options");
-        return;
-    }
-  }
-
-  DEG_id_tag_update(id, flag);
+				return;
+		}
+	}
+
+	DEG_id_tag_update(id, flag);
 }
 
 static void rna_ID_user_clear(ID *id)
 {
-  id_fake_user_clear(id);
-  id->us = 0; /* don't save */
+	id_fake_user_clear(id);
+	id->us = 0; /* don't save */
 }
 
 static void rna_ID_user_remap(ID *id, Main *bmain, ID *new_id)
 {
-  if ((GS(id->name) == GS(new_id->name)) && (id != new_id)) {
-    /* For now, do not allow remapping data in linked data from here... */
+	if ((GS(id->name) == GS(new_id->name)) && (id != new_id)) {
+		/* For now, do not allow remapping data in linked data from here... */
     BKE_libblock_remap(
         bmain, id, new_id, ID_REMAP_SKIP_INDIRECT_USAGE | ID_REMAP_SKIP_NEVER_NULL_USAGE);
-  }
+	}
 }
 
 static struct ID *rna_ID_make_local(struct ID *self, Main *bmain, bool clear_proxy)
 {
-  /* Special case, as we can't rely on id_make_local(); it clears proxies. */
-  if (!clear_proxy && GS(self->name) == ID_OB) {
-    BKE_object_make_local_ex(bmain, (Object *)self, false, clear_proxy);
-  }
-  else {
-    id_make_local(bmain, self, false, false);
-  }
-
-  ID *ret_id = self->newid ? self->newid : self;
-  BKE_id_clear_newpoin(self);
-  return ret_id;
+	/* Special case, as we can't rely on id_make_local(); it clears proxies. */
+	if (!clear_proxy && GS(self->name) == ID_OB) {
+		BKE_object_make_local_ex(bmain, (Object *)self, false, clear_proxy);
+	}
+	else {
+		id_make_local(bmain, self, false, false);
+	}
+
+	ID *ret_id = self->newid ? self->newid : self;
+	BKE_id_clear_newpoin(self);
+	return ret_id;
 }
 
 static AnimData *rna_ID_animation_data_create(ID *id, Main *bmain)
 {
-  AnimData *adt = BKE_animdata_add_id(id);
-  DEG_relations_tag_update(bmain);
-  return adt;
+	AnimData *adt = BKE_animdata_add_id(id);
+	DEG_relations_tag_update(bmain);
+	return adt;
 }
 
 static void rna_ID_animation_data_free(ID *id, Main *bmain)
 {
-  BKE_animdata_free(id, true);
-  DEG_relations_tag_update(bmain);
-}
-
-#  ifdef WITH_PYTHON
+	BKE_animdata_free(id, true);
+	DEG_relations_tag_update(bmain);
+}
+
+#ifdef WITH_PYTHON
 void **rna_ID_instance(PointerRNA *ptr)
 {
-  ID *id = (ID *)ptr->data;
-  return &id->py_instance;
-}
-#  endif
+	ID *id = (ID *)ptr->data;
+	return &id->py_instance;
+}
+#endif
 
 static void rna_IDPArray_begin(CollectionPropertyIterator *iter, PointerRNA *ptr)
 {
-  IDProperty *prop = (IDProperty *)ptr->data;
-  rna_iterator_array_begin(iter, IDP_IDPArray(prop), sizeof(IDProperty), prop->len, 0, NULL);
+	IDProperty *prop = (IDProperty *)ptr->data;
+	rna_iterator_array_begin(iter, IDP_IDPArray(prop), sizeof(IDProperty), prop->len, 0, NULL);
 }
 
 static int rna_IDPArray_length(PointerRNA *ptr)
 {
-  IDProperty *prop = (IDProperty *)ptr->data;
-  return prop->len;
+	IDProperty *prop = (IDProperty *)ptr->data;
+	return prop->len;
 }
 
 int rna_IDMaterials_assign_int(PointerRNA *ptr, int key, const PointerRNA *assign_ptr)
 {
-  ID *id = ptr->id.data;
-  short *totcol = give_totcolp_id(id);
-  Material *mat_id = assign_ptr->id.data;
-  if (totcol && (key >= 0 && key < *totcol)) {
-    BLI_assert(BKE_id_is_in_global_main(id));
-    BLI_assert(BKE_id_is_in_global_main(&mat_id->id));
-    assign_material_id(G_MAIN, id, mat_id, key + 1);
-    return 1;
-  }
-  else {
-    return 0;
-  }
+	ID *id =           ptr->id.data;
+	short *totcol = give_totcolp_id(id);
+	Material *mat_id = assign_ptr->id.data;
+	if (totcol && (key >= 0 && key < *totcol)) {
+		BLI_assert(BKE_id_is_in_global_main(id));
+		BLI_assert(BKE_id_is_in_global_main(&mat_id->id));
+		assign_material_id(G_MAIN, id, mat_id, key + 1);
+		return 1;
+	}
+	else {
+		return 0;
+	}
 }
 
 static void rna_IDMaterials_append_id(ID *id, Main *bmain, Material *ma)
 {
-  BKE_material_append_id(bmain, id, ma);
-
-  WM_main_add_notifier(NC_OBJECT | ND_DRAW, id);
-  WM_main_add_notifier(NC_OBJECT | ND_OB_SHADING, id);
+	BKE_material_append_id(bmain, id, ma);
+
+	WM_main_add_notifier(NC_OBJECT | ND_DRAW, id);
+	WM_main_add_notifier(NC_OBJECT | ND_OB_SHADING, id);
 }
 
 static Material *rna_IDMaterials_pop_id(
-    ID *id, Main *bmain, ReportList *reports, int index_i, bool remove_material_slot)
-{
-  Material *ma;
-  short *totcol = give_totcolp_id(id);
-  const short totcol_orig = *totcol;
-  if (index_i < 0) {
-    index_i += (*totcol);
-  }
-
-  if ((index_i < 0) || (index_i >= (*totcol))) {
-    BKE_report(reports, RPT_ERROR, "Index out of range");
-    return NULL;
-  }
-
-  ma = BKE_material_pop_id(bmain, id, index_i, remove_material_slot);
-
-  if (*totcol == totcol_orig) {
-    BKE_report(reports, RPT_ERROR, "No material to removed");
-    return NULL;
-  }
-
-  DEG_id_tag_update(id, ID_RECALC_GEOMETRY);
-  WM_main_add_notifier(NC_OBJECT | ND_DRAW, id);
-  WM_main_add_notifier(NC_OBJECT | ND_OB_SHADING, id);
-
-  return ma;
+        ID *id, Main *bmain, ReportList *reports, int index_i, bool remove_material_slot)
+{
+	Material *ma;
+	short *totcol = give_totcolp_id(id);
+	const short totcol_orig = *totcol;
+	if (index_i < 0) {
+		index_i += (*totcol);
+	}
+
+	if ((index_i < 0) || (index_i >= (*totcol))) {
+		BKE_report(reports, RPT_ERROR, "Index out of range");
+		return NULL;
+	}
+
+	ma = BKE_material_pop_id(bmain, id, index_i, remove_material_slot);
+
+	if (*totcol == totcol_orig) {
+		BKE_report(reports, RPT_ERROR, "No material to removed");
+		return NULL;
+	}
+
+	DEG_id_tag_update(id, ID_RECALC_GEOMETRY);
+	WM_main_add_notifier(NC_OBJECT | ND_DRAW, id);
+	WM_main_add_notifier(NC_OBJECT | ND_OB_SHADING, id);
+
+	return ma;
 }
 
 static void rna_IDMaterials_clear_id(ID *id, Main *bmain, bool remove_material_slot)
 {
-  BKE_material_clear_id(bmain, id, remove_material_slot);
-
-  DEG_id_tag_update(id, ID_RECALC_GEOMETRY);
-  WM_main_add_notifier(NC_OBJECT | ND_DRAW, id);
-  WM_main_add_notifier(NC_OBJECT | ND_OB_SHADING, id);
+	BKE_material_clear_id(bmain, id, remove_material_slot);
+
+	DEG_id_tag_update(id, ID_RECALC_GEOMETRY);
+	WM_main_add_notifier(NC_OBJECT | ND_DRAW, id);
+	WM_main_add_notifier(NC_OBJECT | ND_OB_SHADING, id);
 }
 
 static void rna_Library_filepath_set(PointerRNA *ptr, const char *value)
 {
-  Library *lib = (Library *)ptr->data;
-  BLI_assert(BKE_id_is_in_global_main(&lib->id));
-  BKE_library_filepath_set(G_MAIN, lib, value);
+	Library *lib = (Library *)ptr->data;
+	BLI_assert(BKE_id_is_in_global_main(&lib->id));
+	BKE_library_filepath_set(G_MAIN, lib, value);
 }
 
 /* ***** ImagePreview ***** */
 
 static void rna_ImagePreview_is_custom_set(PointerRNA *ptr, int value, enum eIconSizes size)
 {
-  ID *id = ptr->id.data;
-  PreviewImage *prv_img = (PreviewImage *)ptr->data;
-
-  if (id != NULL) {
-    BLI_assert(prv_img == BKE_previewimg_id_ensure(id));
-  }
+	ID *id = ptr->id.data;
+	PreviewImage *prv_img = (PreviewImage *)ptr->data;
+
+	if (id != NULL) {
+		BLI_assert(prv_img == BKE_previewimg_id_ensure(id));
+	}
 
   if ((value && (prv_img->flag[size] & PRV_USER_EDITED)) ||
       (!value && !(prv_img->flag[size] & PRV_USER_EDITED))) {
-    return;
-  }
-
-  if (value)
-    prv_img->flag[size] |= PRV_USER_EDITED;
-  else
-    prv_img->flag[size] &= ~PRV_USER_EDITED;
-
-  prv_img->flag[size] |= PRV_CHANGED;
-
-  BKE_previewimg_clear_single(prv_img, size);
+		return;
+	}
+
+	if (value)
+		prv_img->flag[size] |= PRV_USER_EDITED;
+	else
+		prv_img->flag[size] &= ~PRV_USER_EDITED;
+
+	prv_img->flag[size] |= PRV_CHANGED;
+
+	BKE_previewimg_clear_single(prv_img, size);
 }
 
 static void rna_ImagePreview_size_get(PointerRNA *ptr, int *values, enum eIconSizes size)
 {
-  ID *id = (ID *)ptr->id.data;
-  PreviewImage *prv_img = (PreviewImage *)ptr->data;
-
-  if (id != NULL) {
-    BLI_assert(prv_img == BKE_previewimg_id_ensure(id));
-  }
-
-  BKE_previewimg_ensure(prv_img, size);
-
-  values[0] = prv_img->w[size];
-  values[1] = prv_img->h[size];
+	ID *id = (ID *)ptr->id.data;
+	PreviewImage *prv_img = (PreviewImage *)ptr->data;
+
+	if (id != NULL) {
+		BLI_assert(prv_img == BKE_previewimg_id_ensure(id));
+	}
+
+	BKE_previewimg_ensure(prv_img, size);
+
+	values[0] = prv_img->w[size];
+	values[1] = prv_img->h[size];
 }
 
 static void rna_ImagePreview_size_set(PointerRNA *ptr, const int *values, enum eIconSizes size)
 {
-  ID *id = (ID *)ptr->id.data;
-  PreviewImage *prv_img = (PreviewImage *)ptr->data;
-
-  if (id != NULL) {
-    BLI_assert(prv_img == BKE_previewimg_id_ensure(id));
-  }
-
-  BKE_previewimg_clear_single(prv_img, size);
-
-  if (values[0] && values[1]) {
-    prv_img->rect[size] = MEM_callocN(values[0] * values[1] * sizeof(unsigned int), "prv_rect");
-
-    prv_img->w[size] = values[0];
-    prv_img->h[size] = values[1];
-  }
-
-  prv_img->flag[size] |= (PRV_CHANGED | PRV_USER_EDITED);
+	ID *id = (ID *)ptr->id.data;
+	PreviewImage *prv_img = (PreviewImage *)ptr->data;
+
+	if (id != NULL) {
+		BLI_assert(prv_img == BKE_previewimg_id_ensure(id));
+	}
+
+	BKE_previewimg_clear_single(prv_img, size);
+
+	if (values[0] && values[1]) {
+		prv_img->rect[size] = MEM_callocN(values[0] * values[1] * sizeof(unsigned int), "prv_rect");
+
+		prv_img->w[size] = values[0];
+		prv_img->h[size] = values[1];
+	}
+
+	prv_img->flag[size] |= (PRV_CHANGED | PRV_USER_EDITED);
 }
 
 static int rna_ImagePreview_pixels_get_length(PointerRNA *ptr,
                                               int length[RNA_MAX_ARRAY_DIMENSION],
                                               enum eIconSizes size)
 {
-  ID *id = ptr->id.data;
-  PreviewImage *prv_img = (PreviewImage *)ptr->data;
-
-  if (id != NULL) {
-    BLI_assert(prv_img == BKE_previewimg_id_ensure(id));
-  }
-
-  BKE_previewimg_ensure(prv_img, size);
-
-  length[0] = prv_img->w[size] * prv_img->h[size];
-
-  return length[0];
+	ID *id = ptr->id.data;
+	PreviewImage *prv_img = (PreviewImage *)ptr->data;
+
+	if (id != NULL) {
+		BLI_assert(prv_img == BKE_previewimg_id_ensure(id));
+	}
+
+	BKE_previewimg_ensure(prv_img, size);
+
+	length[0] = prv_img->w[size] * prv_img->h[size];
+
+	return length[0];
 }
 
 static void rna_ImagePreview_pixels_get(PointerRNA *ptr, int *values, enum eIconSizes size)
 {
-  ID *id = ptr->id.data;
-  PreviewImage *prv_img = (PreviewImage *)ptr->data;
-
-  if (id != NULL) {
-    BLI_assert(prv_img == BKE_previewimg_id_ensure(id));
-  }
-
-  BKE_previewimg_ensure(prv_img, size);
-
-  memcpy(values, prv_img->rect[size], prv_img->w[size] * prv_img->h[size] * sizeof(unsigned int));
+	ID *id = ptr->id.data;
+	PreviewImage *prv_img = (PreviewImage *)ptr->data;
+
+	if (id != NULL) {
+		BLI_assert(prv_img == BKE_previewimg_id_ensure(id));
+	}
+
+	BKE_previewimg_ensure(prv_img, size);
+
+	memcpy(values, prv_img->rect[size], prv_img->w[size] * prv_img->h[size] * sizeof(unsigned int));
 }
 
 static void rna_ImagePreview_pixels_set(PointerRNA *ptr, const int *values, enum eIconSizes size)
 {
-  ID *id = ptr->id.data;
-  PreviewImage *prv_img = (PreviewImage *)ptr->data;
-
-  if (id != NULL) {
-    BLI_assert(prv_img == BKE_previewimg_id_ensure(id));
-  }
-
-  memcpy(prv_img->rect[size], values, prv_img->w[size] * prv_img->h[size] * sizeof(unsigned int));
-  prv_img->flag[size] |= PRV_USER_EDITED;
+	ID *id = ptr->id.data;
+	PreviewImage *prv_img = (PreviewImage *)ptr->data;
+
+	if (id != NULL) {
+		BLI_assert(prv_img == BKE_previewimg_id_ensure(id));
+	}
+
+	memcpy(prv_img->rect[size], values, prv_img->w[size] * prv_img->h[size] * sizeof(unsigned int));
+	prv_img->flag[size] |= PRV_USER_EDITED;
 }
 
 static int rna_ImagePreview_pixels_float_get_length(PointerRNA *ptr,
                                                     int length[RNA_MAX_ARRAY_DIMENSION],
                                                     enum eIconSizes size)
 {
-  ID *id = ptr->id.data;
-  PreviewImage *prv_img = (PreviewImage *)ptr->data;
-
-  BLI_assert(sizeof(unsigned int) == 4);
-
-  if (id != NULL) {
-    BLI_assert(prv_img == BKE_previewimg_id_ensure(id));
-  }
-
-  BKE_previewimg_ensure(prv_img, size);
-
-  length[0] = prv_img->w[size] * prv_img->h[size] * 4;
-
-  return length[0];
+	ID *id = ptr->id.data;
+	PreviewImage *prv_img = (PreviewImage *)ptr->data;
+
+	BLI_assert(sizeof(unsigned int) == 4);
+
+	if (id != NULL) {
+		BLI_assert(prv_img == BKE_previewimg_id_ensure(id));
+	}
+
+	BKE_previewimg_ensure(prv_img, size);
+
+	length[0] = prv_img->w[size] * prv_img->h[size] * 4;
+
+	return length[0];
 }
 
 static void rna_ImagePreview_pixels_float_get(PointerRNA *ptr, float *values, enum eIconSizes size)
 {
-  ID *id = ptr->id.data;
-  PreviewImage *prv_img = (PreviewImage *)ptr->data;
-
-  unsigned char *data = (unsigned char *)prv_img->rect[size];
-  const size_t len = prv_img->w[size] * prv_img->h[size] * 4;
-  size_t i;
-
-  BLI_assert(sizeof(unsigned int) == 4);
-
-  if (id != NULL) {
-    BLI_assert(prv_img == BKE_previewimg_id_ensure(id));
-  }
-
-  BKE_previewimg_ensure(prv_img, size);
-
-  for (i = 0; i < len; i++) {
-    values[i] = data[i] * (1.0f / 255.0f);
-  }
+	ID *id = ptr->id.data;
+	PreviewImage *prv_img = (PreviewImage *)ptr->data;
+
+	unsigned char *data = (unsigned char *)prv_img->rect[size];
+	const size_t len = prv_img->w[size] * prv_img->h[size] * 4;
+	size_t i;
+
+	BLI_assert(sizeof(unsigned int) == 4);
+
+	if (id != NULL) {
+		BLI_assert(prv_img == BKE_previewimg_id_ensure(id));
+	}
+
+	BKE_previewimg_ensure(prv_img, size);
+
+	for (i = 0; i < len; i++) {
+		values[i] = data[i] * (1.0f / 255.0f);
+	}
 }
 
 static void rna_ImagePreview_pixels_float_set(PointerRNA *ptr,
                                               const float *values,
                                               enum eIconSizes size)
 {
-  ID *id = ptr->id.data;
-  PreviewImage *prv_img = (PreviewImage *)ptr->data;
-
-  unsigned char *data = (unsigned char *)prv_img->rect[size];
-  const size_t len = prv_img->w[size] * prv_img->h[size] * 4;
-  size_t i;
-
-  BLI_assert(sizeof(unsigned int) == 4);
-
-  if (id != NULL) {
-    BLI_assert(prv_img == BKE_previewimg_id_ensure(id));
-  }
-
-  for (i = 0; i < len; i++) {
-    data[i] = unit_float_to_uchar_clamp(values[i]);
-  }
-  prv_img->flag[size] |= PRV_USER_EDITED;
+	ID *id = ptr->id.data;
+	PreviewImage *prv_img = (PreviewImage *)ptr->data;
+
+	unsigned char *data = (unsigned char *)prv_img->rect[size];
+	const size_t len = prv_img->w[size] * prv_img->h[size] * 4;
+	size_t i;
+
+	BLI_assert(sizeof(unsigned int) == 4);
+
+	if (id != NULL) {
+		BLI_assert(prv_img == BKE_previewimg_id_ensure(id));
+	}
+
+	for (i = 0; i < len; i++) {
+		data[i] = unit_float_to_uchar_clamp(values[i]);
+	}
+	prv_img->flag[size] |= PRV_USER_EDITED;
 }
 
 static void rna_ImagePreview_is_image_custom_set(PointerRNA *ptr, bool value)
 {
-  rna_ImagePreview_is_custom_set(ptr, value, ICON_SIZE_PREVIEW);
+	rna_ImagePreview_is_custom_set(ptr, value, ICON_SIZE_PREVIEW);
 }
 
 static void rna_ImagePreview_image_size_get(PointerRNA *ptr, int *values)
 {
-  rna_ImagePreview_size_get(ptr, values, ICON_SIZE_PREVIEW);
+	rna_ImagePreview_size_get(ptr, values, ICON_SIZE_PREVIEW);
 }
 
 static void rna_ImagePreview_image_size_set(PointerRNA *ptr, const int *values)
 {
-  rna_ImagePreview_size_set(ptr, values, ICON_SIZE_PREVIEW);
+	rna_ImagePreview_size_set(ptr, values, ICON_SIZE_PREVIEW);
 }
 
 static int rna_ImagePreview_image_pixels_get_length(PointerRNA *ptr,
                                                     int length[RNA_MAX_ARRAY_DIMENSION])
 {
-  return rna_ImagePreview_pixels_get_length(ptr, length, ICON_SIZE_PREVIEW);
+	return rna_ImagePreview_pixels_get_length(ptr, length, ICON_SIZE_PREVIEW);
 }
 
 static void rna_ImagePreview_image_pixels_get(PointerRNA *ptr, int *values)
 {
-  rna_ImagePreview_pixels_get(ptr, values, ICON_SIZE_PREVIEW);
+	rna_ImagePreview_pixels_get(ptr, values, ICON_SIZE_PREVIEW);
 }
 
 static void rna_ImagePreview_image_pixels_set(PointerRNA *ptr, const int *values)
 {
-  rna_ImagePreview_pixels_set(ptr, values, ICON_SIZE_PREVIEW);
+	rna_ImagePreview_pixels_set(ptr, values, ICON_SIZE_PREVIEW);
 }
 
 static int rna_ImagePreview_image_pixels_float_get_length(PointerRNA *ptr,
                                                           int length[RNA_MAX_ARRAY_DIMENSION])
 {
-  return rna_ImagePreview_pixels_float_get_length(ptr, length, ICON_SIZE_PREVIEW);
+	return rna_ImagePreview_pixels_float_get_length(ptr, length, ICON_SIZE_PREVIEW);
 }
 
 static void rna_ImagePreview_image_pixels_float_get(PointerRNA *ptr, float *values)
 {
-  rna_ImagePreview_pixels_float_get(ptr, values, ICON_SIZE_PREVIEW);
+	rna_ImagePreview_pixels_float_get(ptr, values, ICON_SIZE_PREVIEW);
 }
 
 static void rna_ImagePreview_image_pixels_float_set(PointerRNA *ptr, const float *values)
 {
-  rna_ImagePreview_pixels_float_set(ptr, values, ICON_SIZE_PREVIEW);
+	rna_ImagePreview_pixels_float_set(ptr, values, ICON_SIZE_PREVIEW);
 }
 
 static void rna_ImagePreview_is_icon_custom_set(PointerRNA *ptr, bool value)
 {
-  rna_ImagePreview_is_custom_set(ptr, value, ICON_SIZE_ICON);
+	rna_ImagePreview_is_custom_set(ptr, value, ICON_SIZE_ICON);
 }
 
 static void rna_ImagePreview_icon_size_get(PointerRNA *ptr, int *values)
 {
-  rna_ImagePreview_size_get(ptr, values, ICON_SIZE_ICON);
+	rna_ImagePreview_size_get(ptr, values, ICON_SIZE_ICON);
 }
 
 static void rna_ImagePreview_icon_size_set(PointerRNA *ptr, const int *values)
 {
-  rna_ImagePreview_size_set(ptr, values, ICON_SIZE_ICON);
+	rna_ImagePreview_size_set(ptr, values, ICON_SIZE_ICON);
 }
 
 static int rna_ImagePreview_icon_pixels_get_length(PointerRNA *ptr,
                                                    int length[RNA_MAX_ARRAY_DIMENSION])
 {
-  return rna_ImagePreview_pixels_get_length(ptr, length, ICON_SIZE_ICON);
+	return rna_ImagePreview_pixels_get_length(ptr, length, ICON_SIZE_ICON);
 }
 
 static void rna_ImagePreview_icon_pixels_get(PointerRNA *ptr, int *values)
 {
-  rna_ImagePreview_pixels_get(ptr, values, ICON_SIZE_ICON);
+	rna_ImagePreview_pixels_get(ptr, values, ICON_SIZE_ICON);
 }
 
 static void rna_ImagePreview_icon_pixels_set(PointerRNA *ptr, const int *values)
 {
-  rna_ImagePreview_pixels_set(ptr, values, ICON_SIZE_ICON);
+	rna_ImagePreview_pixels_set(ptr, values, ICON_SIZE_ICON);
 }
 
 static int rna_ImagePreview_icon_pixels_float_get_length(PointerRNA *ptr,
                                                          int length[RNA_MAX_ARRAY_DIMENSION])
 {
-  return rna_ImagePreview_pixels_float_get_length(ptr, length, ICON_SIZE_ICON);
+	return rna_ImagePreview_pixels_float_get_length(ptr, length, ICON_SIZE_ICON);
 }
 
 static void rna_ImagePreview_icon_pixels_float_get(PointerRNA *ptr, float *values)
 {
-  rna_ImagePreview_pixels_float_get(ptr, values, ICON_SIZE_ICON);
+	rna_ImagePreview_pixels_float_get(ptr, values, ICON_SIZE_ICON);
 }
 
 static void rna_ImagePreview_icon_pixels_float_set(PointerRNA *ptr, const float *values)
 {
-  rna_ImagePreview_pixels_float_set(ptr, values, ICON_SIZE_ICON);
+	rna_ImagePreview_pixels_float_set(ptr, values, ICON_SIZE_ICON);
 }
 
 static int rna_ImagePreview_icon_id_get(PointerRNA *ptr)
 {
-  /* Using a callback here allows us to only generate icon matching that preview when icon_id is requested. */
-  return BKE_icon_preview_ensure(ptr->id.data, (PreviewImage *)(ptr->data));
+	/* Using a callback here allows us to only generate icon matching that preview when icon_id is requested. */
+	return BKE_icon_preview_ensure(ptr->id.data, (PreviewImage *)(ptr->data));
 }
 static void rna_ImagePreview_icon_reload(PreviewImage *prv)
 {
-  /* will lazy load on next use, but only in case icon is not user-modified! */
+	/* will lazy load on next use, but only in case icon is not user-modified! */
   if (!(prv->flag[ICON_SIZE_ICON] & PRV_USER_EDITED) &&
       !(prv->flag[ICON_SIZE_PREVIEW] & PRV_USER_EDITED)) {
-    BKE_previewimg_clear(prv);
-  }
+		BKE_previewimg_clear(prv);
+	}
 }
 
 static PointerRNA rna_IDPreview_get(PointerRNA *ptr)
 {
-  ID *id = (ID *)ptr->data;
-  PreviewImage *prv_img = BKE_previewimg_id_ensure(id);
-
-  return rna_pointer_inherit_refine(ptr, &RNA_ImagePreview, prv_img);
+	ID *id = (ID *)ptr->data;
+	PreviewImage *prv_img = BKE_previewimg_id_ensure(id);
+
+	return rna_pointer_inherit_refine(ptr, &RNA_ImagePreview, prv_img);
 }
 
 static void rna_ID_asset_dependencies_begin(CollectionPropertyIterator *iter, PointerRNA *ptr)
@@ -949,74 +949,74 @@
 
 static IDProperty *rna_IDPropertyWrapPtr_idprops(PointerRNA *ptr, bool UNUSED(create))
 {
-  if (ptr == NULL) {
-    return NULL;
-  }
-  return ptr->data;
+	if (ptr == NULL) {
+		return NULL;
+	}
+	return ptr->data;
 }
 
 static void rna_Library_version_get(PointerRNA *ptr, int *value)
 {
-  Library *lib = (Library *)ptr->data;
-  value[0] = lib->versionfile / 100;
-  value[1] = lib->versionfile % 100;
-  value[2] = lib->subversionfile;
+	Library *lib = (Library *)ptr->data;
+	value[0] = lib->versionfile / 100;
+	value[1] = lib->versionfile % 100;
+	value[2] = lib->subversionfile;
 }
 
 #else
 
 static void rna_def_ID_properties(BlenderRNA *brna)
 {
-  StructRNA *srna;
-  PropertyRNA *prop;
-
-  /* this is struct is used for holding the virtual
-   * PropertyRNA's for ID properties */
-  srna = RNA_def_struct(brna, "PropertyGroupItem", NULL);
-  RNA_def_struct_sdna(srna, "IDProperty");
+	StructRNA *srna;
+	PropertyRNA *prop;
+
+	/* this is struct is used for holding the virtual
+	 * PropertyRNA's for ID properties */
+	srna = RNA_def_struct(brna, "PropertyGroupItem", NULL);
+	RNA_def_struct_sdna(srna, "IDProperty");
   RNA_def_struct_ui_text(
       srna, "ID Property", "Property that stores arbitrary, user defined properties");
 
-  /* IDP_STRING */
-  prop = RNA_def_property(srna, "string", PROP_STRING, PROP_NONE);
-  RNA_def_property_flag(prop, PROP_IDPROPERTY);
-
-  /* IDP_INT */
-  prop = RNA_def_property(srna, "int", PROP_INT, PROP_NONE);
-  RNA_def_property_flag(prop, PROP_IDPROPERTY);
-
-  prop = RNA_def_property(srna, "int_array", PROP_INT, PROP_NONE);
-  RNA_def_property_flag(prop, PROP_IDPROPERTY);
-  RNA_def_property_array(prop, 1);
-
-  /* IDP_FLOAT */
-  prop = RNA_def_property(srna, "float", PROP_FLOAT, PROP_NONE);
-  RNA_def_property_flag(prop, PROP_IDPROPERTY);
-
-  prop = RNA_def_property(srna, "float_array", PROP_FLOAT, PROP_NONE);
-  RNA_def_property_flag(prop, PROP_IDPROPERTY);
-  RNA_def_property_array(prop, 1);
-
-  /* IDP_DOUBLE */
-  prop = RNA_def_property(srna, "double", PROP_FLOAT, PROP_NONE);
-  RNA_def_property_flag(prop, PROP_IDPROPERTY);
-
-  prop = RNA_def_property(srna, "double_array", PROP_FLOAT, PROP_NONE);
-  RNA_def_property_flag(prop, PROP_IDPROPERTY);
-  RNA_def_property_array(prop, 1);
-
-  /* IDP_GROUP */
-  prop = RNA_def_property(srna, "group", PROP_POINTER, PROP_NONE);
-  RNA_def_property_flag(prop, PROP_IDPROPERTY);
-  RNA_def_property_clear_flag(prop, PROP_EDITABLE);
-  RNA_def_property_struct_type(prop, "PropertyGroup");
-
-  prop = RNA_def_property(srna, "collection", PROP_COLLECTION, PROP_NONE);
-  RNA_def_property_flag(prop, PROP_IDPROPERTY);
-  RNA_def_property_struct_type(prop, "PropertyGroup");
-
-  prop = RNA_def_property(srna, "idp_array", PROP_COLLECTION, PROP_NONE);
-  RNA_def_property_struct_type(prop, "PropertyGroup");
+	/* IDP_STRING */
+	prop = RNA_def_property(srna, "string", PROP_STRING, PROP_NONE);
+	RNA_def_property_flag(prop, PROP_IDPROPERTY);
+
+	/* IDP_INT */
+	prop = RNA_def_property(srna, "int", PROP_INT, PROP_NONE);
+	RNA_def_property_flag(prop, PROP_IDPROPERTY);
+
+	prop = RNA_def_property(srna, "int_array", PROP_INT, PROP_NONE);
+	RNA_def_property_flag(prop, PROP_IDPROPERTY);
+	RNA_def_property_array(prop, 1);
+
+	/* IDP_FLOAT */
+	prop = RNA_def_property(srna, "float", PROP_FLOAT, PROP_NONE);
+	RNA_def_property_flag(prop, PROP_IDPROPERTY);
+
+	prop = RNA_def_property(srna, "float_array", PROP_FLOAT, PROP_NONE);
+	RNA_def_property_flag(prop, PROP_IDPROPERTY);
+	RNA_def_property_array(prop, 1);
+
+	/* IDP_DOUBLE */
+	prop = RNA_def_property(srna, "double", PROP_FLOAT, PROP_NONE);
+	RNA_def_property_flag(prop, PROP_IDPROPERTY);
+
+	prop = RNA_def_property(srna, "double_array", PROP_FLOAT, PROP_NONE);
+	RNA_def_property_flag(prop, PROP_IDPROPERTY);
+	RNA_def_property_array(prop, 1);
+
+	/* IDP_GROUP */
+	prop = RNA_def_property(srna, "group", PROP_POINTER, PROP_NONE);
+	RNA_def_property_flag(prop, PROP_IDPROPERTY);
+	RNA_def_property_clear_flag(prop, PROP_EDITABLE);
+	RNA_def_property_struct_type(prop, "PropertyGroup");
+
+	prop = RNA_def_property(srna, "collection", PROP_COLLECTION, PROP_NONE);
+	RNA_def_property_flag(prop, PROP_IDPROPERTY);
+	RNA_def_property_struct_type(prop, "PropertyGroup");
+
+	prop = RNA_def_property(srna, "idp_array", PROP_COLLECTION, PROP_NONE);
+	RNA_def_property_struct_type(prop, "PropertyGroup");
   RNA_def_property_collection_funcs(prop,
                                     "rna_IDPArray_begin",
                                     "rna_iterator_array_next",
@@ -1026,148 +1026,148 @@
                                     NULL,
                                     NULL,
                                     NULL);
-  RNA_def_property_flag(prop, PROP_IDPROPERTY);
-
-  /* never tested, maybe its useful to have this? */
-#  if 0
-  prop = RNA_def_property(srna, "name", PROP_STRING, PROP_NONE);
-  RNA_def_property_flag(prop, PROP_IDPROPERTY);
-  RNA_def_property_clear_flag(prop, PROP_EDITABLE);
-  RNA_def_property_ui_text(prop, "Name", "Unique name used in the code and scripting");
-  RNA_def_struct_name_property(srna, prop);
-#  endif
-
-  /* IDP_ID */
-  prop = RNA_def_property(srna, "id", PROP_POINTER, PROP_NONE);
-  RNA_def_property_flag(prop, PROP_IDPROPERTY | PROP_NEVER_UNLINK);
-  RNA_def_property_struct_type(prop, "ID");
-
-  /* ID property groups > level 0, since level 0 group is merged
-   * with native RNA properties. the builtin_properties will take
-   * care of the properties here */
-  srna = RNA_def_struct(brna, "PropertyGroup", NULL);
-  RNA_def_struct_sdna(srna, "IDPropertyGroup");
-  RNA_def_struct_ui_text(srna, "ID Property Group", "Group of ID properties");
-  RNA_def_struct_idprops_func(srna, "rna_PropertyGroup_idprops");
+	RNA_def_property_flag(prop, PROP_IDPROPERTY);
+
+	/* never tested, maybe its useful to have this? */
+#if 0
+	prop = RNA_def_property(srna, "name", PROP_STRING, PROP_NONE);
+	RNA_def_property_flag(prop, PROP_IDPROPERTY);
+	RNA_def_property_clear_flag(prop, PROP_EDITABLE);
+	RNA_def_property_ui_text(prop, "Name", "Unique name used in the code and scripting");
+	RNA_def_struct_name_property(srna, prop);
+#endif
+
+	/* IDP_ID */
+	prop = RNA_def_property(srna, "id", PROP_POINTER, PROP_NONE);
+	RNA_def_property_flag(prop, PROP_IDPROPERTY | PROP_NEVER_UNLINK);
+	RNA_def_property_struct_type(prop, "ID");
+
+	/* ID property groups > level 0, since level 0 group is merged
+	 * with native RNA properties. the builtin_properties will take
+	 * care of the properties here */
+	srna = RNA_def_struct(brna, "PropertyGroup", NULL);
+	RNA_def_struct_sdna(srna, "IDPropertyGroup");
+	RNA_def_struct_ui_text(srna, "ID Property Group", "Group of ID properties");
+	RNA_def_struct_idprops_func(srna, "rna_PropertyGroup_idprops");
   RNA_def_struct_register_funcs(
       srna, "rna_PropertyGroup_register", "rna_PropertyGroup_unregister", NULL);
-  RNA_def_struct_refine_func(srna, "rna_PropertyGroup_refine");
-
-  /* important so python types can have their name used in list views
-   * however this isn't prefect because it overrides how python would set the name
-   * when we only really want this so RNA_def_struct_name_property() is set to something useful */
-  prop = RNA_def_property(srna, "name", PROP_STRING, PROP_NONE);
-  RNA_def_property_flag(prop, PROP_IDPROPERTY);
-  /*RNA_def_property_clear_flag(prop, PROP_EDITABLE); */
-  RNA_def_property_ui_text(prop, "Name", "Unique name used in the code and scripting");
-  RNA_def_struct_name_property(srna, prop);
+	RNA_def_struct_refine_func(srna, "rna_PropertyGroup_refine");
+
+	/* important so python types can have their name used in list views
+	 * however this isn't prefect because it overrides how python would set the name
+	 * when we only really want this so RNA_def_struct_name_property() is set to something useful */
+	prop = RNA_def_property(srna, "name", PROP_STRING, PROP_NONE);
+	RNA_def_property_flag(prop, PROP_IDPROPERTY);
+	/*RNA_def_property_clear_flag(prop, PROP_EDITABLE); */
+	RNA_def_property_ui_text(prop, "Name", "Unique name used in the code and scripting");
+	RNA_def_struct_name_property(srna, prop);
 }
 
 static void rna_def_ID_materials(BlenderRNA *brna)
 {
-  StructRNA *srna;
-  FunctionRNA *func;
-  PropertyRNA *parm;
-
-  /* for mesh/mball/curve materials */
-  srna = RNA_def_struct(brna, "IDMaterials", NULL);
-  RNA_def_struct_sdna(srna, "ID");
-  RNA_def_struct_ui_text(srna, "ID Materials", "Collection of materials");
-
-  func = RNA_def_function(srna, "append", "rna_IDMaterials_append_id");
-  RNA_def_function_flag(func, FUNC_USE_MAIN);
-  RNA_def_function_ui_description(func, "Add a new material to the data-block");
-  parm = RNA_def_pointer(func, "material", "Material", "", "Material to add");
-  RNA_def_parameter_flags(parm, 0, PARM_REQUIRED);
-
-  func = RNA_def_function(srna, "pop", "rna_IDMaterials_pop_id");
-  RNA_def_function_flag(func, FUNC_USE_REPORTS | FUNC_USE_MAIN);
-  RNA_def_function_ui_description(func, "Remove a material from the data-block");
+	StructRNA *srna;
+	FunctionRNA *func;
+	PropertyRNA *parm;
+
+	/* for mesh/mball/curve materials */
+	srna = RNA_def_struct(brna, "IDMaterials", NULL);
+	RNA_def_struct_sdna(srna, "ID");
+	RNA_def_struct_ui_text(srna, "ID Materials", "Collection of materials");
+
+	func = RNA_def_function(srna, "append", "rna_IDMaterials_append_id");
+	RNA_def_function_flag(func, FUNC_USE_MAIN);
+	RNA_def_function_ui_description(func, "Add a new material to the data-block");
+	parm = RNA_def_pointer(func, "material", "Material", "", "Material to add");
+	RNA_def_parameter_flags(parm, 0, PARM_REQUIRED);
+
+	func = RNA_def_function(srna, "pop", "rna_IDMaterials_pop_id");
+	RNA_def_function_flag(func, FUNC_USE_REPORTS | FUNC_USE_MAIN);
+	RNA_def_function_ui_description(func, "Remove a material from the data-block");
   parm = RNA_def_int(
       func, "index", -1, -MAXMAT, MAXMAT, "", "Index of material to remove", 0, MAXMAT);
   RNA_def_boolean(
       func, "update_data", 0, "", "Update data by re-adjusting the material slots assigned");
-  parm = RNA_def_pointer(func, "material", "Material", "", "Material to remove");
-  RNA_def_function_return(func, parm);
-
-  func = RNA_def_function(srna, "clear", "rna_IDMaterials_clear_id");
-  RNA_def_function_flag(func, FUNC_USE_MAIN);
-  RNA_def_function_ui_description(func, "Remove all materials from the data-block");
+	parm = RNA_def_pointer(func, "material", "Material", "", "Material to remove");
+	RNA_def_function_return(func, parm);
+
+	func = RNA_def_function(srna, "clear", "rna_IDMaterials_clear_id");
+	RNA_def_function_flag(func, FUNC_USE_MAIN);
+	RNA_def_function_ui_description(func, "Remove all materials from the data-block");
   RNA_def_boolean(
       func, "update_data", 0, "", "Update data by re-adjusting the material slots assigned");
 }
 
 static void rna_def_image_preview(BlenderRNA *brna)
 {
-  StructRNA *srna;
-  FunctionRNA *func;
-  PropertyRNA *prop;
-
-  srna = RNA_def_struct(brna, "ImagePreview", NULL);
-  RNA_def_struct_sdna(srna, "PreviewImage");
-  RNA_def_struct_ui_text(srna, "Image Preview", "Preview image and icon");
-
-  prop = RNA_def_property(srna, "is_image_custom", PROP_BOOLEAN, PROP_NONE);
-  RNA_def_property_boolean_sdna(prop, NULL, "flag[ICON_SIZE_PREVIEW]", PRV_USER_EDITED);
-  RNA_def_property_boolean_funcs(prop, NULL, "rna_ImagePreview_is_image_custom_set");
+	StructRNA *srna;
+	FunctionRNA *func;
+	PropertyRNA *prop;
+
+	srna = RNA_def_struct(brna, "ImagePreview", NULL);
+	RNA_def_struct_sdna(srna, "PreviewImage");
+	RNA_def_struct_ui_text(srna, "Image Preview", "Preview image and icon");
+
+	prop = RNA_def_property(srna, "is_image_custom", PROP_BOOLEAN, PROP_NONE);
+	RNA_def_property_boolean_sdna(prop, NULL, "flag[ICON_SIZE_PREVIEW]", PRV_USER_EDITED);
+	RNA_def_property_boolean_funcs(prop, NULL, "rna_ImagePreview_is_image_custom_set");
   RNA_def_property_ui_text(prop,
                            "Custom Image",
                            "True if this preview image has been modified by py script,"
-                           "and is no more auto-generated by Blender");
+	                         "and is no more auto-generated by Blender");
 
   prop = RNA_def_int_vector(
       srna, "image_size", 2, NULL, 0, 0, "Image Size", "Width and height in pixels", 0, 0);
-  RNA_def_property_subtype(prop, PROP_PIXEL);
+	RNA_def_property_subtype(prop, PROP_PIXEL);
   RNA_def_property_int_funcs(
       prop, "rna_ImagePreview_image_size_get", "rna_ImagePreview_image_size_set", NULL);
 
-  prop = RNA_def_property(srna, "image_pixels", PROP_INT, PROP_NONE);
-  RNA_def_property_flag(prop, PROP_DYNAMIC);
-  RNA_def_property_multi_array(prop, 1, NULL);
-  RNA_def_property_ui_text(prop, "Image Pixels", "Image pixels, as bytes (always RGBA 32bits)");
-  RNA_def_property_dynamic_array_funcs(prop, "rna_ImagePreview_image_pixels_get_length");
+	prop = RNA_def_property(srna, "image_pixels", PROP_INT, PROP_NONE);
+	RNA_def_property_flag(prop, PROP_DYNAMIC);
+	RNA_def_property_multi_array(prop, 1, NULL);
+	RNA_def_property_ui_text(prop, "Image Pixels", "Image pixels, as bytes (always RGBA 32bits)");
+	RNA_def_property_dynamic_array_funcs(prop, "rna_ImagePreview_image_pixels_get_length");
   RNA_def_property_int_funcs(
       prop, "rna_ImagePreview_image_pixels_get", "rna_ImagePreview_image_pixels_set", NULL);
 
-  prop = RNA_def_property(srna, "image_pixels_float", PROP_FLOAT, PROP_NONE);
-  RNA_def_property_flag(prop, PROP_DYNAMIC);
-  RNA_def_property_multi_array(prop, 1, NULL);
+	prop = RNA_def_property(srna, "image_pixels_float", PROP_FLOAT, PROP_NONE);
+	RNA_def_property_flag(prop, PROP_DYNAMIC);
+	RNA_def_property_multi_array(prop, 1, NULL);
   RNA_def_property_ui_text(
       prop, "Float Image Pixels", "Image pixels components, as floats (RGBA concatenated values)");
-  RNA_def_property_dynamic_array_funcs(prop, "rna_ImagePreview_image_pixels_float_get_length");
+	RNA_def_property_dynamic_array_funcs(prop, "rna_ImagePreview_image_pixels_float_get_length");
   RNA_def_property_float_funcs(prop,
                                "rna_ImagePreview_image_pixels_float_get",
                                "rna_ImagePreview_image_pixels_float_set",
                                NULL);
 
-  prop = RNA_def_property(srna, "is_icon_custom", PROP_BOOLEAN, PROP_NONE);
-  RNA_def_property_boolean_sdna(prop, NULL, "flag[ICON_SIZE_ICON]", PRV_USER_EDITED);
-  RNA_def_property_boolean_funcs(prop, NULL, "rna_ImagePreview_is_icon_custom_set");
+	prop = RNA_def_property(srna, "is_icon_custom", PROP_BOOLEAN, PROP_NONE);
+	RNA_def_property_boolean_sdna(prop, NULL, "flag[ICON_SIZE_ICON]", PRV_USER_EDITED);
+	RNA_def_property_boolean_funcs(prop, NULL, "rna_ImagePreview_is_icon_custom_set");
   RNA_def_property_ui_text(prop,
                            "Custom Icon",
                            "True if this preview icon has been modified by py script,"
-                           "and is no more auto-generated by Blender");
+	                         "and is no more auto-generated by Blender");
 
   prop = RNA_def_int_vector(
       srna, "icon_size", 2, NULL, 0, 0, "Icon Size", "Width and height in pixels", 0, 0);
-  RNA_def_property_subtype(prop, PROP_PIXEL);
+	RNA_def_property_subtype(prop, PROP_PIXEL);
   RNA_def_property_int_funcs(
       prop, "rna_ImagePreview_icon_size_get", "rna_ImagePreview_icon_size_set", NULL);
 
-  prop = RNA_def_property(srna, "icon_pixels", PROP_INT, PROP_NONE);
-  RNA_def_property_flag(prop, PROP_DYNAMIC);
-  RNA_def_property_multi_array(prop, 1, NULL);
-  RNA_def_property_ui_text(prop, "Icon Pixels", "Icon pixels, as bytes (always RGBA 32bits)");
-  RNA_def_property_dynamic_array_funcs(prop, "rna_ImagePreview_icon_pixels_get_length");
+	prop = RNA_def_property(srna, "icon_pixels", PROP_INT, PROP_NONE);
+	RNA_def_property_flag(prop, PROP_DYNAMIC);
+	RNA_def_property_multi_array(prop, 1, NULL);
+	RNA_def_property_ui_text(prop, "Icon Pixels", "Icon pixels, as bytes (always RGBA 32bits)");
+	RNA_def_property_dynamic_array_funcs(prop, "rna_ImagePreview_icon_pixels_get_length");
   RNA_def_property_int_funcs(
       prop, "rna_ImagePreview_icon_pixels_get", "rna_ImagePreview_icon_pixels_set", NULL);
 
-  prop = RNA_def_property(srna, "icon_pixels_float", PROP_FLOAT, PROP_NONE);
-  RNA_def_property_flag(prop, PROP_DYNAMIC);
-  RNA_def_property_multi_array(prop, 1, NULL);
+	prop = RNA_def_property(srna, "icon_pixels_float", PROP_FLOAT, PROP_NONE);
+	RNA_def_property_flag(prop, PROP_DYNAMIC);
+	RNA_def_property_multi_array(prop, 1, NULL);
   RNA_def_property_ui_text(
       prop, "Float Icon Pixels", "Icon pixels components, as floats (RGBA concatenated values)");
-  RNA_def_property_dynamic_array_funcs(prop, "rna_ImagePreview_icon_pixels_float_get_length");
+	RNA_def_property_dynamic_array_funcs(prop, "rna_ImagePreview_icon_pixels_float_get_length");
   RNA_def_property_float_funcs(prop,
                                "rna_ImagePreview_icon_pixels_float_get",
                                "rna_ImagePreview_icon_pixels_float_set",
@@ -1182,19 +1182,19 @@
                      "Unique integer identifying this preview as an icon (zero means invalid)",
                      INT_MIN,
                      INT_MAX);
-  RNA_def_property_clear_flag(prop, PROP_EDITABLE);
-  RNA_def_property_int_funcs(prop, "rna_ImagePreview_icon_id_get", NULL, NULL);
-
-  func = RNA_def_function(srna, "reload", "rna_ImagePreview_icon_reload");
-  RNA_def_function_ui_description(func, "Reload the preview from its source path");
+	RNA_def_property_clear_flag(prop, PROP_EDITABLE);
+	RNA_def_property_int_funcs(prop, "rna_ImagePreview_icon_id_get", NULL, NULL);
+
+	func = RNA_def_function(srna, "reload", "rna_ImagePreview_icon_reload");
+	RNA_def_function_ui_description(func, "Reload the preview from its source path");
 }
 
 static void rna_def_ID_override_static_property_operation(BlenderRNA *brna)
 {
-  StructRNA *srna;
-  PropertyRNA *prop;
-
-  static const EnumPropertyItem static_override_property_operation_items[] = {
+	StructRNA *srna;
+	PropertyRNA *prop;
+
+	static const EnumPropertyItem static_override_property_operation_items[] = {
       {IDOVERRIDESTATIC_OP_NOOP,
        "NOOP",
        0,
@@ -1209,17 +1209,17 @@
        "DIFF_ADD",
        0,
        "Differential",
-       "Stores and apply difference between reference and local value (NOT USED)"},
+		 "Stores and apply difference between reference and local value (NOT USED)"},
       {IDOVERRIDESTATIC_OP_SUBTRACT,
        "DIFF_SUB",
        0,
        "Differential",
-       "Stores and apply difference between reference and local value (NOT USED)"},
+		 "Stores and apply difference between reference and local value (NOT USED)"},
       {IDOVERRIDESTATIC_OP_MULTIPLY,
        "FACT_MULTIPLY",
        0,
        "Factor",
-       "Stores and apply multiplication factor between reference and local value (NOT USED)"},
+		 "Stores and apply multiplication factor between reference and local value (NOT USED)"},
       {IDOVERRIDESTATIC_OP_INSERT_AFTER,
        "INSERT_AFTER",
        0,
@@ -1232,27 +1232,27 @@
        "Insert Before",
        "Insert a new item into collection after the one referenced in subitem_reference_name or "
        "_index (NOT USED)"},
-      {0, NULL, 0, NULL, NULL},
-  };
-
-  static const EnumPropertyItem static_override_property_flag_items[] = {
+		{0, NULL, 0, NULL, NULL},
+	};
+
+	static const EnumPropertyItem static_override_property_flag_items[] = {
       {IDOVERRIDESTATIC_FLAG_MANDATORY,
        "MANDATORY",
        0,
        "Mandatory",
-       "For templates, prevents the user from removing pre-defined operation (NOT USED)"},
+		 "For templates, prevents the user from removing pre-defined operation (NOT USED)"},
       {IDOVERRIDESTATIC_FLAG_LOCKED,
        "LOCKED",
        0,
        "Locked",
-       "Prevents the user from modifying that override operation (NOT USED)"},
-      {0, NULL, 0, NULL, NULL},
-  };
-
-  srna = RNA_def_struct(brna, "IDOverrideStaticPropertyOperation", NULL);
+		 "Prevents the user from modifying that override operation (NOT USED)"},
+		{0, NULL, 0, NULL, NULL},
+	};
+
+	srna = RNA_def_struct(brna, "IDOverrideStaticPropertyOperation", NULL);
   RNA_def_struct_ui_text(srna,
                          "ID Static Override Property Operation",
-                         "Description of an override operation over an overridden property");
+	                       "Description of an override operation over an overridden property");
 
   prop = RNA_def_enum(srna,
                       "operation",
@@ -1260,19 +1260,19 @@
                       IDOVERRIDESTATIC_OP_REPLACE,
                       "Operation",
                       "What override operation is performed");
-  RNA_def_property_clear_flag(prop, PROP_EDITABLE); /* For now. */
+	RNA_def_property_clear_flag(prop, PROP_EDITABLE);  /* For now. */
 
   prop = RNA_def_enum(
       srna, "flag", static_override_property_flag_items, 0, "Flags", "Optional flags (NOT USED)");
-  RNA_def_property_clear_flag(prop, PROP_EDITABLE); /* For now. */
+	RNA_def_property_clear_flag(prop, PROP_EDITABLE);  /* For now. */
 
   prop = RNA_def_string(srna,
                         "subitem_reference_name",
                         NULL,
                         INT_MAX,
                         "Subitem Reference Name",
-                        "Used to handle insertions into collection");
-  RNA_def_property_clear_flag(prop, PROP_EDITABLE); /* For now. */
+	                      "Used to handle insertions into collection");
+	RNA_def_property_clear_flag(prop, PROP_EDITABLE);  /* For now. */
   RNA_def_property_string_funcs(prop,
                                 "rna_ID_override_static_property_operation_refname_get",
                                 "rna_ID_override_static_property_operation_refname_length",
@@ -1283,8 +1283,8 @@
                         NULL,
                         INT_MAX,
                         "Subitem Local Name",
-                        "Used to handle insertions into collection");
-  RNA_def_property_clear_flag(prop, PROP_EDITABLE); /* For now. */
+	                      "Used to handle insertions into collection");
+	RNA_def_property_clear_flag(prop, PROP_EDITABLE);  /* For now. */
   RNA_def_property_string_funcs(prop,
                                 "rna_ID_override_static_property_operation_locname_get",
                                 "rna_ID_override_static_property_operation_locname_length",
@@ -1299,7 +1299,7 @@
                      "Used to handle insertions into collection",
                      -1,
                      INT_MAX);
-  RNA_def_property_clear_flag(prop, PROP_EDITABLE); /* For now. */
+	RNA_def_property_clear_flag(prop, PROP_EDITABLE);  /* For now. */
 
   prop = RNA_def_int(srna,
                      "subitem_local_index",
@@ -1310,42 +1310,42 @@
                      "Used to handle insertions into collection",
                      -1,
                      INT_MAX);
-  RNA_def_property_clear_flag(prop, PROP_EDITABLE); /* For now. */
+	RNA_def_property_clear_flag(prop, PROP_EDITABLE);  /* For now. */
 }
 
 static void rna_def_ID_override_static_property(BlenderRNA *brna)
 {
-  StructRNA *srna;
-  PropertyRNA *prop;
-
-  srna = RNA_def_struct(brna, "IDOverrideStaticProperty", NULL);
+	StructRNA *srna;
+	PropertyRNA *prop;
+
+	srna = RNA_def_struct(brna, "IDOverrideStaticProperty", NULL);
   RNA_def_struct_ui_text(
       srna, "ID Static Override Property", "Description of an overridden property");
 
-  /* String pointer, we *should* add get/set/etc. But NULL rna_path would be a nasty bug anyway... */
+	/* String pointer, we *should* add get/set/etc. But NULL rna_path would be a nasty bug anyway... */
   prop = RNA_def_string(srna,
                         "rna_path",
                         NULL,
                         INT_MAX,
                         "RNA Path",
-                        "RNA path leading to that property, from owning ID");
-  RNA_def_property_clear_flag(prop, PROP_EDITABLE); /* For now. */
+	                      "RNA path leading to that property, from owning ID");
+	RNA_def_property_clear_flag(prop, PROP_EDITABLE);  /* For now. */
 
   RNA_def_collection(srna,
                      "operations",
                      "IDOverrideStaticPropertyOperation",
                      "Operations",
-                     "List of overriding operations for a property");
-
-  rna_def_ID_override_static_property_operation(brna);
+	                   "List of overriding operations for a property");
+
+	rna_def_ID_override_static_property_operation(brna);
 }
 
 static void rna_def_ID_override_static(BlenderRNA *brna)
 {
-  StructRNA *srna;
-  PropertyRNA *prop;
-
-  srna = RNA_def_struct(brna, "IDOverrideStatic", NULL);
+	StructRNA *srna;
+	PropertyRNA *prop;
+
+	srna = RNA_def_struct(brna, "IDOverrideStatic", NULL);
   RNA_def_struct_ui_text(
       srna, "ID Static Override", "Struct gathering all data needed by statically overridden IDs");
 
@@ -1357,21 +1357,20 @@
       "auto_generate",
       true,
       "Auto Generate Override",
-      "Automatically generate overriding operations by detecting changes in properties");
-  RNA_def_property_boolean_sdna(prop, NULL, "flag", STATICOVERRIDE_AUTO);
+	                       "Automatically generate overriding operations by detecting changes in properties");
+	RNA_def_property_boolean_sdna(prop, NULL, "flag", STATICOVERRIDE_AUTO);
 
   RNA_def_collection(srna,
                      "properties",
                      "IDOverrideStaticProperty",
                      "Properties",
-                     "List of overridden properties");
-
-  rna_def_ID_override_static_property(brna);
+	                   "List of overridden properties");
+
+	rna_def_ID_override_static_property(brna);
 }
 
 static void rna_def_ID(BlenderRNA *brna)
 {
-<<<<<<< HEAD
 	StructRNA *srna;
 	FunctionRNA *func;
 	PropertyRNA *prop, *parm;
@@ -1384,7 +1383,9 @@
 	};
 
 	srna = RNA_def_struct(brna, "ID", NULL);
-	RNA_def_struct_ui_text(srna, "ID",
+  RNA_def_struct_ui_text(
+      srna,
+      "ID",
 	                       "Base type for data-blocks, defining a unique name, linking from other libraries "
 	                       "and garbage collection");
 	RNA_def_struct_flag(srna, STRUCT_ID | STRUCT_ID_REFCOUNT);
@@ -1400,20 +1401,25 @@
 	RNA_def_struct_name_property(srna, prop);
 
 	prop = RNA_def_property(srna, "name_full", PROP_STRING, PROP_NONE);
-	RNA_def_property_ui_text(prop, "Full Name", "Unique data-block ID name, including library one is any");
+  RNA_def_property_ui_text(
+      prop, "Full Name", "Unique data-block ID name, including library one is any");
 	RNA_def_property_string_funcs(prop, "rna_ID_name_full_get", "rna_ID_name_full_length", NULL);
 	RNA_def_property_string_maxlength(prop, MAX_ID_FULL_NAME);
 	RNA_def_property_clear_flag(prop, PROP_EDITABLE);
 
 	prop = RNA_def_property(srna, "is_evaluated", PROP_BOOLEAN, PROP_NONE);
-	RNA_def_property_ui_text(prop, "Is Evaluated",
+  RNA_def_property_ui_text(
+      prop,
+      "Is Evaluated",
 	                         "Whether this ID is runtime-only, evaluated data-block, or actual data from .blend file");
 	RNA_def_property_boolean_funcs(prop, "rna_ID_is_evaluated_get", NULL);
 	RNA_def_property_clear_flag(prop, PROP_EDITABLE);
 
 	prop = RNA_def_property(srna, "original", PROP_POINTER, PROP_NONE);
 	RNA_def_property_struct_type(prop, "ID");
-	RNA_def_property_ui_text(prop, "Original ID",
+  RNA_def_property_ui_text(
+      prop,
+      "Original ID",
 	                         "Actual data-block from .blend file (Main database) that generated that evaluated one");
 	RNA_def_property_pointer_funcs(prop, "rna_ID_original_get", NULL, NULL, NULL);
 	RNA_def_property_clear_flag(prop, PROP_EDITABLE | PROP_PTR_NO_OWNERSHIP);
@@ -1432,7 +1438,8 @@
 	prop = RNA_def_property(srna, "tag", PROP_BOOLEAN, PROP_NONE);
 	RNA_def_property_boolean_sdna(prop, NULL, "tag", LIB_TAG_DOIT);
 	RNA_def_property_flag(prop, PROP_LIB_EXCEPTION);
-	RNA_def_property_ui_text(prop, "Tag",
+  RNA_def_property_ui_text(prop,
+                           "Tag",
 	                         "Tools can use this to tag data for their own purposes "
 	                         "(initial state is undefined)");
 
@@ -1446,10 +1453,15 @@
 	RNA_def_property_clear_flag(prop, PROP_EDITABLE);
 	RNA_def_property_ui_text(prop, "Library", "Library file the data-block is linked from");
 
-	prop = RNA_def_pointer(srna, "override_static", "IDOverrideStatic", "Static Override", "Static override data");
+  prop = RNA_def_pointer(
+      srna, "override_static", "IDOverrideStatic", "Static Override", "Static override data");
 	RNA_def_property_clear_flag(prop, PROP_EDITABLE);
 
-	prop = RNA_def_pointer(srna, "preview", "ImagePreview", "Preview",
+  prop = RNA_def_pointer(
+      srna,
+      "preview",
+      "ImagePreview",
+      "Preview",
 	                       "Preview image and icon of this data-block (None if not supported for this type of data)");
 	RNA_def_property_clear_flag(prop, PROP_EDITABLE);
 	RNA_def_property_pointer_funcs(prop, "rna_IDPreview_get", NULL, NULL, NULL);
@@ -1470,210 +1482,53 @@
 
 	/* functions */
 	func = RNA_def_function(srna, "copy", "rna_ID_copy");
-	RNA_def_function_ui_description(func, "Create a copy of this data-block (not supported for all data-blocks)");
+  RNA_def_function_ui_description(
+      func, "Create a copy of this data-block (not supported for all data-blocks)");
 	RNA_def_function_flag(func, FUNC_USE_MAIN);
 	parm = RNA_def_pointer(func, "id", "ID", "", "New copy of the ID");
 	RNA_def_function_return(func, parm);
 
 	func = RNA_def_function(srna, "override_create", "rna_ID_override_create");
-	RNA_def_function_ui_description(func, "Create an overridden local copy of this linked data-block (not supported for all data-blocks)");
+  RNA_def_function_ui_description(func,
+                                  "Create an overridden local copy of this linked data-block (not "
+                                  "supported for all data-blocks)");
 	RNA_def_function_flag(func, FUNC_USE_MAIN);
 	parm = RNA_def_pointer(func, "id", "ID", "", "New overridden local copy of the ID");
 	RNA_def_function_return(func, parm);
 
 	func = RNA_def_function(srna, "user_clear", "rna_ID_user_clear");
-	RNA_def_function_ui_description(func, "Clear the user count of a data-block so its not saved, "
+  RNA_def_function_ui_description(func,
+                                  "Clear the user count of a data-block so its not saved, "
 	                                "on reload the data will be removed");
 
 	func = RNA_def_function(srna, "user_remap", "rna_ID_user_remap");
-	RNA_def_function_ui_description(func, "Replace all usage in the .blend file of this ID by new given one");
+  RNA_def_function_ui_description(
+      func, "Replace all usage in the .blend file of this ID by new given one");
 	RNA_def_function_flag(func, FUNC_USE_MAIN);
 	parm = RNA_def_pointer(func, "new_id", "ID", "", "New ID to use");
 	RNA_def_parameter_flags(parm, PROP_NEVER_NULL, PARM_REQUIRED);
 
 	func = RNA_def_function(srna, "make_local", "rna_ID_make_local");
-	RNA_def_function_ui_description(func, "Make this datablock local, return local one "
-	                                      "(may be a copy of the original, in case it is also indirectly used)");
-	RNA_def_function_flag(func, FUNC_USE_MAIN);
-	parm = RNA_def_boolean(func, "clear_proxy", true, "",
-	                       "Whether to clear proxies (the default behavior, "
-	                       "note that if object has to be duplicated to be made local, proxies are always cleared)");
-	parm = RNA_def_pointer(func, "id", "ID", "", "This ID, or the new ID if it was copied");
-	RNA_def_function_return(func, parm);
-
-	func = RNA_def_function(srna, "user_of_id", "BKE_library_ID_use_ID");
-	RNA_def_function_ui_description(func, "Count the number of times that ID uses/references given one");
-	parm = RNA_def_pointer(func, "id", "ID", "", "ID to count usages");
-	RNA_def_parameter_flags(parm, PROP_NEVER_NULL, PARM_REQUIRED);
-	parm = RNA_def_int(func, "count", 0, 0, INT_MAX,
-	                   "", "Number of usages/references of given id by current data-block", 0, INT_MAX);
-	RNA_def_function_return(func, parm);
-
-	func = RNA_def_function(srna, "animation_data_create", "rna_ID_animation_data_create");
-	RNA_def_function_flag(func, FUNC_USE_MAIN);
-	RNA_def_function_ui_description(func, "Create animation data to this ID, note that not all ID types support this");
-	parm = RNA_def_pointer(func, "anim_data", "AnimData", "", "New animation data or NULL");
-	RNA_def_function_return(func, parm);
-
-	func = RNA_def_function(srna, "animation_data_clear", "rna_ID_animation_data_free");
-	RNA_def_function_flag(func, FUNC_USE_MAIN);
-	RNA_def_function_ui_description(func, "Clear animation on this this ID");
-
-	func = RNA_def_function(srna, "update_tag", "rna_ID_update_tag");
-	RNA_def_function_flag(func, FUNC_USE_REPORTS);
-	RNA_def_function_ui_description(func,
-	                                "Tag the ID to update its display data, "
-	                                "e.g. when calling :class:`bpy.types.Scene.update`");
-	RNA_def_enum_flag(func, "refresh", update_flag_items, 0, "", "Type of updates to perform");
-
-#ifdef WITH_PYTHON
-	RNA_def_struct_register_funcs(srna, NULL, NULL, "rna_ID_instance");
-#endif
-=======
-  StructRNA *srna;
-  FunctionRNA *func;
-  PropertyRNA *prop, *parm;
-
-  static const EnumPropertyItem update_flag_items[] = {
-      {ID_RECALC_TRANSFORM, "OBJECT", 0, "Object", ""},
-      {ID_RECALC_GEOMETRY, "DATA", 0, "Data", ""},
-      {ID_RECALC_ANIMATION, "TIME", 0, "Time", ""},
-      {0, NULL, 0, NULL, NULL},
-  };
-
-  srna = RNA_def_struct(brna, "ID", NULL);
-  RNA_def_struct_ui_text(
-      srna,
-      "ID",
-      "Base type for data-blocks, defining a unique name, linking from other libraries "
-      "and garbage collection");
-  RNA_def_struct_flag(srna, STRUCT_ID | STRUCT_ID_REFCOUNT);
-  RNA_def_struct_refine_func(srna, "rna_ID_refine");
-  RNA_def_struct_idprops_func(srna, "rna_ID_idprops");
-
-  prop = RNA_def_property(srna, "name", PROP_STRING, PROP_NONE);
-  RNA_def_property_ui_text(prop, "Name", "Unique data-block ID name");
-  RNA_def_property_string_funcs(prop, "rna_ID_name_get", "rna_ID_name_length", "rna_ID_name_set");
-  RNA_def_property_string_maxlength(prop, MAX_ID_NAME - 2);
-  RNA_def_property_editable_func(prop, "rna_ID_name_editable");
-  RNA_def_property_update(prop, NC_ID | NA_RENAME, NULL);
-  RNA_def_struct_name_property(srna, prop);
-
-  prop = RNA_def_property(srna, "name_full", PROP_STRING, PROP_NONE);
-  RNA_def_property_ui_text(
-      prop, "Full Name", "Unique data-block ID name, including library one is any");
-  RNA_def_property_string_funcs(prop, "rna_ID_name_full_get", "rna_ID_name_full_length", NULL);
-  RNA_def_property_string_maxlength(prop, MAX_ID_FULL_NAME);
-  RNA_def_property_clear_flag(prop, PROP_EDITABLE);
-
-  prop = RNA_def_property(srna, "is_evaluated", PROP_BOOLEAN, PROP_NONE);
-  RNA_def_property_ui_text(
-      prop,
-      "Is Evaluated",
-      "Whether this ID is runtime-only, evaluated data-block, or actual data from .blend file");
-  RNA_def_property_boolean_funcs(prop, "rna_ID_is_evaluated_get", NULL);
-  RNA_def_property_clear_flag(prop, PROP_EDITABLE);
-
-  prop = RNA_def_property(srna, "original", PROP_POINTER, PROP_NONE);
-  RNA_def_property_struct_type(prop, "ID");
-  RNA_def_property_ui_text(
-      prop,
-      "Original ID",
-      "Actual data-block from .blend file (Main database) that generated that evaluated one");
-  RNA_def_property_pointer_funcs(prop, "rna_ID_original_get", NULL, NULL, NULL);
-  RNA_def_property_clear_flag(prop, PROP_EDITABLE | PROP_PTR_NO_OWNERSHIP);
-
-  prop = RNA_def_property(srna, "users", PROP_INT, PROP_UNSIGNED);
-  RNA_def_property_int_sdna(prop, NULL, "us");
-  RNA_def_property_clear_flag(prop, PROP_EDITABLE);
-  RNA_def_property_ui_text(prop, "Users", "Number of times this data-block is referenced");
-
-  prop = RNA_def_property(srna, "use_fake_user", PROP_BOOLEAN, PROP_NONE);
-  RNA_def_property_boolean_sdna(prop, NULL, "flag", LIB_FAKEUSER);
-  RNA_def_property_ui_text(prop, "Fake User", "Save this data-block even if it has no users");
-  RNA_def_property_ui_icon(prop, ICON_FAKE_USER_OFF, true);
-  RNA_def_property_boolean_funcs(prop, NULL, "rna_ID_fake_user_set");
-
-  prop = RNA_def_property(srna, "tag", PROP_BOOLEAN, PROP_NONE);
-  RNA_def_property_boolean_sdna(prop, NULL, "tag", LIB_TAG_DOIT);
-  RNA_def_property_flag(prop, PROP_LIB_EXCEPTION);
-  RNA_def_property_ui_text(prop,
-                           "Tag",
-                           "Tools can use this to tag data for their own purposes "
-                           "(initial state is undefined)");
-
-  prop = RNA_def_property(srna, "is_library_indirect", PROP_BOOLEAN, PROP_NONE);
-  RNA_def_property_boolean_sdna(prop, NULL, "tag", LIB_TAG_INDIRECT);
-  RNA_def_property_clear_flag(prop, PROP_EDITABLE);
-  RNA_def_property_ui_text(prop, "Is Indirect", "Is this ID block linked indirectly");
-
-  prop = RNA_def_property(srna, "library", PROP_POINTER, PROP_NONE);
-  RNA_def_property_pointer_sdna(prop, NULL, "lib");
-  RNA_def_property_clear_flag(prop, PROP_EDITABLE);
-  RNA_def_property_ui_text(prop, "Library", "Library file the data-block is linked from");
-
-  prop = RNA_def_pointer(
-      srna, "override_static", "IDOverrideStatic", "Static Override", "Static override data");
-  RNA_def_property_clear_flag(prop, PROP_EDITABLE);
-
-  prop = RNA_def_pointer(
-      srna,
-      "preview",
-      "ImagePreview",
-      "Preview",
-      "Preview image and icon of this data-block (None if not supported for this type of data)");
-  RNA_def_property_clear_flag(prop, PROP_EDITABLE);
-  RNA_def_property_pointer_funcs(prop, "rna_IDPreview_get", NULL, NULL, NULL);
-
-  /* functions */
-  func = RNA_def_function(srna, "copy", "rna_ID_copy");
-  RNA_def_function_ui_description(
-      func, "Create a copy of this data-block (not supported for all data-blocks)");
-  RNA_def_function_flag(func, FUNC_USE_MAIN);
-  parm = RNA_def_pointer(func, "id", "ID", "", "New copy of the ID");
-  RNA_def_function_return(func, parm);
-
-  func = RNA_def_function(srna, "override_create", "rna_ID_override_create");
-  RNA_def_function_ui_description(func,
-                                  "Create an overridden local copy of this linked data-block (not "
-                                  "supported for all data-blocks)");
-  RNA_def_function_flag(func, FUNC_USE_MAIN);
-  parm = RNA_def_pointer(func, "id", "ID", "", "New overridden local copy of the ID");
-  RNA_def_function_return(func, parm);
-
-  func = RNA_def_function(srna, "user_clear", "rna_ID_user_clear");
-  RNA_def_function_ui_description(func,
-                                  "Clear the user count of a data-block so its not saved, "
-                                  "on reload the data will be removed");
-
-  func = RNA_def_function(srna, "user_remap", "rna_ID_user_remap");
-  RNA_def_function_ui_description(
-      func, "Replace all usage in the .blend file of this ID by new given one");
-  RNA_def_function_flag(func, FUNC_USE_MAIN);
-  parm = RNA_def_pointer(func, "new_id", "ID", "", "New ID to use");
-  RNA_def_parameter_flags(parm, PROP_NEVER_NULL, PARM_REQUIRED);
-
-  func = RNA_def_function(srna, "make_local", "rna_ID_make_local");
   RNA_def_function_ui_description(
       func,
       "Make this datablock local, return local one "
-      "(may be a copy of the original, in case it is also indirectly used)");
-  RNA_def_function_flag(func, FUNC_USE_MAIN);
+	                                      "(may be a copy of the original, in case it is also indirectly used)");
+	RNA_def_function_flag(func, FUNC_USE_MAIN);
   parm = RNA_def_boolean(
       func,
       "clear_proxy",
       true,
       "",
-      "Whether to clear proxies (the default behavior, "
-      "note that if object has to be duplicated to be made local, proxies are always cleared)");
-  parm = RNA_def_pointer(func, "id", "ID", "", "This ID, or the new ID if it was copied");
-  RNA_def_function_return(func, parm);
-
-  func = RNA_def_function(srna, "user_of_id", "BKE_library_ID_use_ID");
+	                       "Whether to clear proxies (the default behavior, "
+	                       "note that if object has to be duplicated to be made local, proxies are always cleared)");
+	parm = RNA_def_pointer(func, "id", "ID", "", "This ID, or the new ID if it was copied");
+	RNA_def_function_return(func, parm);
+
+	func = RNA_def_function(srna, "user_of_id", "BKE_library_ID_use_ID");
   RNA_def_function_ui_description(func,
                                   "Count the number of times that ID uses/references given one");
-  parm = RNA_def_pointer(func, "id", "ID", "", "ID to count usages");
-  RNA_def_parameter_flags(parm, PROP_NEVER_NULL, PARM_REQUIRED);
+	parm = RNA_def_pointer(func, "id", "ID", "", "ID to count usages");
+	RNA_def_parameter_flags(parm, PROP_NEVER_NULL, PARM_REQUIRED);
   parm = RNA_def_int(func,
                      "count",
                      0,
@@ -1683,54 +1538,53 @@
                      "Number of usages/references of given id by current data-block",
                      0,
                      INT_MAX);
-  RNA_def_function_return(func, parm);
-
-  func = RNA_def_function(srna, "animation_data_create", "rna_ID_animation_data_create");
-  RNA_def_function_flag(func, FUNC_USE_MAIN);
+	RNA_def_function_return(func, parm);
+
+	func = RNA_def_function(srna, "animation_data_create", "rna_ID_animation_data_create");
+	RNA_def_function_flag(func, FUNC_USE_MAIN);
   RNA_def_function_ui_description(
       func, "Create animation data to this ID, note that not all ID types support this");
-  parm = RNA_def_pointer(func, "anim_data", "AnimData", "", "New animation data or NULL");
-  RNA_def_function_return(func, parm);
-
-  func = RNA_def_function(srna, "animation_data_clear", "rna_ID_animation_data_free");
-  RNA_def_function_flag(func, FUNC_USE_MAIN);
-  RNA_def_function_ui_description(func, "Clear animation on this this ID");
-
-  func = RNA_def_function(srna, "update_tag", "rna_ID_update_tag");
-  RNA_def_function_flag(func, FUNC_USE_REPORTS);
-  RNA_def_function_ui_description(func,
-                                  "Tag the ID to update its display data, "
-                                  "e.g. when calling :class:`bpy.types.Scene.update`");
-  RNA_def_enum_flag(func, "refresh", update_flag_items, 0, "", "Type of updates to perform");
-
-#  ifdef WITH_PYTHON
-  RNA_def_struct_register_funcs(srna, NULL, NULL, "rna_ID_instance");
-#  endif
->>>>>>> e12c08e8
+	parm = RNA_def_pointer(func, "anim_data", "AnimData", "", "New animation data or NULL");
+	RNA_def_function_return(func, parm);
+
+	func = RNA_def_function(srna, "animation_data_clear", "rna_ID_animation_data_free");
+	RNA_def_function_flag(func, FUNC_USE_MAIN);
+	RNA_def_function_ui_description(func, "Clear animation on this this ID");
+
+	func = RNA_def_function(srna, "update_tag", "rna_ID_update_tag");
+	RNA_def_function_flag(func, FUNC_USE_REPORTS);
+	RNA_def_function_ui_description(func,
+	                                "Tag the ID to update its display data, "
+	                                "e.g. when calling :class:`bpy.types.Scene.update`");
+	RNA_def_enum_flag(func, "refresh", update_flag_items, 0, "", "Type of updates to perform");
+
+#ifdef WITH_PYTHON
+	RNA_def_struct_register_funcs(srna, NULL, NULL, "rna_ID_instance");
+#endif
 }
 
 static void rna_def_library(BlenderRNA *brna)
 {
-  StructRNA *srna;
-  FunctionRNA *func;
-  PropertyRNA *prop;
-
-  srna = RNA_def_struct(brna, "Library", "ID");
-  RNA_def_struct_ui_text(srna, "Library", "External .blend file from which data is linked");
-  RNA_def_struct_ui_icon(srna, ICON_LIBRARY_DATA_DIRECT);
-
-  prop = RNA_def_property(srna, "filepath", PROP_STRING, PROP_FILEPATH);
-  RNA_def_property_string_sdna(prop, NULL, "name");
-  RNA_def_property_ui_text(prop, "File Path", "Path to the library .blend file");
-  RNA_def_property_string_funcs(prop, NULL, NULL, "rna_Library_filepath_set");
-
-  prop = RNA_def_property(srna, "parent", PROP_POINTER, PROP_NONE);
-  RNA_def_property_struct_type(prop, "Library");
-  RNA_def_property_ui_text(prop, "Parent", "");
-
-  prop = RNA_def_property(srna, "packed_file", PROP_POINTER, PROP_NONE);
-  RNA_def_property_pointer_sdna(prop, NULL, "packedfile");
-  RNA_def_property_ui_text(prop, "Packed File", "");
+	StructRNA *srna;
+	FunctionRNA *func;
+	PropertyRNA *prop;
+
+	srna = RNA_def_struct(brna, "Library", "ID");
+	RNA_def_struct_ui_text(srna, "Library", "External .blend file from which data is linked");
+	RNA_def_struct_ui_icon(srna, ICON_LIBRARY_DATA_DIRECT);
+
+	prop = RNA_def_property(srna, "filepath", PROP_STRING, PROP_FILEPATH);
+	RNA_def_property_string_sdna(prop, NULL, "name");
+	RNA_def_property_ui_text(prop, "File Path", "Path to the library .blend file");
+	RNA_def_property_string_funcs(prop, NULL, NULL, "rna_Library_filepath_set");
+
+	prop = RNA_def_property(srna, "parent", PROP_POINTER, PROP_NONE);
+	RNA_def_property_struct_type(prop, "Library");
+	RNA_def_property_ui_text(prop, "Parent", "");
+
+	prop = RNA_def_property(srna, "packed_file", PROP_POINTER, PROP_NONE);
+	RNA_def_property_pointer_sdna(prop, NULL, "packedfile");
+	RNA_def_property_ui_text(prop, "Packed File", "");
 
   prop = RNA_def_int_vector(srna,
                             "version",
@@ -1742,13 +1596,13 @@
                             "Version of Blender the library .blend was saved with",
                             0,
                             INT_MAX);
-  RNA_def_property_int_funcs(prop, "rna_Library_version_get", NULL, NULL);
-  RNA_def_property_clear_flag(prop, PROP_EDITABLE);
-  RNA_def_property_flag(prop, PROP_THICK_WRAP);
-
-  func = RNA_def_function(srna, "reload", "WM_lib_reload");
-  RNA_def_function_flag(func, FUNC_USE_REPORTS | FUNC_USE_CONTEXT);
-  RNA_def_function_ui_description(func, "Reload this library and all its linked data-blocks");
+	RNA_def_property_int_funcs(prop, "rna_Library_version_get", NULL, NULL);
+	RNA_def_property_clear_flag(prop, PROP_EDITABLE);
+	RNA_def_property_flag(prop, PROP_THICK_WRAP);
+
+	func = RNA_def_function(srna, "reload", "WM_lib_reload");
+	RNA_def_function_flag(func, FUNC_USE_REPORTS | FUNC_USE_CONTEXT);
+	RNA_def_function_ui_description(func, "Reload this library and all its linked data-blocks");
 }
 
 /**
@@ -1757,33 +1611,33 @@
  */
 static void rna_def_idproperty_wrap_ptr(BlenderRNA *brna)
 {
-  StructRNA *srna;
-
-  srna = RNA_def_struct(brna, "IDPropertyWrapPtr", NULL);
-  RNA_def_struct_idprops_func(srna, "rna_IDPropertyWrapPtr_idprops");
-  RNA_def_struct_flag(srna, STRUCT_NO_DATABLOCK_IDPROPERTIES);
+	StructRNA *srna;
+
+	srna = RNA_def_struct(brna, "IDPropertyWrapPtr", NULL);
+	RNA_def_struct_idprops_func(srna, "rna_IDPropertyWrapPtr_idprops");
+	RNA_def_struct_flag(srna, STRUCT_NO_DATABLOCK_IDPROPERTIES);
 }
 
 void RNA_def_ID(BlenderRNA *brna)
 {
-  StructRNA *srna;
-
-  /* built-in unknown type */
-  srna = RNA_def_struct(brna, "UnknownType", NULL);
+	StructRNA *srna;
+
+	/* built-in unknown type */
+	srna = RNA_def_struct(brna, "UnknownType", NULL);
   RNA_def_struct_ui_text(
       srna, "Unknown Type", "Stub RNA type used for pointers to unknown or internal data");
 
-  /* built-in any type */
-  srna = RNA_def_struct(brna, "AnyType", NULL);
-  RNA_def_struct_ui_text(srna, "Any Type", "RNA type used for pointers to any possible data");
-
-  rna_def_ID(brna);
-  rna_def_ID_override_static(brna);
-  rna_def_image_preview(brna);
-  rna_def_ID_properties(brna);
-  rna_def_ID_materials(brna);
-  rna_def_library(brna);
-  rna_def_idproperty_wrap_ptr(brna);
+	/* built-in any type */
+	srna = RNA_def_struct(brna, "AnyType", NULL);
+	RNA_def_struct_ui_text(srna, "Any Type", "RNA type used for pointers to any possible data");
+
+	rna_def_ID(brna);
+	rna_def_ID_override_static(brna);
+	rna_def_image_preview(brna);
+	rna_def_ID_properties(brna);
+	rna_def_ID_materials(brna);
+	rna_def_library(brna);
+	rna_def_idproperty_wrap_ptr(brna);
 }
 
 #endif