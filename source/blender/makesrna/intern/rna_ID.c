--- conflicted
+++ resolved
@@ -746,7 +746,14 @@
 	return rna_pointer_inherit_refine(ptr, &RNA_ImagePreview, prv_img);
 }
 
-<<<<<<< HEAD
+static PointerRNA rna_ID_override_reference_get(PointerRNA *ptr)
+{
+	ID *id = (ID *)ptr->data;
+	ID *reference = (id && id->override) ? id->override->reference : NULL;
+
+	return reference ? rna_pointer_inherit_refine(ptr, ID_code_to_RNA_type(GS(reference->name)), reference) : PointerRNA_NULL;
+}
+
 static void rna_ID_asset_dependencies_begin(CollectionPropertyIterator *iter, PointerRNA *ptr)
 {
 	ID *id = ptr->data;
@@ -768,14 +775,6 @@
 
 	RNA_id_pointer_create((ID *)((LinkData *)internal->link)->data, &ptr);
 	return ptr;
-=======
-static PointerRNA rna_ID_override_reference_get(PointerRNA *ptr)
-{
-	ID *id = (ID *)ptr->data;
-	ID *reference = (id && id->override) ? id->override->reference : NULL;
-
-	return reference ? rna_pointer_inherit_refine(ptr, ID_code_to_RNA_type(GS(reference->name)), reference) : PointerRNA_NULL;
->>>>>>> 3f9bea4f
 }
 
 #else
