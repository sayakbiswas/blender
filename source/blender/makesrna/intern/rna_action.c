/**
 * $Id$
 *
 * ***** BEGIN GPL LICENSE BLOCK *****
 *
 * This program is free software; you can redistribute it and/or
 * modify it under the terms of the GNU General Public License
 * as published by the Free Software Foundation; either version 2
 * of the License, or (at your option) any later version.
 *
 * This program is distributed in the hope that it will be useful,
 * but WITHOUT ANY WARRANTY; without even the implied warranty of
 * MERCHANTABILITY or FITNESS FOR A PARTICULAR PURPOSE.  See the
 * GNU General Public License for more details.
 *
 * You should have received a copy of the GNU General Public License
 * along with this program; if not, write to the Free Software Foundation,
 * Inc., 51 Franklin Street, Fifth Floor, Boston, MA 02110-1301, USA.
 *
 * Contributor(s): Blender Foundation (2008), Roland Hess, Joshua Leung
 *
 * ***** END GPL LICENSE BLOCK *****
 */

#include <stdlib.h>

#include "RNA_define.h"
#include "RNA_types.h"

#include "rna_internal.h"

#include "DNA_anim_types.h"
#include "DNA_action_types.h"
#include "DNA_scene_types.h"

#include "MEM_guardedalloc.h"

#include "BKE_action.h"

#include "WM_types.h"


#ifdef RNA_RUNTIME

static void rna_ActionGroup_channels_next(CollectionPropertyIterator *iter)
{
	ListBaseIterator *internal= iter->internal;
	FCurve *fcu= (FCurve*)internal->link;
	bActionGroup *grp= fcu->grp;
	
	/* only continue if the next F-Curve (if existant) belongs in the same group */
	if ((fcu->next) && (fcu->next->grp == grp))
		internal->link= (Link*)fcu->next;
	else
		internal->link= NULL;
		
	iter->valid= (internal->link != NULL);
}

<<<<<<< HEAD
static bActionGroup *rna_Action_groups_add(bAction *act, char *name)
{
	bActionGroup *agrp= MEM_callocN(sizeof(bActionGroup), "bActionGroup");
	strncpy(agrp->name, name, sizeof(agrp->name));
	BLI_addtail(&act->groups, agrp);
	BLI_uniquename(&act->groups, agrp, "Group", '.', offsetof(bActionGroup, name), sizeof(agrp->name));
	return agrp;
=======
static bActionGroup *rna_Action_groups_add(bAction *act, char name[])
{
	return action_groups_add_new(act, name);
>>>>>>> d1fef786
}

static void rna_Action_groups_remove(bAction *act, ReportList *reports, bActionGroup *agrp)
{
<<<<<<< HEAD
	FCurve *fcu;

	if(!BLI_remlink_safe(&act->groups, agrp)) {
=======
	FCurve *fcu, *fcn;
	
	/* try to remove the F-Curve from the action */
	if (!BLI_remlink_safe(&act->groups, agrp)) {
>>>>>>> d1fef786
		BKE_reportf(reports, RPT_ERROR, "ActionGroup '%s' not found in action '%s'", agrp->name, act->id.name);
		return;
	}

<<<<<<< HEAD
	for(fcu= act->curves.first; fcu; fcu= fcu->next) {
		if(fcu->grp==agrp)
			fcu->grp= NULL;
	}

	/* XXX, can these be added to drivers??? */

	MEM_freeN(agrp); /* XXX, invalidate PyObject */
=======
	/* move every one one of the group's F-Curves out into the Action again */
	for (fcu= agrp->channels.first; (fcu) && (fcu->grp==agrp); fcu=fcn) {
		fcn= fcu->next;
		
		/* remove from group */
		action_groups_remove_channel(act, fcu);
		
		/* tack onto the end */
		BLI_addtail(&act->curves, fcu);
	}
	
	/* XXX, invalidates PyObject */
	MEM_freeN(agrp); 
>>>>>>> d1fef786
}


#else

static void rna_def_dopesheet(BlenderRNA *brna)
{
	StructRNA *srna;
	PropertyRNA *prop;

	srna= RNA_def_struct(brna, "DopeSheet", NULL);
	RNA_def_struct_sdna(srna, "bDopeSheet");
	RNA_def_struct_ui_text(srna, "DopeSheet", "Settings for filtering the channels shown in Animation Editors");
	
	/* Source of DopeSheet data */
	prop= RNA_def_property(srna, "source", PROP_POINTER, PROP_NONE);
	RNA_def_property_struct_type(prop, "ID");
	RNA_def_property_ui_text(prop, "Source", "ID-Block representing source data, currently ID_SCE (for Dopesheet), and ID_SC (for Grease Pencil)");
	
	/* General Filtering Settings */
	prop= RNA_def_property(srna, "only_selected", PROP_BOOLEAN, PROP_NONE);
	RNA_def_property_boolean_sdna(prop, NULL, "filterflag", ADS_FILTER_ONLYSEL);
	RNA_def_property_ui_text(prop, "Only Selected", "Only include channels relating to selected objects and data");
	RNA_def_property_ui_icon(prop, ICON_RESTRICT_SELECT_OFF, 0);
	RNA_def_property_update(prop, NC_ANIMATION|ND_ANIMCHAN_EDIT, NULL);
	
	/* Object Group Filtering Settings */
	prop= RNA_def_property(srna, "only_group_objects", PROP_BOOLEAN, PROP_NONE);
	RNA_def_property_boolean_sdna(prop, NULL, "filterflag", ADS_FILTER_ONLYOBGROUP);
	RNA_def_property_ui_text(prop, "Only Objects in Group", "Only include channels from Objects in the specified Group");
	RNA_def_property_ui_icon(prop, ICON_GROUP, 0);
	RNA_def_property_update(prop, NC_ANIMATION|ND_ANIMCHAN_EDIT, NULL);
	
	prop= RNA_def_property(srna, "filtering_group", PROP_POINTER, PROP_NONE);
	RNA_def_property_pointer_sdna(prop, NULL, "filter_grp");
	RNA_def_property_flag(prop, PROP_EDITABLE);
	RNA_def_property_ui_text(prop, "Filtering Group", "Group that included Object should be a member of");
	RNA_def_property_update(prop, NC_ANIMATION|ND_ANIMCHAN_EDIT, NULL);
	
	/* NLA Specific Settings */
	prop= RNA_def_property(srna, "include_missing_nla", PROP_BOOLEAN, PROP_NONE);
	RNA_def_property_boolean_negative_sdna(prop, NULL, "filterflag", ADS_FILTER_NLA_NOACT);
	RNA_def_property_ui_text(prop, "Include Missing NLA", "Include Animation Data blocks with no NLA data. (NLA Editor only)");
	RNA_def_property_ui_icon(prop, ICON_ACTION, 0);
	RNA_def_property_update(prop, NC_ANIMATION|ND_ANIMCHAN_EDIT, NULL);
	
	/* Summary Settings (DopeSheet editors only) */
	prop= RNA_def_property(srna, "display_summary", PROP_BOOLEAN, PROP_NONE);
	RNA_def_property_boolean_sdna(prop, NULL, "filterflag", ADS_FILTER_SUMMARY);
	RNA_def_property_ui_text(prop, "Display Summary", "Display an additional 'summary' line. (DopeSheet Editors only)");
	RNA_def_property_ui_icon(prop, ICON_BORDERMOVE, 0);
	RNA_def_property_update(prop, NC_ANIMATION|ND_ANIMCHAN_EDIT, NULL);
	
	prop= RNA_def_property(srna, "collapse_summary", PROP_BOOLEAN, PROP_NONE);
	RNA_def_property_boolean_sdna(prop, NULL, "flag", ADS_FLAG_SUMMARY_COLLAPSED);
	RNA_def_property_ui_text(prop, "Collapse Summary", "Collapse summary when shown, so all other channels get hidden. (DopeSheet Editors Only)");
	RNA_def_property_update(prop, NC_ANIMATION|ND_ANIMCHAN_EDIT, NULL);
	
	
	/* General DataType Filtering Settings */
	prop= RNA_def_property(srna, "display_transforms", PROP_BOOLEAN, PROP_NONE);
	RNA_def_property_boolean_negative_sdna(prop, NULL, "filterflag", ADS_FILTER_NOOBJ);
	RNA_def_property_ui_text(prop, "Display Transforms", "Include visualization of Object-level Animation data (mostly Transforms)");
	RNA_def_property_ui_icon(prop, ICON_MANIPUL, 0); // XXX?
	RNA_def_property_update(prop, NC_ANIMATION|ND_ANIMCHAN_EDIT, NULL);
	
	prop= RNA_def_property(srna, "display_shapekeys", PROP_BOOLEAN, PROP_NONE);
	RNA_def_property_boolean_negative_sdna(prop, NULL, "filterflag", ADS_FILTER_NOSHAPEKEYS);
	RNA_def_property_ui_text(prop, "Display Shapekeys", "Include visualization of ShapeKey related Animation data");
	RNA_def_property_ui_icon(prop, ICON_SHAPEKEY_DATA, 0);
	RNA_def_property_update(prop, NC_ANIMATION|ND_ANIMCHAN_EDIT, NULL);
	
	prop= RNA_def_property(srna, "display_mesh", PROP_BOOLEAN, PROP_NONE);
	RNA_def_property_boolean_negative_sdna(prop, NULL, "filterflag", ADS_FILTER_NOMESH);
	RNA_def_property_ui_text(prop, "Display Meshes", "Include visualization of Mesh related Animation data");
	RNA_def_property_ui_icon(prop, ICON_MESH_DATA, 0);
	RNA_def_property_update(prop, NC_ANIMATION|ND_ANIMCHAN_EDIT, NULL);
	
	prop= RNA_def_property(srna, "display_camera", PROP_BOOLEAN, PROP_NONE);
	RNA_def_property_boolean_negative_sdna(prop, NULL, "filterflag", ADS_FILTER_NOCAM);
	RNA_def_property_ui_text(prop, "Display Camera", "Include visualization of Camera related Animation data");
	RNA_def_property_ui_icon(prop, ICON_CAMERA_DATA, 0);
	RNA_def_property_update(prop, NC_ANIMATION|ND_ANIMCHAN_EDIT, NULL);
	
	prop= RNA_def_property(srna, "display_material", PROP_BOOLEAN, PROP_NONE);
	RNA_def_property_boolean_negative_sdna(prop, NULL, "filterflag", ADS_FILTER_NOMAT);
	RNA_def_property_ui_text(prop, "Display Material", "Include visualization of Material related Animation data");
	RNA_def_property_ui_icon(prop, ICON_MATERIAL_DATA, 0);
	RNA_def_property_update(prop, NC_ANIMATION|ND_ANIMCHAN_EDIT, NULL);
	
	prop= RNA_def_property(srna, "display_lamp", PROP_BOOLEAN, PROP_NONE);
	RNA_def_property_boolean_negative_sdna(prop, NULL, "filterflag", ADS_FILTER_NOLAM);
	RNA_def_property_ui_text(prop, "Display Lamp", "Include visualization of Lamp related Animation data");
	RNA_def_property_ui_icon(prop, ICON_LAMP_DATA, 0);
	RNA_def_property_update(prop, NC_ANIMATION|ND_ANIMCHAN_EDIT, NULL);
	
	prop= RNA_def_property(srna, "display_texture", PROP_BOOLEAN, PROP_NONE);
	RNA_def_property_boolean_negative_sdna(prop, NULL, "filterflag", ADS_FILTER_NOTEX);
	RNA_def_property_ui_text(prop, "Display Texture", "Include visualization of Texture related Animation data");
	RNA_def_property_ui_icon(prop, ICON_TEXTURE_DATA, 0);
	RNA_def_property_update(prop, NC_ANIMATION|ND_ANIMCHAN_EDIT, NULL);
	
	prop= RNA_def_property(srna, "display_curve", PROP_BOOLEAN, PROP_NONE);
	RNA_def_property_boolean_negative_sdna(prop, NULL, "filterflag", ADS_FILTER_NOCUR);
	RNA_def_property_ui_text(prop, "Display Curve", "Include visualization of Curve related Animation data");
	RNA_def_property_ui_icon(prop, ICON_CURVE_DATA, 0);
	RNA_def_property_update(prop, NC_ANIMATION|ND_ANIMCHAN_EDIT, NULL);
	
	prop= RNA_def_property(srna, "display_world", PROP_BOOLEAN, PROP_NONE);
	RNA_def_property_boolean_negative_sdna(prop, NULL, "filterflag", ADS_FILTER_NOWOR);
	RNA_def_property_ui_text(prop, "Display World", "Include visualization of World related Animation data");
	RNA_def_property_ui_icon(prop, ICON_WORLD_DATA, 0);
	RNA_def_property_update(prop, NC_ANIMATION|ND_ANIMCHAN_EDIT, NULL);
	
	prop= RNA_def_property(srna, "display_scene", PROP_BOOLEAN, PROP_NONE);
	RNA_def_property_boolean_negative_sdna(prop, NULL, "filterflag", ADS_FILTER_NOSCE);
	RNA_def_property_ui_text(prop, "Display Scene", "Include visualization of Scene related Animation data");
	RNA_def_property_ui_icon(prop, ICON_SCENE_DATA, 0);
	RNA_def_property_update(prop, NC_ANIMATION|ND_ANIMCHAN_EDIT, NULL);
	
	prop= RNA_def_property(srna, "display_particle", PROP_BOOLEAN, PROP_NONE);
	RNA_def_property_boolean_negative_sdna(prop, NULL, "filterflag", ADS_FILTER_NOPART);
	RNA_def_property_ui_text(prop, "Display Particle", "Include visualization of Particle related Animation data");
	RNA_def_property_ui_icon(prop, ICON_PARTICLE_DATA, 0);
	RNA_def_property_update(prop, NC_ANIMATION|ND_ANIMCHAN_EDIT, NULL);
	
	prop= RNA_def_property(srna, "display_metaball", PROP_BOOLEAN, PROP_NONE);
	RNA_def_property_boolean_negative_sdna(prop, NULL, "filterflag", ADS_FILTER_NOMBA);
	RNA_def_property_ui_text(prop, "Display Metaball", "Include visualization of Metaball related Animation data");
	RNA_def_property_ui_icon(prop, ICON_META_DATA, 0);
	RNA_def_property_update(prop, NC_ANIMATION|ND_ANIMCHAN_EDIT, NULL);
	
	prop= RNA_def_property(srna, "display_armature", PROP_BOOLEAN, PROP_NONE);
	RNA_def_property_boolean_negative_sdna(prop, NULL, "filterflag", ADS_FILTER_NOARM);
	RNA_def_property_ui_text(prop, "Display Armature", "Include visualization of Armature related Animation data");
	RNA_def_property_ui_icon(prop, ICON_ARMATURE_DATA, 0);
	RNA_def_property_update(prop, NC_ANIMATION|ND_ANIMCHAN_EDIT, NULL);
	
	prop= RNA_def_property(srna, "display_node", PROP_BOOLEAN, PROP_NONE);
	RNA_def_property_boolean_negative_sdna(prop, NULL, "filterflag", ADS_FILTER_NONTREE);
	RNA_def_property_ui_text(prop, "Display Node", "Include visualization of Node related Animation data");
	RNA_def_property_ui_icon(prop, ICON_NODETREE, 0);
	RNA_def_property_update(prop, NC_ANIMATION|ND_ANIMCHAN_EDIT, NULL);
}

static void rna_def_action_group(BlenderRNA *brna)
{
	StructRNA *srna;
	PropertyRNA *prop;
	
	srna= RNA_def_struct(brna, "ActionGroup", NULL);
	RNA_def_struct_sdna(srna, "bActionGroup");
	RNA_def_struct_ui_text(srna, "Action Group", "Groups of F-Curves");
	
	prop= RNA_def_property(srna, "name", PROP_STRING, PROP_NONE);
	RNA_def_property_ui_text(prop, "Name", "");
	RNA_def_struct_name_property(srna, prop);
	RNA_def_property_update(prop, NC_ANIMATION|ND_ANIMCHAN_EDIT, NULL);
	
	/* WARNING: be very careful when working with this list, since the endpoint is not
	 * defined like a standard ListBase. Adding/removing channels from this list needs
	 * extreme care, otherwise the F-Curve list running through adjacent groups does
	 * not match up with the one stored in the Action, resulting in curves which do not
	 * show up in animation editors. In extreme cases, animation may also selectively 
	 * fail to play back correctly. 
	 *
	 * If such changes are required, these MUST go through the API functions for manipulating
	 * these F-Curve groupings. Also, note that groups only apply in actions ONLY.
	 */
	prop= RNA_def_property(srna, "channels", PROP_COLLECTION, PROP_NONE);
	RNA_def_property_collection_sdna(prop, NULL, "channels", NULL);
	RNA_def_property_struct_type(prop, "FCurve");
	RNA_def_property_collection_funcs(prop, 0, "rna_ActionGroup_channels_next", 0, 0, 0, 0, 0);
	RNA_def_property_ui_text(prop, "Channels", "F-Curves in this group");
	
	prop= RNA_def_property(srna, "selected", PROP_BOOLEAN, PROP_NONE);
	RNA_def_property_boolean_sdna(prop, NULL, "flag", AGRP_SELECTED);
	RNA_def_property_ui_text(prop, "Selected", "Action Group is selected");
	RNA_def_property_update(prop, NC_ANIMATION|ND_ANIMCHAN_SELECT, NULL);
	
	prop= RNA_def_property(srna, "locked", PROP_BOOLEAN, PROP_NONE);
	RNA_def_property_boolean_sdna(prop, NULL, "flag", AGRP_PROTECTED);
	RNA_def_property_ui_text(prop, "Locked", "Action Group is locked");
	RNA_def_property_update(prop, NC_ANIMATION|ND_ANIMCHAN_EDIT, NULL);
	
	prop= RNA_def_property(srna, "expanded", PROP_BOOLEAN, PROP_NONE);
	RNA_def_property_boolean_sdna(prop, NULL, "flag", AGRP_EXPANDED);
	RNA_def_property_ui_text(prop, "Expanded", "Action Group is expanded");
	RNA_def_property_update(prop, NC_ANIMATION|ND_ANIMCHAN_EDIT, NULL);
	
	prop= RNA_def_property(srna, "custom_color", PROP_INT, PROP_NONE);
	RNA_def_property_int_sdna(prop, NULL, "customCol");
	RNA_def_property_ui_text(prop, "Custom Color", "Index of custom color set");
	RNA_def_property_update(prop, NC_ANIMATION|ND_ANIMCHAN_EDIT, NULL);
}

/* fcurve.keyframe_points */
static void rna_def_action_groups(BlenderRNA *brna, PropertyRNA *cprop)
{
	StructRNA *srna;

	FunctionRNA *func;
	PropertyRNA *parm;

	RNA_def_property_srna(cprop, "ActionGroups");
	srna= RNA_def_struct(brna, "ActionGroups", NULL);
	RNA_def_struct_sdna(srna, "bAction");
	RNA_def_struct_ui_text(srna, "Action Points", "Collection of action groups");

	func= RNA_def_function(srna, "add", "rna_Action_groups_add");
	RNA_def_function_ui_description(func, "Add a keyframe to the curve.");
	parm= RNA_def_string(func, "name", "Group", 0, "", "New name for the action group.");
	RNA_def_property_flag(parm, PROP_REQUIRED);

	parm= RNA_def_pointer(func, "action_group", "ActionGroup", "", "Newly created action group");
	RNA_def_function_return(func, parm);


	func= RNA_def_function(srna, "remove", "rna_Action_groups_remove");
	RNA_def_function_ui_description(func, "Remove action group.");
	RNA_def_function_flag(func, FUNC_USE_REPORTS);
	parm= RNA_def_pointer(func, "action_group", "ActionGroup", "", "Action group to remove.");
	RNA_def_property_flag(parm, PROP_REQUIRED|PROP_NEVER_NULL);
}

static void rna_def_action(BlenderRNA *brna)
{
	StructRNA *srna;
	PropertyRNA *prop;

	srna= RNA_def_struct(brna, "Action", "ID");
	RNA_def_struct_sdna(srna, "bAction");
	RNA_def_struct_ui_text(srna, "Action", "A collection of F-Curves for animation");
	RNA_def_struct_ui_icon(srna, ICON_ACTION);

	prop= RNA_def_property(srna, "fcurves", PROP_COLLECTION, PROP_NONE);
	RNA_def_property_collection_sdna(prop, NULL, "curves", NULL);
	RNA_def_property_struct_type(prop, "FCurve");
	RNA_def_property_ui_text(prop, "F-Curves", "The individual F-Curves that make up the Action");

	prop= RNA_def_property(srna, "groups", PROP_COLLECTION, PROP_NONE);
	RNA_def_property_collection_sdna(prop, NULL, "groups", NULL);
	RNA_def_property_struct_type(prop, "ActionGroup");
	RNA_def_property_ui_text(prop, "Groups", "Convenient groupings of F-Curves");
	rna_def_action_groups(brna, prop);

	prop= RNA_def_property(srna, "pose_markers", PROP_COLLECTION, PROP_NONE);
	RNA_def_property_collection_sdna(prop, NULL, "markers", NULL);
	RNA_def_property_struct_type(prop, "TimelineMarker");
	RNA_def_property_ui_text(prop, "Pose Markers", "Markers specific to this Action, for labeling poses");

	RNA_api_action(srna);
}

/* --------- */

void RNA_def_action(BlenderRNA *brna)
{
	rna_def_action(brna);
	rna_def_action_group(brna);
	rna_def_dopesheet(brna);
}


#endif<|MERGE_RESOLUTION|>--- conflicted
+++ resolved
@@ -25,7 +25,6 @@
 #include <stdlib.h>
 
 #include "RNA_define.h"
-#include "RNA_types.h"
 
 #include "rna_internal.h"
 
@@ -57,47 +56,21 @@
 	iter->valid= (internal->link != NULL);
 }
 
-<<<<<<< HEAD
-static bActionGroup *rna_Action_groups_add(bAction *act, char *name)
-{
-	bActionGroup *agrp= MEM_callocN(sizeof(bActionGroup), "bActionGroup");
-	strncpy(agrp->name, name, sizeof(agrp->name));
-	BLI_addtail(&act->groups, agrp);
-	BLI_uniquename(&act->groups, agrp, "Group", '.', offsetof(bActionGroup, name), sizeof(agrp->name));
-	return agrp;
-=======
 static bActionGroup *rna_Action_groups_add(bAction *act, char name[])
 {
 	return action_groups_add_new(act, name);
->>>>>>> d1fef786
 }
 
 static void rna_Action_groups_remove(bAction *act, ReportList *reports, bActionGroup *agrp)
 {
-<<<<<<< HEAD
-	FCurve *fcu;
-
-	if(!BLI_remlink_safe(&act->groups, agrp)) {
-=======
 	FCurve *fcu, *fcn;
 	
 	/* try to remove the F-Curve from the action */
 	if (!BLI_remlink_safe(&act->groups, agrp)) {
->>>>>>> d1fef786
 		BKE_reportf(reports, RPT_ERROR, "ActionGroup '%s' not found in action '%s'", agrp->name, act->id.name);
 		return;
 	}
 
-<<<<<<< HEAD
-	for(fcu= act->curves.first; fcu; fcu= fcu->next) {
-		if(fcu->grp==agrp)
-			fcu->grp= NULL;
-	}
-
-	/* XXX, can these be added to drivers??? */
-
-	MEM_freeN(agrp); /* XXX, invalidate PyObject */
-=======
 	/* move every one one of the group's F-Curves out into the Action again */
 	for (fcu= agrp->channels.first; (fcu) && (fcu->grp==agrp); fcu=fcn) {
 		fcn= fcu->next;
@@ -111,7 +84,6 @@
 	
 	/* XXX, invalidates PyObject */
 	MEM_freeN(agrp); 
->>>>>>> d1fef786
 }
 
 
