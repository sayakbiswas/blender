/**
 * $Id$
 *
 * ***** BEGIN GPL LICENSE BLOCK *****
 *
 * This program is free software; you can redistribute it and/or
 * modify it under the terms of the GNU General Public License
 * as published by the Free Software Foundation; either version 2
 * of the License, or (at your option) any later version.
 *
 * This program is distributed in the hope that it will be useful,
 * but WITHOUT ANY WARRANTY; without even the implied warranty of
 * MERCHANTABILITY or FITNESS FOR A PARTICULAR PURPOSE.  See the
 * GNU General Public License for more details.
 *
 * You should have received a copy of the GNU General Public License
 * along with this program; if not, write to the Free Software Foundation,
 * Inc., 59 Temple Place - Suite 330, Boston, MA  02111-1307, USA.
 *
 * Contributor(s): Blender Foundation (2008).
 *
 * ***** END GPL LICENSE BLOCK *****
 */

#include <stdio.h>
#include <stdlib.h>

#include "RNA_access.h"
#include "RNA_define.h"
#include "RNA_types.h"
#include "RNA_enum_types.h"

#include "rna_internal.h"

#include "DNA_action_types.h"
#include "DNA_customdata_types.h"
#include "DNA_material_types.h"
#include "DNA_mesh_types.h"
#include "DNA_object_force.h"
#include "DNA_object_types.h"
#include "DNA_property_types.h"
#include "DNA_scene_types.h"

#include "BKE_tessmesh.h"

#include "WM_api.h"
#include "WM_types.h"

EnumPropertyItem object_mode_items[] = {
	{OB_MODE_OBJECT, "OBJECT", ICON_OBJECT_DATAMODE, "Object", ""},
	{OB_MODE_EDIT, "EDIT", ICON_EDITMODE_HLT, "Edit", ""},
	{OB_MODE_SCULPT, "SCULPT", ICON_SCULPTMODE_HLT, "Sculpt", ""},
	{OB_MODE_VERTEX_PAINT, "VERTEX_PAINT", ICON_VPAINT_HLT, "Vertex Paint", ""},
	{OB_MODE_WEIGHT_PAINT, "WEIGHT_PAINT", ICON_WPAINT_HLT, "Weight Paint", ""},
	{OB_MODE_TEXTURE_PAINT, "TEXTURE_PAINT", ICON_TPAINT_HLT, "Texture Paint", ""},
	{OB_MODE_PARTICLE_EDIT, "PARTICLE_EDIT", ICON_PARTICLEMODE, "Particle Edit", ""},
	{OB_MODE_POSE, "POSE", ICON_POSE_HLT, "Pose", ""},
	{0, NULL, 0, NULL, NULL}};

static EnumPropertyItem parent_type_items[] = {
	{PAROBJECT, "OBJECT", 0, "Object", ""},
	{PARCURVE, "CURVE", 0, "Curve", ""},
	{PARKEY, "KEY", 0, "Key", ""},
	{PARSKEL, "ARMATURE", 0, "Armature", ""},
	{PARSKEL, "LATTICE", 0, "Lattice", ""}, // PARSKEL reuse will give issues
	{PARVERT1, "VERTEX", 0, "Vertex", ""},
	{PARVERT3, "VERTEX_3", 0, "3 Vertices", ""},
	{PARBONE, "BONE", 0, "Bone", ""},
	{0, NULL, 0, NULL, NULL}};
	
static EnumPropertyItem collision_bounds_items[] = {
	{OB_BOUND_BOX, "BOX", 0, "Box", ""},
	{OB_BOUND_SPHERE, "SPHERE", 0, "Sphere", ""},
	{OB_BOUND_CYLINDER, "CYLINDER", 0, "Cylinder", ""},
	{OB_BOUND_CONE, "CONE", 0, "Cone", ""},
	{OB_BOUND_POLYT, "CONVEX_HULL", 0, "Convex Hull", ""},
	{OB_BOUND_POLYH, "TRIANGLE_MESH", 0, "Triangle Mesh", ""},
	//{OB_DYN_MESH, "DYNAMIC_MESH", 0, "Dynamic Mesh", ""},
	{0, NULL, 0, NULL, NULL}};

EnumPropertyItem object_type_items[] = {
	{OB_MESH, "MESH", 0, "Mesh", ""},
	{OB_CURVE, "CURVE", 0, "Curve", ""},
	{OB_SURF, "SURFACE", 0, "Surface", ""},
	{OB_MBALL, "META", 0, "Meta", ""},
	{OB_FONT, "TEXT", 0, "Text", ""},
	{0, "", 0, NULL, NULL},
	{OB_ARMATURE, "ARMATURE", 0, "Armature", ""},
	{OB_LATTICE, "LATTICE", 0, "Lattice", ""},
	{OB_EMPTY, "EMPTY", 0, "Empty", ""},
	{0, "", 0, NULL, NULL},
	{OB_CAMERA, "CAMERA", 0, "Camera", ""},
	{OB_LAMP, "LAMP", 0, "Lamp", ""},
	{0, NULL, 0, NULL, NULL}};

#ifdef RNA_RUNTIME

#include "BLI_math.h"

#include "DNA_key_types.h"
#include "DNA_constraint_types.h"

#include "BKE_armature.h"
#include "BKE_bullet.h"
#include "BKE_constraint.h"
#include "BKE_context.h"
#include "BKE_curve.h"
#include "BKE_depsgraph.h"
#include "BKE_effect.h"
#include "BKE_key.h"
#include "BKE_object.h"
#include "BKE_material.h"
#include "BKE_mesh.h"
#include "BKE_particle.h"
#include "BKE_scene.h"

#include "BLI_editVert.h" /* for EditMesh->mat_nr */

#include "ED_mesh.h"
#include "ED_object.h"
#include "ED_particle.h"

void rna_Object_update(Main *bmain, Scene *scene, PointerRNA *ptr)
{
	DAG_id_flush_update(ptr->id.data, OB_RECALC_OB);
}

void rna_Object_matrix_update(Main *bmain, Scene *scene, PointerRNA *ptr)
{
	ED_object_apply_obmat(ptr->id.data);
	rna_Object_update(bmain, scene, ptr);
}

void rna_Object_update_data(Main *bmain, Scene *scene, PointerRNA *ptr)
{
	DAG_id_flush_update(ptr->id.data, OB_RECALC_DATA);
	WM_main_add_notifier(NC_OBJECT|ND_DRAW, ptr->id.data);
}

void rna_Object_active_shape_update(Main *bmain, Scene *scene, PointerRNA *ptr)
{
	Object *ob= ptr->id.data;
	int editmode= (scene->obedit == ob && ob->type == OB_MESH);

	if(editmode) {
		/* exit/enter editmode to get new shape */
		load_editMesh(scene, ob);
		make_editMesh(scene, ob);
	}

	rna_Object_update_data(bmain, scene, ptr);
}

static void rna_Object_dependency_update(Main *bmain, Scene *scene, PointerRNA *ptr)
{
	DAG_id_flush_update(ptr->id.data, OB_RECALC_OB);
	DAG_scene_sort(scene);
}

/* when changing the selection flag the scene needs updating */
static void rna_Object_select_update(Main *bmain, Scene *scene, PointerRNA *ptr)
{
	Object *ob= (Object*)ptr->id.data;
	short mode = ob->flag & SELECT ? BA_SELECT : BA_DESELECT;
	ED_base_object_select(object_in_scene(ob, scene), mode);
}

static void rna_Base_select_update(Main *bmain, Scene *scene, PointerRNA *ptr)
{
	Base *base= (Base*)ptr->data;
	short mode = base->flag & BA_SELECT ? BA_SELECT : BA_DESELECT;
	ED_base_object_select(base, mode);
}

static void rna_Object_layer_update__internal(Scene *scene, Base *base, Object *ob)
{
	/* try to avoid scene sort */
	if((ob->lay & scene->lay) && (base->lay & scene->lay)) {
 		/* pass */
	} else if((ob->lay & scene->lay)==0 && (base->lay & scene->lay)==0) {
		/* pass */
	} else {
		DAG_scene_sort(scene);
	}
}

static void rna_Object_layer_update(Main *bmain, Scene *scene, PointerRNA *ptr)
{
	Object *ob= (Object*)ptr->id.data;
	Base *base;

	base= object_in_scene(ob, scene);
	if(!base)
		return;
	
	SWAP(int, base->lay, ob->lay);

<<<<<<< HEAD
 		base->lay= ob->lay;
=======
>>>>>>> ffe13aeb
	rna_Object_layer_update__internal(scene, base, ob);
	ob->lay= base->lay;
}

static void rna_Base_layer_update(Main *bmain, Scene *scene, PointerRNA *ptr)
{
	Base *base= (Base*)ptr->id.data;
	Object *ob= (Object*)base->object;

	rna_Object_layer_update__internal(scene, base, ob);
	ob->lay= base->lay;
}

static int rna_Object_data_editable(PointerRNA *ptr)
{
	Object *ob= (Object*)ptr->data;

	return (ob->type == OB_EMPTY)? 0: PROP_EDITABLE;
}

static void rna_Object_data_set(PointerRNA *ptr, PointerRNA value)
{
	Object *ob= (Object*)ptr->data;
	ID *id= value.data;

	if(ob->type == OB_EMPTY || id == NULL || ob->mode & OB_MODE_EDIT)
		return;
	
	if(ob->type == OB_MESH) {
		set_mesh(ob, (Mesh*)id);
	}
	else {
		if(ob->data)
			id_us_min((ID*)ob->data);
		if(id)
			id_us_plus(id);

		ob->data= id;
		test_object_materials(id);

		if(GS(id->name)==ID_CU)
			test_curve_type(ob);
		else if(ob->type==OB_ARMATURE)
			armature_rebuild_pose(ob, ob->data);
	}
}

static StructRNA *rna_Object_data_typef(PointerRNA *ptr)
{
	Object *ob= (Object*)ptr->data;

	switch(ob->type) {
		case OB_MESH: return &RNA_Mesh;
		case OB_CURVE: return &RNA_Curve;
		case OB_SURF: return &RNA_Curve;
		case OB_FONT: return &RNA_Curve;
		case OB_MBALL: return &RNA_MetaBall;
		case OB_LAMP: return &RNA_Lamp;
		case OB_CAMERA: return &RNA_Camera;
		case OB_LATTICE: return &RNA_Lattice;
		case OB_ARMATURE: return &RNA_Armature;
		default: return &RNA_ID;
	}
}

static void rna_Object_parent_set(PointerRNA *ptr, PointerRNA value)
{
	Object *ob= (Object*)ptr->data;
	Object *par= (Object*)value.data;

	ED_object_parent(ob, par, ob->partype, ob->parsubstr);
}

static void rna_Object_parent_type_set(PointerRNA *ptr, int value)
{
	Object *ob= (Object*)ptr->data;

	ED_object_parent(ob, ob->parent, value, ob->parsubstr);
}

static EnumPropertyItem *rna_Object_parent_type_itemf(bContext *C, PointerRNA *ptr, int *free)
{
	Object *ob= (Object*)ptr->data;
	EnumPropertyItem *item= NULL;
	int totitem= 0;

	RNA_enum_items_add_value(&item, &totitem, parent_type_items, PAROBJECT);

	if(ob->parent) {
		Object *par= ob->parent;
		
		if(par->type == OB_CURVE)
			RNA_enum_items_add_value(&item, &totitem, parent_type_items, PARCURVE);
		else if(par->type == OB_LATTICE)
			RNA_enum_items_add_value(&item, &totitem, &parent_type_items[4], PARSKEL); // special hack: prevents this overriding others
		else if(par->type == OB_ARMATURE) {
			RNA_enum_items_add_value(&item, &totitem, &parent_type_items[3], PARSKEL); // special hack: prevents this being overrided
			RNA_enum_items_add_value(&item, &totitem, parent_type_items, PARBONE);
		}
		else if(par->type == OB_MESH) {
			RNA_enum_items_add_value(&item, &totitem, parent_type_items, PARVERT1);
			RNA_enum_items_add_value(&item, &totitem, parent_type_items, PARVERT3);
		}
	}

	RNA_enum_item_end(&item, &totitem);
	*free= 1;

	return item;
}

static EnumPropertyItem *rna_Object_collision_bounds_itemf(bContext *C, PointerRNA *ptr, int *free)
{
	Object *ob= (Object*)ptr->data;
	EnumPropertyItem *item= NULL;
	int totitem= 0;

	RNA_enum_items_add_value(&item, &totitem, collision_bounds_items, OB_BOUND_POLYH);
	RNA_enum_items_add_value(&item, &totitem, collision_bounds_items, OB_BOUND_POLYT);

	if(ob->body_type!=OB_BODY_TYPE_SOFT) {
		RNA_enum_items_add_value(&item, &totitem, collision_bounds_items, OB_BOUND_CONE);
		RNA_enum_items_add_value(&item, &totitem, collision_bounds_items, OB_BOUND_CYLINDER);
		RNA_enum_items_add_value(&item, &totitem, collision_bounds_items, OB_BOUND_SPHERE);
		RNA_enum_items_add_value(&item, &totitem, collision_bounds_items, OB_BOUND_BOX);
	}

	RNA_enum_item_end(&item, &totitem);
	*free= 1;

	return item;
}

static void rna_Object_parent_bone_set(PointerRNA *ptr, const char *value)
{
	Object *ob= (Object*)ptr->data;

	ED_object_parent(ob, ob->parent, ob->partype, value);
}

static int rna_VertexGroup_index_get(PointerRNA *ptr)
{
	Object *ob= (Object*)ptr->id.data;

	return BLI_findindex(&ob->defbase, ptr->data);
}

static PointerRNA rna_Object_active_vertex_group_get(PointerRNA *ptr)
{
	Object *ob= (Object*)ptr->id.data;
	return rna_pointer_inherit_refine(ptr, &RNA_VertexGroup, BLI_findlink(&ob->defbase, ob->actdef-1));
}

static int rna_Object_active_vertex_group_index_get(PointerRNA *ptr)
{
	Object *ob= (Object*)ptr->id.data;
	return MAX2(ob->actdef-1, 0);
}

static void rna_Object_active_vertex_group_index_set(PointerRNA *ptr, int value)
{
	Object *ob= (Object*)ptr->id.data;
	ob->actdef= value+1;
}

static void rna_Object_active_vertex_group_index_range(PointerRNA *ptr, int *min, int *max)
{
	Object *ob= (Object*)ptr->id.data;

	*min= 0;
	*max= BLI_countlist(&ob->defbase)-1;
	*max= MAX2(0, *max);
}

void rna_object_vgroup_name_index_get(PointerRNA *ptr, char *value, int index)
{
	Object *ob= (Object*)ptr->id.data;
	bDeformGroup *dg;

	dg= BLI_findlink(&ob->defbase, index-1);

	if(dg) BLI_strncpy(value, dg->name, sizeof(dg->name));
	else BLI_strncpy(value, "", sizeof(dg->name));
}

int rna_object_vgroup_name_index_length(PointerRNA *ptr, int index)
{
	Object *ob= (Object*)ptr->id.data;
	bDeformGroup *dg;

	dg= BLI_findlink(&ob->defbase, index-1);
	return (dg)? strlen(dg->name): 0;
}

void rna_object_vgroup_name_index_set(PointerRNA *ptr, const char *value, short *index)
{
	Object *ob= (Object*)ptr->id.data;
	bDeformGroup *dg;
	int a;

	for(a=1, dg=ob->defbase.first; dg; dg=dg->next, a++) {
		if(strcmp(dg->name, value) == 0) {
			*index= a;
			return;
		}
	}

	*index= 0;
}

void rna_object_vgroup_name_set(PointerRNA *ptr, const char *value, char *result, int maxlen)
{
	Object *ob= (Object*)ptr->id.data;
	bDeformGroup *dg;

	for(dg=ob->defbase.first; dg; dg=dg->next) {
		if(strcmp(dg->name, value) == 0) {
			BLI_strncpy(result, value, maxlen);
			return;
		}
	}

	BLI_strncpy(result, "", maxlen);
}

void rna_object_uvlayer_name_set(PointerRNA *ptr, const char *value, char *result, int maxlen)
{
	Object *ob= (Object*)ptr->id.data;
	Mesh *me;
	CustomDataLayer *layer;
	int a;

	if(ob->type == OB_MESH && ob->data) {
		me= (Mesh*)ob->data;

		for(a=0; a<me->fdata.totlayer; a++) {
			layer= &me->fdata.layers[a];

			if(layer->type == CD_MTFACE && strcmp(layer->name, value) == 0) {
				BLI_strncpy(result, value, maxlen);
				return;
			}
		}
	}

	BLI_strncpy(result, "", maxlen);
}

void rna_object_vcollayer_name_set(PointerRNA *ptr, const char *value, char *result, int maxlen)
{
	Object *ob= (Object*)ptr->id.data;
	Mesh *me;
	CustomDataLayer *layer;
	int a;

	if(ob->type == OB_MESH && ob->data) {
		me= (Mesh*)ob->data;

		for(a=0; a<me->fdata.totlayer; a++) {
			layer= &me->fdata.layers[a];

			if(layer->type == CD_MCOL && strcmp(layer->name, value) == 0) {
				BLI_strncpy(result, value, maxlen);
				return;
			}
		}
	}

	BLI_strncpy(result, "", maxlen);
}

static int rna_Object_active_material_index_get(PointerRNA *ptr)
{
	Object *ob= (Object*)ptr->id.data;
	return MAX2(ob->actcol-1, 0);
}

static void rna_Object_active_material_index_set(PointerRNA *ptr, int value)
{
	Object *ob= (Object*)ptr->id.data;
	ob->actcol= value+1;

	if((ob->mode & OB_MODE_EDIT) && ob->type==OB_MESH) {
		Mesh *me= ob->data;

		if(me->edit_btmesh)
			me->edit_btmesh->mat_nr= value;
	}
}

static void rna_Object_active_material_index_range(PointerRNA *ptr, int *min, int *max)
{
	Object *ob= (Object*)ptr->id.data;
	*min= 0;
	*max= MAX2(ob->totcol-1, 0);
}

static PointerRNA rna_Object_active_material_get(PointerRNA *ptr)
{
	Object *ob= (Object*)ptr->id.data;
	Material *ma;

	ma= (ob->totcol)? give_current_material(ob, ob->actcol): NULL;
	return rna_pointer_inherit_refine(ptr, &RNA_Material, ma);
}

static void rna_Object_active_material_set(PointerRNA *ptr, PointerRNA value)
{
	Object *ob= (Object*)ptr->id.data;

	assign_material(ob, value.data, ob->actcol);
}

static void rna_Object_active_particle_system_index_range(PointerRNA *ptr, int *min, int *max)
{
	Object *ob= (Object*)ptr->id.data;
	*min= 0;
	*max= BLI_countlist(&ob->particlesystem)-1;
	*max= MAX2(0, *max);
}

static int rna_Object_active_particle_system_index_get(PointerRNA *ptr)
{
	Object *ob= (Object*)ptr->id.data;
	return psys_get_current_num(ob);
}

static void rna_Object_active_particle_system_index_set(PointerRNA *ptr, int value)
{
	Object *ob= (Object*)ptr->id.data;
	psys_set_current_num(ob, value);
}

static void rna_Object_particle_update(Main *bmain, Scene *scene, PointerRNA *ptr)
{
	Object *ob= (Object*)ptr->id.data;

	PE_current_changed(scene, ob);
}

/* rotation - axis-angle */
static void rna_Object_rotation_axis_angle_get(PointerRNA *ptr, float *value)
{
	Object *ob= ptr->data;
	
	/* for now, assume that rotation mode is axis-angle */
	value[0]= ob->rotAngle;
	copy_v3_v3(&value[1], ob->rotAxis);
}

/* rotation - axis-angle */
static void rna_Object_rotation_axis_angle_set(PointerRNA *ptr, const float *value)
{
	Object *ob= ptr->data;
	
	/* for now, assume that rotation mode is axis-angle */
	ob->rotAngle= value[0];
	copy_v3_v3(ob->rotAxis, (float *)&value[1]);
	
	// TODO: validate axis?
}

static void rna_Object_rotation_mode_set(PointerRNA *ptr, int value)
{
	Object *ob= ptr->data;
	
	/* use API Method for conversions... */
	BKE_rotMode_change_values(ob->quat, ob->rot, ob->rotAxis, &ob->rotAngle, ob->rotmode, (short)value);
	
	/* finally, set the new rotation type */
	ob->rotmode= value;
}

static void rna_Object_dimensions_get(PointerRNA *ptr, float *value)
{
	Object *ob= ptr->data;
	BoundBox *bb = NULL;
	
	bb= object_get_boundbox(ob);
	if (bb) {
		float scale[3];
		
		mat4_to_size( scale,ob->obmat);
		
		value[0] = fabs(scale[0]) * (bb->vec[4][0] - bb->vec[0][0]);
		value[1] = fabs(scale[1]) * (bb->vec[2][1] - bb->vec[0][1]);
		value[2] = fabs(scale[2]) * (bb->vec[1][2] - bb->vec[0][2]);
	} else {
		value[0] = value[1] = value[2] = 0.f;
	}
}

static void rna_Object_dimensions_set(PointerRNA *ptr, const float *value)
{
	Object *ob= ptr->data;
	BoundBox *bb = NULL;
	
	bb= object_get_boundbox(ob);
	if (bb) {
		float scale[3], len[3];
		
		mat4_to_size( scale,ob->obmat);
		
		len[0] = bb->vec[4][0] - bb->vec[0][0];
		len[1] = bb->vec[2][1] - bb->vec[0][1];
		len[2] = bb->vec[1][2] - bb->vec[0][2];
		
		if (len[0] > 0.f) ob->size[0] = value[0] / len[0];
		if (len[1] > 0.f) ob->size[1] = value[1] / len[1];
		if (len[2] > 0.f) ob->size[2] = value[2] / len[2];
	}
}

static int rna_Object_location_editable(PointerRNA *ptr, int index)
{
	Object *ob= (Object *)ptr->data;
	
	/* only if the axis in question is locked, not editable... */
	if ((index == 0) && (ob->protectflag & OB_LOCK_LOCX))
		return 0;
	else if ((index == 1) && (ob->protectflag & OB_LOCK_LOCY))
		return 0;
	else if ((index == 2) && (ob->protectflag & OB_LOCK_LOCZ))
		return 0;
	else
		return PROP_EDITABLE;
}

static int rna_Object_scale_editable(PointerRNA *ptr, int index)
{
	Object *ob= (Object *)ptr->data;
	
	/* only if the axis in question is locked, not editable... */
	if ((index == 0) && (ob->protectflag & OB_LOCK_SCALEX))
		return 0;
	else if ((index == 1) && (ob->protectflag & OB_LOCK_SCALEY))
		return 0;
	else if ((index == 2) && (ob->protectflag & OB_LOCK_SCALEZ))
		return 0;
	else
		return PROP_EDITABLE;
}

static int rna_Object_rotation_euler_editable(PointerRNA *ptr, int index)
{
	Object *ob= (Object *)ptr->data;
	
	/* only if the axis in question is locked, not editable... */
	if ((index == 0) && (ob->protectflag & OB_LOCK_ROTX))
		return 0;
	else if ((index == 1) && (ob->protectflag & OB_LOCK_ROTY))
		return 0;
	else if ((index == 2) && (ob->protectflag & OB_LOCK_ROTZ))
		return 0;
	else
		return PROP_EDITABLE;
}

static int rna_Object_rotation_4d_editable(PointerRNA *ptr, int index)
{
	Object *ob= (Object *)ptr->data;
	
	/* only consider locks if locking components individually... */
	if (ob->protectflag & OB_LOCK_ROT4D) {
		/* only if the axis in question is locked, not editable... */
		if ((index == 0) && (ob->protectflag & OB_LOCK_ROTW))
			return 0;
		else if ((index == 1) && (ob->protectflag & OB_LOCK_ROTX))
			return 0;
		else if ((index == 2) && (ob->protectflag & OB_LOCK_ROTY))
			return 0;
		else if ((index == 3) && (ob->protectflag & OB_LOCK_ROTZ))
			return 0;
	}
		
	return PROP_EDITABLE;
}


static PointerRNA rna_MaterialSlot_material_get(PointerRNA *ptr)
{
	Object *ob= (Object*)ptr->id.data;
	Material *ma;
	int index= (Material**)ptr->data - ob->mat;

	ma= give_current_material(ob, index+1);
	return rna_pointer_inherit_refine(ptr, &RNA_Material, ma);
}

static void rna_MaterialSlot_material_set(PointerRNA *ptr, PointerRNA value)
{
	Object *ob= (Object*)ptr->id.data;
	int index= (Material**)ptr->data - ob->mat;

	assign_material(ob, value.data, index+1);
}

static int rna_MaterialSlot_link_get(PointerRNA *ptr)
{
	Object *ob= (Object*)ptr->id.data;
	int index= (Material**)ptr->data - ob->mat;

	return ob->matbits[index] != 0;
}

static void rna_MaterialSlot_link_set(PointerRNA *ptr, int value)
{
	Object *ob= (Object*)ptr->id.data;
	int index= (Material**)ptr->data - ob->mat;
	
	if(value) {
		ob->matbits[index]= 1;
		ob->colbits |= (1<<index);
	}
	else {
		ob->matbits[index]= 0;
		ob->colbits &= ~(1<<index);
	}
}

static int rna_MaterialSlot_name_length(PointerRNA *ptr)
{
	Object *ob= (Object*)ptr->id.data;
	Material *ma;
	int index= (Material**)ptr->data - ob->mat;

	ma= give_current_material(ob, index+1);

	if(ma)
		return strlen(ma->id.name+2);
	
	return 0;
}

static void rna_MaterialSlot_name_get(PointerRNA *ptr, char *str)
{
	Object *ob= (Object*)ptr->id.data;
	Material *ma;
	int index= (Material**)ptr->data - ob->mat;

	ma= give_current_material(ob, index+1);

	if(ma)
		strcpy(str, ma->id.name+2);
	else
		strcpy(str, "");
}

/* why does this have to be so complicated?, can't all this crap be
 * moved to in BGE conversion function? - Campbell *
 *
 * logic from check_body_type()
 *  */
static int rna_GameObjectSettings_physics_type_get(PointerRNA *ptr)
{
	Object *ob= (Object*)ptr->id.data;

	/* determine the body_type setting based on flags */
	if (!(ob->gameflag & OB_COLLISION)) {
		if (ob->gameflag & OB_OCCLUDER) {
			ob->body_type = OB_BODY_TYPE_OCCLUDER;
		} else {
			ob->body_type = OB_BODY_TYPE_NO_COLLISION;
		}
	} else if (ob->gameflag & OB_SENSOR) {
		ob->body_type = OB_BODY_TYPE_SENSOR;
	} else if (!(ob->gameflag & OB_DYNAMIC)) {
		ob->body_type = OB_BODY_TYPE_STATIC;
	} else if (!(ob->gameflag & (OB_RIGID_BODY|OB_SOFT_BODY))) {
		ob->body_type = OB_BODY_TYPE_DYNAMIC;
	} else if (ob->gameflag & OB_RIGID_BODY) {
		ob->body_type = OB_BODY_TYPE_RIGID;
	} else {
		ob->body_type = OB_BODY_TYPE_SOFT;
		/* create the structure here because we display soft body buttons in the main panel */
		if (!ob->bsoft)
			ob->bsoft = bsbNew();
	}

	return ob->body_type;
}

static void rna_GameObjectSettings_physics_type_set(PointerRNA *ptr, int value)
{
	Object *ob= (Object*)ptr->id.data;
	ob->body_type= value;

	switch (ob->body_type) {
	case OB_BODY_TYPE_SENSOR:
		ob->gameflag |= OB_SENSOR|OB_COLLISION|OB_GHOST;
		ob->gameflag &= ~(OB_OCCLUDER|OB_DYNAMIC|OB_RIGID_BODY|OB_SOFT_BODY|OB_ACTOR|OB_ANISOTROPIC_FRICTION|OB_DO_FH|OB_ROT_FH|OB_COLLISION_RESPONSE);
		break;
	case OB_BODY_TYPE_OCCLUDER:
		ob->gameflag |= OB_OCCLUDER;
		ob->gameflag &= ~(OB_SENSOR|OB_COLLISION|OB_DYNAMIC);
		break;
	case OB_BODY_TYPE_NO_COLLISION:
		ob->gameflag &= ~(OB_SENSOR|OB_COLLISION|OB_OCCLUDER|OB_DYNAMIC);
		break;
	case OB_BODY_TYPE_STATIC:
		ob->gameflag |= OB_COLLISION;
		ob->gameflag &= ~(OB_DYNAMIC|OB_RIGID_BODY|OB_SOFT_BODY|OB_OCCLUDER|OB_SENSOR);
		break;
	case OB_BODY_TYPE_DYNAMIC:
		ob->gameflag |= OB_COLLISION|OB_DYNAMIC|OB_ACTOR;
		ob->gameflag &= ~(OB_RIGID_BODY|OB_SOFT_BODY|OB_OCCLUDER|OB_SENSOR);
		break;
	case OB_BODY_TYPE_RIGID:
		ob->gameflag |= OB_COLLISION|OB_DYNAMIC|OB_RIGID_BODY|OB_ACTOR;
		ob->gameflag &= ~(OB_SOFT_BODY|OB_OCCLUDER|OB_SENSOR);
		break;
	default:
	case OB_BODY_TYPE_SOFT:
		ob->gameflag |= OB_COLLISION|OB_DYNAMIC|OB_SOFT_BODY|OB_ACTOR;
		ob->gameflag &= ~(OB_RIGID_BODY|OB_OCCLUDER|OB_SENSOR);

		/* assume triangle mesh, if no bounds chosen for soft body */
		if ((ob->gameflag & OB_BOUNDS) && (ob->boundtype<OB_BOUND_POLYH))
		{
			ob->boundtype=OB_BOUND_POLYH;
		}
		/* create a BulletSoftBody structure if not already existing */
		if (!ob->bsoft)
			ob->bsoft = bsbNew();
		break;
	}
}

static PointerRNA rna_Object_active_particle_system_get(PointerRNA *ptr)
{
	Object *ob= (Object*)ptr->id.data;
	ParticleSystem *psys= psys_get_current(ob);
	return rna_pointer_inherit_refine(ptr, &RNA_ParticleSystem, psys);
}

static PointerRNA rna_Object_game_settings_get(PointerRNA *ptr)
{
	return rna_pointer_inherit_refine(ptr, &RNA_GameObjectSettings, ptr->id.data);
}


static unsigned int rna_Object_layer_validate__internal(const int *values, unsigned int lay)
{
	int i, tot= 0;

	/* ensure we always have some layer selected */
	for(i=0; i<20; i++)
		if(values[i])
			tot++;

	if(tot==0)
		return 0;

	for(i=0; i<20; i++) {
		if(values[i])	lay |= (1<<i);
		else			lay &= ~(1<<i);
	}

	return lay;
}

static void rna_Object_layer_set(PointerRNA *ptr, const int *values)
{
	Object *ob= (Object*)ptr->data;
	unsigned int lay;

	lay= rna_Object_layer_validate__internal(values, ob->lay);
	if(lay)
		ob->lay= lay;
}

static void rna_Base_layer_set(PointerRNA *ptr, const int *values)
{
	Base *base= (Base*)ptr->data;

	unsigned int lay;
	lay= rna_Object_layer_validate__internal(values, base->lay);
	if(lay)
		base->lay= lay;

	/* rna_Base_layer_update updates the objects layer */
}

static void rna_GameObjectSettings_state_set(PointerRNA *ptr, const int *values)
{
	Object *ob= (Object*)ptr->data;
	int i, tot= 0;

	/* ensure we always have some state selected */
	for(i=0; i<20; i++)
		if(values[i])
			tot++;
	
	if(tot==0)
		return;

	for(i=0; i<20; i++) {
		if(values[i]) ob->state |= (1<<i);
		else ob->state &= ~(1<<i);
	}
}

static void rna_Object_active_shape_key_index_range(PointerRNA *ptr, int *min, int *max)
{
	Object *ob= (Object*)ptr->id.data;
	Key *key= ob_get_key(ob);

	*min= 0;
	*max= (key)? BLI_countlist(&key->block)-1: 0;
	*max= MAX2(0, *max);
}

static int rna_Object_active_shape_key_index_get(PointerRNA *ptr)
{
	Object *ob= (Object*)ptr->id.data;

	return MAX2(ob->shapenr-1, 0);
}

static void rna_Object_active_shape_key_index_set(PointerRNA *ptr, int value)
{
	Object *ob= (Object*)ptr->id.data;

	ob->shapenr= value+1;
}

static PointerRNA rna_Object_active_shape_key_get(PointerRNA *ptr)
{
	Object *ob= (Object*)ptr->id.data;
	Key *key= ob_get_key(ob);
	KeyBlock *kb;
	PointerRNA keyptr;

	if(key==NULL)
		return PointerRNA_NULL;
	
	kb= BLI_findlink(&key->block, ob->shapenr-1);
	RNA_pointer_create(&key->id, &RNA_ShapeKey, kb, &keyptr);
	return keyptr;
}

static PointerRNA rna_Object_field_get(PointerRNA *ptr)
{
	Object *ob= (Object*)ptr->id.data;

	/* weak */
	if(!ob->pd)
		ob->pd= object_add_collision_fields(0);
	
	return rna_pointer_inherit_refine(ptr, &RNA_FieldSettings, ob->pd);
}

static PointerRNA rna_Object_collision_get(PointerRNA *ptr)
{
	Object *ob= (Object*)ptr->id.data;

	/* weak */
	if(!ob->pd)
		ob->pd= object_add_collision_fields(0);
	
	return rna_pointer_inherit_refine(ptr, &RNA_CollisionSettings, ob->pd);
}

static PointerRNA rna_Object_active_constraint_get(PointerRNA *ptr)
{
	Object *ob= (Object*)ptr->id.data;
	bConstraint *con= constraints_get_active(&ob->constraints);
	return rna_pointer_inherit_refine(ptr, &RNA_Constraint, con);
}

static void rna_Object_active_constraint_set(PointerRNA *ptr, PointerRNA value)
{
	Object *ob= (Object*)ptr->id.data;
	constraints_set_active(&ob->constraints, (bConstraint *)value.data);
}

static bConstraint *rna_Object_constraint_new(Object *object, bContext *C, int type)
{
	WM_main_add_notifier(NC_OBJECT|ND_CONSTRAINT|NA_ADDED, object);
	return add_ob_constraint(object, NULL, type);
}

static int rna_Object_constraint_remove(Object *object, bContext *C, int index)
{
	int ok = remove_constraint_index(&object->constraints, index);
	if(ok) {
		ED_object_constraint_set_active(object, NULL);
		WM_main_add_notifier(NC_OBJECT|ND_CONSTRAINT, object);
	}

	return ok;
}

static ModifierData *rna_Object_modifier_new(Object *object, bContext *C, ReportList *reports, char *name, int type)
{
	return ED_object_modifier_add(reports, CTX_data_scene(C), object, name, type);
}

static void rna_Object_modifier_remove(Object *object, bContext *C, ReportList *reports, ModifierData *md)
{
	ED_object_modifier_remove(reports, CTX_data_scene(C), object, md);
}

#else

static void rna_def_vertex_group(BlenderRNA *brna)
{
	StructRNA *srna;
	PropertyRNA *prop;

	srna= RNA_def_struct(brna, "VertexGroup", NULL);
	RNA_def_struct_sdna(srna, "bDeformGroup");
	RNA_def_struct_ui_text(srna, "Vertex Group", "Group of vertices, used for armature deform and other purposes.");
	RNA_def_struct_ui_icon(srna, ICON_GROUP_VERTEX);

	prop= RNA_def_property(srna, "name", PROP_STRING, PROP_NONE);
	RNA_def_property_ui_text(prop, "Name", "Vertex group name.");
	RNA_def_struct_name_property(srna, prop);
	RNA_def_property_update(prop, NC_GEOM|ND_DATA|NA_RENAME, NULL);

	prop= RNA_def_property(srna, "index", PROP_INT, PROP_UNSIGNED);
	RNA_def_property_clear_flag(prop, PROP_EDITABLE);
	RNA_def_property_int_funcs(prop, "rna_VertexGroup_index_get", NULL, NULL);
	RNA_def_property_ui_text(prop, "Index", "Index number of the vertex group.");
}

static void rna_def_material_slot(BlenderRNA *brna)
{
	StructRNA *srna;
	PropertyRNA *prop;

	static EnumPropertyItem link_items[] = {
		{1, "OBJECT", 0, "Object", ""},
		{0, "DATA", 0, "Data", ""},
		{0, NULL, 0, NULL, NULL}};
	
	/* NOTE: there is no MaterialSlot equivalent in DNA, so the internal
	 * pointer data points to ob->mat + index, and we manually implement
	 * get/set for the properties. */

	srna= RNA_def_struct(brna, "MaterialSlot", NULL);
	RNA_def_struct_ui_text(srna, "Material Slot", "Material slot in an object.");
	RNA_def_struct_ui_icon(srna, ICON_MATERIAL_DATA);

	prop= RNA_def_property(srna, "material", PROP_POINTER, PROP_NONE);
	RNA_def_property_struct_type(prop, "Material");
	RNA_def_property_flag(prop, PROP_EDITABLE);
	RNA_def_property_pointer_funcs(prop, "rna_MaterialSlot_material_get", "rna_MaterialSlot_material_set", NULL);
	RNA_def_property_ui_text(prop, "Material", "Material datablock used by this material slot.");
	RNA_def_property_update(prop, NC_OBJECT|ND_DRAW, "rna_Object_update");

	prop= RNA_def_property(srna, "link", PROP_ENUM, PROP_NONE);
	RNA_def_property_enum_items(prop, link_items);
	RNA_def_property_enum_funcs(prop, "rna_MaterialSlot_link_get", "rna_MaterialSlot_link_set", NULL);
	RNA_def_property_ui_text(prop, "Link", "Link material to object or the object's data.");
	RNA_def_property_update(prop, NC_OBJECT|ND_DRAW, "rna_Object_update");

	prop= RNA_def_property(srna, "name", PROP_STRING, PROP_NONE);
	RNA_def_property_string_funcs(prop, "rna_MaterialSlot_name_get", "rna_MaterialSlot_name_length", NULL);
	RNA_def_property_ui_text(prop, "Name", "Material slot name.");
	RNA_def_property_clear_flag(prop, PROP_EDITABLE);
	RNA_def_struct_name_property(srna, prop);
}

static void rna_def_object_game_settings(BlenderRNA *brna)
{
	StructRNA *srna;
	PropertyRNA *prop;

	static EnumPropertyItem body_type_items[] = {
		{OB_BODY_TYPE_NO_COLLISION, "NO_COLLISION", 0, "No Collision", "Disable colision for this object"},
		{OB_BODY_TYPE_STATIC, "STATIC", 0, "Static", "Stationary object"},
		{OB_BODY_TYPE_DYNAMIC, "DYNAMIC", 0, "Dynamic", "Linear physics"},
		{OB_BODY_TYPE_RIGID, "RIGID_BODY", 0, "Rigid Body", "Linear and angular physics"},
		{OB_BODY_TYPE_SOFT, "SOFT_BODY", 0, "Soft Body", "Soft body"},
		{OB_BODY_TYPE_OCCLUDER, "OCCLUDE", 0, "Occlude", "Occluder for optimizing scene rendering"},
		{OB_BODY_TYPE_SENSOR, "SENSOR", 0, "Sensor", "Collision Sensor, detects static and dynamic objects but not the other collision sensor objects"},
		{0, NULL, 0, NULL, NULL}};

	srna= RNA_def_struct(brna, "GameObjectSettings", NULL);
	RNA_def_struct_sdna(srna, "Object");
	RNA_def_struct_nested(brna, srna, "Object");
	RNA_def_struct_ui_text(srna, "Game Object Settings", "Game engine related settings for the object.");
	RNA_def_struct_ui_icon(srna, ICON_GAME);

	/* logic */

	prop= RNA_def_property(srna, "sensors", PROP_COLLECTION, PROP_NONE);
	RNA_def_property_struct_type(prop, "Sensor");
	RNA_def_property_ui_text(prop, "Sensors", "Game engine sensor to detect events.");

	prop= RNA_def_property(srna, "controllers", PROP_COLLECTION, PROP_NONE);
	RNA_def_property_struct_type(prop, "Controller");
	RNA_def_property_ui_text(prop, "Controllers", "Game engine controllers to process events, connecting sensor to actuators.");

	prop= RNA_def_property(srna, "actuators", PROP_COLLECTION, PROP_NONE);
	RNA_def_property_struct_type(prop, "Actuator");
	RNA_def_property_ui_text(prop, "Actuators", "Game engine actuators to act on events.");

	prop= RNA_def_property(srna, "properties", PROP_COLLECTION, PROP_NONE);
	RNA_def_property_collection_sdna(prop, NULL, "prop", NULL);
	RNA_def_property_struct_type(prop, "GameProperty"); /* rna_property.c */
	RNA_def_property_ui_text(prop, "Properties", "Game engine properties.");

	prop= RNA_def_property(srna, "show_sensors", PROP_BOOLEAN, PROP_NONE);
	RNA_def_property_boolean_sdna(prop, NULL, "scaflag", OB_SHOWSENS);
	RNA_def_property_ui_text(prop, "Show Sensors", "Shows sensors for this object in the user interface.");

	prop= RNA_def_property(srna, "show_controllers", PROP_BOOLEAN, PROP_NONE);
	RNA_def_property_boolean_sdna(prop, NULL, "scaflag", OB_SHOWCONT);
	RNA_def_property_ui_text(prop, "Show Controllers", "Shows controllers for this object in the user interface.");

	prop= RNA_def_property(srna, "show_actuators", PROP_BOOLEAN, PROP_NONE);
	RNA_def_property_boolean_sdna(prop, NULL, "scaflag", OB_SHOWACT);
	RNA_def_property_ui_text(prop, "Show Actuators", "Shows actuators for this object in the user interface.");

	/* physics */

	prop= RNA_def_property(srna, "physics_type", PROP_ENUM, PROP_NONE);
	RNA_def_property_enum_sdna(prop, NULL, "body_type");
	RNA_def_property_enum_items(prop, body_type_items);
	RNA_def_property_enum_funcs(prop, "rna_GameObjectSettings_physics_type_get", "rna_GameObjectSettings_physics_type_set", NULL);
	RNA_def_property_ui_text(prop, "Physics Type",  "Selects the type of physical representation.");

	prop= RNA_def_property(srna, "actor", PROP_BOOLEAN, PROP_NONE);
	RNA_def_property_boolean_sdna(prop, NULL, "gameflag", OB_ACTOR);
	RNA_def_property_ui_text(prop, "Actor", "Object is detected by the Near and Radar sensor.");

	prop= RNA_def_property(srna, "ghost", PROP_BOOLEAN, PROP_NONE);
	RNA_def_property_boolean_sdna(prop, NULL, "gameflag", OB_GHOST);
	RNA_def_property_ui_text(prop, "Ghost", "Object does not restitute collisions, like a ghost.");

	prop= RNA_def_property(srna, "mass", PROP_FLOAT, PROP_NONE);
	RNA_def_property_range(prop, 0.01, 10000.0);
	RNA_def_property_ui_text(prop, "Mass", "Mass of the object.");

	prop= RNA_def_property(srna, "radius", PROP_FLOAT, PROP_NONE|PROP_UNIT_LENGTH);
	RNA_def_property_float_sdna(prop, NULL, "inertia");
	RNA_def_property_range(prop, 0.01, 10.0);
	RNA_def_property_ui_text(prop, "Radius", "Radius of bounding sphere and material physics");
	RNA_def_property_update(prop, NC_OBJECT|ND_DRAW, NULL);

	prop= RNA_def_property(srna, "no_sleeping", PROP_BOOLEAN, PROP_NONE);
	RNA_def_property_boolean_sdna(prop, NULL, "gameflag", OB_COLLISION_RESPONSE);
	RNA_def_property_ui_text(prop, "No Sleeping", "Disable auto (de)activation in physics simulation.");

	prop= RNA_def_property(srna, "damping", PROP_FLOAT, PROP_NONE);
	RNA_def_property_float_sdna(prop, NULL, "damping");
	RNA_def_property_range(prop, 0.0, 1.0);
	RNA_def_property_ui_text(prop, "Damping", "General movement damping.");

	prop= RNA_def_property(srna, "rotation_damping", PROP_FLOAT, PROP_NONE);
	RNA_def_property_float_sdna(prop, NULL, "rdamping");
	RNA_def_property_range(prop, 0.0, 1.0);
	RNA_def_property_ui_text(prop, "Rotation Damping", "General rotation damping.");

	prop= RNA_def_property(srna, "minimum_velocity", PROP_FLOAT, PROP_NONE);
	RNA_def_property_float_sdna(prop, NULL, "min_vel");
	RNA_def_property_range(prop, 0.0, 1000.0);
	RNA_def_property_ui_text(prop, "Velocity Min", "Clamp velocity to this minimum speed (except when totally still).");

	prop= RNA_def_property(srna, "maximum_velocity", PROP_FLOAT, PROP_NONE);
	RNA_def_property_float_sdna(prop, NULL, "max_vel");
	RNA_def_property_range(prop, 0.0, 1000.0);
	RNA_def_property_ui_text(prop, "Velocity Max", "Clamp velocity to this maximum speed.");

	/* lock position */
	prop= RNA_def_property(srna, "lock_x_axis", PROP_BOOLEAN, PROP_NONE);
	RNA_def_property_boolean_sdna(prop, NULL, "gameflag2", OB_LOCK_RIGID_BODY_X_AXIS);
	RNA_def_property_ui_text(prop, "Lock X Axis", "Disable simulation of linear motion along the X axis.");
	
	prop= RNA_def_property(srna, "lock_y_axis", PROP_BOOLEAN, PROP_NONE);
	RNA_def_property_boolean_sdna(prop, NULL, "gameflag2", OB_LOCK_RIGID_BODY_Y_AXIS);
	RNA_def_property_ui_text(prop, "Lock Y Axis", "Disable simulation of linear motion along the Y axis.");
	
	prop= RNA_def_property(srna, "lock_z_axis", PROP_BOOLEAN, PROP_NONE);
	RNA_def_property_boolean_sdna(prop, NULL, "gameflag2", OB_LOCK_RIGID_BODY_Z_AXIS);
	RNA_def_property_ui_text(prop, "Lock Z Axis", "Disable simulation of linear motion along the Z axis.");
	
	
	/* lock rotation */
	prop= RNA_def_property(srna, "lock_x_rot_axis", PROP_BOOLEAN, PROP_NONE);
	RNA_def_property_boolean_sdna(prop, NULL, "gameflag2", OB_LOCK_RIGID_BODY_X_ROT_AXIS);
	RNA_def_property_ui_text(prop, "Lock X Rotation Axis", "Disable simulation of angular  motion along the X axis.");
	
	prop= RNA_def_property(srna, "lock_y_rot_axis", PROP_BOOLEAN, PROP_NONE);
	RNA_def_property_boolean_sdna(prop, NULL, "gameflag2", OB_LOCK_RIGID_BODY_Y_ROT_AXIS);
	RNA_def_property_ui_text(prop, "Lock Y Rotation Axis", "Disable simulation of angular  motion along the Y axis.");
	
	prop= RNA_def_property(srna, "lock_z_rot_axis", PROP_BOOLEAN, PROP_NONE);
	RNA_def_property_boolean_sdna(prop, NULL, "gameflag2", OB_LOCK_RIGID_BODY_Z_ROT_AXIS);
	RNA_def_property_ui_text(prop, "Lock Z Rotation Axis", "Disable simulation of angular  motion along the Z axis.");
	
	/* is this used anywhere ? */
	prop= RNA_def_property(srna, "use_activity_culling", PROP_BOOLEAN, PROP_NONE);
	RNA_def_property_boolean_negative_sdna(prop, NULL, "gameflag2", OB_NEVER_DO_ACTIVITY_CULLING);
	RNA_def_property_ui_text(prop, "Lock Z Rotation Axis", "Disable simulation of angular  motion along the Z axis.");	
	

	prop= RNA_def_property(srna, "material_physics", PROP_BOOLEAN, PROP_NONE);
	RNA_def_property_boolean_sdna(prop, NULL, "gameflag", OB_DO_FH);
	RNA_def_property_ui_text(prop, "Use Material Physics", "Use physics settings in materials.");

	prop= RNA_def_property(srna, "rotate_from_normal", PROP_BOOLEAN, PROP_NONE);
	RNA_def_property_boolean_sdna(prop, NULL, "gameflag", OB_ROT_FH);
	RNA_def_property_ui_text(prop, "Rotate From Normal", "Use face normal to rotate object, so that it points away from the surface");

	prop= RNA_def_property(srna, "form_factor", PROP_FLOAT, PROP_NONE);
	RNA_def_property_float_sdna(prop, NULL, "formfactor");
	RNA_def_property_range(prop, 0.0, 1.0);
	RNA_def_property_ui_text(prop, "Form Factor", "Form factor scales the inertia tensor.");

	prop= RNA_def_property(srna, "anisotropic_friction", PROP_BOOLEAN, PROP_NONE);
	RNA_def_property_boolean_sdna(prop, NULL, "gameflag", OB_ANISOTROPIC_FRICTION);
	RNA_def_property_ui_text(prop, "Anisotropic Friction", "Enable anisotropic friction.");

	prop= RNA_def_property(srna, "friction_coefficients", PROP_FLOAT, PROP_NONE);
	RNA_def_property_float_sdna(prop, NULL, "anisotropicFriction");
	RNA_def_property_range(prop, 0.0, 1.0);
	RNA_def_property_ui_text(prop, "Friction Coefficients", "Relative friction coefficient in the in the X, Y and Z directions, when anisotropic friction is enabled.");

	prop= RNA_def_property(srna, "use_collision_bounds", PROP_BOOLEAN, PROP_NONE);
	RNA_def_property_boolean_sdna(prop, NULL, "gameflag", OB_BOUNDS);
	RNA_def_property_ui_text(prop, "Use Collision Bounds", "Specify a collision bounds type other than the default.");

	prop= RNA_def_property(srna, "collision_bounds", PROP_ENUM, PROP_NONE);
	RNA_def_property_enum_sdna(prop, NULL, "boundtype");
	RNA_def_property_enum_items(prop, collision_bounds_items);
	RNA_def_property_enum_funcs(prop, NULL, NULL, "rna_Object_collision_bounds_itemf");
	RNA_def_property_ui_text(prop, "Collision Bounds",  "Selects the collision type.");
	RNA_def_property_update(prop, NC_OBJECT|ND_DRAW, NULL);

	prop= RNA_def_property(srna, "collision_compound", PROP_BOOLEAN, PROP_NONE);
	RNA_def_property_boolean_sdna(prop, NULL, "gameflag", OB_CHILD);
	RNA_def_property_ui_text(prop, "Collison Compound", "Add children to form a compound collision object.");

	prop= RNA_def_property(srna, "collision_margin", PROP_FLOAT, PROP_NONE|PROP_UNIT_LENGTH);
	RNA_def_property_float_sdna(prop, NULL, "margin");
	RNA_def_property_range(prop, 0.0, 1.0);
	RNA_def_property_ui_text(prop, "Collision Margin", "Extra margin around object for collision detection, small amount required for stability.");

	prop= RNA_def_property(srna, "soft_body", PROP_POINTER, PROP_NONE);
	RNA_def_property_pointer_sdna(prop, NULL, "bsoft");
	RNA_def_property_ui_text(prop, "Soft Body Settings", "Settings for Bullet soft body simulation.");

	/* state */

	prop= RNA_def_property(srna, "state", PROP_BOOLEAN, PROP_NONE);
	RNA_def_property_boolean_sdna(prop, NULL, "state", 1);
	RNA_def_property_array(prop, 30);
	RNA_def_property_ui_text(prop, "State", "State determining which controllers are displayed.");
	RNA_def_property_boolean_funcs(prop, NULL, "rna_GameObjectSettings_state_set");

	prop= RNA_def_property(srna, "initial_state", PROP_BOOLEAN, PROP_NONE);
	RNA_def_property_boolean_sdna(prop, NULL, "init_state", 1);
	RNA_def_property_array(prop, 30);
	RNA_def_property_ui_text(prop, "Initial State", "Initial state when the game starts.");

	prop= RNA_def_property(srna, "debug_state", PROP_BOOLEAN, PROP_NONE);
	RNA_def_property_boolean_sdna(prop, NULL, "scaflag", OB_DEBUGSTATE);
	RNA_def_property_ui_text(prop, "Debug State", "Print state debug info in the game engine.");
}

static void rna_def_object_constraints(BlenderRNA *brna, PropertyRNA *cprop)
{
	StructRNA *srna;
	PropertyRNA *prop;

	FunctionRNA *func;
	PropertyRNA *parm;

	RNA_def_property_srna(cprop, "ObjectConstraints");
	srna= RNA_def_struct(brna, "ObjectConstraints", NULL);
	RNA_def_struct_sdna(srna, "Object");
	RNA_def_struct_ui_text(srna, "Object Constraints", "Collection of object constraints.");


	/* Collection active property */
	prop= RNA_def_property(srna, "active", PROP_POINTER, PROP_NONE);
	RNA_def_property_struct_type(prop, "Constraint");
	RNA_def_property_pointer_funcs(prop, "rna_Object_active_constraint_get", "rna_Object_active_constraint_set", NULL);
	RNA_def_property_flag(prop, PROP_EDITABLE);
	RNA_def_property_ui_text(prop, "Active Constraint", "Active Object constraint.");


	/* Constraint collection */
	func= RNA_def_function(srna, "new", "rna_Object_constraint_new");
	RNA_def_function_flag(func, FUNC_USE_CONTEXT);
	RNA_def_function_ui_description(func, "Add a new constraint to this object");
	/* return type */
	parm= RNA_def_pointer(func, "constraint", "Constraint", "", "New constraint.");
	RNA_def_function_return(func, parm);
	/* object to add */
	parm= RNA_def_enum(func, "type", constraint_type_items, 1, "", "Constraint type to add.");
	RNA_def_property_flag(parm, PROP_REQUIRED);

	func= RNA_def_function(srna, "remove", "rna_Object_constraint_remove");
	RNA_def_function_flag(func, FUNC_USE_CONTEXT);
	RNA_def_function_ui_description(func, "Remove a constraint from this object.");
	/* return type */
	parm= RNA_def_boolean(func, "success", 0, "Success", "Removed the constraint successfully.");
	RNA_def_function_return(func, parm);
	/* object to add */
	parm= RNA_def_int(func, "index", 0, 0, INT_MAX, "Index", "", 0, INT_MAX);
	RNA_def_property_flag(parm, PROP_REQUIRED);
}

/* armature.bones.* */
static void rna_def_object_modifiers(BlenderRNA *brna, PropertyRNA *cprop)
{
	StructRNA *srna;

	FunctionRNA *func;
	PropertyRNA *parm;

	RNA_def_property_srna(cprop, "ObjectModifiers");
	srna= RNA_def_struct(brna, "ObjectModifiers", NULL);
	RNA_def_struct_sdna(srna, "Object");
	RNA_def_struct_ui_text(srna, "Object Modifiers", "Collection of object modifiers.");

#if 0
	prop= RNA_def_property(srna, "active", PROP_POINTER, PROP_NONE);
	RNA_def_property_struct_type(prop, "EditBone");
	RNA_def_property_pointer_sdna(prop, NULL, "act_edbone");
	RNA_def_property_flag(prop, PROP_EDITABLE);
	RNA_def_property_ui_text(prop, "Active EditBone", "Armatures active edit bone.");
	//RNA_def_property_update(prop, 0, "rna_Armature_act_editbone_update");
	RNA_def_property_pointer_funcs(prop, NULL, "rna_Armature_act_edit_bone_set", NULL);

	/* todo, redraw */
//		RNA_def_property_collection_active(prop, prop_act);
#endif

	/* add target */
	func= RNA_def_function(srna, "new", "rna_Object_modifier_new");
	RNA_def_function_flag(func, FUNC_USE_CONTEXT|FUNC_USE_REPORTS);
	RNA_def_function_ui_description(func, "Add a new bone.");
	parm= RNA_def_string(func, "name", "Name", 0, "", "New name for the bone.");
	RNA_def_property_flag(parm, PROP_REQUIRED);
	/* modifier to add */
	parm= RNA_def_enum(func, "type", modifier_type_items, 1, "", "Modifier type to add.");
	RNA_def_property_flag(parm, PROP_REQUIRED);
	/* return type */
	parm= RNA_def_pointer(func, "modifier", "Modifier", "", "Newly created modifier.");
	RNA_def_function_return(func, parm);

	/* remove target */
	func= RNA_def_function(srna, "remove", "rna_Object_modifier_remove");
	RNA_def_function_flag(func, FUNC_USE_CONTEXT|FUNC_USE_REPORTS);
	RNA_def_function_ui_description(func, "Remove an existing modifier from the object.");
	/* target to remove*/
	parm= RNA_def_pointer(func, "modifier", "Modifier", "", "Modifier to remove.");
	RNA_def_property_flag(parm, PROP_REQUIRED);
}

static void rna_def_object(BlenderRNA *brna)
{
	StructRNA *srna;
	PropertyRNA *prop;

	static EnumPropertyItem object_type_items[] = {
		{OB_EMPTY, "EMPTY", 0, "Empty", ""},
		{OB_MESH, "MESH", 0, "Mesh", ""},
		{OB_CURVE, "CURVE", 0, "Curve", ""},
		{OB_SURF, "SURFACE", 0, "Surface", ""},
		{OB_FONT, "TEXT", 0, "Text", ""},
		{OB_MBALL, "META", 0, "Meta", ""},
		{OB_LAMP, "LAMP", 0, "Lamp", ""},
		{OB_CAMERA, "CAMERA", 0, "Camera", ""},
		{OB_WAVE, "WAVE", 0, "Wave", ""},
		{OB_LATTICE, "LATTICE", 0, "Lattice", ""},
		{OB_ARMATURE, "ARMATURE", 0, "Armature", ""},
		{0, NULL, 0, NULL, NULL}};

	static EnumPropertyItem empty_drawtype_items[] = {
		{OB_ARROWS, "ARROWS", 0, "Arrows", ""},
		{OB_SINGLE_ARROW, "SINGLE_ARROW", 0, "Single Arrow", ""},
		{OB_PLAINAXES, "PLAIN_AXES", 0, "Plain Axes", ""},
		{OB_CIRCLE, "CIRCLE", 0, "Circle", ""},
		{OB_CUBE, "CUBE", 0, "Cube", ""},
		{OB_EMPTY_SPHERE, "SPHERE", 0, "Sphere", ""},
		{OB_EMPTY_CONE, "CONE", 0, "Cone", ""},
		{0, NULL, 0, NULL, NULL}};
	
	static EnumPropertyItem track_items[] = {
		{OB_POSX, "POSX", 0, "+X", ""},
		{OB_POSY, "POSY", 0, "+Y", ""},
		{OB_POSZ, "POSZ", 0, "+Z", ""},
		{OB_NEGX, "NEGX", 0, "-X", ""},
		{OB_NEGY, "NEGY", 0, "-Y", ""},
		{OB_NEGZ, "NEGZ", 0, "-Z", ""},
		{0, NULL, 0, NULL, NULL}};

	static EnumPropertyItem up_items[] = {
		{OB_POSX, "X", 0, "X", ""},
		{OB_POSY, "Y", 0, "Y", ""},
		{OB_POSZ, "Z", 0, "Z", ""},
		{0, NULL, 0, NULL, NULL}};

	static EnumPropertyItem drawtype_items[] = {
		{OB_BOUNDBOX, "BOUNDS", 0, "Bounds", ""},
		{OB_WIRE, "WIRE", 0, "Wire", ""},
		{OB_SOLID, "SOLID", 0, "Solid", ""},
		// disabled {OB_SHADED, "SHADED", 0, "Shaded", ""},
		{OB_TEXTURE, "TEXTURED", 0, "Textured", ""},
		{0, NULL, 0, NULL, NULL}};

	static EnumPropertyItem boundtype_items[] = {
		{OB_BOUND_BOX, "BOX", 0, "Box", ""},
		{OB_BOUND_SPHERE, "SPHERE", 0, "Sphere", ""},
		{OB_BOUND_CYLINDER, "CYLINDER", 0, "Cylinder", ""},
		{OB_BOUND_CONE, "CONE", 0, "Cone", ""},
		{OB_BOUND_POLYH, "POLYHEDER", 0, "Polyheder", ""},
		{0, NULL, 0, NULL, NULL}};

	static EnumPropertyItem dupli_items[] = {
		{0, "NONE", 0, "None", ""},
		{OB_DUPLIFRAMES, "FRAMES", 0, "Frames", "Make copy of object for every frame."},
		{OB_DUPLIVERTS, "VERTS", 0, "Verts", "Duplicate child objects on all vertices."},
		{OB_DUPLIFACES, "FACES", 0, "Faces", "Duplicate child objects on all faces."},
		{OB_DUPLIGROUP, "GROUP", 0, "Group", "Enable group instancing."},
		{0, NULL, 0, NULL, NULL}};
		
	// XXX: this RNA enum define is currently duplicated for objects, since there is some text here which is not applicable
	static EnumPropertyItem prop_rotmode_items[] = {
		{ROT_MODE_QUAT, "QUATERNION", 0, "Quaternion (WXYZ)", "No Gimbal Lock."},
		{ROT_MODE_XYZ, "XYZ", 0, "XYZ Euler", "XYZ Rotation Order. Prone to Gimbal Lock. (Default)"},
		{ROT_MODE_XZY, "XZY", 0, "XZY Euler", "XZY Rotation Order. Prone to Gimbal Lock"},
		{ROT_MODE_YXZ, "YXZ", 0, "YXZ Euler", "YXZ Rotation Order. Prone to Gimbal Lock"},
		{ROT_MODE_YZX, "YZX", 0, "YZX Euler", "YZX Rotation Order. Prone to Gimbal Lock"},
		{ROT_MODE_ZXY, "ZXY", 0, "ZXY Euler", "ZXY Rotation Order. Prone to Gimbal Lock"},
		{ROT_MODE_ZYX, "ZYX", 0, "ZYX Euler", "ZYX Rotation Order. Prone to Gimbal Lock"},
		{ROT_MODE_AXISANGLE, "AXIS_ANGLE", 0, "Axis Angle", "Axis Angle (W+XYZ). Defines a rotation around some axis defined by 3D-Vector."},
		{0, NULL, 0, NULL, NULL}};

	int matrix_dimsize[]= {4, 4};

	srna= RNA_def_struct(brna, "Object", "ID");
	RNA_def_struct_ui_text(srna, "Object", "Object datablock defining an object in a scene..");
	RNA_def_struct_clear_flag(srna, STRUCT_ID_REFCOUNT);
	RNA_def_struct_ui_icon(srna, ICON_OBJECT_DATA);

	prop= RNA_def_property(srna, "data", PROP_POINTER, PROP_NONE);
	RNA_def_property_struct_type(prop, "ID");
	RNA_def_property_pointer_funcs(prop, NULL, "rna_Object_data_set", "rna_Object_data_typef");
	RNA_def_property_editable_func(prop, "rna_Object_data_editable");
	RNA_def_property_flag(prop, PROP_EDITABLE);
	RNA_def_property_ui_text(prop, "Data", "Object data.");
	RNA_def_property_update(prop, 0, "rna_Object_update_data");

	prop= RNA_def_property(srna, "type", PROP_ENUM, PROP_NONE);
	RNA_def_property_enum_sdna(prop, NULL, "type");
	RNA_def_property_enum_items(prop, object_type_items);
	RNA_def_property_clear_flag(prop, PROP_EDITABLE);
	RNA_def_property_ui_text(prop, "Type", "Type of Object.");

	prop= RNA_def_property(srna, "mode", PROP_ENUM, PROP_NONE);
	RNA_def_property_enum_sdna(prop, NULL, "mode");
	RNA_def_property_enum_items(prop, object_mode_items);
	RNA_def_property_clear_flag(prop, PROP_EDITABLE);
	RNA_def_property_ui_text(prop, "Mode", "Object interaction mode.");

	prop= RNA_def_property(srna, "layers", PROP_BOOLEAN, PROP_LAYER_MEMBER);
	RNA_def_property_boolean_sdna(prop, NULL, "lay", 1);
	RNA_def_property_array(prop, 20);
	RNA_def_property_ui_text(prop, "Layers", "Layers the object is on.");
	RNA_def_property_boolean_funcs(prop, NULL, "rna_Object_layer_set");
	RNA_def_property_flag(prop, PROP_LIB_EXCEPTION);
	RNA_def_property_update(prop, NC_OBJECT|ND_DRAW, "rna_Object_layer_update");

	prop= RNA_def_property(srna, "selected", PROP_BOOLEAN, PROP_NONE);
	RNA_def_property_boolean_sdna(prop, NULL, "flag", SELECT);
	RNA_def_property_ui_text(prop, "Selected", "Object selection state.");
	RNA_def_property_update(prop, NC_OBJECT|ND_DRAW, "rna_Object_select_update");

	/* parent and track */
	prop= RNA_def_property(srna, "parent", PROP_POINTER, PROP_NONE);
	RNA_def_property_pointer_funcs(prop, NULL, "rna_Object_parent_set", NULL);
	RNA_def_property_flag(prop, PROP_EDITABLE|PROP_ID_SELF_CHECK);
	RNA_def_property_ui_text(prop, "Parent", "Parent Object");
	RNA_def_property_update(prop, NC_OBJECT|ND_DRAW, "rna_Object_dependency_update");
	
	prop= RNA_def_property(srna, "parent_type", PROP_ENUM, PROP_NONE);
	RNA_def_property_enum_bitflag_sdna(prop, NULL, "partype");
	RNA_def_property_enum_items(prop, parent_type_items);
	RNA_def_property_enum_funcs(prop, NULL, "rna_Object_parent_type_set", "rna_Object_parent_type_itemf");
	RNA_def_property_ui_text(prop, "Parent Type", "Type of parent relation.");
	RNA_def_property_update(prop, NC_OBJECT|ND_DRAW, "rna_Object_dependency_update");

	prop= RNA_def_property(srna, "parent_vertices", PROP_INT, PROP_UNSIGNED);
	RNA_def_property_int_sdna(prop, NULL, "par1");
	RNA_def_property_array(prop, 3);
	RNA_def_property_clear_flag(prop, PROP_EDITABLE);
	RNA_def_property_ui_text(prop, "Parent Vertices", "Indices of vertices in cases of a vertex parenting relation.");
	RNA_def_property_update(prop, NC_OBJECT|ND_DRAW, "rna_Object_update");

	prop= RNA_def_property(srna, "parent_bone", PROP_STRING, PROP_NONE);
	RNA_def_property_string_sdna(prop, NULL, "parsubstr");
	RNA_def_property_string_funcs(prop, NULL, NULL, "rna_Object_parent_bone_set");
	RNA_def_property_ui_text(prop, "Parent Bone", "Name of parent bone in case of a bone parenting relation.");
	RNA_def_property_update(prop, NC_OBJECT|ND_DRAW, "rna_Object_dependency_update");

	prop= RNA_def_property(srna, "track", PROP_POINTER, PROP_NONE);
	RNA_def_property_flag(prop, PROP_EDITABLE|PROP_ID_SELF_CHECK);
	RNA_def_property_ui_text(prop, "Track", "Object being tracked to define the rotation (Old Track).");
	RNA_def_property_update(prop, NC_OBJECT|ND_DRAW, "rna_Object_dependency_update");

	prop= RNA_def_property(srna, "track_axis", PROP_ENUM, PROP_NONE);
	RNA_def_property_enum_sdna(prop, NULL, "trackflag");
	RNA_def_property_enum_items(prop, track_items);
	RNA_def_property_ui_text(prop, "Track Axis", "Tracking axis pointing to the another object.");
	RNA_def_property_update(prop, NC_OBJECT|ND_DRAW, "rna_Object_update");

	prop= RNA_def_property(srna, "up_axis", PROP_ENUM, PROP_NONE);
	RNA_def_property_enum_sdna(prop, NULL, "upflag");
	RNA_def_property_enum_items(prop, up_items);
	RNA_def_property_ui_text(prop, "Up Axis", "Specify the axis that points up.");
	RNA_def_property_update(prop, NC_OBJECT|ND_DRAW, "rna_Object_update");

	/* proxy */
	prop= RNA_def_property(srna, "proxy", PROP_POINTER, PROP_NONE);
	RNA_def_property_ui_text(prop, "Proxy", "Library object this proxy object controls.");

	prop= RNA_def_property(srna, "proxy_group", PROP_POINTER, PROP_NONE);
	RNA_def_property_ui_text(prop, "Proxy Group", "Library group duplicator object this proxy object controls.");

	/* materials */
	prop= RNA_def_property(srna, "materials", PROP_COLLECTION, PROP_NONE);
	RNA_def_property_collection_sdna(prop, NULL, "mat", "totcol");
	RNA_def_property_struct_type(prop, "MaterialSlot");
	RNA_def_property_collection_funcs(prop, NULL, NULL, NULL, "rna_iterator_array_get", 0, 0, 0); /* don't dereference pointer! */
	RNA_def_property_ui_text(prop, "Materials", "Material slots in the object.");

	prop= RNA_def_property(srna, "active_material", PROP_POINTER, PROP_NONE);
	RNA_def_property_struct_type(prop, "Material");
	RNA_def_property_pointer_funcs(prop, "rna_Object_active_material_get", "rna_Object_active_material_set", NULL);
	RNA_def_property_flag(prop, PROP_EDITABLE);
	RNA_def_property_ui_text(prop, "Active Material", "Active material being displayed.");
	RNA_def_property_update(prop, NC_OBJECT|ND_DRAW, "rna_Object_update");

	prop= RNA_def_property(srna, "active_material_index", PROP_INT, PROP_UNSIGNED);
	RNA_def_property_int_sdna(prop, NULL, "actcol");
	RNA_def_property_int_funcs(prop, "rna_Object_active_material_index_get", "rna_Object_active_material_index_set", "rna_Object_active_material_index_range");
	RNA_def_property_ui_text(prop, "Active Material Index", "Index of active material slot.");
	RNA_def_property_update(prop, NC_OBJECT|ND_DRAW, NULL);
	
	/* transform */
	prop= RNA_def_property(srna, "location", PROP_FLOAT, PROP_TRANSLATION);
	RNA_def_property_float_sdna(prop, NULL, "loc");
	RNA_def_property_editable_array_func(prop, "rna_Object_location_editable");
	RNA_def_property_ui_text(prop, "Location", "Location of the object.");
	RNA_def_property_update(prop, NC_OBJECT|ND_TRANSFORM, "rna_Object_update");
	
	prop= RNA_def_property(srna, "rotation_quaternion", PROP_FLOAT, PROP_QUATERNION);
	RNA_def_property_float_sdna(prop, NULL, "quat");
	RNA_def_property_editable_array_func(prop, "rna_Object_rotation_4d_editable");
	RNA_def_property_ui_text(prop, "Quaternion Rotation", "Rotation in Quaternions.");
	RNA_def_property_update(prop, NC_OBJECT|ND_TRANSFORM, "rna_Object_update");
	
		/* XXX: for axis-angle, it would have been nice to have 2 separate fields for UI purposes, but
		 * having a single one is better for Keyframing and other property-management situations...
		 */
	prop= RNA_def_property(srna, "rotation_axis_angle", PROP_FLOAT, PROP_AXISANGLE);
	RNA_def_property_array(prop, 4); // TODO: maybe we'll need to define the 'default value' getter too...
	RNA_def_property_float_funcs(prop, "rna_Object_rotation_axis_angle_get", "rna_Object_rotation_axis_angle_set", NULL);
	RNA_def_property_editable_array_func(prop, "rna_Object_rotation_4d_editable");
	RNA_def_property_ui_text(prop, "Axis-Angle Rotation", "Angle of Rotation for Axis-Angle rotation representation.");
	RNA_def_property_update(prop, NC_OBJECT|ND_TRANSFORM, "rna_Object_update");
	
	prop= RNA_def_property(srna, "rotation_euler", PROP_FLOAT, PROP_EULER);
	RNA_def_property_float_sdna(prop, NULL, "rot");
	RNA_def_property_editable_array_func(prop, "rna_Object_rotation_euler_editable");
	RNA_def_property_ui_text(prop, "Euler Rotation", "Rotation in Eulers.");
	RNA_def_property_update(prop, NC_OBJECT|ND_TRANSFORM, "rna_Object_update");
	
	prop= RNA_def_property(srna, "rotation_mode", PROP_ENUM, PROP_NONE);
	RNA_def_property_enum_sdna(prop, NULL, "rotmode");
	RNA_def_property_enum_items(prop, prop_rotmode_items); // XXX move to using a single define of this someday
	RNA_def_property_enum_funcs(prop, NULL, "rna_Object_rotation_mode_set", NULL);
	RNA_def_property_ui_text(prop, "Rotation Mode", "");
	RNA_def_property_update(prop, NC_OBJECT|ND_TRANSFORM, "rna_Object_update");
	
	prop= RNA_def_property(srna, "scale", PROP_FLOAT, PROP_XYZ);
	RNA_def_property_float_sdna(prop, NULL, "size");
	RNA_def_property_editable_array_func(prop, "rna_Object_scale_editable");
	RNA_def_property_ui_text(prop, "Scale", "Scaling of the object.");
	RNA_def_property_update(prop, NC_OBJECT|ND_TRANSFORM, "rna_Object_update");

	prop= RNA_def_property(srna, "dimensions", PROP_FLOAT, PROP_XYZ|PROP_UNIT_LENGTH);
	RNA_def_property_array(prop, 3);
	RNA_def_property_float_funcs(prop, "rna_Object_dimensions_get", "rna_Object_dimensions_set", NULL);
	RNA_def_property_ui_text(prop, "Dimensions", "Absolute bounding box dimensions of the object.");
	RNA_def_property_update(prop, NC_OBJECT|ND_TRANSFORM, "rna_Object_update");
	

	/* delta transforms */
	prop= RNA_def_property(srna, "delta_location", PROP_FLOAT, PROP_TRANSLATION);
	RNA_def_property_float_sdna(prop, NULL, "dloc");
	RNA_def_property_ui_text(prop, "Delta Location", "Extra added translation to object location.");
	RNA_def_property_update(prop, NC_OBJECT|ND_TRANSFORM, "rna_Object_update");
	
	prop= RNA_def_property(srna, "delta_rotation_euler", PROP_FLOAT, PROP_EULER);
	RNA_def_property_float_sdna(prop, NULL, "drot");
	RNA_def_property_ui_text(prop, "Delta Rotation (Euler)", "Extra added rotation to the rotation of the object (when using Euler rotations).");
	RNA_def_property_update(prop, NC_OBJECT|ND_TRANSFORM, "rna_Object_update");
	
	prop= RNA_def_property(srna, "delta_rotation_quaternion", PROP_FLOAT, PROP_QUATERNION);
	RNA_def_property_float_sdna(prop, NULL, "dquat");
	RNA_def_property_ui_text(prop, "Delta Rotation (Quaternion)", "Extra added rotation to the rotation of the object (when using Quaternion rotations).");
	RNA_def_property_update(prop, NC_OBJECT|ND_TRANSFORM, "rna_Object_update");
	
#if 0 // XXX not supported well yet...
	prop= RNA_def_property(srna, "delta_rotation_axis_angle", PROP_FLOAT, PROP_AXISANGLE);
	RNA_def_property_float_sdna(prop, NULL, "dquat"); // FIXME: this is not a single field any more! (drotAxis and drotAngle)
	RNA_def_property_ui_text(prop, "Delta Rotation (Axis Angle)", "Extra added rotation to the rotation of the object (when using Axis-Angle rotations).");
	RNA_def_property_update(prop, NC_OBJECT|ND_TRANSFORM, "rna_Object_update");
#endif
	
	prop= RNA_def_property(srna, "delta_scale", PROP_FLOAT, PROP_XYZ);
	RNA_def_property_float_sdna(prop, NULL, "dsize");
	RNA_def_property_ui_text(prop, "Delta Scale", "Extra added scaling to the scale of the object.");
	RNA_def_property_update(prop, NC_OBJECT|ND_TRANSFORM, "rna_Object_update");
	
	/* transform locks */
	prop= RNA_def_property(srna, "lock_location", PROP_BOOLEAN, PROP_XYZ);
	RNA_def_property_boolean_sdna(prop, NULL, "protectflag", OB_LOCK_LOCX);
	RNA_def_property_array(prop, 3);
	RNA_def_property_ui_text(prop, "Lock Location", "Lock editing of location in the interface.");
	RNA_def_property_update(prop, NC_OBJECT|ND_TRANSFORM, "rna_Object_update");

	prop= RNA_def_property(srna, "lock_rotation", PROP_BOOLEAN, PROP_XYZ);
	RNA_def_property_boolean_sdna(prop, NULL, "protectflag", OB_LOCK_ROTX);
	RNA_def_property_array(prop, 3);
	RNA_def_property_ui_text(prop, "Lock Rotation", "Lock editing of rotation in the interface.");
	RNA_def_property_update(prop, NC_OBJECT|ND_TRANSFORM, "rna_Object_update");
	
		// XXX this is sub-optimal - it really should be included above, but due to technical reasons we can't do this!
	prop= RNA_def_property(srna, "lock_rotation_w", PROP_BOOLEAN, PROP_NONE);
	RNA_def_property_boolean_sdna(prop, NULL, "protectflag", OB_LOCK_ROTW);
	RNA_def_property_ui_text(prop, "Lock Rotation (4D Angle)", "Lock editing of 'angle' component of four-component rotations in the interface.");
		// XXX this needs a better name
	prop= RNA_def_property(srna, "lock_rotations_4d", PROP_BOOLEAN, PROP_NONE);
	RNA_def_property_boolean_sdna(prop, NULL, "protectflag", OB_LOCK_ROT4D);
	RNA_def_property_ui_text(prop, "Lock Rotations (4D)", "Lock editing of four component rotations by components (instead of as Eulers).");

	prop= RNA_def_property(srna, "lock_scale", PROP_BOOLEAN, PROP_XYZ);
	RNA_def_property_boolean_sdna(prop, NULL, "protectflag", OB_LOCK_SCALEX);
	RNA_def_property_array(prop, 3);
	RNA_def_property_ui_text(prop, "Lock Scale", "Lock editing of scale in the interface.");
	RNA_def_property_update(prop, NC_OBJECT|ND_TRANSFORM, "rna_Object_update");

	/* matrix */
	prop= RNA_def_property(srna, "matrix", PROP_FLOAT, PROP_MATRIX);
	RNA_def_property_float_sdna(prop, NULL, "obmat");
	RNA_def_property_multi_array(prop, 2, matrix_dimsize);
	RNA_def_property_ui_text(prop, "Matrix", "Transformation matrix.");
	RNA_def_property_update(prop, NC_OBJECT|ND_TRANSFORM, "rna_Object_matrix_update");

	/* collections */
	prop= RNA_def_property(srna, "constraints", PROP_COLLECTION, PROP_NONE);
	RNA_def_property_struct_type(prop, "Constraint");
	RNA_def_property_ui_text(prop, "Constraints", "Constraints of the object.");
//	RNA_def_property_collection_funcs(prop, 0, 0, 0, 0, 0, 0, 0, "constraints__add", "constraints__remove");
	rna_def_object_constraints(brna, prop);

	prop= RNA_def_property(srna, "modifiers", PROP_COLLECTION, PROP_NONE);
	RNA_def_property_struct_type(prop, "Modifier");
	RNA_def_property_ui_text(prop, "Modifiers", "Modifiers affecting the geometric data of the Object.");
	rna_def_object_modifiers(brna, prop);

	/* game engine */
	prop= RNA_def_property(srna, "game", PROP_POINTER, PROP_NONE);
	RNA_def_property_flag(prop, PROP_NEVER_NULL);
	RNA_def_property_struct_type(prop, "GameObjectSettings");
	RNA_def_property_pointer_funcs(prop, "rna_Object_game_settings_get", NULL, NULL);
	RNA_def_property_ui_text(prop, "Game Settings", "Game engine related settings for the object.");

	/* vertex groups */
	prop= RNA_def_property(srna, "vertex_groups", PROP_COLLECTION, PROP_NONE);
	RNA_def_property_collection_sdna(prop, NULL, "defbase", NULL);
	RNA_def_property_struct_type(prop, "VertexGroup");
	RNA_def_property_ui_text(prop, "Vertex Groups", "Vertex groups of the object.");

	prop= RNA_def_property(srna, "active_vertex_group", PROP_POINTER, PROP_NONE);
	RNA_def_property_struct_type(prop, "VertexGroup");
	RNA_def_property_pointer_funcs(prop, "rna_Object_active_vertex_group_get", "rna_Object_active_vertex_group_set", NULL);
	RNA_def_property_ui_text(prop, "Active Vertex Group", "Vertex groups of the object.");
	RNA_def_property_update(prop, NC_GEOM|ND_DATA, "rna_Object_update_data");

	prop= RNA_def_property(srna, "active_vertex_group_index", PROP_INT, PROP_NONE);
	RNA_def_property_int_sdna(prop, NULL, "actdef");
	RNA_def_property_int_funcs(prop, "rna_Object_active_vertex_group_index_get", "rna_Object_active_vertex_group_index_set", "rna_Object_active_vertex_group_index_range");
	RNA_def_property_ui_text(prop, "Active Vertex Group Index", "Active index in vertex group array.");
	RNA_def_property_update(prop, NC_GEOM|ND_DATA, "rna_Object_update_data");

	/* empty */
	prop= RNA_def_property(srna, "empty_draw_type", PROP_ENUM, PROP_NONE);
	RNA_def_property_enum_sdna(prop, NULL, "empty_drawtype");
	RNA_def_property_enum_items(prop, empty_drawtype_items);
	RNA_def_property_ui_text(prop, "Empty Display Type", "Viewport display style for empties.");
	RNA_def_property_update(prop, NC_OBJECT|ND_DRAW, NULL);

	prop= RNA_def_property(srna, "empty_draw_size", PROP_FLOAT, PROP_DISTANCE);
	RNA_def_property_float_sdna(prop, NULL, "empty_drawsize");
	RNA_def_property_range(prop, 0.01, 10.0);
	RNA_def_property_ui_text(prop, "Empty Display Size", "Size of of display for empties in the viewport.");
	RNA_def_property_update(prop, NC_OBJECT|ND_DRAW, NULL);

	/* render */
	prop= RNA_def_property(srna, "pass_index", PROP_INT, PROP_UNSIGNED);
	RNA_def_property_int_sdna(prop, NULL, "index");
	RNA_def_property_ui_text(prop, "Pass Index", "Index # for the IndexOB render pass.");
	RNA_def_property_update(prop, NC_OBJECT, NULL);
	
	prop= RNA_def_property(srna, "color", PROP_FLOAT, PROP_COLOR);
	RNA_def_property_float_sdna(prop, NULL, "col");
	RNA_def_property_ui_text(prop, "Color", "Object color and alpha, used when faces have the ObColor mode enabled.");
	RNA_def_property_update(prop, NC_OBJECT|ND_DRAW, NULL);

	/* physics */
	prop= RNA_def_property(srna, "field", PROP_POINTER, PROP_NONE);
	RNA_def_property_pointer_sdna(prop, NULL, "pd");
	RNA_def_property_struct_type(prop, "FieldSettings");
	RNA_def_property_pointer_funcs(prop, "rna_Object_field_get", NULL, NULL);
	RNA_def_property_ui_text(prop, "Field Settings", "Settings for using the objects as a field in physics simulation.");

	prop= RNA_def_property(srna, "collision", PROP_POINTER, PROP_NONE);
	RNA_def_property_pointer_sdna(prop, NULL, "pd");
	RNA_def_property_struct_type(prop, "CollisionSettings");
	RNA_def_property_pointer_funcs(prop, "rna_Object_collision_get", NULL, NULL);
	RNA_def_property_ui_text(prop, "Collision Settings", "Settings for using the objects as a collider in physics simulation.");

	prop= RNA_def_property(srna, "soft_body", PROP_POINTER, PROP_NONE);
	RNA_def_property_pointer_sdna(prop, NULL, "soft");
	RNA_def_property_struct_type(prop, "SoftBodySettings");
	RNA_def_property_ui_text(prop, "Soft Body Settings", "Settings for soft body simulation.");

	prop= RNA_def_property(srna, "particle_systems", PROP_COLLECTION, PROP_NONE);
	RNA_def_property_collection_sdna(prop, NULL, "particlesystem", NULL);
	RNA_def_property_struct_type(prop, "ParticleSystem");
	RNA_def_property_ui_text(prop, "Particle Systems", "Particle systems emitted from the object.");

	prop= RNA_def_property(srna, "active_particle_system", PROP_POINTER, PROP_NONE);
	RNA_def_property_struct_type(prop, "ParticleSystem");
	RNA_def_property_pointer_funcs(prop, "rna_Object_active_particle_system_get", NULL, NULL);
	RNA_def_property_ui_text(prop, "Active Particle System", "Active particle system being displayed");
	RNA_def_property_update(prop, NC_OBJECT|ND_DRAW, NULL);

	prop= RNA_def_property(srna, "active_particle_system_index", PROP_INT, PROP_UNSIGNED);
	RNA_def_property_int_funcs(prop, "rna_Object_active_particle_system_index_get", "rna_Object_active_particle_system_index_set", "rna_Object_active_particle_system_index_range");
	RNA_def_property_ui_text(prop, "Active Particle System Index", "Index of active particle system slot.");
	RNA_def_property_update(prop, NC_OBJECT|ND_DRAW, "rna_Object_particle_update");

	/* restrict */
	prop= RNA_def_property(srna, "restrict_view", PROP_BOOLEAN, PROP_NONE);
	RNA_def_property_boolean_sdna(prop, NULL, "restrictflag", OB_RESTRICT_VIEW);
	RNA_def_property_ui_text(prop, "Restrict View", "Restrict visibility in the viewport.");
	RNA_def_property_update(prop, NC_OBJECT|ND_DRAW, NULL);

	prop= RNA_def_property(srna, "restrict_select", PROP_BOOLEAN, PROP_NONE);
	RNA_def_property_boolean_sdna(prop, NULL, "restrictflag", OB_RESTRICT_SELECT);
	RNA_def_property_ui_text(prop, "Restrict Select", "Restrict selection in the viewport.");
	RNA_def_property_update(prop, NC_OBJECT|ND_DRAW, NULL);

	prop= RNA_def_property(srna, "restrict_render", PROP_BOOLEAN, PROP_NONE);
	RNA_def_property_boolean_sdna(prop, NULL, "restrictflag", OB_RESTRICT_RENDER);
	RNA_def_property_ui_text(prop, "Restrict Render", "Restrict renderability.");
	RNA_def_property_update(prop, NC_OBJECT|ND_DRAW, NULL);

	/* anim */
	rna_def_animdata_common(srna);
	
	/* duplicates */
	prop= RNA_def_property(srna, "track_override_parent", PROP_BOOLEAN, PROP_NONE);
	RNA_def_property_boolean_sdna(prop, NULL, "transflag", OB_POWERTRACK);
	RNA_def_property_ui_text(prop, "Track Override Parent", "Override rotation from parenting.");
	RNA_def_property_update(prop, NC_OBJECT|ND_DRAW, "rna_Object_update");

	prop= RNA_def_property(srna, "slow_parent", PROP_BOOLEAN, PROP_NONE);
	RNA_def_property_boolean_sdna(prop, NULL, "partype", PARSLOW);
	RNA_def_property_ui_text(prop, "Slow Parent", "Create a delay in the parent relationship.");
	RNA_def_property_update(prop, NC_OBJECT|ND_DRAW, "rna_Object_update");

	prop= RNA_def_property(srna, "dupli_type", PROP_ENUM, PROP_NONE);
	RNA_def_property_enum_bitflag_sdna(prop, NULL, "transflag");
	RNA_def_property_enum_items(prop, dupli_items);
	RNA_def_property_ui_text(prop, "Dupli Type", "If not None, object duplication method to use.");
	RNA_def_property_update(prop, NC_OBJECT|ND_DRAW, "rna_Object_dependency_update");

	prop= RNA_def_property(srna, "dupli_frames_no_speed", PROP_BOOLEAN, PROP_NONE);
	RNA_def_property_boolean_sdna(prop, NULL, "transflag", OB_DUPLINOSPEED);
	RNA_def_property_ui_text(prop, "Dupli Frames No Speed", "Set dupliframes to still, regardless of frame.");
	RNA_def_property_update(prop, NC_OBJECT|ND_DRAW, "rna_Object_update");

	prop= RNA_def_property(srna, "dupli_verts_rotation", PROP_BOOLEAN, PROP_NONE);
	RNA_def_property_boolean_sdna(prop, NULL, "transflag", OB_DUPLIROT);
	RNA_def_property_ui_text(prop, "Dupli Verts Rotation", "Rotate dupli according to vertex normal.");
	RNA_def_property_update(prop, NC_OBJECT|ND_DRAW, NULL);

	prop= RNA_def_property(srna, "dupli_faces_inherit_scale", PROP_BOOLEAN, PROP_NONE);
	RNA_def_property_boolean_sdna(prop, NULL, "transflag", OB_DUPLIROT);
	RNA_def_property_ui_text(prop, "Dupli Faces Inherit Scale", "Scale dupli based on face size.");
	RNA_def_property_update(prop, NC_OBJECT|ND_DRAW, "rna_Object_update");

	prop= RNA_def_property(srna, "dupli_faces_scale", PROP_FLOAT, PROP_NONE);
	RNA_def_property_float_sdna(prop, NULL, "dupfacesca");
	RNA_def_property_range(prop, 0.001f, 10000.0f);
	RNA_def_property_ui_text(prop, "Dupli Faces Scale", "Scale the DupliFace objects.");
	RNA_def_property_update(prop, NC_OBJECT|ND_DRAW, NULL);

	prop= RNA_def_property(srna, "dupli_group", PROP_POINTER, PROP_NONE);
	RNA_def_property_pointer_sdna(prop, NULL, "dup_group");
	RNA_def_property_flag(prop, PROP_EDITABLE);
	RNA_def_property_ui_text(prop, "Dupli Group", "Instance an existing group.");
	RNA_def_property_update(prop, NC_OBJECT|ND_DRAW, "rna_Object_dependency_update");

	prop= RNA_def_property(srna, "dupli_frames_start", PROP_INT, PROP_NONE|PROP_UNIT_TIME);
	RNA_def_property_int_sdna(prop, NULL, "dupsta");
	RNA_def_property_range(prop, MINAFRAME, MAXFRAME);
	RNA_def_property_ui_text(prop, "Dupli Frames Start", "Start frame for DupliFrames.");
	RNA_def_property_update(prop, NC_OBJECT|ND_DRAW, "rna_Object_update");

	prop= RNA_def_property(srna, "dupli_frames_end", PROP_INT, PROP_NONE|PROP_UNIT_TIME);
	RNA_def_property_int_sdna(prop, NULL, "dupend");
	RNA_def_property_range(prop, MINAFRAME, MAXFRAME);
	RNA_def_property_ui_text(prop, "Dupli Frames End", "End frame for DupliFrames.");
	RNA_def_property_update(prop, NC_OBJECT|ND_DRAW, "rna_Object_update");

	prop= RNA_def_property(srna, "dupli_frames_on", PROP_INT, PROP_NONE|PROP_UNIT_TIME);
	RNA_def_property_int_sdna(prop, NULL, "dupon");
	RNA_def_property_range(prop, MINFRAME, MAXFRAME);
	RNA_def_property_ui_range(prop, 1, 1500, 1, 0);
	RNA_def_property_ui_text(prop, "Dupli Frames On", "Number of frames to use between DupOff frames.");
	RNA_def_property_update(prop, NC_OBJECT|ND_DRAW, "rna_Object_update");

	prop= RNA_def_property(srna, "dupli_frames_off", PROP_INT, PROP_NONE|PROP_UNIT_TIME);
	RNA_def_property_int_sdna(prop, NULL, "dupoff");
	RNA_def_property_range(prop, 0, MAXFRAME);
	RNA_def_property_ui_range(prop, 0, 1500, 1, 0);
	RNA_def_property_ui_text(prop, "Dupli Frames Off", "Recurring frames to exclude from the Dupliframes.");
	RNA_def_property_update(prop, NC_OBJECT|ND_DRAW, "rna_Object_update");

	prop= RNA_def_property(srna, "dupli_list", PROP_COLLECTION, PROP_NONE);
	RNA_def_property_collection_sdna(prop, NULL, "duplilist", NULL);
	RNA_def_property_struct_type(prop, "DupliObject");
	RNA_def_property_ui_text(prop, "Dupli list", "Object duplis.");

	/* time offset */
	prop= RNA_def_property(srna, "time_offset", PROP_FLOAT, PROP_NONE|PROP_UNIT_TIME);
	RNA_def_property_float_sdna(prop, NULL, "sf");
	RNA_def_property_range(prop, MINAFRAMEF, MAXFRAMEF);
	RNA_def_property_ui_text(prop, "Time Offset", "Animation offset in frames for IPO's and dupligroup instances.");
	RNA_def_property_update(prop, NC_OBJECT|ND_TRANSFORM, "rna_Object_update");

	prop= RNA_def_property(srna, "time_offset_edit", PROP_BOOLEAN, PROP_NONE);
	RNA_def_property_boolean_sdna(prop, NULL, "ipoflag", OB_OFFS_OB);
	RNA_def_property_ui_text(prop, "Time Offset Edit", "Use time offset when inserting keys and display time offset for IPO and action views.");

	prop= RNA_def_property(srna, "time_offset_parent", PROP_BOOLEAN, PROP_NONE);
	RNA_def_property_boolean_sdna(prop, NULL, "ipoflag", OB_OFFS_PARENT);
	RNA_def_property_ui_text(prop, "Time Offset Parent", "Apply the time offset to this objects parent relationship.");
	RNA_def_property_update(prop, NC_OBJECT|ND_TRANSFORM, "rna_Object_update");

	prop= RNA_def_property(srna, "time_offset_particle", PROP_BOOLEAN, PROP_NONE);
	RNA_def_property_boolean_sdna(prop, NULL, "ipoflag", OB_OFFS_PARTICLE);
	RNA_def_property_ui_text(prop, "Time Offset Particle", "Let the time offset work on the particle effect.");
	RNA_def_property_update(prop, NC_OBJECT|ND_TRANSFORM, "rna_Object_update");

	prop= RNA_def_property(srna, "time_offset_add_parent", PROP_BOOLEAN, PROP_NONE);
	RNA_def_property_boolean_sdna(prop, NULL, "ipoflag", OB_OFFS_PARENTADD);
	RNA_def_property_ui_text(prop, "Time Offset Add Parent", "Add the parents time offset value");
	RNA_def_property_update(prop, NC_OBJECT|ND_TRANSFORM, "rna_Object_update");

	/* drawing */
	prop= RNA_def_property(srna, "max_draw_type", PROP_ENUM, PROP_NONE);
	RNA_def_property_enum_sdna(prop, NULL, "dt");
	RNA_def_property_enum_items(prop, drawtype_items);
	RNA_def_property_ui_text(prop, "Maximum Draw Type",  "Maximum draw type to display object with in viewport.");
	RNA_def_property_update(prop, NC_OBJECT|ND_DRAW, NULL);

	prop= RNA_def_property(srna, "draw_bounds", PROP_BOOLEAN, PROP_NONE);
	RNA_def_property_boolean_sdna(prop, NULL, "dtx", OB_BOUNDBOX);
	RNA_def_property_ui_text(prop, "Draw Bounds", "Displays the object's bounds.");
	RNA_def_property_update(prop, NC_OBJECT|ND_DRAW, NULL);

	prop= RNA_def_property(srna, "draw_bounds_type", PROP_ENUM, PROP_NONE);
	RNA_def_property_enum_sdna(prop, NULL, "boundtype");
	RNA_def_property_enum_items(prop, boundtype_items);
	RNA_def_property_ui_text(prop, "Draw Bounds Type", "Object boundary display type.");
	RNA_def_property_update(prop, NC_OBJECT|ND_DRAW, NULL);
	
	prop= RNA_def_property(srna, "draw_name", PROP_BOOLEAN, PROP_NONE);
	RNA_def_property_boolean_sdna(prop, NULL, "dtx", OB_DRAWNAME);
	RNA_def_property_ui_text(prop, "Draw Name", "Displays the object's name.");
	RNA_def_property_update(prop, NC_OBJECT|ND_DRAW, NULL);
	
	prop= RNA_def_property(srna, "draw_axis", PROP_BOOLEAN, PROP_NONE);
	RNA_def_property_boolean_sdna(prop, NULL, "dtx", OB_AXIS);
	RNA_def_property_ui_text(prop, "Draw Axis", "Displays the object's origin and axis");
	RNA_def_property_update(prop, NC_OBJECT|ND_DRAW, NULL);
	
	prop= RNA_def_property(srna, "draw_texture_space", PROP_BOOLEAN, PROP_NONE);
	RNA_def_property_boolean_sdna(prop, NULL, "dtx", OB_TEXSPACE);
	RNA_def_property_ui_text(prop, "Draw Texture Space", "Displays the object's texture space.");
	RNA_def_property_update(prop, NC_OBJECT|ND_DRAW, NULL);
	
	prop= RNA_def_property(srna, "draw_wire", PROP_BOOLEAN, PROP_NONE);
	RNA_def_property_boolean_sdna(prop, NULL, "dtx", OB_DRAWWIRE);
	RNA_def_property_ui_text(prop, "Draw Wire", "Adds the object's wireframe over solid drawing.");
	RNA_def_property_update(prop, NC_OBJECT|ND_DRAW, NULL);
	
	prop= RNA_def_property(srna, "draw_transparent", PROP_BOOLEAN, PROP_NONE);
	RNA_def_property_boolean_sdna(prop, NULL, "dtx", OB_DRAWTRANSP);
	RNA_def_property_ui_text(prop, "Draw Transparent", "Enables transparent materials for the object (Mesh only).");
	RNA_def_property_update(prop, NC_OBJECT|ND_DRAW, NULL);
	
	prop= RNA_def_property(srna, "x_ray", PROP_BOOLEAN, PROP_NONE);
	RNA_def_property_boolean_sdna(prop, NULL, "dtx", OB_DRAWXRAY);
	RNA_def_property_ui_text(prop, "X-Ray", "Makes the object draw in front of others.");
	RNA_def_property_update(prop, NC_OBJECT|ND_DRAW, NULL);
	
	/* Grease Pencil */
	prop= RNA_def_property(srna, "grease_pencil", PROP_POINTER, PROP_NONE);
	RNA_def_property_pointer_sdna(prop, NULL, "gpd");
	RNA_def_property_flag(prop, PROP_EDITABLE);
	RNA_def_property_struct_type(prop, "GreasePencil");
	RNA_def_property_ui_text(prop, "Grease Pencil Data", "Grease Pencil datablock");
	
	/* pose */
	prop= RNA_def_property(srna, "pose_library", PROP_POINTER, PROP_NONE);
	RNA_def_property_pointer_sdna(prop, NULL, "poselib");
	RNA_def_property_struct_type(prop, "Action");
	RNA_def_property_ui_text(prop, "Pose Library", "Action used as a pose library for armatures.");

	prop= RNA_def_property(srna, "pose", PROP_POINTER, PROP_NONE);
	RNA_def_property_pointer_sdna(prop, NULL, "pose");
	RNA_def_property_struct_type(prop, "Pose");
	RNA_def_property_ui_text(prop, "Pose", "Current pose for armatures.");

	/* shape keys */
	prop= RNA_def_property(srna, "shape_key_lock", PROP_BOOLEAN, PROP_NONE);
	RNA_def_property_boolean_sdna(prop, NULL, "shapeflag", OB_SHAPE_LOCK);
	RNA_def_property_ui_text(prop, "Shape Key Lock", "Always show the current Shape for this Object.");
	RNA_def_property_ui_icon(prop, ICON_UNPINNED, 1);
	RNA_def_property_update(prop, 0, "rna_Object_update_data");

	prop= RNA_def_property(srna, "shape_key_edit_mode", PROP_BOOLEAN, PROP_NONE);
	RNA_def_property_boolean_sdna(prop, NULL, "shapeflag", OB_SHAPE_EDIT_MODE);
	RNA_def_property_ui_text(prop, "Shape Key Edit Mode", "Apply shape keys in edit mode (for Meshes only).");
	RNA_def_property_ui_icon(prop, ICON_EDITMODE_HLT, 0);
	RNA_def_property_update(prop, 0, "rna_Object_update_data");

	prop= RNA_def_property(srna, "active_shape_key", PROP_POINTER, PROP_NONE);
	RNA_def_property_struct_type(prop, "ShapeKey");
	RNA_def_property_pointer_funcs(prop, "rna_Object_active_shape_key_get", NULL, NULL);
	RNA_def_property_ui_text(prop, "Active Shape Key", "Current shape key.");

	prop= RNA_def_property(srna, "active_shape_key_index", PROP_INT, PROP_NONE);
	RNA_def_property_int_sdna(prop, NULL, "shapenr");
	RNA_def_property_clear_flag(prop, PROP_ANIMATEABLE); // XXX this is really unpredictable...
	RNA_def_property_int_funcs(prop, "rna_Object_active_shape_key_index_get", "rna_Object_active_shape_key_index_set", "rna_Object_active_shape_key_index_range");
	RNA_def_property_ui_text(prop, "Active Shape Key Index", "Current shape key index.");
	RNA_def_property_update(prop, 0, "rna_Object_active_shape_update");

	RNA_api_object(srna);
}

static void rna_def_dupli_object(BlenderRNA *brna)
{
	StructRNA *srna;
	PropertyRNA *prop;

	srna= RNA_def_struct(brna, "DupliObject", NULL);
	RNA_def_struct_sdna(srna, "DupliObject");
	RNA_def_struct_ui_text(srna, "Dupli Object", "Dupli Object data."); 
	/* RNA_def_struct_ui_icon(srna, ICON_OBJECT_DATA); */

	prop= RNA_def_property(srna, "object", PROP_POINTER, PROP_NONE);
	/* RNA_def_property_struct_type(prop, "Object"); */
	RNA_def_property_pointer_sdna(prop, NULL, "ob");
	/* RNA_def_property_pointer_funcs(prop, "rna_DupliObject_object_get", NULL, NULL); */
	RNA_def_property_clear_flag(prop, PROP_EDITABLE);
	RNA_def_property_ui_text(prop, "Object", "Object this DupliObject represents.");

	prop= RNA_def_property(srna, "ob_matrix", PROP_FLOAT, PROP_MATRIX);
	RNA_def_property_float_sdna(prop, NULL, "omat");
	RNA_def_property_array(prop, 16);
	RNA_def_property_ui_text(prop, "Object Matrix", "Object transformation matrix.");

	prop= RNA_def_property(srna, "matrix", PROP_FLOAT, PROP_MATRIX);
	RNA_def_property_float_sdna(prop, NULL, "mat");
	RNA_def_property_array(prop, 16);
	RNA_def_property_ui_text(prop, "DupliObject Matrix", "DupliObject transformation matrix.");

	/* TODO: DupliObject has more properties that can be wrapped */
}

static void rna_def_base(BlenderRNA *brna)
{
	StructRNA *srna;
	PropertyRNA *prop;

	srna= RNA_def_struct(brna, "ObjectBase", NULL);
	RNA_def_struct_sdna(srna, "Base");
	RNA_def_struct_ui_text(srna, "Object Base", "An objects instance in a scene.");
	RNA_def_struct_ui_icon(srna, ICON_OBJECT_DATA);

	prop= RNA_def_property(srna, "object", PROP_POINTER, PROP_NONE);
	RNA_def_property_pointer_sdna(prop, NULL, "object");
	RNA_def_property_clear_flag(prop, PROP_EDITABLE);
	RNA_def_property_ui_text(prop, "Object", "Object this base links to.");

	/* same as object layer */
	prop= RNA_def_property(srna, "layers", PROP_BOOLEAN, PROP_LAYER_MEMBER);
	RNA_def_property_boolean_sdna(prop, NULL, "lay", 1);
	RNA_def_property_array(prop, 20);
	RNA_def_property_ui_text(prop, "Layers", "Layers the object is on.");
	RNA_def_property_boolean_funcs(prop, NULL, "rna_Base_layer_set");
	RNA_def_property_update(prop, NC_OBJECT|ND_DRAW, "rna_Base_layer_update");

	prop= RNA_def_property(srna, "selected", PROP_BOOLEAN, PROP_NONE);
	RNA_def_property_boolean_sdna(prop, NULL, "flag", BA_SELECT);
	RNA_def_property_ui_text(prop, "Selected", "Object base selection state.");
	RNA_def_property_update(prop, NC_OBJECT|ND_DRAW, "rna_Base_select_update");

	/* could use other flags like - BA_WAS_SEL, but for now selected is enough */

	/* TODO: DupliObject has more properties that can be wrapped */
}

void RNA_def_object(BlenderRNA *brna)
{
	rna_def_object(brna);
	rna_def_object_game_settings(brna);
	rna_def_base(brna);
	rna_def_vertex_group(brna);
	rna_def_material_slot(brna);
	rna_def_dupli_object(brna);
}

#endif
<|MERGE_RESOLUTION|>--- conflicted
+++ resolved
@@ -144,8 +144,8 @@
 
 	if(editmode) {
 		/* exit/enter editmode to get new shape */
-		load_editMesh(scene, ob);
-		make_editMesh(scene, ob);
+		EDBM_LoadEditBMesh(scene, ob);
+		EDBM_MakeEditBMesh(scene->toolsettings, scene, ob);
 	}
 
 	rna_Object_update_data(bmain, scene, ptr);
@@ -195,10 +195,6 @@
 	
 	SWAP(int, base->lay, ob->lay);
 
-<<<<<<< HEAD
- 		base->lay= ob->lay;
-=======
->>>>>>> ffe13aeb
 	rna_Object_layer_update__internal(scene, base, ob);
 	ob->lay= base->lay;
 }
