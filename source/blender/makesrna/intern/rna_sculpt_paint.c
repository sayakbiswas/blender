--- conflicted
+++ resolved
@@ -399,24 +399,6 @@
 	RNA_def_property_ui_text(prop, "Radial Symmetry Count X Axis",
 	                         "Number of times to copy strokes across the surface");
 
-<<<<<<< HEAD
-=======
-	prop = RNA_def_property(srna, "use_symmetry_x", PROP_BOOLEAN, PROP_NONE);
-	RNA_def_property_boolean_sdna(prop, NULL, "flags", SCULPT_SYMM_X);
-	RNA_def_property_ui_text(prop, "Symmetry X", "Mirror brush across the X axis");
-	RNA_def_property_update(prop, NC_SCENE | ND_TOOLSETTINGS, NULL);
-
-	prop = RNA_def_property(srna, "use_symmetry_y", PROP_BOOLEAN, PROP_NONE);
-	RNA_def_property_boolean_sdna(prop, NULL, "flags", SCULPT_SYMM_Y);
-	RNA_def_property_ui_text(prop, "Symmetry Y", "Mirror brush across the Y axis");
-	RNA_def_property_update(prop, NC_SCENE | ND_TOOLSETTINGS, NULL);
-
-	prop = RNA_def_property(srna, "use_symmetry_z", PROP_BOOLEAN, PROP_NONE);
-	RNA_def_property_boolean_sdna(prop, NULL, "flags", SCULPT_SYMM_Z);
-	RNA_def_property_ui_text(prop, "Symmetry Z", "Mirror brush across the Z axis");
-	RNA_def_property_update(prop, NC_SCENE | ND_TOOLSETTINGS, NULL);
-
->>>>>>> a3526707
 	prop = RNA_def_property(srna, "lock_x", PROP_BOOLEAN, PROP_NONE);
 	RNA_def_property_boolean_sdna(prop, NULL, "flags", SCULPT_LOCK_X);
 	RNA_def_property_ui_text(prop, "Lock X", "Disallow changes to the X axis of vertices");
@@ -432,15 +414,6 @@
 	RNA_def_property_ui_text(prop, "Lock Z", "Disallow changes to the Z axis of vertices");
 	RNA_def_property_update(prop, NC_SCENE | ND_TOOLSETTINGS, NULL);
 
-<<<<<<< HEAD
-=======
-	prop = RNA_def_property(srna, "use_symmetry_feather", PROP_BOOLEAN, PROP_NONE);
-	RNA_def_property_boolean_sdna(prop, NULL, "flags", SCULPT_SYMMETRY_FEATHER);
-	RNA_def_property_ui_text(prop, "Symmetry Feathering",
-	                         "Reduce the strength of the brush where it overlaps symmetrical daubs");
-	RNA_def_property_update(prop, NC_SCENE | ND_TOOLSETTINGS, NULL);
-
->>>>>>> a3526707
 	prop = RNA_def_property(srna, "use_threaded", PROP_BOOLEAN, PROP_NONE);
 	RNA_def_property_boolean_sdna(prop, NULL, "flags", SCULPT_USE_OPENMP);
 	RNA_def_property_ui_text(prop, "Use OpenMP",
