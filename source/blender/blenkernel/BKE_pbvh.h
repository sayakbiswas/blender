/*
 * This program is free software; you can redistribute it and/or
 * modify it under the terms of the GNU General Public License
 * as published by the Free Software Foundation; either version 2
 * of the License, or (at your option) any later version.
 *
 * This program is distributed in the hope that it will be useful,
 * but WITHOUT ANY WARRANTY; without even the implied warranty of
 * MERCHANTABILITY or FITNESS FOR A PARTICULAR PURPOSE.  See the
 * GNU General Public License for more details.
 *
 * You should have received a copy of the GNU General Public License
 * along with this program; if not, write to the Free Software Foundation,
 * Inc., 51 Franklin Street, Fifth Floor, Boston, MA 02110-1301, USA.
 */

#ifndef __BKE_PBVH_H__
#define __BKE_PBVH_H__

/** \file
 * \ingroup bke
 * \brief A BVH for high poly meshes.
 */
#include "DNA_meshdata_types.h"

#include "BLI_bitmap.h"
#include "BLI_ghash.h"
#include "BLI_utildefines.h"

struct BMLog;
struct BMesh;
struct CCGDerivedMesh;
struct CCGElem;
struct CCGKey;
struct CustomData;
struct DMFlagMat;
struct GPUBatch;
struct MLoop;
struct MLoopTri;
struct MPoly;
struct MVert;
struct PBVH;
struct PBVHNode;

typedef struct PBVH PBVH;
typedef struct PBVHNode PBVHNode;

typedef struct {
  float (*co)[3];
} PBVHProxyNode;

typedef struct {
	float normal[3];
	float nearest_vertex_co[3];
	MVert *active_vertex_mesh;
	int active_vertex_mesh_index;
} RaycastOutputData;

/* Callbacks */

/* returns 1 if the search should continue from this node, 0 otherwise */
typedef bool (*BKE_pbvh_SearchCallback)(PBVHNode *node, void *data);

typedef void (*BKE_pbvh_HitCallback)(PBVHNode *node, void *data);
typedef void (*BKE_pbvh_HitOccludedCallback)(PBVHNode *node, void *data, float *tmin);

typedef void (*BKE_pbvh_SearchNearestCallback)(PBVHNode *node, void *data, float *tmin);

/* Building */

PBVH *BKE_pbvh_new(void);
void BKE_pbvh_build_mesh(PBVH *bvh,
                         const struct MPoly *mpoly,
                         const struct MLoop *mloop,
                         struct MVert *verts,
                         int totvert,
                         struct CustomData *vdata,
                         const struct MLoopTri *looptri,
                         int looptri_num);
void BKE_pbvh_build_grids(PBVH *bvh,
                          struct CCGElem **grid_elems,
                          int totgrid,
                          struct CCGKey *key,
                          void **gridfaces,
                          struct DMFlagMat *flagmats,
                          unsigned int **grid_hidden);
void BKE_pbvh_build_bmesh(PBVH *bvh,
                          struct BMesh *bm,
                          bool smooth_shading,
                          struct BMLog *log,
                          const int cd_vert_node_offset,
                          const int cd_face_node_offset);
void BKE_pbvh_free(PBVH *bvh);
void BKE_pbvh_free_layer_disp(PBVH *bvh);

/* Hierarchical Search in the BVH, two methods:
 * - for each hit calling a callback
 * - gather nodes in an array (easy to multithread) */

void BKE_pbvh_search_callback(PBVH *bvh,
                              BKE_pbvh_SearchCallback scb,
                              void *search_data,
                              BKE_pbvh_HitCallback hcb,
                              void *hit_data);

void BKE_pbvh_search_gather(
    PBVH *bvh, BKE_pbvh_SearchCallback scb, void *search_data, PBVHNode ***array, int *tot);

/* Raycast
 * the hit callback is called for all leaf nodes intersecting the ray;
 * it's up to the callback to find the primitive within the leaves that is
 * hit first */

<<<<<<< HEAD
void BKE_pbvh_raycast(
        PBVH *bvh, BKE_pbvh_HitOccludedCallback cb, void *data,
        const float ray_start[3], const float ray_normal[3],
        bool original);

bool BKE_pbvh_node_raycast(
        PBVH *bvh, PBVHNode *node, float (*origco)[3], bool use_origco,
        const float ray_start[3], const float ray_normal[3],
        float *depth, RaycastOutputData *output_data);

bool BKE_pbvh_bmesh_node_raycast_detail(
        PBVHNode *node,
        const float ray_start[3], const float ray_normal[3],
        float *depth, float *r_edge_length);
=======
void BKE_pbvh_raycast(PBVH *bvh,
                      BKE_pbvh_HitOccludedCallback cb,
                      void *data,
                      const float ray_start[3],
                      const float ray_normal[3],
                      bool original);

bool BKE_pbvh_node_raycast(PBVH *bvh,
                           PBVHNode *node,
                           float (*origco)[3],
                           bool use_origco,
                           const float ray_start[3],
                           const float ray_normal[3],
                           float *depth);

bool BKE_pbvh_bmesh_node_raycast_detail(PBVHNode *node,
                                        const float ray_start[3],
                                        const float ray_normal[3],
                                        float *depth,
                                        float *r_edge_length);
>>>>>>> e12c08e8

/* for orthographic cameras, project the far away ray segment points to the root node so
 * we can have better precision. */
void BKE_pbvh_raycast_project_ray_root(
    PBVH *bvh, bool original, float ray_start[3], float ray_end[3], float ray_normal[3]);

void BKE_pbvh_find_nearest_to_ray(PBVH *bvh,
                                  BKE_pbvh_HitOccludedCallback cb,
                                  void *data,
                                  const float ray_start[3],
                                  const float ray_normal[3],
                                  bool original);

bool BKE_pbvh_node_find_nearest_to_ray(PBVH *bvh,
                                       PBVHNode *node,
                                       float (*origco)[3],
                                       bool use_origco,
                                       const float ray_start[3],
                                       const float ray_normal[3],
                                       float *depth,
                                       float *dist_sq);

/* Drawing */

void BKE_pbvh_draw_cb(PBVH *bvh,
                      float (*planes)[4],
                      float (*fnors)[3],
                      bool fast,
                      bool wires,
                      bool only_mask,
                      void (*draw_fn)(void *user_data, struct GPUBatch *batch),
                      void *user_data);

/* PBVH Access */
typedef enum {
  PBVH_FACES,
  PBVH_GRIDS,
  PBVH_BMESH,
} PBVHType;

PBVHType BKE_pbvh_type(const PBVH *bvh);
bool BKE_pbvh_has_faces(const PBVH *bvh);

/* Get the PBVH root's bounding box */
void BKE_pbvh_bounding_box(const PBVH *bvh, float min[3], float max[3]);

/* multires hidden data, only valid for type == PBVH_GRIDS */
unsigned int **BKE_pbvh_grid_hidden(const PBVH *bvh);

int BKE_pbvh_count_grid_quads(BLI_bitmap **grid_hidden,
                              int *grid_indices,
                              int totgrid,
                              int gridsize);

/* multires level, only valid for type == PBVH_GRIDS */
void BKE_pbvh_get_grid_key(const PBVH *pbvh, struct CCGKey *key);

struct CCGElem **BKE_pbvh_get_grids(const PBVH *pbvh, int *num_grids);

/* Only valid for type == PBVH_BMESH */
struct BMesh *BKE_pbvh_get_bmesh(PBVH *pbvh);
void BKE_pbvh_bmesh_detail_size_set(PBVH *pbvh, float detail_size);

typedef enum {
  PBVH_Subdivide = 1,
  PBVH_Collapse = 2,
} PBVHTopologyUpdateMode;
bool BKE_pbvh_bmesh_update_topology(PBVH *bvh,
                                    PBVHTopologyUpdateMode mode,
                                    const float center[3],
                                    const float view_normal[3],
                                    float radius,
                                    const bool use_frontface,
                                    const bool use_projected);

/* Node Access */

typedef enum {
  PBVH_Leaf = 1,

  PBVH_UpdateNormals = 2,
  PBVH_UpdateBB = 4,
  PBVH_UpdateOriginalBB = 8,
  PBVH_UpdateDrawBuffers = 16,
  PBVH_UpdateRedraw = 32,

  PBVH_RebuildDrawBuffers = 64,
  PBVH_FullyHidden = 128,

  PBVH_UpdateTopology = 256,
} PBVHNodeFlags;

void BKE_pbvh_node_mark_update(PBVHNode *node);
void BKE_pbvh_node_mark_rebuild_draw(PBVHNode *node);
void BKE_pbvh_node_mark_redraw(PBVHNode *node);
void BKE_pbvh_node_mark_normals_update(PBVHNode *node);
void BKE_pbvh_node_mark_topology_update(PBVHNode *node);
void BKE_pbvh_node_fully_hidden_set(PBVHNode *node, int fully_hidden);

void BKE_pbvh_node_get_grids(PBVH *bvh,
                             PBVHNode *node,
                             int **grid_indices,
                             int *totgrid,
                             int *maxgrid,
                             int *gridsize,
                             struct CCGElem ***grid_elems);
void BKE_pbvh_node_num_verts(PBVH *bvh, PBVHNode *node, int *r_uniquevert, int *r_totvert);
void BKE_pbvh_node_get_verts(PBVH *bvh,
                             PBVHNode *node,
                             const int **r_vert_indices,
                             struct MVert **r_verts);

void BKE_pbvh_node_get_BB(PBVHNode *node, float bb_min[3], float bb_max[3]);
void BKE_pbvh_node_get_original_BB(PBVHNode *node, float bb_min[3], float bb_max[3]);

float BKE_pbvh_node_get_tmin(PBVHNode *node);

/* test if AABB is at least partially inside the planes' volume */
bool BKE_pbvh_node_planes_contain_AABB(PBVHNode *node, void *data);
/* test if AABB is at least partially outside the planes' volume */
bool BKE_pbvh_node_planes_exclude_AABB(PBVHNode *node, void *data);

struct GSet *BKE_pbvh_bmesh_node_unique_verts(PBVHNode *node);
struct GSet *BKE_pbvh_bmesh_node_other_verts(PBVHNode *node);
struct GSet *BKE_pbvh_bmesh_node_faces(PBVHNode *node);
void BKE_pbvh_bmesh_node_save_orig(PBVHNode *node);
void BKE_pbvh_bmesh_after_stroke(PBVH *bvh);

/* Update Normals/Bounding Box/Redraw and clear flags */

void BKE_pbvh_update(PBVH *bvh, int flags, float (*face_nors)[3]);
void BKE_pbvh_redraw_BB(PBVH *bvh, float bb_min[3], float bb_max[3]);
void BKE_pbvh_get_grid_updates(PBVH *bvh, bool clear, void ***r_gridfaces, int *r_totface);
void BKE_pbvh_grids_update(PBVH *bvh,
                           struct CCGElem **grid_elems,
                           void **gridfaces,
                           struct DMFlagMat *flagmats,
                           unsigned int **grid_hidden);

/* Layer displacement */

/* Get the node's displacement layer, creating it if necessary */
float *BKE_pbvh_node_layer_disp_get(PBVH *pbvh, PBVHNode *node);

/* If the node has a displacement layer, free it and set to null */
void BKE_pbvh_node_layer_disp_free(PBVHNode *node);

/* vertex deformer */
float (*BKE_pbvh_get_vertCos(struct PBVH *pbvh))[3];
void BKE_pbvh_apply_vertCos(struct PBVH *pbvh, float (*vertCos)[3], const int totvert);
bool BKE_pbvh_isDeformed(struct PBVH *pbvh);

/* Vertex Iterator */

/* this iterator has quite a lot of code, but it's designed to:
 * - allow the compiler to eliminate dead code and variables
 * - spend most of the time in the relatively simple inner loop */

/* note: PBVH_ITER_ALL does not skip hidden vertices,
 * PBVH_ITER_UNIQUE does */
#define PBVH_ITER_ALL 0
#define PBVH_ITER_UNIQUE 1

typedef struct PBVHVertexIter {
<<<<<<< HEAD
	/* iteration */
	int g;
	int width;
	int height;
	int gx;
	int gy;
	int i;

	/* grid */
	struct CCGElem **grids;
	struct CCGElem *grid;
	struct CCGKey *key;
	BLI_bitmap **grid_hidden, *gh;
	int *grid_indices;
	int totgrid;
	int gridsize;

	/* mesh */
	struct MVert *mverts;
	int totvert;
	const int *vert_indices;
	float *vmask;

	/* bmesh */
	struct GSetIterator bm_unique_verts;
	struct GSetIterator bm_other_verts;
	struct CustomData *bm_vdata;
	int cd_vert_mask_offset;

	/* result: these are all computed in the macro, but we assume
	 * that compiler optimization's will skip the ones we don't use */
	struct MVert *mvert;
	struct BMVert *bm_vert;
	float *co;
	short *no;
	float *fno;
	float *mask;
	struct MVertCol *col;
	struct MVertCol *vcol;
=======
  /* iteration */
  int g;
  int width;
  int height;
  int gx;
  int gy;
  int i;

  /* grid */
  struct CCGElem **grids;
  struct CCGElem *grid;
  struct CCGKey *key;
  BLI_bitmap **grid_hidden, *gh;
  int *grid_indices;
  int totgrid;
  int gridsize;

  /* mesh */
  struct MVert *mverts;
  int totvert;
  const int *vert_indices;
  float *vmask;

  /* bmesh */
  struct GSetIterator bm_unique_verts;
  struct GSetIterator bm_other_verts;
  struct CustomData *bm_vdata;
  int cd_vert_mask_offset;

  /* result: these are all computed in the macro, but we assume
   * that compiler optimization's will skip the ones we don't use */
  struct MVert *mvert;
  struct BMVert *bm_vert;
  float *co;
  short *no;
  float *fno;
  float *mask;
>>>>>>> e12c08e8
} PBVHVertexIter;

void pbvh_vertex_iter_init(PBVH *bvh, PBVHNode *node, PBVHVertexIter *vi, int mode);

#define BKE_pbvh_vertex_iter_begin(bvh, node, vi, mode) \
<<<<<<< HEAD
	pbvh_vertex_iter_init(bvh, node, &vi, mode); \
	 \
	for (vi.i = 0, vi.g = 0; vi.g < vi.totgrid; vi.g++) { \
		if (vi.grids) { \
			vi.width = vi.gridsize; \
			vi.height = vi.gridsize; \
			vi.grid = vi.grids[vi.grid_indices[vi.g]]; \
			if (mode == PBVH_ITER_UNIQUE) \
				vi.gh = vi.grid_hidden[vi.grid_indices[vi.g]];   \
		} \
		else { \
			vi.width = vi.totvert; \
			vi.height = 1; \
		} \
		 \
		for (vi.gy = 0; vi.gy < vi.height; vi.gy++) { \
			for (vi.gx = 0; vi.gx < vi.width; vi.gx++, vi.i++) { \
				if (vi.grid) { \
					vi.co = CCG_elem_co(vi.key, vi.grid); \
					vi.fno = CCG_elem_no(vi.key, vi.grid); \
					vi.mask = vi.key->has_mask ? CCG_elem_mask(vi.key, vi.grid) : NULL; \
					vi.grid = CCG_elem_next(vi.key, vi.grid); \
					if (vi.gh) { \
						if (BLI_BITMAP_TEST(vi.gh, vi.gy * vi.gridsize + vi.gx)) \
							continue; \
					} \
				} \
				else if (vi.mverts) { \
					vi.mvert = &vi.mverts[vi.vert_indices[vi.gx]]; \
					if (mode == PBVH_ITER_UNIQUE && vi.mvert->flag & ME_HIDE) \
						continue; \
					vi.co = vi.mvert->co; \
					vi.no = vi.mvert->no; \
					if (vi.vmask) \
						vi.mask = &vi.vmask[vi.vert_indices[vi.gx]]; \
					if (vi.vcol) \
						vi.col = &vi.vcol[vi.vert_indices[vi.gx]]; \
				} \
				else { \
					if (!BLI_gsetIterator_done(&vi.bm_unique_verts)) {\
						vi.bm_vert = BLI_gsetIterator_getKey(&vi.bm_unique_verts); \
						BLI_gsetIterator_step(&vi.bm_unique_verts); \
					} \
					else { \
						vi.bm_vert = BLI_gsetIterator_getKey(&vi.bm_other_verts); \
						BLI_gsetIterator_step(&vi.bm_other_verts); \
					} \
					if (mode == PBVH_ITER_UNIQUE && \
						BM_elem_flag_test(vi.bm_vert, BM_ELEM_HIDDEN)) \
						continue; \
					vi.co = vi.bm_vert->co; \
					vi.fno = vi.bm_vert->no; \
					vi.mask = BM_ELEM_CD_GET_VOID_P(vi.bm_vert, vi.cd_vert_mask_offset); \
				}
=======
  pbvh_vertex_iter_init(bvh, node, &vi, mode); \
\
  for (vi.i = 0, vi.g = 0; vi.g < vi.totgrid; vi.g++) { \
    if (vi.grids) { \
      vi.width = vi.gridsize; \
      vi.height = vi.gridsize; \
      vi.grid = vi.grids[vi.grid_indices[vi.g]]; \
      if (mode == PBVH_ITER_UNIQUE) \
        vi.gh = vi.grid_hidden[vi.grid_indices[vi.g]]; \
    } \
    else { \
      vi.width = vi.totvert; \
      vi.height = 1; \
    } \
\
    for (vi.gy = 0; vi.gy < vi.height; vi.gy++) { \
      for (vi.gx = 0; vi.gx < vi.width; vi.gx++, vi.i++) { \
        if (vi.grid) { \
          vi.co = CCG_elem_co(vi.key, vi.grid); \
          vi.fno = CCG_elem_no(vi.key, vi.grid); \
          vi.mask = vi.key->has_mask ? CCG_elem_mask(vi.key, vi.grid) : NULL; \
          vi.grid = CCG_elem_next(vi.key, vi.grid); \
          if (vi.gh) { \
            if (BLI_BITMAP_TEST(vi.gh, vi.gy * vi.gridsize + vi.gx)) \
              continue; \
          } \
        } \
        else if (vi.mverts) { \
          vi.mvert = &vi.mverts[vi.vert_indices[vi.gx]]; \
          if (mode == PBVH_ITER_UNIQUE && vi.mvert->flag & ME_HIDE) \
            continue; \
          vi.co = vi.mvert->co; \
          vi.no = vi.mvert->no; \
          if (vi.vmask) \
            vi.mask = &vi.vmask[vi.vert_indices[vi.gx]]; \
        } \
        else { \
          if (!BLI_gsetIterator_done(&vi.bm_unique_verts)) { \
            vi.bm_vert = BLI_gsetIterator_getKey(&vi.bm_unique_verts); \
            BLI_gsetIterator_step(&vi.bm_unique_verts); \
          } \
          else { \
            vi.bm_vert = BLI_gsetIterator_getKey(&vi.bm_other_verts); \
            BLI_gsetIterator_step(&vi.bm_other_verts); \
          } \
          if (mode == PBVH_ITER_UNIQUE && BM_elem_flag_test(vi.bm_vert, BM_ELEM_HIDDEN)) \
            continue; \
          vi.co = vi.bm_vert->co; \
          vi.fno = vi.bm_vert->no; \
          vi.mask = BM_ELEM_CD_GET_VOID_P(vi.bm_vert, vi.cd_vert_mask_offset); \
        }
>>>>>>> e12c08e8

#define BKE_pbvh_vertex_iter_end \
  } \
  } \
  } \
  ((void)0)

void BKE_pbvh_node_get_proxies(PBVHNode *node, PBVHProxyNode **proxies, int *proxy_count);
void BKE_pbvh_node_free_proxies(PBVHNode *node);
PBVHProxyNode *BKE_pbvh_node_add_proxy(PBVH *bvh, PBVHNode *node);
void BKE_pbvh_gather_proxies(PBVH *pbvh, PBVHNode ***nodes, int *totnode);
void BKE_pbvh_node_get_bm_orco_data(PBVHNode *node,
                                    int (**r_orco_tris)[3],
                                    int *r_orco_tris_num,
                                    float (**r_orco_coords)[3]);

bool BKE_pbvh_node_vert_update_check_any(PBVH *bvh, PBVHNode *node);

//void BKE_pbvh_node_BB_reset(PBVHNode *node);
//void BKE_pbvh_node_BB_expand(PBVHNode *node, float co[3]);

bool pbvh_has_mask(PBVH *bvh);
void pbvh_show_diffuse_color_set(PBVH *bvh, bool show_diffuse_color);
void pbvh_show_mask_set(PBVH *bvh, bool show_mask);

#endif /* __BKE_PBVH_H__ */<|MERGE_RESOLUTION|>--- conflicted
+++ resolved
@@ -50,10 +50,10 @@
 } PBVHProxyNode;
 
 typedef struct {
-	float normal[3];
-	float nearest_vertex_co[3];
-	MVert *active_vertex_mesh;
-	int active_vertex_mesh_index;
+  float normal[3];
+  float nearest_vertex_co[3];
+  MVert *active_vertex_mesh;
+  int active_vertex_mesh_index;
 } RaycastOutputData;
 
 /* Callbacks */
@@ -111,22 +111,6 @@
  * it's up to the callback to find the primitive within the leaves that is
  * hit first */
 
-<<<<<<< HEAD
-void BKE_pbvh_raycast(
-        PBVH *bvh, BKE_pbvh_HitOccludedCallback cb, void *data,
-        const float ray_start[3], const float ray_normal[3],
-        bool original);
-
-bool BKE_pbvh_node_raycast(
-        PBVH *bvh, PBVHNode *node, float (*origco)[3], bool use_origco,
-        const float ray_start[3], const float ray_normal[3],
-        float *depth, RaycastOutputData *output_data);
-
-bool BKE_pbvh_bmesh_node_raycast_detail(
-        PBVHNode *node,
-        const float ray_start[3], const float ray_normal[3],
-        float *depth, float *r_edge_length);
-=======
 void BKE_pbvh_raycast(PBVH *bvh,
                       BKE_pbvh_HitOccludedCallback cb,
                       void *data,
@@ -140,14 +124,14 @@
                            bool use_origco,
                            const float ray_start[3],
                            const float ray_normal[3],
-                           float *depth);
+                           float *depth,
+                           RaycastOutputData *output_data);
 
 bool BKE_pbvh_bmesh_node_raycast_detail(PBVHNode *node,
                                         const float ray_start[3],
                                         const float ray_normal[3],
                                         float *depth,
                                         float *r_edge_length);
->>>>>>> e12c08e8
 
 /* for orthographic cameras, project the far away ray segment points to the root node so
  * we can have better precision. */
@@ -312,47 +296,6 @@
 #define PBVH_ITER_UNIQUE 1
 
 typedef struct PBVHVertexIter {
-<<<<<<< HEAD
-	/* iteration */
-	int g;
-	int width;
-	int height;
-	int gx;
-	int gy;
-	int i;
-
-	/* grid */
-	struct CCGElem **grids;
-	struct CCGElem *grid;
-	struct CCGKey *key;
-	BLI_bitmap **grid_hidden, *gh;
-	int *grid_indices;
-	int totgrid;
-	int gridsize;
-
-	/* mesh */
-	struct MVert *mverts;
-	int totvert;
-	const int *vert_indices;
-	float *vmask;
-
-	/* bmesh */
-	struct GSetIterator bm_unique_verts;
-	struct GSetIterator bm_other_verts;
-	struct CustomData *bm_vdata;
-	int cd_vert_mask_offset;
-
-	/* result: these are all computed in the macro, but we assume
-	 * that compiler optimization's will skip the ones we don't use */
-	struct MVert *mvert;
-	struct BMVert *bm_vert;
-	float *co;
-	short *no;
-	float *fno;
-	float *mask;
-	struct MVertCol *col;
-	struct MVertCol *vcol;
-=======
   /* iteration */
   int g;
   int width;
@@ -390,68 +333,13 @@
   short *no;
   float *fno;
   float *mask;
->>>>>>> e12c08e8
+  struct MVertCol *col;
+  struct MVertCol *vcol;
 } PBVHVertexIter;
 
 void pbvh_vertex_iter_init(PBVH *bvh, PBVHNode *node, PBVHVertexIter *vi, int mode);
 
 #define BKE_pbvh_vertex_iter_begin(bvh, node, vi, mode) \
-<<<<<<< HEAD
-	pbvh_vertex_iter_init(bvh, node, &vi, mode); \
-	 \
-	for (vi.i = 0, vi.g = 0; vi.g < vi.totgrid; vi.g++) { \
-		if (vi.grids) { \
-			vi.width = vi.gridsize; \
-			vi.height = vi.gridsize; \
-			vi.grid = vi.grids[vi.grid_indices[vi.g]]; \
-			if (mode == PBVH_ITER_UNIQUE) \
-				vi.gh = vi.grid_hidden[vi.grid_indices[vi.g]];   \
-		} \
-		else { \
-			vi.width = vi.totvert; \
-			vi.height = 1; \
-		} \
-		 \
-		for (vi.gy = 0; vi.gy < vi.height; vi.gy++) { \
-			for (vi.gx = 0; vi.gx < vi.width; vi.gx++, vi.i++) { \
-				if (vi.grid) { \
-					vi.co = CCG_elem_co(vi.key, vi.grid); \
-					vi.fno = CCG_elem_no(vi.key, vi.grid); \
-					vi.mask = vi.key->has_mask ? CCG_elem_mask(vi.key, vi.grid) : NULL; \
-					vi.grid = CCG_elem_next(vi.key, vi.grid); \
-					if (vi.gh) { \
-						if (BLI_BITMAP_TEST(vi.gh, vi.gy * vi.gridsize + vi.gx)) \
-							continue; \
-					} \
-				} \
-				else if (vi.mverts) { \
-					vi.mvert = &vi.mverts[vi.vert_indices[vi.gx]]; \
-					if (mode == PBVH_ITER_UNIQUE && vi.mvert->flag & ME_HIDE) \
-						continue; \
-					vi.co = vi.mvert->co; \
-					vi.no = vi.mvert->no; \
-					if (vi.vmask) \
-						vi.mask = &vi.vmask[vi.vert_indices[vi.gx]]; \
-					if (vi.vcol) \
-						vi.col = &vi.vcol[vi.vert_indices[vi.gx]]; \
-				} \
-				else { \
-					if (!BLI_gsetIterator_done(&vi.bm_unique_verts)) {\
-						vi.bm_vert = BLI_gsetIterator_getKey(&vi.bm_unique_verts); \
-						BLI_gsetIterator_step(&vi.bm_unique_verts); \
-					} \
-					else { \
-						vi.bm_vert = BLI_gsetIterator_getKey(&vi.bm_other_verts); \
-						BLI_gsetIterator_step(&vi.bm_other_verts); \
-					} \
-					if (mode == PBVH_ITER_UNIQUE && \
-						BM_elem_flag_test(vi.bm_vert, BM_ELEM_HIDDEN)) \
-						continue; \
-					vi.co = vi.bm_vert->co; \
-					vi.fno = vi.bm_vert->no; \
-					vi.mask = BM_ELEM_CD_GET_VOID_P(vi.bm_vert, vi.cd_vert_mask_offset); \
-				}
-=======
   pbvh_vertex_iter_init(bvh, node, &vi, mode); \
 \
   for (vi.i = 0, vi.g = 0; vi.g < vi.totgrid; vi.g++) { \
@@ -487,6 +375,8 @@
           vi.no = vi.mvert->no; \
           if (vi.vmask) \
             vi.mask = &vi.vmask[vi.vert_indices[vi.gx]]; \
+          if (vi.vcol) \
+            vi.col = &vi.vcol[vi.vert_indices[vi.gx]]; \
         } \
         else { \
           if (!BLI_gsetIterator_done(&vi.bm_unique_verts)) { \
@@ -503,7 +393,6 @@
           vi.fno = vi.bm_vert->no; \
           vi.mask = BM_ELEM_CD_GET_VOID_P(vi.bm_vert, vi.cd_vert_mask_offset); \
         }
->>>>>>> e12c08e8
 
 #define BKE_pbvh_vertex_iter_end \
   } \
