/*
 * ***** BEGIN GPL LICENSE BLOCK *****
 *
 * This program is free software; you can redistribute it and/or
 * modify it under the terms of the GNU General Public License
 * as published by the Free Software Foundation; either version 2
 * of the License, or (at your option) any later version.
 *
 * This program is distributed in the hope that it will be useful,
 * but WITHOUT ANY WARRANTY; without even the implied warranty of
 * MERCHANTABILITY or FITNESS FOR A PARTICULAR PURPOSE.  See the
 * GNU General Public License for more details.
 *
 * You should have received a copy of the GNU General Public License
 * along with this program; if not, write to the Free Software Foundation,
 * Inc., 51 Franklin Street, Fifth Floor, Boston, MA 02110-1301, USA.
 *
 * ***** END GPL LICENSE BLOCK *****
 */

#ifndef __BKE_BRUSH_H__
#define __BKE_BRUSH_H__

/** \file BKE_brush.h
 *  \ingroup bke
 *
 * General operations for brushes.
 */

struct ID;
struct Brush;
struct ImBuf;
struct ImagePool;
struct Main;
struct rctf;
struct Scene;
struct wmOperator;
struct UnifiedPaintSettings;
// enum CurveMappingPreset;


/* globals for brush execution */
void BKE_brush_system_init(void);
void BKE_brush_system_exit(void);

/* datablock functions */
struct Brush *BKE_brush_add(struct Main *bmain, const char *name);
struct Brush *BKE_brush_copy(struct Brush *brush);
void BKE_brush_make_local(struct Brush *brush);
void BKE_brush_free(struct Brush *brush);

void BKE_brush_sculpt_reset(struct Brush *brush);

/* image icon function */
struct ImBuf *get_brush_icon(struct Brush *brush);

/* brush library operations used by different paint panels */
int BKE_brush_texture_set_nr(struct Brush *brush, int nr);
int BKE_brush_texture_delete(struct Brush *brush);
int BKE_brush_clone_image_set_nr(struct Brush *brush, int nr);
int BKE_brush_clone_image_delete(struct Brush *brush);

/* jitter */
void BKE_brush_jitter_pos(const struct Scene *scene, struct Brush *brush,
                          const float pos[2], float jitterpos[2]);
void BKE_brush_randomize_texture_coordinates(struct UnifiedPaintSettings *ups, bool mask);

/* brush curve */
void BKE_brush_curve_preset(struct Brush *b, int preset);
float BKE_brush_curve_strength_clamp(struct Brush *br, float p, const float len);
float BKE_brush_curve_strength(struct Brush *br, float p, const float len); /* used for sculpt */

/* sampling */
float BKE_brush_sample_tex_3D(const struct Scene *scene, struct Brush *br, const float point[3],
                              float rgba[4], const int thread, struct ImagePool *pool);
<<<<<<< HEAD
float BKE_brush_sample_masktex(const struct Scene *scene, struct Brush *br, const float point[3],
=======
float BKE_brush_sample_masktex(const Scene *scene, struct Brush *br, const float point[2],
>>>>>>> 146a1c77
                               const int thread, struct ImagePool *pool);

/* texture */
unsigned int *BKE_brush_gen_texture_cache(struct Brush *br, int half_side, bool use_secondary);

/* radial control */
struct ImBuf *BKE_brush_gen_radial_control_imbuf(struct Brush *br, bool secondary);

/* unified strength and size */

int  BKE_brush_size_get(const struct Scene *scene, struct Brush *brush);
void BKE_brush_size_set(struct Scene *scene, struct Brush *brush, int value);

float BKE_brush_unprojected_radius_get(const struct Scene *scene, struct Brush *brush);
void  BKE_brush_unprojected_radius_set(struct Scene *scene, struct Brush *brush, float value);

float BKE_brush_alpha_get(const struct Scene *scene, struct Brush *brush);
void BKE_brush_alpha_set(struct Scene *scene, struct Brush *brush, float alpha);
float BKE_brush_weight_get(const struct Scene *scene, struct Brush *brush);
void BKE_brush_weight_set(const struct Scene *scene, struct Brush *brush, float value);

int  BKE_brush_use_locked_size(const struct Scene *scene, struct Brush *brush);
int  BKE_brush_use_alpha_pressure(const struct Scene *scene, struct Brush *brush);
int  BKE_brush_use_size_pressure(const struct Scene *scene, struct Brush *brush);

/* scale unprojected radius to reflect a change in the brush's 2D size */
void BKE_brush_scale_unprojected_radius(float *unprojected_radius,
                                        int new_brush_size,
                                        int old_brush_size);

/* scale brush size to reflect a change in the brush's unprojected radius */
void BKE_brush_scale_size(int *BKE_brush_size_get,
                          float new_unprojected_radius,
                          float old_unprojected_radius);

/* debugging only */
void BKE_brush_debug_print_state(struct Brush *br);

#endif
<|MERGE_RESOLUTION|>--- conflicted
+++ resolved
@@ -73,11 +73,7 @@
 /* sampling */
 float BKE_brush_sample_tex_3D(const struct Scene *scene, struct Brush *br, const float point[3],
                               float rgba[4], const int thread, struct ImagePool *pool);
-<<<<<<< HEAD
-float BKE_brush_sample_masktex(const struct Scene *scene, struct Brush *br, const float point[3],
-=======
-float BKE_brush_sample_masktex(const Scene *scene, struct Brush *br, const float point[2],
->>>>>>> 146a1c77
+float BKE_brush_sample_masktex(const struct Scene *scene, struct Brush *br, const float point[2],
                                const int thread, struct ImagePool *pool);
 
 /* texture */
