/*
 * ***** BEGIN GPL LICENSE BLOCK *****
 *
 * This program is free software; you can redistribute it and/or
 * modify it under the terms of the GNU General Public License
 * as published by the Free Software Foundation; either version 2
 * of the License, or (at your option) any later version.
 *
 * This program is distributed in the hope that it will be useful,
 * but WITHOUT ANY WARRANTY; without even the implied warranty of
 * MERCHANTABILITY or FITNESS FOR A PARTICULAR PURPOSE.  See the
 * GNU General Public License for more details.
 *
 * You should have received a copy of the GNU General Public License
 * along with this program; if not, write to the Free Software Foundation,
 * Inc., 51 Franklin Street, Fifth Floor, Boston, MA 02110-1301, USA.
 *
 * The Original Code is Copyright (C) 2001-2002 by NaN Holding BV.
 * All rights reserved.
 *
 * The Original Code is: all of this file.
 *
 * Contributor(s): none yet.
 *
 * ***** END GPL LICENSE BLOCK *****
 */

#ifndef __BKE_DERIVEDMESH_H__
#define __BKE_DERIVEDMESH_H__

/** \file BKE_DerivedMesh.h
 *  \ingroup bke
 *
 * Basic design of the DerivedMesh system:
 *
 * DerivedMesh is a common set of interfaces for mesh systems.
 *
 * There are three main mesh data structures in Blender:
 * #Mesh, #CDDerivedMesh and #BMesh.
 *
 * These, and a few others, all implement DerivedMesh interfaces,
 * which contains unified drawing interfaces, a few utility interfaces,
 * and a bunch of read-only interfaces intended mostly for conversion from
 * one format to another.
 *
 * All Mesh structures in blender make use of CustomData, which is used to store
 * per-element attributes and interpolate them (e.g. uvs, vcols, vgroups, etc).
 *
 * Mesh is the "serialized" structure, used for storing object-mode mesh data
 * and also for saving stuff to disk.  It's interfaces are also what DerivedMesh
 * uses to communicate with.
 *
 * CDDM is a little mesh library, that uses Mesh data structures in the backend.
 * It's mostly used for modifiers, and has the advantages of not taking much
 * resources.
 *
 * BMesh is a full-on brep, used for editmode, some modifiers, etc.  It's much
 * more capable (if memory-intensive) then CDDM.
 *
 * DerivedMesh is somewhat hackish.  Many places assumes that a DerivedMesh is
 * a CDDM (most of the time by simply copying it and converting it to one).
 * CDDM is the original structure for modifiers, but has since been superseded
 * by BMesh, at least for the foreseeable future.
 */

/*
 * Note: This structure is read-only, for all practical purposes.
 *       At some point in the future, we may want to consider
 *       creating a replacement structure that implements a proper
 *       abstract mesh kernel interface.  Or, we can leave this
 *       as it is and stick with using BMesh and CDDM.
 */

#include "DNA_defs.h"
#include "DNA_customdata_types.h"
#include "DNA_meshdata_types.h"

#include "BLI_compiler_attrs.h"

#include "BKE_customdata.h"
#include "BKE_bvhutils.h"

struct CCGElem;
struct CCGKey;
struct MVert;
struct MEdge;
struct MFace;
struct MTFace;
struct Object;
struct Scene;
struct Mesh;
struct MLoopNorSpaceArray;
struct BMEditMesh;
struct KeyBlock;
struct ModifierData;
struct MCol;
struct ColorBand;
struct Depsgraph;
struct GPUVertexAttribs;
struct PBVH;

/* number of sub-elements each mesh element has (for interpolation) */
#define SUB_ELEMS_VERT 0
#define SUB_ELEMS_EDGE 2
#define SUB_ELEMS_FACE 50

/*
 * Note: all mface interfaces now officially operate on tessellated data.
 *       Also, the mface origindex layer indexes mpolys, not mfaces.
 */

typedef struct DMCoNo {
	float co[3];
	float no[3];
} DMCoNo;

/* keep in sync with MFace/MPoly types */
typedef struct DMFlagMat {
	short mat_nr;
	char flag;
} DMFlagMat;

typedef enum DerivedMeshType {
	DM_TYPE_CDDM,
	DM_TYPE_EDITBMESH,
	DM_TYPE_CCGDM
} DerivedMeshType;

typedef enum DMForeachFlag {
	DM_FOREACH_NOP = 0,
	DM_FOREACH_USE_NORMAL = (1 << 0),  /* foreachMappedVert, foreachMappedLoop, foreachMappedFaceCenter */
} DMForeachFlag;

typedef enum DMDirtyFlag {
	/* dm has valid tessellated faces, but tessellated CDDATA need to be updated. */
	DM_DIRTY_TESS_CDLAYERS = 1 << 0,

	/* check this with modifier dependsOnNormals callback to see if normals need recalculation */
	DM_DIRTY_NORMALS = 1 << 1,
}  DMDirtyFlag;

typedef struct DerivedMesh DerivedMesh;
struct DerivedMesh {
	/** Private DerivedMesh data, only for internal DerivedMesh use */
	CustomData vertData, edgeData, faceData, loopData, polyData;
	int numVertData, numEdgeData, numTessFaceData, numLoopData, numPolyData;
	int needsFree; /* checked on ->release, is set to 0 for cached results */
	int deformedOnly; /* set by modifier stack if only deformed from original */
	BVHCache *bvhCache;
	DerivedMeshType type;
	DMDirtyFlag dirty;
	int totmat; /* total materials. Will be valid only before object drawing. */
	struct Material **mat; /* material array. Will be valid only before object drawing */

	/**
	 * \warning Typical access is done via #getLoopTriArray, #getNumLoopTri.
	 */
	struct {
		/* WARNING! swapping between array (ready-to-be-used data) and array_wip (where data is actually computed)
		 *          shall always be protected by same lock as one used for looptris computing. */
		struct MLoopTri *array, *array_wip;
		int num;
		int num_alloc;
	} looptris;

	/* use for converting to BMesh which doesn't store bevel weight and edge crease by default */
	char cd_flag;

	short tangent_mask; /* which tangent layers are calculated */

	/** Calculate vert and face normals */
	void (*calcNormals)(DerivedMesh *dm);

	/** Calculate loop (split) normals */
	void (*calcLoopNormals)(DerivedMesh *dm, const bool use_split_normals, const float split_angle);

	/** Calculate loop (split) normals, and returns split loop normal spacearr. */
	void (*calcLoopNormalsSpaceArray)(DerivedMesh *dm, const bool use_split_normals, const float split_angle,
	                                  struct MLoopNorSpaceArray *r_lnors_spacearr);

	void (*calcLoopTangents)(
	        DerivedMesh *dm, bool calc_active_tangent,
	        const char (*tangent_names)[MAX_NAME], int tangent_names_count);

	/** Recalculates mesh tessellation */
	void (*recalcTessellation)(DerivedMesh *dm);

	/** Loop tessellation cache (WARNING! Only call inside threading-protected code!) */
	void (*recalcLoopTri)(DerivedMesh *dm);
	/** accessor functions */
	const struct MLoopTri *(*getLoopTriArray)(DerivedMesh * dm);
	int (*getNumLoopTri)(DerivedMesh *dm);

	/* Misc. Queries */

	/* Also called in Editmode */
	int (*getNumVerts)(DerivedMesh *dm);
	int (*getNumEdges)(DerivedMesh *dm);
	int (*getNumTessFaces)(DerivedMesh *dm);
	int (*getNumLoops)(DerivedMesh *dm);
	int (*getNumPolys)(DerivedMesh *dm);

	/** Copy a single vert/edge/tessellated face from the derived mesh into
	 * ``*r_{vert/edge/face}``. note that the current implementation
	 * of this function can be quite slow, iterating over all
	 * elements (editmesh)
	 */
	void (*getVert)(DerivedMesh *dm, int index, struct MVert *r_vert);
	void (*getEdge)(DerivedMesh *dm, int index, struct MEdge *r_edge);
	void (*getTessFace)(DerivedMesh *dm, int index, struct MFace *r_face);

	/** Return a pointer to the entire array of verts/edges/face from the
	 * derived mesh. if such an array does not exist yet, it will be created,
	 * and freed on the next ->release(). consider using getVert/Edge/Face if
	 * you are only interested in a few verts/edges/faces.
	 */
	struct MVert *(*getVertArray)(DerivedMesh * dm);
	struct MEdge *(*getEdgeArray)(DerivedMesh * dm);
	struct MFace *(*getTessFaceArray)(DerivedMesh * dm);
	struct MLoop *(*getLoopArray)(DerivedMesh * dm);
	struct MPoly *(*getPolyArray)(DerivedMesh * dm);

	/** Copy all verts/edges/faces from the derived mesh into
	 * *{vert/edge/face}_r (must point to a buffer large enough)
	 */
	void (*copyVertArray)(DerivedMesh *dm, struct MVert *r_vert);
	void (*copyEdgeArray)(DerivedMesh *dm, struct MEdge *r_edge);
	void (*copyTessFaceArray)(DerivedMesh *dm, struct MFace *r_face);
	void (*copyLoopArray)(DerivedMesh *dm, struct MLoop *r_loop);
	void (*copyPolyArray)(DerivedMesh *dm, struct MPoly *r_poly);

	/** Return a copy of all verts/edges/faces from the derived mesh
	 * it is the caller's responsibility to free the returned pointer
	 */
	struct MVert *(*dupVertArray)(DerivedMesh * dm);
	struct MEdge *(*dupEdgeArray)(DerivedMesh * dm);
	struct MFace *(*dupTessFaceArray)(DerivedMesh * dm);
	struct MLoop *(*dupLoopArray)(DerivedMesh * dm);
	struct MPoly *(*dupPolyArray)(DerivedMesh * dm);

	/** Return a pointer to a single element of vert/edge/face custom data
	 * from the derived mesh (this gives a pointer to the actual data, not
	 * a copy)
	 */
	void *(*getVertData)(DerivedMesh *dm, int index, int type);
	void *(*getEdgeData)(DerivedMesh *dm, int index, int type);
	void *(*getTessFaceData)(DerivedMesh *dm, int index, int type);
	void *(*getPolyData)(DerivedMesh *dm, int index, int type);

	/** Return a pointer to the entire array of vert/edge/face custom data
	 * from the derived mesh (this gives a pointer to the actual data, not
	 * a copy)
	 */
	void *(*getVertDataArray)(DerivedMesh *dm, int type);
	void *(*getEdgeDataArray)(DerivedMesh *dm, int type);
	void *(*getTessFaceDataArray)(DerivedMesh *dm, int type);
	void *(*getLoopDataArray)(DerivedMesh *dm, int type);
	void *(*getPolyDataArray)(DerivedMesh *dm, int type);

	/** Retrieves the base CustomData structures for
	 * verts/edges/tessfaces/loops/facdes*/
	CustomData *(*getVertDataLayout)(DerivedMesh * dm);
	CustomData *(*getEdgeDataLayout)(DerivedMesh * dm);
	CustomData *(*getTessFaceDataLayout)(DerivedMesh * dm);
	CustomData *(*getLoopDataLayout)(DerivedMesh * dm);
	CustomData *(*getPolyDataLayout)(DerivedMesh * dm);

	/** Copies all customdata for an element source into dst at index dest */
	void (*copyFromVertCData)(DerivedMesh *dm, int source, CustomData *dst, int dest);
	void (*copyFromEdgeCData)(DerivedMesh *dm, int source, CustomData *dst, int dest);
	void (*copyFromFaceCData)(DerivedMesh *dm, int source, CustomData *dst, int dest);

	/** Optional grid access for subsurf */
	int (*getNumGrids)(DerivedMesh *dm);
	int (*getGridSize)(DerivedMesh *dm);
	struct CCGElem **(*getGridData)(DerivedMesh * dm);
	int *(*getGridOffset)(DerivedMesh * dm);
	void (*getGridKey)(DerivedMesh *dm, struct CCGKey *key);
	DMFlagMat *(*getGridFlagMats)(DerivedMesh * dm);
	unsigned int **(*getGridHidden)(DerivedMesh * dm);


	/** Iterate over each mapped vertex in the derived mesh, calling the
	 * given function with the original vert and the mapped vert's new
	 * coordinate and normal. For historical reasons the normal can be
	 * passed as a float or short array, only one should be non-NULL.
	 */
	void (*foreachMappedVert)(DerivedMesh *dm,
	                          void (*func)(void *userData, int index, const float co[3],
	                                       const float no_f[3], const short no_s[3]),
	                          void *userData,
	                          DMForeachFlag flag);

	/** Iterate over each mapped edge in the derived mesh, calling the
	 * given function with the original edge and the mapped edge's new
	 * coordinates.
	 */
	void (*foreachMappedEdge)(DerivedMesh *dm,
	                          void (*func)(void *userData, int index,
	                                       const float v0co[3], const float v1co[3]),
	                          void *userData);

	/** Iterate over each mapped loop in the derived mesh, calling the given function
	 * with the original loop index and the mapped loops's new coordinate and normal.
	 */
	void (*foreachMappedLoop)(DerivedMesh *dm,
	                          void (*func)(void *userData, int vertex_index, int face_index,
	                                       const float co[3], const float no[3]),
	                          void *userData,
	                          DMForeachFlag flag);

	/** Iterate over each mapped face in the derived mesh, calling the
	 * given function with the original face and the mapped face's (or
	 * faces') center and normal.
	 */
	void (*foreachMappedFaceCenter)(DerivedMesh *dm,
	                                void (*func)(void *userData, int index,
	                                             const float cent[3], const float no[3]),
	                                void *userData,
	                                DMForeachFlag flag);

	/** Iterate over all vertex points, calling DO_MINMAX with given args.
	 *
	 * Also called in Editmode
	 */
	void (*getMinMax)(DerivedMesh *dm, float r_min[3], float r_max[3]);

	/** Direct Access Operations
	 * - Can be undefined
	 * - Must be defined for modifiers that only deform however */

	/** Get vertex location, undefined if index is not valid */
	void (*getVertCo)(DerivedMesh *dm, int index, float r_co[3]);

	/** Fill the array (of length .getNumVerts()) with all vertex locations */
	void (*getVertCos)(DerivedMesh *dm, float (*r_cos)[3]);

	/** Get smooth vertex normal, undefined if index is not valid */
	void (*getVertNo)(DerivedMesh *dm, int index, float r_no[3]);
	void (*getPolyNo)(DerivedMesh *dm, int index, float r_no[3]);

	/** Get a map of vertices to faces
	 */
	const struct MeshElemMap *(*getPolyMap)(struct Object *ob, DerivedMesh *dm);

	/** Get the BVH used for paint modes
	 */
	struct PBVH *(*getPBVH)(struct Object *ob, DerivedMesh *dm);

<<<<<<< HEAD
=======
	/* Drawing Operations */

	/** Draw all vertices as bgl points (no options) */
	void (*drawVerts)(DerivedMesh *dm);

	/** Draw edges in the UV mesh (if exists) */
	void (*drawUVEdges)(DerivedMesh *dm);

	/** Draw all edges as lines (no options)
	 *
	 * Also called for *final* editmode DerivedMeshes
	 */
	void (*drawEdges)(DerivedMesh *dm, bool drawLooseEdges, bool drawAllEdges);

	/** Draw all loose edges (edges w/ no adjoining faces) */
	void (*drawLooseEdges)(DerivedMesh *dm);

	/** Draw all faces
	 *  o Set face normal or vertex normal based on inherited face flag
	 *  o Use inherited face material index to call setMaterial
	 *  o Only if setMaterial returns true
	 *
	 * Also called for *final* editmode DerivedMeshes
	 */
	void (*drawFacesSolid)(DerivedMesh *dm, float (*partial_redraw_planes)[4],
	                       bool fast, DMSetMaterial setMaterial);

	/** Draw all faces using MTFace
	 * - Drawing options too complicated to enumerate, look at code.
	 */
	void (*drawFacesTex)(DerivedMesh *dm,
	                     DMSetDrawOptionsTex setDrawOptions,
	                     DMCompareDrawOptions compareDrawOptions,
	                     void *userData, DMDrawFlag flag);

	/** Draw all faces with GLSL materials
	 *  o setMaterial is called for every different material nr
	 *  o Only if setMaterial returns true
	 */
	void (*drawFacesGLSL)(DerivedMesh *dm, DMSetMaterial setMaterial);

	/** Draw mapped faces (no color, or texture)
	 * - Only if !setDrawOptions or
	 *   setDrawOptions(userData, mapped-face-index, r_drawSmooth)
	 *   returns true
	 *
	 * If drawSmooth is set to true then vertex normals should be set and
	 * glShadeModel called with GL_SMOOTH. Otherwise the face normal should
	 * be set and glShadeModel called with GL_FLAT.
	 *
	 * The setDrawOptions is allowed to not set drawSmooth (for example, when
	 * lighting is disabled), in which case the implementation should draw as
	 * smooth shaded.
	 */
	void (*drawMappedFaces)(DerivedMesh *dm,
	                        DMSetDrawOptions setDrawOptions,
	                        DMSetMaterial setMaterial,
	                        DMCompareDrawOptions compareDrawOptions,
	                        void *userData,
	                        DMDrawFlag flag);

	/** Draw mapped faces using MTFace
	 * - Drawing options too complicated to enumerate, look at code.
	 */
	void (*drawMappedFacesTex)(DerivedMesh *dm,
	                           DMSetDrawOptionsMappedTex setDrawOptions,
	                           DMCompareDrawOptions compareDrawOptions,
	                           void *userData, DMDrawFlag flag);

	/** Draw mapped faces with GLSL materials
	 * - setMaterial is called for every different material nr
	 * - setDrawOptions is called for every face
	 * - Only if setMaterial and setDrawOptions return true
	 */
	void (*drawMappedFacesGLSL)(DerivedMesh *dm,
	                            DMSetMaterial setMaterial,
	                            DMSetDrawOptions setDrawOptions,
	                            void *userData);

	/** Draw mapped edges as lines
	 * - Only if !setDrawOptions or setDrawOptions(userData, mapped-edge)
	 *   returns true
	 */
	void (*drawMappedEdges)(DerivedMesh *dm,
	                        DMSetDrawOptions setDrawOptions,
	                        void *userData);

	/** Draw mapped edges as lines with interpolation values
	 * - Only if !setDrawOptions or
	 *   setDrawOptions(userData, mapped-edge, mapped-v0, mapped-v1, t)
	 *   returns true
	 *
	 * NOTE: This routine is optional!
	 */
	void (*drawMappedEdgesInterp)(DerivedMesh *dm,
	                              DMSetDrawOptions setDrawOptions,
	                              DMSetDrawInterpOptions setDrawInterpOptions,
	                              void *userData);

	/** Draw all faces with materials
	 * - setMaterial is called for every different material nr
	 * - setFace is called to verify if a face must be hidden
	 */
	void (*drawMappedFacesMat)(DerivedMesh *dm,
	                           void (*setMaterial)(void *userData, int matnr, void *attribs),
	                           bool (*setFace)(void *userData, int index), void *userData);

	struct GPUDrawObject *(*gpuObjectNew)(DerivedMesh *dm);
	void (*copy_gpu_data)(DerivedMesh *dm, int type, void *varray_p,
	                      const int *mat_orig_to_new, const void *user_data);

>>>>>>> a24b4e60
	/** Release reference to the DerivedMesh. This function decides internally
	 * if the DerivedMesh will be freed, or cached for later use. */
	void (*release)(DerivedMesh *dm);
};

void DM_init_funcs(DerivedMesh *dm);

void DM_init(
        DerivedMesh *dm, DerivedMeshType type, int numVerts, int numEdges,
        int numFaces, int numLoops, int numPolys);

void DM_from_template_ex(
        DerivedMesh *dm, DerivedMesh *source, DerivedMeshType type,
        int numVerts, int numEdges, int numTessFaces,
        int numLoops, int numPolys,
        CustomDataMask mask);
void DM_from_template(
        DerivedMesh *dm, DerivedMesh *source,
        DerivedMeshType type,
        int numVerts, int numEdges, int numFaces,
        int numLoops, int numPolys);

/** utility function to release a DerivedMesh's layers
 * returns 1 if DerivedMesh has to be released by the backend, 0 otherwise
 */
int DM_release(DerivedMesh *dm);

/** utility function to convert a DerivedMesh to a Mesh
 */
void DM_to_mesh(DerivedMesh *dm, struct Mesh *me, struct Object *ob, CustomDataMask mask, bool take_ownership);

struct BMEditMesh *DM_to_editbmesh(
        struct DerivedMesh *dm,
        struct BMEditMesh *existing, const bool do_tessellate);

/* conversion to bmesh only */
void          DM_to_bmesh_ex(struct DerivedMesh *dm, struct BMesh *bm, const bool calc_face_normal);
struct BMesh *DM_to_bmesh(struct DerivedMesh *dm, const bool calc_face_normal);


/** Utility function to convert a DerivedMesh to a shape key block */
void DM_to_meshkey(DerivedMesh *dm, struct Mesh *me, struct KeyBlock *kb);

void DM_set_only_copy(DerivedMesh *dm, CustomDataMask mask);

/* adds a vertex/edge/face custom data layer to a DerivedMesh, optionally
 * backed by an external data array
 * alloctype defines how the layer is allocated or copied, and how it is
 * freed, see BKE_customdata.h for the different options
 */
void DM_add_vert_layer(
        struct DerivedMesh *dm, int type, eCDAllocType alloctype,
        void *layer);
void DM_add_edge_layer(
        struct DerivedMesh *dm, int type, eCDAllocType alloctype,
        void *layer);
void DM_add_tessface_layer(
        struct DerivedMesh *dm, int type, eCDAllocType alloctype,
        void *layer);
void DM_add_loop_layer(
        DerivedMesh *dm, int type, eCDAllocType alloctype,
        void *layer);
void DM_add_poly_layer(
        struct DerivedMesh *dm, int type, eCDAllocType alloctype,
        void *layer);

/* custom data access functions
 * return pointer to data from first layer which matches type
 * if they return NULL for valid indices, data doesn't exist
 * note these return pointers - any change modifies the internals of the mesh
 */
void *DM_get_vert_data(struct DerivedMesh *dm, int index, int type);
void *DM_get_edge_data(struct DerivedMesh *dm, int index, int type);
void *DM_get_tessface_data(struct DerivedMesh *dm, int index, int type);
void *DM_get_poly_data(struct DerivedMesh *dm, int index, int type);

/* custom data layer access functions
 * return pointer to first data layer which matches type (a flat array)
 * if they return NULL, data doesn't exist
 * note these return pointers - any change modifies the internals of the mesh
 */
void *DM_get_vert_data_layer(struct DerivedMesh *dm, int type);
void *DM_get_edge_data_layer(struct DerivedMesh *dm, int type);
void *DM_get_tessface_data_layer(struct DerivedMesh *dm, int type);
void *DM_get_poly_data_layer(struct DerivedMesh *dm, int type);
void *DM_get_loop_data_layer(struct DerivedMesh *dm, int type);

/* custom data setting functions
 * copy supplied data into first layer of type using layer's copy function
 * (deep copy if appropriate)
 */
void DM_set_vert_data(struct DerivedMesh *dm, int index, int type, void *data);
void DM_set_edge_data(struct DerivedMesh *dm, int index, int type, void *data);
void DM_set_tessface_data(struct DerivedMesh *dm, int index, int type, void *data);

/* custom data copy functions
 * copy count elements from source_index in source to dest_index in dest
 * these copy all layers for which the CD_FLAG_NOCOPY flag is not set
 */
void DM_copy_vert_data(
        struct DerivedMesh *source, struct DerivedMesh *dest,
        int source_index, int dest_index, int count);
void DM_copy_edge_data(
        struct DerivedMesh *source, struct DerivedMesh *dest,
        int source_index, int dest_index, int count);
void DM_copy_tessface_data(
        struct DerivedMesh *source, struct DerivedMesh *dest,
        int source_index, int dest_index, int count);
void DM_copy_loop_data(
        struct DerivedMesh *source, struct DerivedMesh *dest,
        int source_index, int dest_index, int count);
void DM_copy_poly_data(
        struct DerivedMesh *source, struct DerivedMesh *dest,
        int source_index, int dest_index, int count);

/* custom data free functions
 * free count elements, starting at index
 * they free all layers for which the CD_FLAG_NOCOPY flag is not set
 */
void DM_free_vert_data(struct DerivedMesh *dm, int index, int count);
void DM_free_edge_data(struct DerivedMesh *dm, int index, int count);
void DM_free_tessface_data(struct DerivedMesh *dm, int index, int count);
void DM_free_loop_data(struct DerivedMesh *dm, int index, int count);
void DM_free_poly_data(struct DerivedMesh *dm, int index, int count);

/*sets up mpolys for a DM based on face iterators in source*/
void DM_DupPolys(DerivedMesh *source, DerivedMesh *target);

void DM_ensure_normals(DerivedMesh *dm);
void DM_ensure_tessface(DerivedMesh *dm);

void DM_ensure_looptri_data(DerivedMesh *dm);
void DM_verttri_from_looptri(MVertTri *verttri, const MLoop *mloop, const MLoopTri *looptri, int looptri_num);

void DM_update_tessface_data(DerivedMesh *dm);
void DM_generate_tangent_tessface_data(DerivedMesh *dm, bool generate);

void DM_update_materials(DerivedMesh *dm, struct Object *ob);
struct MLoopUV *DM_paint_uvlayer_active_get(DerivedMesh *dm, int mat_nr);

void DM_interp_vert_data(
        struct DerivedMesh *source, struct DerivedMesh *dest,
        int *src_indices, float *weights,
        int count, int dest_index);

typedef float EdgeVertWeight[SUB_ELEMS_EDGE][SUB_ELEMS_EDGE];
void DM_interp_edge_data(
        struct DerivedMesh *source, struct DerivedMesh *dest,
        int *src_indices,
        float *weights, EdgeVertWeight *vert_weights,
        int count, int dest_index);

typedef float FaceVertWeight[SUB_ELEMS_FACE][SUB_ELEMS_FACE];
void DM_interp_tessface_data(
        struct DerivedMesh *source, struct DerivedMesh *dest,
        int *src_indices,
        float *weights, FaceVertWeight *vert_weights,
        int count, int dest_index);

void DM_swap_tessface_data(struct DerivedMesh *dm, int index, const int *corner_indices);

void DM_interp_loop_data(
        struct DerivedMesh *source, struct DerivedMesh *dest,
        int *src_indices,
        float *weights, int count, int dest_index);

void DM_interp_poly_data(
        struct DerivedMesh *source, struct DerivedMesh *dest,
        int *src_indices,
        float *weights, int count, int dest_index);

/* Temporary? A function to give a colorband to derivedmesh for vertexcolor ranges */
void vDM_ColorBand_store(const struct ColorBand *coba, const char alert_color[4]);

/* UNUSED */
#if 0
/** Simple function to get me->totvert amount of vertices/normals,
 * correctly deformed and subsurfered. Needed especially when vertexgroups are involved.
 * In use now by vertex/weight paint and particles */
DMCoNo *mesh_get_mapped_verts_nors(struct Scene *scene, struct Object *ob);
#endif
void mesh_get_mapped_verts_coords(DerivedMesh *dm, float (*r_cos)[3], const int totcos);

/* */

DerivedMesh *mesh_create_derived_for_modifier(
        struct Depsgraph *depsgraph, struct Scene *scene, struct Object *ob,
        struct ModifierData *md, int build_shapekey_layers);

DerivedMesh *mesh_create_derived_render(
        struct Depsgraph *depsgraph, struct Scene *scene,
        struct Object *ob, CustomDataMask dataMask);

DerivedMesh *getEditDerivedBMesh(
        struct BMEditMesh *em, struct Object *ob, CustomDataMask data_mask,
        float (*vertexCos)[3]);

DerivedMesh *mesh_create_derived_index_render(
        struct Depsgraph *depsgraph, struct Scene *scene,
        struct Object *ob, CustomDataMask dataMask, int index);

/* same as above but wont use render settings */
DerivedMesh *mesh_create_derived(struct Mesh *me, float (*vertCos)[3]);
DerivedMesh *mesh_create_derived_view(
        struct Depsgraph *depsgraph, struct Scene *scene,
        struct Object *ob, CustomDataMask dataMask);
DerivedMesh *mesh_create_derived_no_deform(
        struct Depsgraph *depsgraph, struct Scene *scene,
        struct Object *ob, float (*vertCos)[3],
        CustomDataMask dataMask);
DerivedMesh *mesh_create_derived_no_deform_render(
        struct Depsgraph *depsgraph, struct Scene *scene,
        struct Object *ob, float (*vertCos)[3],
        CustomDataMask dataMask);

DerivedMesh *editbmesh_get_derived_base(
        struct Object *ob, struct BMEditMesh *em, CustomDataMask data_mask);
DerivedMesh *editbmesh_get_derived_cage(
        struct Depsgraph *depsgraph, struct Scene *scene, struct Object *,
        struct BMEditMesh *em, CustomDataMask dataMask);
DerivedMesh *editbmesh_get_derived_cage_and_final(
        struct Depsgraph *depsgraph, struct Scene *scene, struct Object *,
        struct BMEditMesh *em, CustomDataMask dataMask,
        DerivedMesh **r_final);

DerivedMesh *object_get_derived_final(struct Object *ob, const bool for_render);

float (*editbmesh_get_vertex_cos(struct BMEditMesh *em, int *r_numVerts))[3];
bool editbmesh_modifier_is_enabled(struct Scene *scene, struct ModifierData *md, DerivedMesh *dm);
void makeDerivedMesh(
        struct Depsgraph *depsgraph, struct Scene *scene, struct Object *ob, struct BMEditMesh *em,
        CustomDataMask dataMask, const bool build_shapekey_layers);

void weight_to_rgb(float r_rgb[3], const float weight);
/** Update the weight MCOL preview layer.
 * If weights are NULL, use object's active vgroup(s).
 * Else, weights must be an array of weight float values.
 *     If indices is NULL, it must be of numVerts length.
 *     Else, it must be of num length, as indices, which contains vertices' idx to apply weights to.
 *         (other vertices are assumed zero weight).
 */
void DM_update_weight_mcol(
        struct Object *ob, struct DerivedMesh *dm, int const draw_flag,
        float *weights, int num, const int *indices);

/** convert layers requested by a GLSL material to actually available layers in
 * the DerivedMesh, with both a pointer for arrays and an offset for editmesh */
typedef struct DMVertexAttribs {
	struct {
		struct MLoopUV *array;
		int em_offset, gl_index, gl_texco, gl_info_index;
	} tface[MAX_MTFACE];

	struct {
		struct MLoopCol *array;
		int em_offset, gl_index, gl_info_index;
	} mcol[MAX_MCOL];

	struct {
		float (*array)[4];
		int em_offset, gl_index, gl_info_index;
	} tang[MAX_MTFACE];

	struct {
		float (*array)[3];
		int em_offset, gl_index, gl_texco, gl_info_index;
	} orco;

	int tottface, totmcol, tottang, totorco;
} DMVertexAttribs;

void DM_vertex_attributes_from_gpu(
        DerivedMesh *dm,
        struct GPUVertexAttribs *gattribs, DMVertexAttribs *attribs);

void DM_calc_tangents_names_from_gpu(
        const struct GPUVertexAttribs *gattribs,
        char (*tangent_names)[MAX_NAME], int *tangent_names_count);

void DM_add_named_tangent_layer_for_uv(
        CustomData *uv_data, CustomData *tan_data, int numLoopData,
        const char *layer_name);

void DM_calc_loop_tangents(
        DerivedMesh *dm, bool calc_active_tangent, const char (*tangent_names)[MAX_NAME],
        int tangent_names_count);

void DM_calc_auto_bump_scale(DerivedMesh *dm);

/** Set object's bounding box based on DerivedMesh min/max data */
void DM_set_object_boundbox(struct Object *ob, DerivedMesh *dm);

void DM_init_origspace(DerivedMesh *dm);

/* debug only */
#ifndef NDEBUG
char *DM_debug_info(DerivedMesh *dm);
void DM_debug_print(DerivedMesh *dm);
void DM_debug_print_cdlayers(CustomData *cdata);

bool DM_is_valid(DerivedMesh *dm);
#endif

BLI_INLINE int DM_origindex_mface_mpoly(
        const int *index_mf_to_mpoly, const int *index_mp_to_orig, const int i) ATTR_NONNULL(1);

BLI_INLINE int DM_origindex_mface_mpoly(
        const int *index_mf_to_mpoly, const int *index_mp_to_orig, const int i)
{
	const int j = index_mf_to_mpoly[i];
	return (j != ORIGINDEX_NONE) ? (index_mp_to_orig ? index_mp_to_orig[j] : j) : ORIGINDEX_NONE;
}

struct MVert *DM_get_vert_array(struct DerivedMesh *dm, bool *r_allocated);
struct MEdge *DM_get_edge_array(struct DerivedMesh *dm, bool *r_allocated);
struct MLoop *DM_get_loop_array(struct DerivedMesh *dm, bool *r_allocated);
struct MPoly *DM_get_poly_array(struct DerivedMesh *dm, bool *r_allocated);
struct MFace *DM_get_tessface_array(struct DerivedMesh *dm, bool *r_allocated);

#endif  /* __BKE_DERIVEDMESH_H__ */<|MERGE_RESOLUTION|>--- conflicted
+++ resolved
@@ -347,120 +347,6 @@
 	 */
 	struct PBVH *(*getPBVH)(struct Object *ob, DerivedMesh *dm);
 
-<<<<<<< HEAD
-=======
-	/* Drawing Operations */
-
-	/** Draw all vertices as bgl points (no options) */
-	void (*drawVerts)(DerivedMesh *dm);
-
-	/** Draw edges in the UV mesh (if exists) */
-	void (*drawUVEdges)(DerivedMesh *dm);
-
-	/** Draw all edges as lines (no options)
-	 *
-	 * Also called for *final* editmode DerivedMeshes
-	 */
-	void (*drawEdges)(DerivedMesh *dm, bool drawLooseEdges, bool drawAllEdges);
-
-	/** Draw all loose edges (edges w/ no adjoining faces) */
-	void (*drawLooseEdges)(DerivedMesh *dm);
-
-	/** Draw all faces
-	 *  o Set face normal or vertex normal based on inherited face flag
-	 *  o Use inherited face material index to call setMaterial
-	 *  o Only if setMaterial returns true
-	 *
-	 * Also called for *final* editmode DerivedMeshes
-	 */
-	void (*drawFacesSolid)(DerivedMesh *dm, float (*partial_redraw_planes)[4],
-	                       bool fast, DMSetMaterial setMaterial);
-
-	/** Draw all faces using MTFace
-	 * - Drawing options too complicated to enumerate, look at code.
-	 */
-	void (*drawFacesTex)(DerivedMesh *dm,
-	                     DMSetDrawOptionsTex setDrawOptions,
-	                     DMCompareDrawOptions compareDrawOptions,
-	                     void *userData, DMDrawFlag flag);
-
-	/** Draw all faces with GLSL materials
-	 *  o setMaterial is called for every different material nr
-	 *  o Only if setMaterial returns true
-	 */
-	void (*drawFacesGLSL)(DerivedMesh *dm, DMSetMaterial setMaterial);
-
-	/** Draw mapped faces (no color, or texture)
-	 * - Only if !setDrawOptions or
-	 *   setDrawOptions(userData, mapped-face-index, r_drawSmooth)
-	 *   returns true
-	 *
-	 * If drawSmooth is set to true then vertex normals should be set and
-	 * glShadeModel called with GL_SMOOTH. Otherwise the face normal should
-	 * be set and glShadeModel called with GL_FLAT.
-	 *
-	 * The setDrawOptions is allowed to not set drawSmooth (for example, when
-	 * lighting is disabled), in which case the implementation should draw as
-	 * smooth shaded.
-	 */
-	void (*drawMappedFaces)(DerivedMesh *dm,
-	                        DMSetDrawOptions setDrawOptions,
-	                        DMSetMaterial setMaterial,
-	                        DMCompareDrawOptions compareDrawOptions,
-	                        void *userData,
-	                        DMDrawFlag flag);
-
-	/** Draw mapped faces using MTFace
-	 * - Drawing options too complicated to enumerate, look at code.
-	 */
-	void (*drawMappedFacesTex)(DerivedMesh *dm,
-	                           DMSetDrawOptionsMappedTex setDrawOptions,
-	                           DMCompareDrawOptions compareDrawOptions,
-	                           void *userData, DMDrawFlag flag);
-
-	/** Draw mapped faces with GLSL materials
-	 * - setMaterial is called for every different material nr
-	 * - setDrawOptions is called for every face
-	 * - Only if setMaterial and setDrawOptions return true
-	 */
-	void (*drawMappedFacesGLSL)(DerivedMesh *dm,
-	                            DMSetMaterial setMaterial,
-	                            DMSetDrawOptions setDrawOptions,
-	                            void *userData);
-
-	/** Draw mapped edges as lines
-	 * - Only if !setDrawOptions or setDrawOptions(userData, mapped-edge)
-	 *   returns true
-	 */
-	void (*drawMappedEdges)(DerivedMesh *dm,
-	                        DMSetDrawOptions setDrawOptions,
-	                        void *userData);
-
-	/** Draw mapped edges as lines with interpolation values
-	 * - Only if !setDrawOptions or
-	 *   setDrawOptions(userData, mapped-edge, mapped-v0, mapped-v1, t)
-	 *   returns true
-	 *
-	 * NOTE: This routine is optional!
-	 */
-	void (*drawMappedEdgesInterp)(DerivedMesh *dm,
-	                              DMSetDrawOptions setDrawOptions,
-	                              DMSetDrawInterpOptions setDrawInterpOptions,
-	                              void *userData);
-
-	/** Draw all faces with materials
-	 * - setMaterial is called for every different material nr
-	 * - setFace is called to verify if a face must be hidden
-	 */
-	void (*drawMappedFacesMat)(DerivedMesh *dm,
-	                           void (*setMaterial)(void *userData, int matnr, void *attribs),
-	                           bool (*setFace)(void *userData, int index), void *userData);
-
-	struct GPUDrawObject *(*gpuObjectNew)(DerivedMesh *dm);
-	void (*copy_gpu_data)(DerivedMesh *dm, int type, void *varray_p,
-	                      const int *mat_orig_to_new, const void *user_data);
-
->>>>>>> a24b4e60
 	/** Release reference to the DerivedMesh. This function decides internally
 	 * if the DerivedMesh will be freed, or cached for later use. */
 	void (*release)(DerivedMesh *dm);
