--- conflicted
+++ resolved
@@ -35,8 +35,6 @@
 struct ImBuf;
 struct rctf;
 
-<<<<<<< HEAD
-=======
 #if defined _WIN32
 #   define DO_INLINE __inline
 #elif defined (__sgi)
@@ -47,7 +45,6 @@
 #   define DO_INLINE static inline
 #endif
 
->>>>>>> 7a76bc9a
 typedef enum CurveMappingPreset {
 	CURVE_PRESET_LINE,
 	CURVE_PRESET_SHARP,
