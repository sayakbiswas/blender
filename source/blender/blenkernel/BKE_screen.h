--- conflicted
+++ resolved
@@ -319,16 +319,12 @@
 void BKE_spacedata_copylist(ListBase *lb1, ListBase *lb2);
 void BKE_spacedata_draw_locks(int set);
 
-<<<<<<< HEAD
 struct ARegion *BKE_spacedata_find_region_type(
         const struct SpaceLink *slink, const struct ScrArea *sa,
         int region_type) ATTR_WARN_UNUSED_RESULT ATTR_NONNULL();
 
-void BKE_spacedata_callback_id_remap_set(void (*func)(struct ScrArea *, struct SpaceLink *, struct ID *, struct ID *));
-=======
 void BKE_spacedata_callback_id_remap_set(
         void (*func)(struct ScrArea *sa, struct SpaceLink *sl, struct ID *old_id, struct ID *new_id));
->>>>>>> e815784a
 void BKE_spacedata_id_unref(struct ScrArea *sa, struct SpaceLink *sl, struct ID *id);
 
 /* area/regions */
