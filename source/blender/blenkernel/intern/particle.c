--- conflicted
+++ resolved
@@ -387,10 +387,7 @@
 			dw = part->dupliweights.first;
 			while (dw && dw->ob != object) {
 				dw = dw->next;
-<<<<<<< HEAD
-			}
-=======
->>>>>>> a24b4e60
+			}
 
 			if (!dw) {
 				dw = MEM_callocN(sizeof(ParticleDupliWeight), "ParticleDupliWeight");
@@ -652,191 +649,7 @@
 
 		BKE_particle_batch_cache_free(psys);
 
-<<<<<<< HEAD
 		MEM_freeN(psys);
-=======
-void psys_render_set(Object *ob, ParticleSystem *psys, float viewmat[4][4], float winmat[4][4], int winx, int winy, int timeoffset)
-{
-	ParticleRenderData *data;
-	ParticleSystemModifierData *psmd = psys_get_modifier(ob, psys);
-
-	if (psys->renderdata)
-		return;
-
-	data = MEM_callocN(sizeof(ParticleRenderData), "ParticleRenderData");
-
-	data->child = psys->child;
-	data->totchild = psys->totchild;
-	data->pathcache = psys->pathcache;
-	data->pathcachebufs.first = psys->pathcachebufs.first;
-	data->pathcachebufs.last = psys->pathcachebufs.last;
-	data->totcached = psys->totcached;
-	data->childcache = psys->childcache;
-	data->childcachebufs.first = psys->childcachebufs.first;
-	data->childcachebufs.last = psys->childcachebufs.last;
-	data->totchildcache = psys->totchildcache;
-
-	if (psmd->dm_final) {
-		data->dm = CDDM_copy_with_tessface(psmd->dm_final);
-	}
-	data->totdmvert = psmd->totdmvert;
-	data->totdmedge = psmd->totdmedge;
-	data->totdmface = psmd->totdmface;
-
-	psys->child = NULL;
-	psys->pathcache = NULL;
-	psys->childcache = NULL;
-	psys->totchild = psys->totcached = psys->totchildcache = 0;
-	BLI_listbase_clear(&psys->pathcachebufs);
-	BLI_listbase_clear(&psys->childcachebufs);
-
-	copy_m4_m4(data->winmat, winmat);
-	mul_m4_m4m4(data->viewmat, viewmat, ob->obmat);
-	mul_m4_m4m4(data->mat, winmat, data->viewmat);
-	data->winx = winx;
-	data->winy = winy;
-
-	data->timeoffset = timeoffset;
-
-	psys->renderdata = data;
-
-	/* Hair can and has to be recalculated if everything isn't displayed. */
-	if (psys->part->disp != 100 && ELEM(psys->part->type, PART_HAIR, PART_FLUID)) {
-		psys->recalc |= PSYS_RECALC_RESET;
-	}
-}
-
-void psys_render_restore(Object *ob, ParticleSystem *psys)
-{
-	ParticleRenderData *data;
-	ParticleSystemModifierData *psmd = psys_get_modifier(ob, psys);
-	float render_disp = psys_get_current_display_percentage(psys);
-	float disp;
-
-	data = psys->renderdata;
-	if (!data)
-		return;
-
-	if (data->elems)
-		MEM_freeN(data->elems);
-
-	if (psmd->dm_final) {
-		psmd->dm_final->needsFree = 1;
-		psmd->dm_final->release(psmd->dm_final);
-	}
-	if (psmd->dm_deformed) {
-		psmd->dm_deformed->needsFree = 1;
-		psmd->dm_deformed->release(psmd->dm_deformed);
-		psmd->dm_deformed = NULL;
-	}
-
-	psys_free_path_cache(psys, NULL);
-
-	if (psys->child) {
-		MEM_freeN(psys->child);
-		psys->child = 0;
-		psys->totchild = 0;
-	}
-
-	psys->child = data->child;
-	psys->totchild = data->totchild;
-	psys->pathcache = data->pathcache;
-	psys->pathcachebufs.first = data->pathcachebufs.first;
-	psys->pathcachebufs.last = data->pathcachebufs.last;
-	psys->totcached = data->totcached;
-	psys->childcache = data->childcache;
-	psys->childcachebufs.first = data->childcachebufs.first;
-	psys->childcachebufs.last = data->childcachebufs.last;
-	psys->totchildcache = data->totchildcache;
-
-	psmd->dm_final = data->dm;
-	psmd->totdmvert = data->totdmvert;
-	psmd->totdmedge = data->totdmedge;
-	psmd->totdmface = data->totdmface;
-	psmd->flag &= ~eParticleSystemFlag_psys_updated;
-
-	if (psmd->dm_final) {
-		if (!psmd->dm_final->deformedOnly) {
-			if (ob->derivedDeform) {
-				psmd->dm_deformed = CDDM_copy(ob->derivedDeform);
-			}
-			else {
-				psmd->dm_deformed = CDDM_from_mesh((Mesh *)ob->data);
-			}
-			DM_ensure_tessface(psmd->dm_deformed);
-		}
-		psys_calc_dmcache(ob, psmd->dm_final, psmd->dm_deformed, psys);
-	}
-
-	MEM_freeN(data);
-	psys->renderdata = NULL;
-
-	/* restore particle display percentage */
-	disp = psys_get_current_display_percentage(psys);
-
-	if (disp != render_disp) {
-		/* Hair can and has to be recalculated if everything isn't displayed. */
-		if (ELEM(psys->part->type, PART_HAIR, PART_FLUID)) {
-			psys->recalc |= PSYS_RECALC_RESET;
-		}
-		else {
-			PARTICLE_P;
-
-			LOOP_PARTICLES {
-				if (psys_frand(psys, p) > disp)
-					pa->flag |= PARS_NO_DISP;
-				else
-					pa->flag &= ~PARS_NO_DISP;
-			}
-		}
-	}
-}
-
-bool psys_render_simplify_params(ParticleSystem *psys, ChildParticle *cpa, float *params)
-{
-	ParticleRenderData *data;
-	ParticleRenderElem *elem;
-	float x, w, scale, alpha, lambda, t, scalemin, scalemax;
-	int b;
-
-	if (!(psys->renderdata && (psys->part->simplify_flag & PART_SIMPLIFY_ENABLE)))
-		return false;
-
-	data = psys->renderdata;
-	if (!data->do_simplify)
-		return false;
-	b = (data->index_mf_to_mpoly) ? DM_origindex_mface_mpoly(data->index_mf_to_mpoly, data->index_mp_to_orig, cpa->num) : cpa->num;
-	if (b == ORIGINDEX_NONE) {
-		return false;
-	}
-
-	elem = &data->elems[b];
-
-	lambda = elem->lambda;
-	t = elem->t;
-	scalemin = elem->scalemin;
-	scalemax = elem->scalemax;
-
-	if (!elem->reduce) {
-		scale = scalemin;
-		alpha = 1.0f;
-	}
-	else {
-		x = (elem->curchild + 0.5f) / elem->totchild;
-		if (x < lambda - t) {
-			scale = scalemax;
-			alpha = 1.0f;
-		}
-		else if (x >= lambda + t) {
-			scale = scalemin;
-			alpha = 0.0f;
-		}
-		else {
-			w = (lambda + t - x) / (2.0f * t);
-			scale = scalemin + (scalemax - scalemin) * w;
-			alpha = w;
-		}
->>>>>>> a24b4e60
 	}
 }
 
@@ -1703,13 +1516,8 @@
 
 	if (!psys_map_index_on_dm(mesh, from, pa->num, pa->num_dmcache, pa->fuv, pa->foffset, &mapindex, mapfw))
 		return 0.0f;
-<<<<<<< HEAD
-	
+
 	return psys_interpolate_value_from_verts(mesh, from, mapindex, mapfw, values);
-=======
-
-	return psys_interpolate_value_from_verts(dm, from, mapindex, mapfw, values);
->>>>>>> a24b4e60
 }
 
 ParticleSystemModifierData *psys_get_modifier(Object *ob, ParticleSystem *psys)
@@ -1831,13 +1639,8 @@
 		return;
 
 	LOOP_PARTICLES {
-<<<<<<< HEAD
 		psys_particle_on_emitter(sim->psmd, sim->psys->part->from, pa->num, pa->num_dmcache, pa->fuv, pa->foffset, state.co, 0, 0, 0, 0);
-		
-=======
-		psys_particle_on_emitter(sim->psmd, sim->psys->part->from, pa->num, pa->num_dmcache, pa->fuv, pa->foffset, state.co, 0, 0, 0, 0, 0);
-
->>>>>>> a24b4e60
+
 		mul_m4_v3(sim->ob->obmat, state.co);
 		mul_mat3_m4_v3(sim->ob->obmat, state.vel);
 
@@ -1925,13 +1728,8 @@
 
 		/* curve taper */
 		if (cu->taperobj)
-<<<<<<< HEAD
 			mul_v3_fl(vec_to_point, BKE_displist_calc_taper(depsgraph, eff->scene, cu->taperobj, (int)(data->strength * guidetime * 100.0f), 100));
-		
-=======
-			mul_v3_fl(vec_to_point, BKE_displist_calc_taper(eff->scene, cu->taperobj, (int)(data->strength * guidetime * 100.0f), 100));
-
->>>>>>> a24b4e60
+
 		else { /* curve size*/
 			if (cu->flag & CU_PATH_RADIUS) {
 				mul_v3_fl(vec_to_point, radius);
@@ -2124,13 +1922,8 @@
 
 	if (totchild && part->childtype == PART_CHILD_FACES) {
 		totparent = (int)(totchild * part->parents * 0.3f);
-<<<<<<< HEAD
-		
+
 		if (use_render_params && part->child_nbr && part->ren_child_nbr)
-=======
-
-		if ((psys->renderdata || use_render_params) && part->child_nbr && part->ren_child_nbr)
->>>>>>> a24b4e60
 			totparent *= (float)part->child_nbr / (float)part->ren_child_nbr;
 
 		/* part->parents could still be 0 so we can't test with totparent */
@@ -2466,15 +2259,9 @@
 			BLI_listbase_clear(&modifiers);
 
 			psys_particle_on_emitter(ctx->sim.psmd, part->from, pa->num, pa->num_dmcache, pa->fuv, pa->foffset,
-<<<<<<< HEAD
 			                         par_co, NULL, NULL, NULL, par_orco);
-			
+
 			psys_apply_child_modifiers(ctx, &modifiers, cpa, &ptex, orco, hairmat, child_keys, par, par_orco);
-=======
-			                         par_co, NULL, NULL, NULL, par_orco, NULL);
-
-			psys_apply_child_modifiers(ctx, &modifiers, cpa, &ptex, orco, ornor, hairmat, child_keys, par, par_orco);
->>>>>>> a24b4e60
 		}
 		else
 			zero_v3(par_orco);
@@ -2616,13 +2403,8 @@
 	ParticleSettings *part = psys->part;
 	ParticleCacheKey *ca, **cache;
 
-<<<<<<< HEAD
 	Mesh *hair_mesh = (psys->part->type == PART_HAIR && psys->flag & PSYS_HAIR_DYNAMICS) ? psys->hair_out_mesh : NULL;
-	
-=======
-	DerivedMesh *hair_dm = (psys->part->type == PART_HAIR && psys->flag & PSYS_HAIR_DYNAMICS) ? psys->hair_out_dm : NULL;
-
->>>>>>> a24b4e60
+
 	ParticleKey result;
 
 	Material *ma;
@@ -2666,13 +2448,8 @@
 
 	if ((psys->flag & PSYS_GLOBAL_HAIR) == 0) {
 		if ((psys->part->flag & PART_CHILD_EFFECT) == 0)
-<<<<<<< HEAD
 			vg_effector = psys_cache_vgroup(psmd->mesh_final, psys, PSYS_VG_EFFECTOR);
-		
-=======
-			vg_effector = psys_cache_vgroup(psmd->dm_final, psys, PSYS_VG_EFFECTOR);
-
->>>>>>> a24b4e60
+
 		if (!psys->totchild)
 			vg_length = psys_cache_vgroup(psmd->mesh_final, psys, PSYS_VG_LENGTH);
 	}
@@ -2821,7 +2598,6 @@
 	if (vg_length)
 		MEM_freeN(vg_length);
 }
-<<<<<<< HEAD
 
 typedef struct CacheEditrPathsIterData {
 	Object *object;
@@ -2830,29 +2606,6 @@
 	ParticleData *pa;
 	int segments;
 	bool use_weight;
-=======
-void psys_cache_edit_paths(Scene *scene, Object *ob, PTCacheEdit *edit, float cfra, const bool use_render_params)
-{
-	ParticleCacheKey *ca, **cache = edit->pathcache;
-	ParticleEditSettings *pset = &scene->toolsettings->particle;
-
-	PTCacheEditPoint *point = NULL;
-	PTCacheEditKey *ekey = NULL;
-
-	ParticleSystem *psys = edit->psys;
-	ParticleSystemModifierData *psmd = psys_get_modifier(ob, psys);
-	ParticleData *pa = psys ? psys->particles : NULL;
-
-	ParticleInterpolationData pind;
-	ParticleKey result;
-
-	float birthtime = 0.0f, dietime = 0.0f;
-	float t, time = 0.0f, keytime = 0.0f /*, frs_sec */;
-	float hairmat[4][4], rotmat[3][3], prev_tangent[3] = {0.0f, 0.0f, 0.0f};
-	int k, i;
-	int segments = 1 << pset->draw_step;
-	int totpart = edit->totpoint, recalc_set = 0;
->>>>>>> a24b4e60
 	float sel_col[3];
 	float nosel_col[3];
 } CacheEditrPathsIterData;
@@ -3024,7 +2777,7 @@
 {
 	ParticleCacheKey **cache = edit->pathcache;
 	ParticleEditSettings *pset = &scene->toolsettings->particle;
-	
+
 	ParticleSystem *psys = edit->psys;
 	ParticleSystemModifierData *psmd = psys_get_modifier(ob, psys);
 
@@ -3186,17 +2939,10 @@
 	int i = (ELEM(pa->num_dmcache, DMCACHE_ISCHILD, DMCACHE_NOTFOUND)) ? pa->num : pa->num_dmcache;
 	if (i == -1 || i >= mesh->totface) { unit_m4(mat); return; }
 
-<<<<<<< HEAD
 	mface = &mesh->mface[i];
 	osface = CustomData_get(&mesh->fdata, i, CD_ORIGSPACE);
-	
+
 	if (orco && (orcodata = CustomData_get_layer(&mesh->vdata, CD_ORCO))) {
-=======
-	mface = dm->getTessFaceData(dm, i, CD_MFACE);
-	osface = dm->getTessFaceData(dm, i, CD_ORIGSPACE);
-
-	if (orco && (orcodata = dm->getVertDataArray(dm, CD_ORCO))) {
->>>>>>> a24b4e60
 		copy_v3_v3(v[0], orcodata[mface->v1]);
 		copy_v3_v3(v[1], orcodata[mface->v2]);
 		copy_v3_v3(v[2], orcodata[mface->v3]);
@@ -3224,15 +2970,9 @@
 		unit_m4(hairmat);
 		return;
 	}
-<<<<<<< HEAD
-	
+
 	psys_face_mat(0, mesh, pa, hairmat, 0);
 	psys_particle_on_dm(mesh, from, pa->num, pa->num_dmcache, pa->fuv, pa->foffset, vec, 0, 0, 0, 0);
-=======
-
-	psys_face_mat(0, dm, pa, hairmat, 0);
-	psys_particle_on_dm(dm, from, pa->num, pa->num_dmcache, pa->fuv, pa->foffset, vec, 0, 0, 0, 0, 0);
->>>>>>> a24b4e60
 	copy_v3_v3(hairmat[3], vec);
 }
 
@@ -3358,7 +3098,7 @@
 
 	DEG_relations_tag_update(bmain);
 	DEG_id_tag_update(&ob->id, OB_RECALC_DATA);
-	
+
 	/* Flush object mode. */
 	DEG_id_tag_update(&ob->id, DEG_TAG_COPY_ON_WRITE);
 }
@@ -3556,13 +3296,8 @@
 	MFace *mf;
 	MTFace *tf;
 	int i;
-<<<<<<< HEAD
-	
+
 	tf = CustomData_get_layer_named(&mesh->fdata, CD_MTFACE, name);
-=======
-
-	tf = CustomData_get_layer_named(&dm->faceData, CD_MTFACE, name);
->>>>>>> a24b4e60
 
 	if (tf == NULL)
 		tf = mesh->mtface;
@@ -3757,13 +3492,8 @@
 					/* no break, failed to get uv's, so let's try orco's */
 					ATTR_FALLTHROUGH;
 				case TEXCO_ORCO:
-<<<<<<< HEAD
 					psys_particle_on_emitter(sim->psmd, sim->psys->part->from, pa->num, pa->num_dmcache, pa->fuv, pa->foffset, co, 0, 0, 0, texvec);
-					
-=======
-					psys_particle_on_emitter(sim->psmd, sim->psys->part->from, pa->num, pa->num_dmcache, pa->fuv, pa->foffset, co, 0, 0, 0, texvec, 0);
-
->>>>>>> a24b4e60
+
 					if (me->bb == NULL || (me->bb->flag & BOUNDBOX_DIRTY)) {
 						BKE_mesh_texspace_calc(me);
 					}
@@ -4339,13 +4069,8 @@
 				mtface += cpa->num;
 				psys_interpolate_uvs(mtface, mface->v4, cpa->fuv, uv);
 			}
-<<<<<<< HEAD
-		
+
 			psys_particle_on_emitter(psmd, PART_FROM_FACE, cpa->num, DMCACHE_ISCHILD, cpa->fuv, cpa->foffset, loc, 0, 0, 0, orco);
-=======
-
-			psys_particle_on_emitter(psmd, PART_FROM_FACE, cpa->num, DMCACHE_ISCHILD, cpa->fuv, cpa->foffset, loc, 0, 0, 0, orco, 0);
->>>>>>> a24b4e60
 			return;
 		}
 		else {
