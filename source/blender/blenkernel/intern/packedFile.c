--- conflicted
+++ resolved
@@ -228,11 +228,7 @@
 	}
 
 	for(vf=bmain->vfont.first; vf; vf=vf->id.next)
-<<<<<<< HEAD
-		if(vf->packedfile == NULL && vf->id.lib==NULL && strcmp(vf->name, "<builtin>") != 0)
-=======
 		if(vf->packedfile == NULL && vf->id.lib==NULL && strcmp(vf->name, FO_BUILTIN_NAME) != 0)
->>>>>>> 2198cfdb
 			vf->packedfile = newPackedFile(reports, vf->name);
 
 	for(sound=bmain->sound.first; sound; sound=sound->id.next)
