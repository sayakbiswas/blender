/*
 * ***** BEGIN GPL LICENSE BLOCK *****
 *
 * This program is free software; you can redistribute it and/or
 * modify it under the terms of the GNU General Public License
 * as published by the Free Software Foundation; either version 2
 * of the License, or (at your option) any later version.
 *
 * This program is distributed in the hope that it will be useful,
 * but WITHOUT ANY WARRANTY; without even the implied warranty of
 * MERCHANTABILITY or FITNESS FOR A PARTICULAR PURPOSE.  See the
 * GNU General Public License for more details.
 *
 * You should have received a copy of the GNU General Public License
 * along with this program; if not, write to the Free Software Foundation,
 * Inc., 51 Franklin Street, Fifth Floor, Boston, MA 02110-1301, USA.
 *
 * The Original Code is Copyright (C) 2001-2002 by NaN Holding BV.
 * All rights reserved.
 *
 * The Original Code is: all of this file.
 *
 * Contributor(s): none yet.
 *
 * ***** END GPL LICENSE BLOCK *****
 */

/** \file blender/blenkernel/intern/displist.c
 *  \ingroup bke
 */


#include <math.h>
#include <stdio.h>
#include <string.h>

#include "MEM_guardedalloc.h"

#include "DNA_curve_types.h"
#include "DNA_meshdata_types.h"
#include "DNA_scene_types.h"
#include "DNA_object_types.h"
#include "DNA_material_types.h"
#include "DNA_vfont_types.h"

#include "BLI_blenlib.h"
#include "BLI_memarena.h"
#include "BLI_math.h"
#include "BLI_scanfill.h"
#include "BLI_utildefines.h"

#include "BKE_global.h"
#include "BKE_depsgraph.h"
#include "BKE_displist.h"
#include "BKE_cdderivedmesh.h"
#include "BKE_object.h"
#include "BKE_main.h"
#include "BKE_mball.h"
#include "BKE_material.h"
#include "BKE_curve.h"
#include "BKE_key.h"
#include "BKE_anim.h"
#include "BKE_font.h"
#include "BKE_lattice.h"
#include "BKE_modifier.h"

#include "BLI_sys_types.h" // for intptr_t support

static void boundbox_displist_object(Object *ob);

void BKE_displist_elem_free(DispList *dl)
{
	if (dl) {
		if (dl->verts) MEM_freeN(dl->verts);
		if (dl->nors) MEM_freeN(dl->nors);
		if (dl->index) MEM_freeN(dl->index);
		if (dl->col1) MEM_freeN(dl->col1);
		if (dl->col2) MEM_freeN(dl->col2);
		if (dl->bevelSplitFlag) MEM_freeN(dl->bevelSplitFlag);
		MEM_freeN(dl);
	}
}

void BKE_displist_free(ListBase *lb)
{
	DispList *dl;

	while ((dl = BLI_pophead(lb))) {
		BKE_displist_elem_free(dl);
	}
}

DispList *BKE_displist_find_or_create(ListBase *lb, int type)
{
	DispList *dl;

	dl = lb->first;
	while (dl) {
		if (dl->type == type)
			return dl;
		dl = dl->next;
	}

	dl = MEM_callocN(sizeof(DispList), "find_disp");
	dl->type = type;
	BLI_addtail(lb, dl);

	return dl;
}

DispList *BKE_displist_find(ListBase *lb, int type)
{
	DispList *dl;

	dl = lb->first;
	while (dl) {
		if (dl->type == type)
			return dl;
		dl = dl->next;
	}

	return NULL;
}

bool BKE_displist_has_faces(ListBase *lb)
{
	DispList *dl;

	for (dl = lb->first; dl; dl = dl->next) {
		if (ELEM3(dl->type, DL_INDEX3, DL_INDEX4, DL_SURF)) {
			return true;
		}
	}

	return false;
}

void BKE_displist_copy(ListBase *lbn, ListBase *lb)
{
	DispList *dln, *dl;

	BKE_displist_free(lbn);

	dl = lb->first;
	while (dl) {
		dln = MEM_dupallocN(dl);
		BLI_addtail(lbn, dln);
		dln->verts = MEM_dupallocN(dl->verts);
		dln->nors = MEM_dupallocN(dl->nors);
		dln->index = MEM_dupallocN(dl->index);
		dln->col1 = MEM_dupallocN(dl->col1);
		dln->col2 = MEM_dupallocN(dl->col2);

		if (dl->bevelSplitFlag)
			dln->bevelSplitFlag = MEM_dupallocN(dl->bevelSplitFlag);

		dl = dl->next;
	}
}

void BKE_displist_normals_add(ListBase *lb)
{
	DispList *dl = NULL;
	float *vdata, *ndata, nor[3];
	float *v1, *v2, *v3, *v4;
	float *n1, *n2, *n3, *n4;
	int a, b, p1, p2, p3, p4;

	dl = lb->first;

	while (dl) {
		if (dl->type == DL_INDEX3) {
			if (dl->nors == NULL) {
				dl->nors = MEM_callocN(sizeof(float) * 3, "dlnors");

				if (dl->verts[2] < 0.0f)
					dl->nors[2] = -1.0f;
				else
					dl->nors[2] = 1.0f;
			}
		}
		else if (dl->type == DL_SURF) {
			if (dl->nors == NULL) {
				dl->nors = MEM_callocN(sizeof(float) * 3 * dl->nr * dl->parts, "dlnors");

				vdata = dl->verts;
				ndata = dl->nors;

				for (a = 0; a < dl->parts; a++) {

					if (BKE_displist_surfindex_get(dl, a, &b, &p1, &p2, &p3, &p4) == 0)
						break;

					v1 = vdata + 3 * p1;
					n1 = ndata + 3 * p1;
					v2 = vdata + 3 * p2;
					n2 = ndata + 3 * p2;
					v3 = vdata + 3 * p3;
					n3 = ndata + 3 * p3;
					v4 = vdata + 3 * p4;
					n4 = ndata + 3 * p4;

					for (; b < dl->nr; b++) {
						normal_quad_v3(nor, v1, v3, v4, v2);

						add_v3_v3(n1, nor);
						add_v3_v3(n2, nor);
						add_v3_v3(n3, nor);
						add_v3_v3(n4, nor);

						v2 = v1; v1 += 3;
						v4 = v3; v3 += 3;
						n2 = n1; n1 += 3;
						n4 = n3; n3 += 3;
					}
				}
				a = dl->parts * dl->nr;
				v1 = ndata;
				while (a--) {
					normalize_v3(v1);
					v1 += 3;
				}
			}
		}
		dl = dl->next;
	}
}

void BKE_displist_count(ListBase *lb, int *totvert, int *totface, int *tottri)
{
	DispList *dl;

	for (dl = lb->first; dl; dl = dl->next) {
		int vert_tot = 0;
		int face_tot = 0;
		int tri_tot = 0;

		switch (dl->type) {
			case DL_SURF:
			{
				vert_tot = dl->nr * dl->parts;
				face_tot = (dl->nr - 1) * (dl->parts - 1);
				tri_tot  = face_tot * 2;
				break;
			}
			case DL_INDEX3:
			{
				vert_tot = dl->nr;
				face_tot = dl->parts;
				tri_tot  = face_tot;
				break;
			}
			case DL_INDEX4:
			{
				vert_tot = dl->nr;
				face_tot = dl->parts;
				tri_tot  = face_tot * 2;
				break;
			}
			case DL_POLY:
			case DL_SEGM:
			{
				vert_tot = dl->nr * dl->parts;
				break;
			}
		}

		*totvert += vert_tot;
		*totface += face_tot;
		*tottri  += tri_tot;
	}
}

bool BKE_displist_surfindex_get(DispList *dl, int a, int *b, int *p1, int *p2, int *p3, int *p4)
{
	if ((dl->flag & DL_CYCL_V) == 0 && a == (dl->parts) - 1) {
		return false;
	}

	if (dl->flag & DL_CYCL_U) {
		(*p1) = dl->nr * a;
		(*p2) = (*p1) + dl->nr - 1;
		(*p3) = (*p1) + dl->nr;
		(*p4) = (*p2) + dl->nr;
		(*b) = 0;
	}
	else {
		(*p2) = dl->nr * a;
		(*p1) = (*p2) + 1;
		(*p4) = (*p2) + dl->nr;
		(*p3) = (*p1) + dl->nr;
		(*b) = 1;
	}

	if ((dl->flag & DL_CYCL_V) && a == dl->parts - 1) {
		(*p3) -= dl->nr * dl->parts;
		(*p4) -= dl->nr * dl->parts;
	}

	return true;
}

/* ****************** make displists ********************* */

static void curve_to_displist(Curve *cu, ListBase *nubase, ListBase *dispbase, int forRender, int renderResolution)
{
	Nurb *nu;
	DispList *dl;
	BezTriple *bezt, *prevbezt;
	BPoint *bp;
	float *data;
	int a, len, resolu;
	const int editmode = (!forRender && (cu->editnurb || cu->editfont));

	nu = nubase->first;
	while (nu) {
		if (nu->hide == 0 || editmode == 0) {
			if (renderResolution && cu->resolu_ren != 0)
				resolu = cu->resolu_ren;
			else
				resolu = nu->resolu;

			if (!BKE_nurb_check_valid_u(nu)) {
				/* pass */
			}
			else if (nu->type == CU_BEZIER) {
				/* count */
				len = 0;
				a = nu->pntsu - 1;
				if (nu->flagu & CU_NURB_CYCLIC) a++;

				prevbezt = nu->bezt;
				bezt = prevbezt + 1;
				while (a--) {
					if (a == 0 && (nu->flagu & CU_NURB_CYCLIC))
						bezt = nu->bezt;

					if (prevbezt->h2 == HD_VECT && bezt->h1 == HD_VECT)
						len++;
					else
						len += resolu;

					if (a == 0 && (nu->flagu & CU_NURB_CYCLIC) == 0)
						len++;

					prevbezt = bezt;
					bezt++;
				}

				dl = MEM_callocN(sizeof(DispList), "makeDispListbez");
				/* len+1 because of 'forward_diff_bezier' function */
				dl->verts = MEM_callocN((len + 1) * 3 * sizeof(float), "dlverts");
				BLI_addtail(dispbase, dl);
				dl->parts = 1;
				dl->nr = len;
				dl->col = nu->mat_nr;
				dl->charidx = nu->charidx;

				data = dl->verts;

				if (nu->flagu & CU_NURB_CYCLIC) {
					dl->type = DL_POLY;
					a = nu->pntsu;
				}
				else {
					dl->type = DL_SEGM;
					a = nu->pntsu - 1;
				}

				prevbezt = nu->bezt;
				bezt = prevbezt + 1;

				while (a--) {
					if (a == 0 && dl->type == DL_POLY)
						bezt = nu->bezt;

					if (prevbezt->h2 == HD_VECT && bezt->h1 == HD_VECT) {
						copy_v3_v3(data, prevbezt->vec[1]);
						data += 3;
					}
					else {
						int j;
						for (j = 0; j < 3; j++) {
							BKE_curve_forward_diff_bezier(prevbezt->vec[1][j],
							                              prevbezt->vec[2][j],
							                              bezt->vec[0][j],
							                              bezt->vec[1][j],
							                              data + j, resolu, 3 * sizeof(float));
						}

						data += 3 * resolu;
					}

					if (a == 0 && dl->type == DL_SEGM) {
						copy_v3_v3(data, bezt->vec[1]);
					}

					prevbezt = bezt;
					bezt++;
				}
			}
			else if (nu->type == CU_NURBS) {
				len = (resolu * SEGMENTSU(nu));

				dl = MEM_callocN(sizeof(DispList), "makeDispListsurf");
				dl->verts = MEM_callocN(len * 3 * sizeof(float), "dlverts");
				BLI_addtail(dispbase, dl);
				dl->parts = 1;

				dl->nr = len;
				dl->col = nu->mat_nr;
				dl->charidx = nu->charidx;

				data = dl->verts;
				if (nu->flagu & CU_NURB_CYCLIC)
					dl->type = DL_POLY;
				else dl->type = DL_SEGM;
				BKE_nurb_makeCurve(nu, data, NULL, NULL, NULL, resolu, 3 * sizeof(float));
			}
			else if (nu->type == CU_POLY) {
				len = nu->pntsu;
				dl = MEM_callocN(sizeof(DispList), "makeDispListpoly");
				dl->verts = MEM_callocN(len * 3 * sizeof(float), "dlverts");
				BLI_addtail(dispbase, dl);
				dl->parts = 1;
				dl->nr = len;
				dl->col = nu->mat_nr;
				dl->charidx = nu->charidx;

				data = dl->verts;
				if (nu->flagu & CU_NURB_CYCLIC) dl->type = DL_POLY;
				else dl->type = DL_SEGM;

				a = len;
				bp = nu->bp;
				while (a--) {
					copy_v3_v3(data, bp->vec);
					bp++;
					data += 3;
				}
			}
		}
		nu = nu->next;
	}
}

/**
 * \param normal_proj  Optional normal thats used to project the scanfill verts into 2d coords.
 * Pass this along if known since it saves time calculating the normal.
 * \param flipnormal  Flip the normal (same as passing \a normal_proj negated)
 */
void BKE_displist_fill(ListBase *dispbase, ListBase *to, const float normal_proj[3], const bool flipnormal)
{
	ScanFillContext sf_ctx;
	ScanFillVert *sf_vert, *sf_vert_new, *sf_vert_last;
	ScanFillFace *sf_tri;
	MemArena *sf_arena;
	DispList *dlnew = NULL, *dl;
	float *f1;
<<<<<<< HEAD
	int colnr = 0, charidx = 0, cont = 1, tot, a, nextcol = 0;
	unsigned int *index;
	intptr_t totvert;
=======
	int colnr = 0, charidx = 0, cont = 1, tot, a, *index, nextcol = 0;
	int totvert;
	const int scanfill_flag = BLI_SCANFILL_CALC_REMOVE_DOUBLES | BLI_SCANFILL_CALC_POLYS | BLI_SCANFILL_CALC_HOLES;
>>>>>>> 42946c37

	if (dispbase == NULL)
		return;
	if (BLI_listbase_is_empty(dispbase))
		return;

	sf_arena = BLI_memarena_new(BLI_SCANFILL_ARENA_SIZE, __func__);

	while (cont) {
		cont = 0;
		totvert = 0;
		nextcol = 0;

		BLI_scanfill_begin_arena(&sf_ctx, sf_arena);

		dl = dispbase->first;
		while (dl) {
			if (dl->type == DL_POLY) {
				if (charidx < dl->charidx)
					cont = 1;
				else if (charidx == dl->charidx) { /* character with needed index */
					if (colnr == dl->col) {

						sf_ctx.poly_nr++;

						/* make editverts and edges */
						f1 = dl->verts;
						a = dl->nr;
						sf_vert = sf_vert_new = NULL;

						while (a--) {
							sf_vert_last = sf_vert;

							sf_vert = BLI_scanfill_vert_add(&sf_ctx, f1);
							totvert++;

							if (sf_vert_last == NULL)
								sf_vert_new = sf_vert;
							else {
								BLI_scanfill_edge_add(&sf_ctx, sf_vert_last, sf_vert);
							}
							f1 += 3;
						}

						if (sf_vert != NULL && sf_vert_new != NULL) {
							BLI_scanfill_edge_add(&sf_ctx, sf_vert, sf_vert_new);
						}
					}
					else if (colnr < dl->col) {
						/* got poly with next material at current char */
						cont = 1;
						nextcol = 1;
					}
				}
			}
			dl = dl->next;
		}

		/* XXX (obedit && obedit->actcol) ? (obedit->actcol-1) : 0)) { */
		if (totvert && (tot = BLI_scanfill_calc_ex(&sf_ctx,
		                                           scanfill_flag,
		                                           normal_proj)))
		{
			if (tot) {
				dlnew = MEM_callocN(sizeof(DispList), "filldisplist");
				dlnew->type = DL_INDEX3;
				dlnew->col = colnr;
				dlnew->nr = totvert;
				dlnew->parts = tot;

				dlnew->index = MEM_mallocN(tot * 3 * sizeof(int), "dlindex");
				dlnew->verts = MEM_mallocN(totvert * 3 * sizeof(float), "dlverts");

				/* vert data */
				f1 = dlnew->verts;
				totvert = 0;

				for (sf_vert = sf_ctx.fillvertbase.first; sf_vert; sf_vert = sf_vert->next) {
					copy_v3_v3(f1, sf_vert->co);
					f1 += 3;

					/* index number */
					sf_vert->tmp.i = totvert;
					totvert++;
				}

				/* index data */

				index = dlnew->index;
				for (sf_tri = sf_ctx.fillfacebase.first; sf_tri; sf_tri = sf_tri->next) {
					index[0] = sf_tri->v1->tmp.i;
					index[1] = sf_tri->v2->tmp.i;
					index[2] = sf_tri->v3->tmp.i;

					if (flipnormal)
						SWAP(unsigned int, index[0], index[2]);

					index += 3;
				}
			}

			BLI_addhead(to, dlnew);
		}
		BLI_scanfill_end_arena(&sf_ctx, sf_arena);

		if (nextcol) {
			/* stay at current char but fill polys with next material */
			colnr++;
		}
		else {
			/* switch to next char and start filling from first material */
			charidx++;
			colnr = 0;
		}
	}

	BLI_memarena_free(sf_arena);

	/* do not free polys, needed for wireframe display */
}

static void bevels_to_filledpoly(Curve *cu, ListBase *dispbase)
{
	const float z_up[3] = {0.0f, 0.0f, 1.0f};
	ListBase front, back;
	DispList *dl, *dlnew;
	float *fp, *fp1;
	int a, dpoly;

	BLI_listbase_clear(&front);
	BLI_listbase_clear(&back);

	dl = dispbase->first;
	while (dl) {
		if (dl->type == DL_SURF) {
			if ((dl->flag & DL_CYCL_V) && (dl->flag & DL_CYCL_U) == 0) {
				if ( (cu->flag & CU_BACK) && (dl->flag & DL_BACK_CURVE)) {
					dlnew = MEM_callocN(sizeof(DispList), "filldisp");
					BLI_addtail(&front, dlnew);
					dlnew->verts = fp1 = MEM_mallocN(sizeof(float) * 3 * dl->parts, "filldisp1");
					dlnew->nr = dl->parts;
					dlnew->parts = 1;
					dlnew->type = DL_POLY;
					dlnew->col = dl->col;
					dlnew->charidx = dl->charidx;

					fp = dl->verts;
					dpoly = 3 * dl->nr;

					a = dl->parts;
					while (a--) {
						copy_v3_v3(fp1, fp);
						fp1 += 3;
						fp += dpoly;
					}
				}
				if ((cu->flag & CU_FRONT) && (dl->flag & DL_FRONT_CURVE)) {
					dlnew = MEM_callocN(sizeof(DispList), "filldisp");
					BLI_addtail(&back, dlnew);
					dlnew->verts = fp1 = MEM_mallocN(sizeof(float) * 3 * dl->parts, "filldisp1");
					dlnew->nr = dl->parts;
					dlnew->parts = 1;
					dlnew->type = DL_POLY;
					dlnew->col = dl->col;
					dlnew->charidx = dl->charidx;

					fp = dl->verts + 3 * (dl->nr - 1);
					dpoly = 3 * dl->nr;

					a = dl->parts;
					while (a--) {
						copy_v3_v3(fp1, fp);
						fp1 += 3;
						fp += dpoly;
					}
				}
			}
		}
		dl = dl->next;
	}

	BKE_displist_fill(&front, dispbase, z_up, true);
	BKE_displist_fill(&back, dispbase, z_up, false);

	BKE_displist_free(&front);
	BKE_displist_free(&back);

	BKE_displist_fill(dispbase, dispbase, z_up, false);
}

static void curve_to_filledpoly(Curve *cu, ListBase *UNUSED(nurb), ListBase *dispbase)
{
	if (!CU_DO_2DFILL(cu))
		return;

	if (dispbase->first && ((DispList *) dispbase->first)->type == DL_SURF) {
		bevels_to_filledpoly(cu, dispbase);
	}
	else {
		/* TODO, investigate passing zup instead of NULL */
		BKE_displist_fill(dispbase, dispbase, NULL, false);
	}
}

/* taper rules:
 * - only 1 curve
 * - first point left, last point right
 * - based on subdivided points in original curve, not on points in taper curve (still)
 */
static float displist_calc_taper(Scene *scene, Object *taperobj, float fac)
{
	DispList *dl;

	if (taperobj == NULL || taperobj->type != OB_CURVE)
		return 1.0;

	dl = taperobj->curve_cache ? taperobj->curve_cache->disp.first : NULL;
	if (dl == NULL) {
		BKE_displist_make_curveTypes(scene, taperobj, 0);
		dl = taperobj->curve_cache->disp.first;
	}
	if (dl) {
		float minx, dx, *fp;
		int a;

		/* horizontal size */
		minx = dl->verts[0];
		dx = dl->verts[3 * (dl->nr - 1)] - minx;
		if (dx > 0.0f) {
			fp = dl->verts;
			for (a = 0; a < dl->nr; a++, fp += 3) {
				if ((fp[0] - minx) / dx >= fac) {
					/* interpolate with prev */
					if (a > 0) {
						float fac1 = (fp[-3] - minx) / dx;
						float fac2 = (fp[0] - minx) / dx;
						if (fac1 != fac2)
							return fp[1] * (fac1 - fac) / (fac1 - fac2) + fp[-2] * (fac - fac2) / (fac1 - fac2);
					}
					return fp[1];
				}
			}
			return fp[-2];  // last y coord
		}
	}

	return 1.0;
}

float BKE_displist_calc_taper(Scene *scene, Object *taperobj, int cur, int tot)
{
	float fac = ((float)cur) / (float)(tot - 1);

	return displist_calc_taper(scene, taperobj, fac);
}

void BKE_displist_make_mball(EvaluationContext *eval_ctx, Scene *scene, Object *ob)
{
	if (!ob || ob->type != OB_MBALL)
		return;

	if (ob->curve_cache) {
		BKE_displist_free(&(ob->curve_cache->disp));
	}
	else {
		ob->curve_cache = MEM_callocN(sizeof(CurveCache), "CurveCache for MBall");
	}

	if (ob->type == OB_MBALL) {
		if (ob == BKE_mball_basis_find(scene, ob)) {
			BKE_mball_polygonize(eval_ctx, scene, ob, &ob->curve_cache->disp);
			BKE_mball_texspace_calc(ob);

			object_deform_mball(ob, &ob->curve_cache->disp);
		}

		boundbox_displist_object(ob);
	}
}

void BKE_displist_make_mball_forRender(EvaluationContext *eval_ctx, Scene *scene, Object *ob, ListBase *dispbase)
{
	BKE_mball_polygonize(eval_ctx, scene, ob, dispbase);
	BKE_mball_texspace_calc(ob);

	object_deform_mball(ob, dispbase);
}

static ModifierData *curve_get_tessellate_point(Scene *scene, Object *ob, int renderResolution, int editmode)
{
	VirtualModifierData virtualModifierData;
	ModifierData *md = modifiers_getVirtualModifierList(ob, &virtualModifierData);
	ModifierData *pretessellatePoint;
	int required_mode;

	if (renderResolution)
		required_mode = eModifierMode_Render;
	else
		required_mode = eModifierMode_Realtime;

	if (editmode)
		required_mode |= eModifierMode_Editmode;

	pretessellatePoint = NULL;
	for (; md; md = md->next) {
		ModifierTypeInfo *mti = modifierType_getInfo(md->type);

		if (!modifier_isEnabled(scene, md, required_mode))
			continue;
		if (mti->type == eModifierTypeType_Constructive)
			return pretessellatePoint;

		if (ELEM3(md->type, eModifierType_Hook, eModifierType_Softbody, eModifierType_MeshDeform)) {
			pretessellatePoint = md;

			/* this modifiers are moving point of tessellation automatically
			 * (some of them even can't be applied on tessellated curve), set flag
			 * for information button in modifier's header
			 */
			md->mode |= eModifierMode_ApplyOnSpline;
		}
		else if (md->mode & eModifierMode_ApplyOnSpline) {
			pretessellatePoint = md;
		}
	}

	return pretessellatePoint;
}

static void curve_calc_modifiers_pre(Scene *scene, Object *ob, ListBase *nurb,
                                     int forRender, int renderResolution)
{
	VirtualModifierData virtualModifierData;
	ModifierData *md = modifiers_getVirtualModifierList(ob, &virtualModifierData);
	ModifierData *pretessellatePoint;
	Curve *cu = ob->data;
	int numVerts = 0;
	const int editmode = (!forRender && (cu->editnurb || cu->editfont));
	ModifierApplyFlag app_flag = 0;
	float (*deformedVerts)[3] = NULL;
	float *keyVerts = NULL;
	int required_mode;

	if (editmode)
		app_flag |= MOD_APPLY_USECACHE;
	if (renderResolution) {
		app_flag |= MOD_APPLY_RENDER;
		required_mode = eModifierMode_Render;
	}
	else
		required_mode = eModifierMode_Realtime;

	pretessellatePoint = curve_get_tessellate_point(scene, ob, renderResolution, editmode);

	if (editmode)
		required_mode |= eModifierMode_Editmode;

	if (cu->editnurb == NULL) {
		keyVerts = BKE_key_evaluate_object(scene, ob, &numVerts);

		if (keyVerts) {
			/* split coords from key data, the latter also includes
			 * tilts, which is passed through in the modifier stack.
			 * this is also the reason curves do not use a virtual
			 * shape key modifier yet. */
			deformedVerts = BKE_curve_nurbs_keyVertexCos_get(nurb, keyVerts);
			BLI_assert(BKE_nurbList_verts_count(nurb) == numVerts);
		}
	}

	if (pretessellatePoint) {
		for (; md; md = md->next) {
			ModifierTypeInfo *mti = modifierType_getInfo(md->type);

			md->scene = scene;

			if (!modifier_isEnabled(scene, md, required_mode))
				continue;
			if (mti->type != eModifierTypeType_OnlyDeform)
				continue;

			if (!deformedVerts) {
				deformedVerts = BKE_curve_nurbs_vertexCos_get(nurb, &numVerts);
			}

			mti->deformVerts(md, ob, NULL, deformedVerts, numVerts, app_flag);

			if (md == pretessellatePoint)
				break;
		}
	}

	if (deformedVerts) {
		BK_curve_nurbs_vertexCos_apply(nurb, deformedVerts);
		MEM_freeN(deformedVerts);
	}
	if (keyVerts) /* these are not passed through modifier stack */
		BKE_curve_nurbs_keyVertexTilts_apply(nurb, keyVerts);

	if (keyVerts)
		MEM_freeN(keyVerts);
}

static float (*displist_get_allverts(ListBase *dispbase, int *totvert))[3]
{
	DispList *dl;
	float (*allverts)[3], *fp;

	*totvert = 0;

	for (dl = dispbase->first; dl; dl = dl->next)
		*totvert += (dl->type == DL_INDEX3) ? dl->nr : dl->parts * dl->nr;

	allverts = MEM_mallocN((*totvert) * sizeof(float) * 3, "displist_get_allverts allverts");
	fp = (float *)allverts;
	for (dl = dispbase->first; dl; dl = dl->next) {
		int offs = 3 * ((dl->type == DL_INDEX3) ? dl->nr : dl->parts * dl->nr);
		memcpy(fp, dl->verts, sizeof(float) * offs);
		fp += offs;
	}

	return allverts;
}

static void displist_apply_allverts(ListBase *dispbase, float (*allverts)[3])
{
	DispList *dl;
	float *fp;

	fp = (float *)allverts;
	for (dl = dispbase->first; dl; dl = dl->next) {
		int offs = 3 * ((dl->type == DL_INDEX3) ? dl->nr : dl->parts * dl->nr);
		memcpy(dl->verts, fp, sizeof(float) * offs);
		fp += offs;
	}
}

static void curve_calc_modifiers_post(Scene *scene, Object *ob, ListBase *nurb,
                                      ListBase *dispbase, DerivedMesh **derivedFinal,
                                      int forRender, int renderResolution)
{
	VirtualModifierData virtualModifierData;
	ModifierData *md = modifiers_getVirtualModifierList(ob, &virtualModifierData);
	ModifierData *pretessellatePoint;
	Curve *cu = ob->data;
	int required_mode = 0, totvert = 0;
	int editmode = (!forRender && (cu->editnurb || cu->editfont));
	DerivedMesh *dm = NULL, *ndm;
	float (*vertCos)[3] = NULL;
	int useCache = !forRender;
	ModifierApplyFlag app_flag = 0;

	if (renderResolution) {
		app_flag |= MOD_APPLY_RENDER;
		required_mode = eModifierMode_Render;
	}
	else
		required_mode = eModifierMode_Realtime;

	pretessellatePoint = curve_get_tessellate_point(scene, ob, renderResolution, editmode);

	if (editmode)
		required_mode |= eModifierMode_Editmode;

	if (pretessellatePoint) {
		md = pretessellatePoint->next;
	}

	if (derivedFinal && *derivedFinal) {
		(*derivedFinal)->release(*derivedFinal);
	}

	for (; md; md = md->next) {
		ModifierTypeInfo *mti = modifierType_getInfo(md->type);
		ModifierApplyFlag appf = app_flag;

		md->scene = scene;

		if (!modifier_isEnabled(scene, md, required_mode))
			continue;

		if (mti->type == eModifierTypeType_OnlyDeform ||
		    (mti->type == eModifierTypeType_DeformOrConstruct && !dm))
		{
			if (editmode)
				appf |= MOD_APPLY_USECACHE;
			if (dm) {
				if (!vertCos) {
					totvert = dm->getNumVerts(dm);
					vertCos = MEM_mallocN(sizeof(*vertCos) * totvert, "dfmv");
					dm->getVertCos(dm, vertCos);
				}

				mti->deformVerts(md, ob, dm, vertCos, totvert, appf);
			}
			else {
				if (!vertCos) {
					vertCos = displist_get_allverts(dispbase, &totvert);
				}

				mti->deformVerts(md, ob, NULL, vertCos, totvert, appf);
			}
		}
		else {
			if (!derivedFinal) {
				/* makeDisplistCurveTypes could be used for beveling, where derived mesh
				 * is totally unnecessary, so we could stop modifiers applying
				 * when we found constructive modifier but derived mesh is unwanted result
				 */
				break;
			}

			if (dm) {
				if (vertCos) {
					DerivedMesh *tdm = CDDM_copy(dm);
					dm->release(dm);
					dm = tdm;

					CDDM_apply_vert_coords(dm, vertCos);
				}
			}
			else {
				if (vertCos) {
					displist_apply_allverts(dispbase, vertCos);
				}

				if (ELEM(ob->type, OB_CURVE, OB_FONT) && (cu->flag & CU_DEFORM_FILL)) {
					curve_to_filledpoly(cu, nurb, dispbase);
				}

				dm = CDDM_from_curve_displist(ob, dispbase);
			}

			if (vertCos) {
				/* Vertex coordinates were applied to necessary data, could free it */
				MEM_freeN(vertCos);
				vertCos = NULL;
			}

			if (useCache)
				appf |= MOD_APPLY_USECACHE;

			ndm = modwrap_applyModifier(md, ob, dm, appf);

			if (ndm) {
				/* Modifier returned a new derived mesh */

				if (dm && dm != ndm) /* Modifier  */
					dm->release(dm);
				dm = ndm;
			}
		}
	}

	if (vertCos) {
		if (dm) {
			DerivedMesh *tdm = CDDM_copy(dm);
			dm->release(dm);
			dm = tdm;

			CDDM_apply_vert_coords(dm, vertCos);
			CDDM_calc_normals_mapping(dm);
			MEM_freeN(vertCos);
		}
		else {
			displist_apply_allverts(dispbase, vertCos);
			MEM_freeN(vertCos);
			vertCos = NULL;
		}
	}

	if (derivedFinal) {
		if (dm) {
			/* see: mesh_calc_modifiers */
			if (dm->getNumTessFaces(dm) == 0) {
				dm->recalcTessellation(dm);
			}
			/* Even if tessellation is not needed, some modifiers might have modified CD layers
			 * (like mloopcol or mloopuv), hence we have to update those. */
			else if (dm->dirty & DM_DIRTY_TESS_CDLAYERS) {
				DM_update_tessface_data(dm);
			}

			if (dm->type == DM_TYPE_CDDM) {
				CDDM_calc_normals_mapping_ex(dm, (dm->dirty & DM_DIRTY_NORMALS) ? false : true);
			}
		}
		(*derivedFinal) = dm;
	}
}

static void displist_surf_indices(DispList *dl)
{
	int a, b, p1, p2, p3, p4;
	unsigned int *index;

	dl->totindex = 0;

	index = dl->index = MEM_mallocN(4 * sizeof(int) * (dl->parts + 1) * (dl->nr + 1), "index array nurbs");

	for (a = 0; a < dl->parts; a++) {

		if (BKE_displist_surfindex_get(dl, a, &b, &p1, &p2, &p3, &p4) == 0)
			break;

		for (; b < dl->nr; b++, index += 4) {
			index[0] = p1;
			index[1] = p2;
			index[2] = p4;
			index[3] = p3;

			dl->totindex++;

			p2 = p1; p1++;
			p4 = p3; p3++;
		}
	}
}

static DerivedMesh *create_orco_dm(Scene *scene, Object *ob)
{
	DerivedMesh *dm;
	ListBase disp = {NULL, NULL};

	/* OrcoDM should be created from underformed disp lists */
	BKE_displist_make_curveTypes_forOrco(scene, ob, &disp);
	dm = CDDM_from_curve_displist(ob, &disp);

	BKE_displist_free(&disp);

	return dm;
}

static void add_orco_dm(Object *ob, DerivedMesh *dm, DerivedMesh *orcodm)
{
	float (*orco)[3], (*layerorco)[3];
	int totvert, a;
	Curve *cu = ob->data;

	totvert = dm->getNumVerts(dm);

	orco = MEM_callocN(sizeof(float) * 3 * totvert, "dm orco");

	if (orcodm->getNumVerts(orcodm) == totvert)
		orcodm->getVertCos(orcodm, orco);
	else
		dm->getVertCos(dm, orco);

	for (a = 0; a < totvert; a++) {
		float *co = orco[a];
		co[0] = (co[0] - cu->loc[0]) / cu->size[0];
		co[1] = (co[1] - cu->loc[1]) / cu->size[1];
		co[2] = (co[2] - cu->loc[2]) / cu->size[2];
	}

	if ((layerorco = DM_get_vert_data_layer(dm, CD_ORCO))) {
		memcpy(layerorco, orco, sizeof(float) * totvert);
		MEM_freeN(orco);
	}
	else
		DM_add_vert_layer(dm, CD_ORCO, CD_ASSIGN, orco);
}

static void curve_calc_orcodm(Scene *scene, Object *ob, DerivedMesh *derivedFinal, int forRender, int renderResolution)
{
	/* this function represents logic of mesh's orcodm calculation
	 * for displist-based objects
	 */
	VirtualModifierData virtualModifierData;
	ModifierData *md = modifiers_getVirtualModifierList(ob, &virtualModifierData);
	ModifierData *pretessellatePoint;
	Curve *cu = ob->data;
	int required_mode;
	int editmode = (!forRender && (cu->editnurb || cu->editfont));
	DerivedMesh *ndm, *orcodm = NULL;
	ModifierApplyFlag app_flag = MOD_APPLY_ORCO;

	if (renderResolution) {
		app_flag |= MOD_APPLY_RENDER;
		required_mode = eModifierMode_Render;
	}
	else
		required_mode = eModifierMode_Realtime;

	pretessellatePoint = curve_get_tessellate_point(scene, ob, renderResolution, editmode);

	if (editmode)
		required_mode |= eModifierMode_Editmode;

	if (pretessellatePoint) {
		md = pretessellatePoint->next;
	}

	/* If modifiers are disabled, we wouldn't be here because
	 * this function is only called if there're enabled constructive
	 * modifiers applied on the curve.
	 *
	 * This means we can create ORCO DM in advance and assume it's
	 * never NULL.
	 */
	orcodm = create_orco_dm(scene, ob);

	for (; md; md = md->next) {
		ModifierTypeInfo *mti = modifierType_getInfo(md->type);

		md->scene = scene;

		if (!modifier_isEnabled(scene, md, required_mode))
			continue;
		if (mti->type != eModifierTypeType_Constructive)
			continue;

		ndm = modwrap_applyModifier(md, ob, orcodm, app_flag);

		if (ndm) {
			/* if the modifier returned a new dm, release the old one */
			if (orcodm && orcodm != ndm) {
				orcodm->release(orcodm);
			}
			orcodm = ndm;
		}
	}

	/* add an orco layer if needed */
	add_orco_dm(ob, derivedFinal, orcodm);

	orcodm->release(orcodm);
}

void BKE_displist_make_surf(Scene *scene, Object *ob, ListBase *dispbase,
                            DerivedMesh **derivedFinal, int forRender, int forOrco, int renderResolution)
{
	ListBase nubase = {NULL, NULL};
	Nurb *nu;
	Curve *cu = ob->data;
	DispList *dl;
	float *data;
	int len;

	if (!forRender && cu->editnurb) {
		BKE_nurbList_duplicate(&nubase, BKE_curve_editNurbs_get(cu));
	}
	else {
		BKE_nurbList_duplicate(&nubase, &cu->nurb);
	}

	if (!forOrco)
		curve_calc_modifiers_pre(scene, ob, &nubase, forRender, renderResolution);

	for (nu = nubase.first; nu; nu = nu->next) {
		if (forRender || nu->hide == 0) {
			int resolu = nu->resolu, resolv = nu->resolv;

			if (renderResolution) {
				if (cu->resolu_ren)
					resolu = cu->resolu_ren;
				if (cu->resolv_ren)
					resolv = cu->resolv_ren;
			}

			if (nu->pntsv == 1) {
				len = SEGMENTSU(nu) * resolu;

				dl = MEM_callocN(sizeof(DispList), "makeDispListsurf");
				dl->verts = MEM_callocN(len * 3 * sizeof(float), "dlverts");

				BLI_addtail(dispbase, dl);
				dl->parts = 1;
				dl->nr = len;
				dl->col = nu->mat_nr;
				dl->charidx = nu->charidx;

				/* dl->rt will be used as flag for render face and */
				/* CU_2D conflicts with R_NOPUNOFLIP */
				dl->rt = nu->flag & ~CU_2D;

				data = dl->verts;
				if (nu->flagu & CU_NURB_CYCLIC) dl->type = DL_POLY;
				else dl->type = DL_SEGM;

				BKE_nurb_makeCurve(nu, data, NULL, NULL, NULL, resolu, 3 * sizeof(float));
			}
			else {
				len = (nu->pntsu * resolu) * (nu->pntsv * resolv);

				dl = MEM_callocN(sizeof(DispList), "makeDispListsurf");
				dl->verts = MEM_callocN(len * 3 * sizeof(float), "dlverts");
				BLI_addtail(dispbase, dl);

				dl->col = nu->mat_nr;
				dl->charidx = nu->charidx;

				/* dl->rt will be used as flag for render face and */
				/* CU_2D conflicts with R_NOPUNOFLIP */
				dl->rt = nu->flag & ~CU_2D;

				data = dl->verts;
				dl->type = DL_SURF;

				dl->parts = (nu->pntsu * resolu);  /* in reverse, because makeNurbfaces works that way */
				dl->nr = (nu->pntsv * resolv);
				if (nu->flagv & CU_NURB_CYCLIC) dl->flag |= DL_CYCL_U;  /* reverse too! */
				if (nu->flagu & CU_NURB_CYCLIC) dl->flag |= DL_CYCL_V;

				BKE_nurb_makeFaces(nu, data, 0, resolu, resolv);

				/* gl array drawing: using indices */
				displist_surf_indices(dl);
			}
		}
	}

	if (!forOrco) {
		curve_calc_modifiers_post(scene, ob, &nubase, dispbase, derivedFinal,
		                          forRender, renderResolution);
	}

	BKE_nurbList_free(&nubase);
}

static void rotateBevelPiece(Curve *cu, BevPoint *bevp, BevPoint *nbevp, DispList *dlb, float bev_blend, float widfac, float fac, float **data_r)
{
	float *fp, *data = *data_r;
	int b;

	fp = dlb->verts;
	for (b = 0; b < dlb->nr; b++, fp += 3, data += 3) {
		if (cu->flag & CU_3D) {
			float vec[3], quat[4];

			vec[0] = fp[1] + widfac;
			vec[1] = fp[2];
			vec[2] = 0.0;

			if (nbevp == NULL) {
				copy_v3_v3(data, bevp->vec);
				copy_qt_qt(quat, bevp->quat);
			}
			else {
				interp_v3_v3v3(data, bevp->vec, nbevp->vec, bev_blend);
				interp_qt_qtqt(quat, bevp->quat, nbevp->quat, bev_blend);
			}

			mul_qt_v3(quat, vec);

			data[0] += fac * vec[0];
			data[1] += fac * vec[1];
			data[2] += fac * vec[2];
		}
		else {
			float sina, cosa;

			if (nbevp == NULL) {
				copy_v3_v3(data, bevp->vec);
				sina = bevp->sina;
				cosa = bevp->cosa;
			}
			else {
				interp_v3_v3v3(data, bevp->vec, nbevp->vec, bev_blend);

				/* perhaps we need to interpolate angles instead. but the thing is
				 * cosa and sina are not actually sine and cosine
				 */
				sina = nbevp->sina * bev_blend + bevp->sina * (1.0f - bev_blend);
				cosa = nbevp->cosa * bev_blend + bevp->cosa * (1.0f - bev_blend);
			}

			data[0] += fac * (widfac + fp[1]) * sina;
			data[1] += fac * (widfac + fp[1]) * cosa;
			data[2] += fac * fp[2];
		}
	}

	*data_r = data;
}

static void fillBevelCap(Nurb *nu, DispList *dlb, float *prev_fp, ListBase *dispbase)
{
	DispList *dl;

	dl = MEM_callocN(sizeof(DispList), "makeDispListbev2");
	dl->verts = MEM_mallocN(3 * sizeof(float) * dlb->nr, "dlverts");
	memcpy(dl->verts, prev_fp, 3 * sizeof(float) * dlb->nr);

	dl->type = DL_POLY;

	dl->parts = 1;
	dl->nr = dlb->nr;
	dl->col = nu->mat_nr;
	dl->charidx = nu->charidx;

	/* dl->rt will be used as flag for render face and */
	/* CU_2D conflicts with R_NOPUNOFLIP */
	dl->rt = nu->flag & ~CU_2D;

	BLI_addtail(dispbase, dl);
}

static void do_makeDispListCurveTypes(Scene *scene, Object *ob, ListBase *dispbase,
                                      DerivedMesh **derivedFinal, int forRender, int forOrco, int renderResolution)
{
	Curve *cu = ob->data;

	/* we do allow duplis... this is only displist on curve level */
	if (!ELEM3(ob->type, OB_SURF, OB_CURVE, OB_FONT)) return;

	if (ob->type == OB_SURF) {
		BKE_displist_make_surf(scene, ob, dispbase, derivedFinal, forRender, forOrco, renderResolution);
	}
	else if (ELEM(ob->type, OB_CURVE, OB_FONT)) {
		ListBase dlbev;
		ListBase nubase = {NULL, NULL};

		BLI_freelistN(&(ob->curve_cache->bev));

		if (ob->curve_cache->path) free_path(ob->curve_cache->path);
		ob->curve_cache->path = NULL;

		if (ob->type == OB_FONT) {
			BKE_vfont_to_curve_nubase(G.main, ob, FO_EDIT, &nubase);
		}
		else {
			BKE_nurbList_duplicate(&nubase, BKE_curve_nurbs_get(cu));
		}

		if (!forOrco)
			curve_calc_modifiers_pre(scene, ob, &nubase, forRender, renderResolution);

		BKE_curve_bevelList_make(ob, &nubase, forRender != FALSE);

		/* If curve has no bevel will return nothing */
		BKE_curve_bevel_make(scene, ob, &dlbev, forRender, renderResolution);

		/* no bevel or extrude, and no width correction? */
		if (!dlbev.first && cu->width == 1.0f) {
			curve_to_displist(cu, &nubase, dispbase, forRender, renderResolution);
		}
		else {
			float widfac = cu->width - 1.0f;
			BevList *bl = ob->curve_cache->bev.first;
			Nurb *nu = nubase.first;

			for (; bl && nu; bl = bl->next, nu = nu->next) {
				DispList *dl;
				float *data;
				BevPoint *bevp;
				int a;

				if (bl->nr) { /* blank bevel lists can happen */

					/* exception handling; curve without bevel or extrude, with width correction */
					if (BLI_listbase_is_empty(&dlbev)) {
						dl = MEM_callocN(sizeof(DispList), "makeDispListbev");
						dl->verts = MEM_callocN(3 * sizeof(float) * bl->nr, "dlverts");
						BLI_addtail(dispbase, dl);

						if (bl->poly != -1) dl->type = DL_POLY;
						else dl->type = DL_SEGM;

						if (dl->type == DL_SEGM) dl->flag = (DL_FRONT_CURVE | DL_BACK_CURVE);

						dl->parts = 1;
						dl->nr = bl->nr;
						dl->col = nu->mat_nr;
						dl->charidx = nu->charidx;

						/* dl->rt will be used as flag for render face and */
						/* CU_2D conflicts with R_NOPUNOFLIP */
						dl->rt = nu->flag & ~CU_2D;

						a = dl->nr;
						bevp = (BevPoint *)(bl + 1);
						data = dl->verts;
						while (a--) {
							data[0] = bevp->vec[0] + widfac * bevp->sina;
							data[1] = bevp->vec[1] + widfac * bevp->cosa;
							data[2] = bevp->vec[2];
							bevp++;
							data += 3;
						}
					}
					else {
						DispList *dlb;
						ListBase bottom_capbase = {NULL, NULL};
						ListBase top_capbase = {NULL, NULL};
						float bottom_no[3] = {0.0f};
						float top_no[3] = {0.0f};

						for (dlb = dlbev.first; dlb; dlb = dlb->next) {
							const float bevfac1 = min_ff(cu->bevfac1, cu->bevfac2);
							const float bevfac2 = max_ff(cu->bevfac1, cu->bevfac2);
							float firstblend = 0.0f, lastblend = 0.0f;
							int i, start, steps;

							if (bevfac2 - bevfac1 == 0.0f)
								continue;

							start = (int)(bevfac1 * (bl->nr - 1));
							steps = 2 + (int)((bevfac2) * (bl->nr - 1)) - start;
							firstblend = 1.0f - (bevfac1 * (bl->nr - 1) - (int)(bevfac1 * (bl->nr - 1)));
							lastblend  =         bevfac2 * (bl->nr - 1) - (int)(bevfac2 * (bl->nr - 1));

							if (start + steps > bl->nr) {
								steps = bl->nr - start;
								lastblend = 1.0f;
							}

							/* for each part of the bevel use a separate displblock */
							dl = MEM_callocN(sizeof(DispList), "makeDispListbev1");
							dl->verts = data = MEM_callocN(3 * sizeof(float) * dlb->nr * steps, "dlverts");
							BLI_addtail(dispbase, dl);

							dl->type = DL_SURF;

							dl->flag = dlb->flag & (DL_FRONT_CURVE | DL_BACK_CURVE);
							if (dlb->type == DL_POLY) dl->flag |= DL_CYCL_U;
							if (bl->poly >= 0) dl->flag |= DL_CYCL_V;

							dl->parts = steps;
							dl->nr = dlb->nr;
							dl->col = nu->mat_nr;
							dl->charidx = nu->charidx;

							/* dl->rt will be used as flag for render face and */
							/* CU_2D conflicts with R_NOPUNOFLIP */
							dl->rt = nu->flag & ~CU_2D;

							dl->bevelSplitFlag = MEM_callocN(sizeof(*dl->col2) * ((steps + 0x1F) >> 5),
							                                 "bevelSplitFlag");

							/* for each point of poly make a bevel piece */
							bevp = (BevPoint *)(bl + 1) + start;
							for (i = start, a = 0; a < steps; i++, bevp++, a++) {
								float fac = 1.0;
								float *cur_data = data;

								if (cu->taperobj == NULL) {
									fac = bevp->radius;
								}
								else {
									float len, taper_fac;

									if (cu->flag & CU_MAP_TAPER) {
										len = (steps - 3) + firstblend + lastblend;

										if (a == 0)
											taper_fac = 0.0f;
										else if (a == steps - 1)
											taper_fac = 1.0f;
										else
											taper_fac = ((float) a - (1.0f - firstblend)) / len;
									}
									else {
										len = bl->nr - 1;
										taper_fac = (float) i / len;

										if (a == 0)
											taper_fac += (1.0f - firstblend) / len;
										else if (a == steps - 1)
											taper_fac -= (1.0f - lastblend) / len;
									}

									fac = displist_calc_taper(scene, cu->taperobj, taper_fac);
								}

								if (bevp->split_tag) {
									dl->bevelSplitFlag[a >> 5] |= 1 << (a & 0x1F);
								}

								/* rotate bevel piece and write in data */
								if (a == 0)
									rotateBevelPiece(cu, bevp, bevp + 1, dlb, 1.0f - firstblend, widfac, fac, &data);
								else if (a == steps - 1)
									rotateBevelPiece(cu, bevp, bevp - 1, dlb, 1.0f - lastblend, widfac, fac, &data);
								else
									rotateBevelPiece(cu, bevp, NULL, dlb, 0.0f, widfac, fac, &data);

								if (cu->bevobj && (cu->flag & CU_FILL_CAPS) && !(nu->flagu & CU_NURB_CYCLIC)) {
									if (a == 1) {
										fillBevelCap(nu, dlb, cur_data - 3 * dlb->nr, &bottom_capbase);
										negate_v3_v3(bottom_no, bevp->dir);
									}
									if (a == steps - 1) {
										fillBevelCap(nu, dlb, cur_data, &top_capbase);
										copy_v3_v3(top_no, bevp->dir);
									}
								}
							}

							/* gl array drawing: using indices */
							displist_surf_indices(dl);
						}

						if (bottom_capbase.first) {
							BKE_displist_fill(&bottom_capbase, dispbase, bottom_no, false);
							BKE_displist_fill(&top_capbase, dispbase, top_no, false);
							BKE_displist_free(&bottom_capbase);
							BKE_displist_free(&top_capbase);
						}
					}
				}

			}
			BKE_displist_free(&dlbev);
		}

		if (!(cu->flag & CU_DEFORM_FILL)) {
			curve_to_filledpoly(cu, &nubase, dispbase);
		}

		if (!forOrco) {
			if ((cu->flag & CU_PATH) ||
			    DAG_get_eval_flags_for_object(scene, ob) & DAG_EVAL_NEED_CURVE_PATH)
			{
				calc_curvepath(ob, &nubase);
			}
		}

		if (!forOrco)
			curve_calc_modifiers_post(scene, ob, &nubase, dispbase, derivedFinal, forRender, renderResolution);

		if (cu->flag & CU_DEFORM_FILL && !ob->derivedFinal) {
			curve_to_filledpoly(cu, &nubase, dispbase);
		}

		BKE_nurbList_free(&nubase);
	}
}

void BKE_displist_make_curveTypes(Scene *scene, Object *ob, int forOrco)
{
	ListBase *dispbase;

	/* The same check for duplis as in do_makeDispListCurveTypes.
	 * Happens when curve used for constraint/bevel was converted to mesh.
	 * check there is still needed for render displist and orco displists. */
	if (!ELEM3(ob->type, OB_SURF, OB_CURVE, OB_FONT))
		return;

	BKE_object_free_derived_caches(ob);

	if (!ob->curve_cache) {
		ob->curve_cache = MEM_callocN(sizeof(CurveCache), "CurveCache for curve types");
	}

	dispbase = &(ob->curve_cache->disp);

	do_makeDispListCurveTypes(scene, ob, dispbase, &ob->derivedFinal, 0, forOrco, 0);

	boundbox_displist_object(ob);
}

void BKE_displist_make_curveTypes_forRender(Scene *scene, Object *ob, ListBase *dispbase,
                                      DerivedMesh **derivedFinal, int forOrco, int renderResolution)
{
	if (ob->curve_cache == NULL) {
		ob->curve_cache = MEM_callocN(sizeof(CurveCache), "CurveCache for MBall");
	}

	do_makeDispListCurveTypes(scene, ob, dispbase, derivedFinal, 1, forOrco, renderResolution);
}

void BKE_displist_make_curveTypes_forOrco(struct Scene *scene, struct Object *ob, struct ListBase *dispbase)
{
	if (ob->curve_cache == NULL) {
		ob->curve_cache = MEM_callocN(sizeof(CurveCache), "CurveCache for MBall");
	}

	do_makeDispListCurveTypes(scene, ob, dispbase, NULL, 1, 1, 1);
}

/* add Orco layer to the displist object which has got derived mesh and return orco */
float *BKE_displist_make_orco(Scene *scene, Object *ob, DerivedMesh *derivedFinal, int forRender, int renderResolution)
{
	float *orco;

	if (derivedFinal == NULL)
		derivedFinal = ob->derivedFinal;

	if (!derivedFinal->getVertDataArray(derivedFinal, CD_ORCO)) {
		curve_calc_orcodm(scene, ob, derivedFinal, forRender, renderResolution);
	}

	orco = derivedFinal->getVertDataArray(derivedFinal, CD_ORCO);

	if (orco) {
		orco = MEM_dupallocN(orco);
	}

	return orco;
}

void BKE_displist_minmax(ListBase *dispbase, float min[3], float max[3])
{
	DispList *dl;
	float *vert;
	int a, tot = 0;
	int doit = 0;

	for (dl = dispbase->first; dl; dl = dl->next) {
		tot = (dl->type == DL_INDEX3) ? dl->nr : dl->nr * dl->parts;
		vert = dl->verts;
		for (a = 0; a < tot; a++, vert += 3) {
			minmax_v3v3_v3(min, max, vert);
		}
		doit |= (tot != 0);
	}

	if (!doit) {
		/* there's no geometry in displist, use zero-sized boundbox */
		zero_v3(min);
		zero_v3(max);
	}
}

/* this is confusing, there's also min_max_object, appplying the obmat... */
static void boundbox_displist_object(Object *ob)
{
	if (ELEM3(ob->type, OB_CURVE, OB_SURF, OB_FONT)) {
		/* Curver's BB is already calculated as a part of modifier stack,
		 * here we only calculate object BB based on final display list.
		 */

		/* object's BB is calculated from final displist */
		if (ob->bb == NULL)
			ob->bb = MEM_callocN(sizeof(BoundBox), "boundbox");

		if (ob->derivedFinal) {
			DM_set_object_boundbox(ob, ob->derivedFinal);
		}
		else {
			float min[3], max[3];

			INIT_MINMAX(min, max);
			BKE_displist_minmax(&ob->curve_cache->disp, min, max);
			BKE_boundbox_init_from_minmax(ob->bb, min, max);
		}
	}
}<|MERGE_RESOLUTION|>--- conflicted
+++ resolved
@@ -457,15 +457,10 @@
 	MemArena *sf_arena;
 	DispList *dlnew = NULL, *dl;
 	float *f1;
-<<<<<<< HEAD
 	int colnr = 0, charidx = 0, cont = 1, tot, a, nextcol = 0;
 	unsigned int *index;
-	intptr_t totvert;
-=======
-	int colnr = 0, charidx = 0, cont = 1, tot, a, *index, nextcol = 0;
 	int totvert;
 	const int scanfill_flag = BLI_SCANFILL_CALC_REMOVE_DOUBLES | BLI_SCANFILL_CALC_POLYS | BLI_SCANFILL_CALC_HOLES;
->>>>>>> 42946c37
 
 	if (dispbase == NULL)
 		return;
