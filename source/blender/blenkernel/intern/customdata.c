--- conflicted
+++ resolved
@@ -97,7 +97,6 @@
 	   default is assumed to be all zeros */
 	void (*set_default)(void *data, int count);
 
-<<<<<<< HEAD
     /* functions necassary for geometry collapse*/
 	int (*equal)(void *data1, void *data2);
 	void (*multiply)(void *data, float fac);
@@ -106,10 +105,7 @@
 	void (*dominmax)(void *data1, void *min, void *max);
 	void (*copyvalue)(void *source, void *dest);
 
-    /* a function to read data from a cdf file */
-=======
 	/* a function to read data from a cdf file */
->>>>>>> 7f083c45
 	int (*read)(CDataFile *cdf, void *data, int count);
 
 	/* a function to write data to a cdf file */
@@ -191,13 +187,8 @@
 
 			/* if this def_nr is not in the list, add it */
 			if(!node) {
-<<<<<<< HEAD
 				MDeformWeight *tmp_dw = BLI_cellalloc_calloc(sizeof(*tmp_dw),
-				                            "layerInterp_mdeformvert tmp_dw");
-=======
-				MDeformWeight *tmp_dw = MEM_callocN(sizeof(*tmp_dw),
 											"layerInterp_mdeformvert tmp_dw");
->>>>>>> 7f083c45
 				tmp_dw->def_nr = dw->def_nr;
 				tmp_dw->weight = dw->weight * interp_weight;
 				BLI_linklist_prepend(&dest_dw, tmp_dw);
@@ -210,13 +201,8 @@
 	if(dvert->dw) BLI_cellalloc_free(dvert->dw);
 
 	if(totweight) {
-<<<<<<< HEAD
 		dvert->dw = BLI_cellalloc_calloc(sizeof(*dvert->dw) * totweight,
-		                        "layerInterp_mdeformvert dvert->dw");
-=======
-		dvert->dw = MEM_callocN(sizeof(*dvert->dw) * totweight,
 								"layerInterp_mdeformvert dvert->dw");
->>>>>>> 7f083c45
 		dvert->totweight = totweight;
 
 		for(i = 0, node = dest_dw; node; node = node->next, ++i)
@@ -989,18 +975,18 @@
 	 layerSwap_mcol, layerDefault_mcol},
 	{sizeof(MPoly), "MPoly", 1, "NGon Face", NULL, NULL, NULL, NULL, NULL},
 	{sizeof(MLoop), "MLoop", 1, "NGon Face-Vertex", NULL, NULL, NULL, NULL, NULL},
-	{sizeof(MLoopCol), "MLoopCol", 1, "WeightLoopCol", NULL, NULL, layerInterp_mloopcol, NULL, 
-	 layerDefault_mloopcol, layerEqual_mloopcol, layerMultiply_mloopcol, layerInitMinMax_mloopcol, 
-	 layerAdd_mloopcol, layerDoMinMax_mloopcol, layerCopyValue_mloopcol},
+	{sizeof(float)*3, "", 0, "ClothOrco", NULL, NULL, layerInterp_shapekey},
 	{sizeof(MCol)*4, "MCol", 4, "IDCol", NULL, NULL, layerInterp_mcol,
 	 layerSwap_mcol, layerDefault_mcol},
 	{sizeof(MCol)*4, "MCol", 4, "TextureCol", NULL, NULL, layerInterp_mcol,
 	 layerSwap_mcol, layerDefault_mcol},
-<<<<<<< HEAD
 	{sizeof(int), "", 0, NULL, NULL, NULL, NULL, NULL, NULL},
 	{sizeof(float)*3, "", 0, "ShapeKey", NULL, NULL, layerInterp_shapekey},
 	{sizeof(float), "", 0, "BevelWeight", NULL, NULL, layerInterp_bweight},
 	{sizeof(float), "", 0, "SubSurfCrease", NULL, NULL, layerInterp_bweight},
+	{sizeof(MLoopCol), "MLoopCol", 1, "WeightLoopCol", NULL, NULL, layerInterp_mloopcol, NULL,
+	 layerDefault_mloopcol, layerEqual_mloopcol, layerMultiply_mloopcol, layerInitMinMax_mloopcol,
+	 layerAdd_mloopcol, layerDoMinMax_mloopcol, layerCopyValue_mloopcol},
 };
 
 const char *LAYERTYPENAMES[CD_NUMTYPES] = {
@@ -1008,19 +994,10 @@
 	"CDMCol", "CDOrigIndex", "CDNormal", "CDFlags","CDMFloatProperty",
 	"CDMIntProperty","CDMStringProperty", "CDOrigSpace", "CDOrco", "CDMTexPoly", "CDMLoopUV",
 	"CDMloopCol", "CDTangent", "CDMDisps", "CDWeightMCol", "CDMPoly", 
-	"CDMLoop", "CDMLoopCol", "CDIDCol", "CDTextureCol", "CDShapeKeyIndex", "CDShapeKey", "CDBevelWeight", "CDSubSurfCrease"};
-=======
-	{sizeof(float)*3, "", 0, NULL, NULL, NULL, NULL, NULL, NULL}
+	"CDMLoop", "CDMClothOrco", "CDMLoopCol", "CDIDCol", "CDTextureCol",
+	"CDShapeKeyIndex", "CDShapeKey", "CDBevelWeight", "CDSubSurfCrease"
 };
 
-const char *LAYERTYPENAMES[CD_NUMTYPES] = {
-	/*   0-4 */ "CDMVert", "CDMSticky", "CDMDeformVert", "CDMEdge", "CDMFace",
-	/*   5-9 */ "CDMTFace", "CDMCol", "CDOrigIndex", "CDNormal", "CDFlags",
-	/* 10-14 */ "CDMFloatProperty", "CDMIntProperty","CDMStringProperty", "CDOrigSpace", "CDOrco",
-	/* 15-19 */ "CDMTexPoly", "CDMLoopUV", "CDMloopCol", "CDTangent", "CDMDisps",
-	/* 20-23 */"CDWeightMCol", "CDIDMCol", "CDTextureMCol", "CDClothOrco"
-};
->>>>>>> 7f083c45
 
 const CustomDataMask CD_MASK_BAREMESH =
 	CD_MASK_MVERT | CD_MASK_MEDGE | CD_MASK_MFACE | CD_MASK_MLOOP | CD_MASK_MPOLY | CD_MASK_BWEIGHT;
@@ -1037,20 +1014,13 @@
 	CD_MASK_MDISPS | CD_MASK_SHAPEKEY;
 const CustomDataMask CD_MASK_DERIVEDMESH =
 	CD_MASK_MSTICKY | CD_MASK_MDEFORMVERT | CD_MASK_MTFACE |
-<<<<<<< HEAD
-	CD_MASK_MCOL | CD_MASK_ORIGINDEX | CD_MASK_PROP_FLT | CD_MASK_PROP_INT |
+	CD_MASK_MCOL | CD_MASK_ORIGINDEX | CD_MASK_PROP_FLT | CD_MASK_PROP_INT | CD_MASK_CLOTH_ORCO |
 	CD_MASK_MLOOPUV | CD_MASK_MLOOPCOL | CD_MASK_MTEXPOLY | CD_MASK_WEIGHT_MLOOPCOL |
 	CD_MASK_PROP_STR | CD_MASK_ORIGSPACE | CD_MASK_ORCO | CD_MASK_TANGENT | 
 	CD_MASK_WEIGHT_MCOL | CD_MASK_NORMAL;
 const CustomDataMask CD_MASK_BMESH = CD_MASK_MLOOPUV | CD_MASK_MLOOPCOL | CD_MASK_MTEXPOLY |
 	CD_MASK_MSTICKY | CD_MASK_MDEFORMVERT | CD_MASK_PROP_FLT | CD_MASK_PROP_INT | 
 	CD_MASK_PROP_STR | CD_MASK_SHAPEKEY | CD_MASK_SHAPE_KEYINDEX | CD_MASK_MDISPS;
-=======
-	CD_MASK_MCOL | CD_MASK_ORIGINDEX | CD_MASK_PROP_FLT | CD_MASK_PROP_INT | CD_MASK_CLOTH_ORCO |
-	CD_MASK_PROP_STR | CD_MASK_ORIGSPACE | CD_MASK_ORCO | CD_MASK_TANGENT | CD_MASK_WEIGHT_MCOL;
-const CustomDataMask CD_MASK_BMESH = 
-	CD_MASK_MSTICKY | CD_MASK_MDEFORMVERT | CD_MASK_PROP_FLT | CD_MASK_PROP_INT | CD_MASK_PROP_STR;
->>>>>>> 7f083c45
 const CustomDataMask CD_MASK_FACECORNERS =
 	CD_MASK_MTFACE | CD_MASK_MCOL | CD_MASK_MTEXPOLY | CD_MASK_MLOOPUV |
 	CD_MASK_MLOOPCOL;
@@ -1096,13 +1066,8 @@
 {
 	const LayerTypeInfo *typeInfo;
 	CustomDataLayer *layer, *newlayer;
-<<<<<<< HEAD
-	int i, type, number = 0, lasttype = -1, lastactive = 0, lastrender = 0, lastclone = 0, lastmask = 0;
-	
-=======
 	int i, type, number = 0, lasttype = -1, lastactive = 0, lastrender = 0, lastclone = 0, lastmask = 0, lastflag = 0;
-
->>>>>>> 7f083c45
+	
 	for(i = 0; i < source->totlayer; ++i) {
 		layer = &source->layers[i];
 		typeInfo = layerType_getInfo(layer->type);
@@ -1509,12 +1474,8 @@
 	const LayerTypeInfo *typeInfo= layerType_getInfo(type);
 	
 	layer = customData_add_layer__internal(data, type, alloctype, layerdata,
-<<<<<<< HEAD
-	                                       totelem, typeInfo->defaultname);
+										   totelem, typeInfo->defaultname);
 	customData_update_typemap(data);
-=======
-										   totelem, typeInfo->defaultname);
->>>>>>> 7f083c45
 
 	if(layer)
 		return layer->data;
@@ -1529,12 +1490,8 @@
 	CustomDataLayer *layer;
 	
 	layer = customData_add_layer__internal(data, type, alloctype, layerdata,
-<<<<<<< HEAD
-	                                       totelem, name);
+										   totelem, name);
 	customData_update_typemap(data);
-=======
-										   totelem, name);
->>>>>>> 7f083c45
 
 	if(layer)
 		return layer->data;
