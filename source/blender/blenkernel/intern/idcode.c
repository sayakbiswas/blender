/*
 * ***** BEGIN GPL LICENSE BLOCK *****
 *
 * This program is free software; you can redistribute it and/or
 * modify it under the terms of the GNU General Public License
 * as published by the Free Software Foundation; either version 2
 * of the License, or (at your option) any later version.
 *
 * This program is distributed in the hope that it will be useful,
 * but WITHOUT ANY WARRANTY; without even the implied warranty of
 * MERCHANTABILITY or FITNESS FOR A PARTICULAR PURPOSE.  See the
 * GNU General Public License for more details.
 *
 * You should have received a copy of the GNU General Public License
 * along with this program; if not, write to the Free Software Foundation,
 * Inc., 51 Franklin Street, Fifth Floor, Boston, MA 02110-1301, USA.
 *
 * The Original Code is Copyright (C) 2001-2002 by NaN Holding BV.
 * All rights reserved.
 *
 * The Original Code is: all of this file.
 *
 * Contributor(s): none yet.
 *
 * ***** END GPL LICENSE BLOCK *****
 * return info about ID types
 */

/** \file blender/blenkernel/intern/idcode.c
 *  \ingroup bke
 */

#include <stdlib.h>
#include <string.h>

#include "DNA_ID.h"

#include "BLI_utildefines.h"

#include "BLF_translation.h"

#include "BKE_idcode.h"

typedef struct {
	unsigned short code;
	const char *name, *plural;

	const char *i18n_context;
	
	int flags;
#define IDTYPE_FLAGS_ISLINKABLE (1 << 0)
} IDType;

/* plural need to match rna_main.c's MainCollectionDef */
/* WARNING! Keep it in sync with i18n contexts in BLF_translation.h */
static IDType idtypes[] = {
	{ ID_AC,   "Action",             "actions",         BLF_I18NCONTEXT_ID_ACTION,             IDTYPE_FLAGS_ISLINKABLE },
	{ ID_AR,   "Armature",           "armatures",       BLF_I18NCONTEXT_ID_ARMATURE,           IDTYPE_FLAGS_ISLINKABLE },
	{ ID_BR,   "Brush",              "brushes",         BLF_I18NCONTEXT_ID_BRUSH,              IDTYPE_FLAGS_ISLINKABLE },
	{ ID_CA,   "Camera",             "cameras",         BLF_I18NCONTEXT_ID_CAMERA,             IDTYPE_FLAGS_ISLINKABLE },
	{ ID_CU,   "Curve",              "curves",          BLF_I18NCONTEXT_ID_CURVE,              IDTYPE_FLAGS_ISLINKABLE },
	{ ID_GD,   "GPencil",            "grease_pencil",   BLF_I18NCONTEXT_ID_GPENCIL,            IDTYPE_FLAGS_ISLINKABLE }, /* rename gpencil */
	{ ID_GR,   "Group",              "groups",          BLF_I18NCONTEXT_ID_GROUP,              IDTYPE_FLAGS_ISLINKABLE },
	{ ID_ID,   "ID",                 "ids",             BLF_I18NCONTEXT_ID_ID,                 0                       }, /* plural is fake */
	{ ID_IM,   "Image",              "images",          BLF_I18NCONTEXT_ID_IMAGE,              IDTYPE_FLAGS_ISLINKABLE },
	{ ID_IP,   "Ipo",                "ipos",            "",                                    IDTYPE_FLAGS_ISLINKABLE }, /* deprecated */
	{ ID_KE,   "Key",                "shape_keys",      BLF_I18NCONTEXT_ID_SHAPEKEY,           0                       },
	{ ID_LA,   "Lamp",               "lamps",           BLF_I18NCONTEXT_ID_LAMP,               IDTYPE_FLAGS_ISLINKABLE },
	{ ID_LI,   "Library",            "libraries",       BLF_I18NCONTEXT_ID_LIBRARY,            0                       },
	{ ID_LS,   "FreestyleLineStyle", "linestyles",      BLF_I18NCONTEXT_ID_FREESTYLELINESTYLE, IDTYPE_FLAGS_ISLINKABLE },
	{ ID_LT,   "Lattice",            "lattices",        BLF_I18NCONTEXT_ID_LATTICE,            IDTYPE_FLAGS_ISLINKABLE },
	{ ID_MA,   "Material",           "materials",       BLF_I18NCONTEXT_ID_MATERIAL,           IDTYPE_FLAGS_ISLINKABLE },
	{ ID_MB,   "Metaball",           "metaballs",       BLF_I18NCONTEXT_ID_METABALL,           IDTYPE_FLAGS_ISLINKABLE },
	{ ID_MC,   "MovieClip",          "movieclips",      BLF_I18NCONTEXT_ID_MOVIECLIP,          IDTYPE_FLAGS_ISLINKABLE },
	{ ID_ME,   "Mesh",               "meshes",          BLF_I18NCONTEXT_ID_MESH,               IDTYPE_FLAGS_ISLINKABLE },
	{ ID_MSK,  "Mask",               "masks",           BLF_I18NCONTEXT_ID_MASK,               IDTYPE_FLAGS_ISLINKABLE },
	{ ID_NT,   "NodeTree",           "node_groups",     BLF_I18NCONTEXT_ID_NODETREE,           IDTYPE_FLAGS_ISLINKABLE },
	{ ID_OB,   "Object",             "objects",         BLF_I18NCONTEXT_ID_OBJECT,             IDTYPE_FLAGS_ISLINKABLE },
	{ ID_PA,   "ParticleSettings",   "particles",       BLF_I18NCONTEXT_ID_PARTICLESETTINGS,   0                       },
	{ ID_PAL,  "Palettes",           "palettes",        BLF_I18NCONTEXT_ID_PALETTE,            IDTYPE_FLAGS_ISLINKABLE },
	{ ID_PC,   "PaintCurve",         "paint_curves",    BLF_I18NCONTEXT_ID_PAINTCURVE,         IDTYPE_FLAGS_ISLINKABLE },
	{ ID_SCE,  "Scene",              "scenes",          BLF_I18NCONTEXT_ID_SCENE,              IDTYPE_FLAGS_ISLINKABLE },
	{ ID_SCR,  "Screen",             "screens",         BLF_I18NCONTEXT_ID_SCREEN,             0                       },
	{ ID_SEQ,  "Sequence",           "sequences",       BLF_I18NCONTEXT_ID_SEQUENCE,           0                       }, /* not actually ID data */
	{ ID_SPK,  "Speaker",            "speakers",        BLF_I18NCONTEXT_ID_SPEAKER,            IDTYPE_FLAGS_ISLINKABLE },
	{ ID_SO,   "Sound",              "sounds",          BLF_I18NCONTEXT_ID_SOUND,              IDTYPE_FLAGS_ISLINKABLE },
	{ ID_TE,   "Texture",            "textures",        BLF_I18NCONTEXT_ID_TEXTURE,            IDTYPE_FLAGS_ISLINKABLE },
	{ ID_TXT,  "Text",               "texts",           BLF_I18NCONTEXT_ID_TEXT,               IDTYPE_FLAGS_ISLINKABLE },
	{ ID_VF,   "VFont",              "fonts",           BLF_I18NCONTEXT_ID_VFONT,              IDTYPE_FLAGS_ISLINKABLE },
	{ ID_WO,   "World",              "worlds",          BLF_I18NCONTEXT_ID_WORLD,              IDTYPE_FLAGS_ISLINKABLE },
	{ ID_WM,   "WindowManager",      "window_managers", BLF_I18NCONTEXT_ID_WINDOWMANAGER,      0                       },
};

static IDType *idtype_from_name(const char *str) 
{
	int i = ARRAY_SIZE(idtypes);

	while (i--) {
		if (STREQ(str, idtypes[i].name)) {
			return &idtypes[i];
		}
	}

	return NULL;
}
static IDType *idtype_from_code(int code) 
{
	int i = ARRAY_SIZE(idtypes);

	while (i--)
		if (code == idtypes[i].code)
			return &idtypes[i];
	
	return NULL;
}

/**
 * Return if the ID code is a valid ID code.
 *
 * \param code The code to check.
 * \return Boolean, 0 when invalid.
 */
bool BKE_idcode_is_valid(int code)
{
	return idtype_from_code(code) ? true : false;
}

/**
 * Return non-zero when an ID type is linkable.
 *
 * \param code The code to check.
 * \return Boolean, 0 when non linkable.
 */
bool BKE_idcode_is_linkable(int code)
{
	IDType *idt = idtype_from_code(code);
	BLI_assert(idt);
	return idt ? ((idt->flags & IDTYPE_FLAGS_ISLINKABLE) != 0) : false;
}

/**
 * Convert an idcode into a name.
 *
 * \param code The code to convert.
 * \return A static string representing the name of
 * the code.
 */
const char *BKE_idcode_to_name(int code) 
{
	IDType *idt = idtype_from_code(code);
	BLI_assert(idt);
	return idt ? idt->name : NULL;
}

/**
 * Convert a name into an idcode (ie. ID_SCE)
 *
 * \param name The name to convert.
 * \return The code for the name, or 0 if invalid.
 */
int BKE_idcode_from_name(const char *name) 
{
	IDType *idt = idtype_from_name(name);
	BLI_assert(idt);
	return idt ? idt->code : 0;
}

/**
 * Convert an idcode into a name (plural).
 *
 * \param code The code to convert.
 * \return A static string representing the name of
 * the code.
 */
const char *BKE_idcode_to_name_plural(int code) 
{
	IDType *idt = idtype_from_code(code);
	BLI_assert(idt);
	return idt ? idt->plural : NULL;
}

/**
<<<<<<< HEAD
 * Convert an idcode into an idfilter (e.g. ID_OB -> FILTER_ID_OB).
 */
int BKE_idcode_to_idfilter(const int idcode)
{
#define CASE_IDFILTER(_id) case ID_##_id: return FILTER_ID_##_id

	switch (idcode) {
		CASE_IDFILTER(AC);
		CASE_IDFILTER(AR);
		CASE_IDFILTER(BR);
		CASE_IDFILTER(CA);
		CASE_IDFILTER(CU);
		CASE_IDFILTER(GD);
		CASE_IDFILTER(GR);
		CASE_IDFILTER(IM);
		CASE_IDFILTER(LA);
		CASE_IDFILTER(LS);
		CASE_IDFILTER(LT);
		CASE_IDFILTER(MA);
		CASE_IDFILTER(MB);
		CASE_IDFILTER(MC);
		CASE_IDFILTER(ME);
		CASE_IDFILTER(MSK);
		CASE_IDFILTER(NT);
		CASE_IDFILTER(OB);
		CASE_IDFILTER(PAL);
		CASE_IDFILTER(PC);
		CASE_IDFILTER(SCE);
		CASE_IDFILTER(SPK);
		CASE_IDFILTER(SO);
		CASE_IDFILTER(TE);
		CASE_IDFILTER(TXT);
		CASE_IDFILTER(VF);
		CASE_IDFILTER(WO);
		default:
			return 0;
	}

#undef CASE_IDFILTER
}

/**
 * Convert an idfilter into an idcode (e.g. FILTER_ID_OB -> ID_OB).
 */
int BKE_idcode_from_idfilter(const int idfilter)
{
#define CASE_IDFILTER(_id) case FILTER_ID_##_id: return ID_##_id

	switch (idfilter) {
		CASE_IDFILTER(AC);
		CASE_IDFILTER(AR);
		CASE_IDFILTER(BR);
		CASE_IDFILTER(CA);
		CASE_IDFILTER(CU);
		CASE_IDFILTER(GD);
		CASE_IDFILTER(GR);
		CASE_IDFILTER(IM);
		CASE_IDFILTER(LA);
		CASE_IDFILTER(LS);
		CASE_IDFILTER(LT);
		CASE_IDFILTER(MA);
		CASE_IDFILTER(MB);
		CASE_IDFILTER(MC);
		CASE_IDFILTER(ME);
		CASE_IDFILTER(MSK);
		CASE_IDFILTER(NT);
		CASE_IDFILTER(OB);
		CASE_IDFILTER(PAL);
		CASE_IDFILTER(PC);
		CASE_IDFILTER(SCE);
		CASE_IDFILTER(SPK);
		CASE_IDFILTER(SO);
		CASE_IDFILTER(TE);
		CASE_IDFILTER(TXT);
		CASE_IDFILTER(VF);
		CASE_IDFILTER(WO);
		default:
			return 0;
	}

#undef CASE_IDFILTER
=======
 * Convert an idcode into its translations' context.
 *
 * \param code The code to convert.
 * \return A static string representing the i18n context of the code.
 */
const char *BKE_idcode_to_translation_context(int code)
{
	IDType *idt = idtype_from_code(code);
	BLI_assert(idt);
	return idt ? idt->i18n_context : BLF_I18NCONTEXT_DEFAULT;
>>>>>>> 356afe00
}

/**
 * Return an ID code and steps the index forward 1.
 *
 * \param index start as 0.
 * \return the code, 0 when all codes have been returned.
 */
int BKE_idcode_iter_step(int *index)
{
	return (*index < ARRAY_SIZE(idtypes)) ? idtypes[(*index)++].code : 0;
}<|MERGE_RESOLUTION|>--- conflicted
+++ resolved
@@ -180,7 +180,6 @@
 }
 
 /**
-<<<<<<< HEAD
  * Convert an idcode into an idfilter (e.g. ID_OB -> FILTER_ID_OB).
  */
 int BKE_idcode_to_idfilter(const int idcode)
@@ -262,7 +261,9 @@
 	}
 
 #undef CASE_IDFILTER
-=======
+}
+
+/**
  * Convert an idcode into its translations' context.
  *
  * \param code The code to convert.
@@ -273,7 +274,6 @@
 	IDType *idt = idtype_from_code(code);
 	BLI_assert(idt);
 	return idt ? idt->i18n_context : BLF_I18NCONTEXT_DEFAULT;
->>>>>>> 356afe00
 }
 
 /**
