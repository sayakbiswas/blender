/*
 * This program is free software; you can redistribute it and/or
 * modify it under the terms of the GNU General Public License
 * as published by the Free Software Foundation; either version 2
 * of the License, or (at your option) any later version.
 *
 * This program is distributed in the hope that it will be useful,
 * but WITHOUT ANY WARRANTY; without even the implied warranty of
 * MERCHANTABILITY or FITNESS FOR A PARTICULAR PURPOSE.  See the
 * GNU General Public License for more details.
 *
 * You should have received a copy of the GNU General Public License
 * along with this program; if not, write to the Free Software Foundation,
 * Inc., 51 Franklin Street, Fifth Floor, Boston, MA 02110-1301, USA.
 *
 * The Original Code is Copyright (C) 2008, Blender Foundation
 * This is a new part of Blender
 */

/** \file
 * \ingroup bke
 */

#include <math.h>
#include <stddef.h>
#include <stdio.h>
#include <stdlib.h>
#include <string.h>

#include "CLG_log.h"

#include "MEM_guardedalloc.h"

#include "BLI_blenlib.h"
#include "BLI_ghash.h"
#include "BLI_math_vector.h"
#include "BLI_polyfill_2d.h"

#include "BLT_translation.h"

#include "DNA_gpencil_modifier_types.h"
#include "DNA_gpencil_types.h"
#include "DNA_mesh_types.h"
#include "DNA_meshdata_types.h"
#include "DNA_scene_types.h"

#include "BLT_translation.h"

#include "BKE_deform.h"
#include "BKE_gpencil.h"
#include "BKE_gpencil_curve.h"
#include "BKE_gpencil_geom.h"
#include "BKE_main.h"
#include "BKE_material.h"
#include "BKE_object.h"

#include "DEG_depsgraph_query.h"

/* GP Object - Boundbox Support */
/**
 *Get min/max coordinate bounds for single stroke.
 * \param gps: Grease pencil stroke
 * \param use_select: Include only selected points
 * \param r_min: Result minimum coordinates
 * \param r_max: Result maximum coordinates
 * \return True if it was possible to calculate
 */
bool BKE_gpencil_stroke_minmax(const bGPDstroke *gps,
                               const bool use_select,
                               float r_min[3],
                               float r_max[3])
{
  const bGPDspoint *pt;
  int i;
  bool changed = false;

  if (ELEM(NULL, gps, r_min, r_max)) {
    return false;
  }

  for (i = 0, pt = gps->points; i < gps->totpoints; i++, pt++) {
    if ((use_select == false) || (pt->flag & GP_SPOINT_SELECT)) {
      minmax_v3v3_v3(r_min, r_max, &pt->x);
      changed = true;
    }
  }
  return changed;
}

/**
 * Get min/max bounds of all strokes in grease pencil data-block.
 * \param gpd: Grease pencil datablock
 * \param r_min: Result minimum coordinates
 * \param r_max: Result maximum coordinates
 * \return True if it was possible to calculate
 */
bool BKE_gpencil_data_minmax(const bGPdata *gpd, float r_min[3], float r_max[3])
{
  bool changed = false;

  INIT_MINMAX(r_min, r_max);

  if (gpd == NULL) {
    return changed;
  }

  LISTBASE_FOREACH (bGPDlayer *, gpl, &gpd->layers) {
    bGPDframe *gpf = gpl->actframe;

    if (gpf != NULL) {
      LISTBASE_FOREACH (bGPDstroke *, gps, &gpf->strokes) {
        changed |= BKE_gpencil_stroke_minmax(gps, false, r_min, r_max);
      }
    }
  }

  return changed;
}

/**
 * Compute center of bounding box.
 * \param gpd: Grease pencil data-block
 * \param r_centroid: Location of the center
 */
void BKE_gpencil_centroid_3d(bGPdata *gpd, float r_centroid[3])
{
  float min[3], max[3], tot[3];

  BKE_gpencil_data_minmax(gpd, min, max);

  add_v3_v3v3(tot, min, max);
  mul_v3_v3fl(r_centroid, tot, 0.5f);
}

/**
 * Compute stroke bounding box.
 * \param gps: Grease pencil Stroke
 */
void BKE_gpencil_stroke_boundingbox_calc(bGPDstroke *gps)
{
  INIT_MINMAX(gps->boundbox_min, gps->boundbox_max);
  BKE_gpencil_stroke_minmax(gps, false, gps->boundbox_min, gps->boundbox_max);
}

/**
 * Create bounding box values.
 * \param ob: Grease pencil object
 */
static void boundbox_gpencil(Object *ob)
{
  BoundBox *bb;
  bGPdata *gpd;
  float min[3], max[3];

  if (ob->runtime.bb == NULL) {
    ob->runtime.bb = MEM_callocN(sizeof(BoundBox), "GPencil boundbox");
  }

  bb = ob->runtime.bb;
  gpd = ob->data;

  if (!BKE_gpencil_data_minmax(gpd, min, max)) {
    min[0] = min[1] = min[2] = -1.0f;
    max[0] = max[1] = max[2] = 1.0f;
  }

  BKE_boundbox_init_from_minmax(bb, min, max);

  bb->flag &= ~BOUNDBOX_DIRTY;
}

/**
 * Get grease pencil object bounding box.
 * \param ob: Grease pencil object
 * \return Bounding box
 */
BoundBox *BKE_gpencil_boundbox_get(Object *ob)
{
  if (ELEM(NULL, ob, ob->data)) {
    return NULL;
  }

  bGPdata *gpd = (bGPdata *)ob->data;
  if ((ob->runtime.bb) && ((gpd->flag & GP_DATA_CACHE_IS_DIRTY) == 0)) {
    return ob->runtime.bb;
  }

  boundbox_gpencil(ob);

  return ob->runtime.bb;
}

/* ************************************************** */

static int stroke_march_next_point(const bGPDstroke *gps,
                                   const int index_next_pt,
                                   const float *current,
                                   const float dist,
                                   float *result,
                                   float *pressure,
                                   float *strength,
                                   float *vert_color,
                                   float *ratio_result,
                                   int *index_from,
                                   int *index_to)
{
  float remaining_till_next = 0.0f;
  float remaining_march = dist;
  float step_start[3];
  float point[3];
  int next_point_index = index_next_pt;
  bGPDspoint *pt = NULL;

  if (!(next_point_index < gps->totpoints)) {
    return -1;
  }

  copy_v3_v3(step_start, current);
  pt = &gps->points[next_point_index];
  copy_v3_v3(point, &pt->x);
  remaining_till_next = len_v3v3(point, step_start);

  while (remaining_till_next < remaining_march) {
    remaining_march -= remaining_till_next;
    pt = &gps->points[next_point_index];
    copy_v3_v3(point, &pt->x);
    copy_v3_v3(step_start, point);
    next_point_index++;
    if (!(next_point_index < gps->totpoints)) {
      next_point_index = gps->totpoints - 1;
      break;
    }
    pt = &gps->points[next_point_index];
    copy_v3_v3(point, &pt->x);
    remaining_till_next = len_v3v3(point, step_start);
  }
  if (remaining_till_next < remaining_march) {
    pt = &gps->points[next_point_index];
    copy_v3_v3(result, &pt->x);
    *pressure = gps->points[next_point_index].pressure;
    *strength = gps->points[next_point_index].strength;
    memcpy(vert_color, gps->points[next_point_index].vert_color, sizeof(float) * 4);

    *index_from = next_point_index - 1;
    *index_to = next_point_index;
    *ratio_result = 1.0f;

    return 0;
  }
  else {
    float ratio = remaining_march / remaining_till_next;
    interp_v3_v3v3(result, step_start, point, ratio);
    *pressure = interpf(
        gps->points[next_point_index].pressure, gps->points[next_point_index - 1].pressure, ratio);
    *strength = interpf(
        gps->points[next_point_index].strength, gps->points[next_point_index - 1].strength, ratio);
    interp_v4_v4v4(vert_color,
                   gps->points[next_point_index - 1].vert_color,
                   gps->points[next_point_index].vert_color,
                   ratio);

    *index_from = next_point_index - 1;
    *index_to = next_point_index;
    *ratio_result = ratio;

    return next_point_index;
  }
}

static int stroke_march_next_point_no_interp(const bGPDstroke *gps,
                                             const int index_next_pt,
                                             const float *current,
                                             const float dist,
                                             float *result)
{
  float remaining_till_next = 0.0f;
  float remaining_march = dist;
  float step_start[3];
  float point[3];
  int next_point_index = index_next_pt;
  bGPDspoint *pt = NULL;

  if (!(next_point_index < gps->totpoints)) {
    return -1;
  }

  copy_v3_v3(step_start, current);
  pt = &gps->points[next_point_index];
  copy_v3_v3(point, &pt->x);
  remaining_till_next = len_v3v3(point, step_start);

  while (remaining_till_next < remaining_march) {
    remaining_march -= remaining_till_next;
    pt = &gps->points[next_point_index];
    copy_v3_v3(point, &pt->x);
    copy_v3_v3(step_start, point);
    next_point_index++;
    if (!(next_point_index < gps->totpoints)) {
      next_point_index = gps->totpoints - 1;
      break;
    }
    pt = &gps->points[next_point_index];
    copy_v3_v3(point, &pt->x);
    remaining_till_next = len_v3v3(point, step_start);
  }
  if (remaining_till_next < remaining_march) {
    pt = &gps->points[next_point_index];
    copy_v3_v3(result, &pt->x);
    return 0;
  }
  else {
    float ratio = remaining_march / remaining_till_next;
    interp_v3_v3v3(result, step_start, point, ratio);
    return next_point_index;
  }
}

static int stroke_march_count(const bGPDstroke *gps, const float dist)
{
  int point_count = 0;
  float point[3];
  int next_point_index = 1;
  bGPDspoint *pt = NULL;

  pt = &gps->points[0];
  copy_v3_v3(point, &pt->x);
  point_count++;

  while ((next_point_index = stroke_march_next_point_no_interp(
              gps, next_point_index, point, dist, point)) > -1) {
    point_count++;
    if (next_point_index == 0) {
      break; /* last point finished */
    }
  }
  return point_count;
}

static void stroke_defvert_create_nr_list(MDeformVert *dv_list,
                                          int count,
                                          ListBase *result,
                                          int *totweight)
{
  LinkData *ld;
  MDeformVert *dv;
  MDeformWeight *dw;
  int i, j;
  int tw = 0;
  for (i = 0; i < count; i++) {
    dv = &dv_list[i];

    /* find def_nr in list, if not exist, then create one */
    for (j = 0; j < dv->totweight; j++) {
      bool found = false;
      dw = &dv->dw[j];
      for (ld = result->first; ld; ld = ld->next) {
        if (ld->data == POINTER_FROM_INT(dw->def_nr)) {
          found = true;
          break;
        }
      }
      if (!found) {
        ld = MEM_callocN(sizeof(LinkData), "def_nr_item");
        ld->data = POINTER_FROM_INT(dw->def_nr);
        BLI_addtail(result, ld);
        tw++;
      }
    }
  }

  *totweight = tw;
}

static MDeformVert *stroke_defvert_new_count(int count, int totweight, ListBase *def_nr_list)
{
  int i, j;
  LinkData *ld;
  MDeformVert *dst = MEM_mallocN(count * sizeof(MDeformVert), "new_deformVert");

  for (i = 0; i < count; i++) {
    dst[i].dw = MEM_mallocN(sizeof(MDeformWeight) * totweight, "new_deformWeight");
    dst[i].totweight = totweight;
    j = 0;
    /* re-assign deform groups */
    for (ld = def_nr_list->first; ld; ld = ld->next) {
      dst[i].dw[j].def_nr = POINTER_AS_INT(ld->data);
      j++;
    }
  }

  return dst;
}

static void stroke_interpolate_deform_weights(
    bGPDstroke *gps, int index_from, int index_to, float ratio, MDeformVert *vert)
{
  const MDeformVert *vl = &gps->dvert[index_from];
  const MDeformVert *vr = &gps->dvert[index_to];
  int i;

  for (i = 0; i < vert->totweight; i++) {
    float wl = BKE_defvert_find_weight(vl, vert->dw[i].def_nr);
    float wr = BKE_defvert_find_weight(vr, vert->dw[i].def_nr);
    vert->dw[i].weight = interpf(wr, wl, ratio);
  }
}

/**
 * Resample a stroke
 * \param gpd: Grease pencil data-block
 * \param gps: Stroke to sample
 * \param dist: Distance of one segment
 */
bool BKE_gpencil_stroke_sample(bGPdata *gpd, bGPDstroke *gps, const float dist, const bool select)
{
  bGPDspoint *pt = gps->points;
  bGPDspoint *pt1 = NULL;
  bGPDspoint *pt2 = NULL;
  int i;
  LinkData *ld;
  ListBase def_nr_list = {0};

  if (gps->totpoints < 2 || dist < FLT_EPSILON) {
    return false;
  }
  /* TODO: Implement feature point preservation. */
  int count = stroke_march_count(gps, dist);

  bGPDspoint *new_pt = MEM_callocN(sizeof(bGPDspoint) * count, "gp_stroke_points_sampled");
  MDeformVert *new_dv = NULL;

  int result_totweight;

  if (gps->dvert != NULL) {
    stroke_defvert_create_nr_list(gps->dvert, gps->totpoints, &def_nr_list, &result_totweight);
    new_dv = stroke_defvert_new_count(count, result_totweight, &def_nr_list);
  }

  int next_point_index = 1;
  i = 0;
  float pressure, strength, ratio_result;
  float vert_color[4];
  int index_from, index_to;
  float last_coord[3];

  /*  1st point is always at the start */
  pt1 = &gps->points[0];
  copy_v3_v3(last_coord, &pt1->x);
  pt2 = &new_pt[i];
  copy_v3_v3(&pt2->x, last_coord);
  new_pt[i].pressure = pt[0].pressure;
  new_pt[i].strength = pt[0].strength;
  memcpy(new_pt[i].vert_color, pt[0].vert_color, sizeof(float) * 4);
  if (select) {
    new_pt[i].flag |= GP_SPOINT_SELECT;
  }
  i++;

  if (new_dv) {
    stroke_interpolate_deform_weights(gps, 0, 0, 0, &new_dv[0]);
  }

  /* The rest. */
  while ((next_point_index = stroke_march_next_point(gps,
                                                     next_point_index,
                                                     last_coord,
                                                     dist,
                                                     last_coord,
                                                     &pressure,
                                                     &strength,
                                                     vert_color,
                                                     &ratio_result,
                                                     &index_from,
                                                     &index_to)) > -1) {
    pt2 = &new_pt[i];
    copy_v3_v3(&pt2->x, last_coord);
    new_pt[i].pressure = pressure;
    new_pt[i].strength = strength;
    memcpy(new_pt[i].vert_color, vert_color, sizeof(float) * 4);
    if (select) {
      new_pt[i].flag |= GP_SPOINT_SELECT;
    }

    if (new_dv) {
      stroke_interpolate_deform_weights(gps, index_from, index_to, ratio_result, &new_dv[i]);
    }

    i++;
    if (next_point_index == 0) {
      break; /* last point finished */
    }
  }

  gps->points = new_pt;
  /* Free original vertex list. */
  MEM_freeN(pt);

  if (new_dv) {
    /* Free original weight data. */
    BKE_gpencil_free_stroke_weights(gps);
    MEM_freeN(gps->dvert);
    while ((ld = BLI_pophead(&def_nr_list))) {
      MEM_freeN(ld);
    }

    gps->dvert = new_dv;
  }

  gps->totpoints = i;

  /* Calc geometry data. */
  BKE_gpencil_stroke_geometry_update(gpd, gps);

  return true;
}

/**
 * Backbone stretch similar to Freestyle.
 * \param gps: Stroke to sample
 * \param dist: Distance of one segment
 * \param tip_length: Ignore tip jittering, set zero to use default value.
 */
bool BKE_gpencil_stroke_stretch(bGPDstroke *gps, const float dist, const float tip_length)
{
  bGPDspoint *pt = gps->points, *last_pt, *second_last, *next_pt;
  int i;
  float threshold = (tip_length == 0 ? 0.001f : tip_length);

  if (gps->totpoints < 2 || dist < FLT_EPSILON) {
    return false;
  }

  last_pt = &pt[gps->totpoints - 1];
  second_last = &pt[gps->totpoints - 2];
  next_pt = &pt[1];

  float len1 = 0.0f;
  float len2 = 0.0f;

  i = 1;
  while (len1 < threshold && gps->totpoints > i) {
    next_pt = &pt[i];
    len1 = len_v3v3(&next_pt->x, &pt->x);
    i++;
  }

  i = 2;
  while (len2 < threshold && gps->totpoints >= i) {
    second_last = &pt[gps->totpoints - i];
    len2 = len_v3v3(&last_pt->x, &second_last->x);
    i++;
  }

  float extend1 = (len1 + dist) / len1;
  float extend2 = (len2 + dist) / len2;

  float result1[3], result2[3];

  interp_v3_v3v3(result1, &next_pt->x, &pt->x, extend1);
  interp_v3_v3v3(result2, &second_last->x, &last_pt->x, extend2);

  copy_v3_v3(&pt->x, result1);
  copy_v3_v3(&last_pt->x, result2);

  return true;
}

/**
 * Trim stroke to needed segments
 * \param gps: Target stroke
 * \param index_from: the index of the first point to be used in the trimmed result
 * \param index_to: the index of the last point to be used in the trimmed result
 */
bool BKE_gpencil_stroke_trim_points(bGPDstroke *gps, const int index_from, const int index_to)
{
  bGPDspoint *pt = gps->points, *new_pt;
  MDeformVert *dv, *new_dv;

  const int new_count = index_to - index_from + 1;

  if (new_count >= gps->totpoints) {
    return false;
  }

  if (new_count == 1) {
    BKE_gpencil_free_stroke_weights(gps);
    MEM_freeN(gps->points);
    gps->points = NULL;
    gps->dvert = NULL;
    gps->totpoints = 0;
    return false;
  }

  new_pt = MEM_callocN(sizeof(bGPDspoint) * new_count, "gp_stroke_points_trimmed");

  for (int i = 0; i < new_count; i++) {
    memcpy(&new_pt[i], &pt[i + index_from], sizeof(bGPDspoint));
  }

  if (gps->dvert) {
    new_dv = MEM_callocN(sizeof(MDeformVert) * new_count, "gp_stroke_dverts_trimmed");
    for (int i = 0; i < new_count; i++) {
      dv = &gps->dvert[i + index_from];
      new_dv[i].flag = dv->flag;
      new_dv[i].totweight = dv->totweight;
      new_dv[i].dw = MEM_callocN(sizeof(MDeformWeight) * dv->totweight,
                                 "gp_stroke_dverts_dw_trimmed");
      for (int j = 0; j < dv->totweight; j++) {
        new_dv[i].dw[j].weight = dv->dw[j].weight;
        new_dv[i].dw[j].def_nr = dv->dw[j].def_nr;
      }
    }
    MEM_freeN(gps->dvert);
    gps->dvert = new_dv;
  }

  MEM_freeN(gps->points);
  gps->points = new_pt;
  gps->totpoints = new_count;

  return true;
}

/**
 * Split stroke.
 * \param gpd: Grease pencil data-block
 * \param gpf: Grease pencil frame
 * \param gps: Grease pencil original stroke
 * \param before_index: Position of the point to split
 * \param remaining_gps: Secondary stroke after split.
 * \return True if the split was done
 */
bool BKE_gpencil_stroke_split(bGPdata *gpd,
                              bGPDframe *gpf,
                              bGPDstroke *gps,
                              const int before_index,
                              bGPDstroke **remaining_gps)
{
  bGPDstroke *new_gps;
  bGPDspoint *pt = gps->points, *new_pt;
  MDeformVert *dv, *new_dv;

  if (before_index >= gps->totpoints || before_index == 0) {
    return false;
  }

  const int new_count = gps->totpoints - before_index;
  const int old_count = before_index;

  /* Handle remaining segments first. */

  new_gps = BKE_gpencil_stroke_add_existing_style(
      gpf, gps, gps->mat_nr, new_count, gps->thickness);

  new_pt = new_gps->points; /* Allocated from above. */

  for (int i = 0; i < new_count; i++) {
    memcpy(&new_pt[i], &pt[i + before_index], sizeof(bGPDspoint));
  }

  if (gps->dvert) {
    new_dv = MEM_callocN(sizeof(MDeformVert) * new_count,
                         "gp_stroke_dverts_remaining(MDeformVert)");
    for (int i = 0; i < new_count; i++) {
      dv = &gps->dvert[i + before_index];
      new_dv[i].flag = dv->flag;
      new_dv[i].totweight = dv->totweight;
      new_dv[i].dw = MEM_callocN(sizeof(MDeformWeight) * dv->totweight,
                                 "gp_stroke_dverts_dw_remaining(MDeformWeight)");
      for (int j = 0; j < dv->totweight; j++) {
        new_dv[i].dw[j].weight = dv->dw[j].weight;
        new_dv[i].dw[j].def_nr = dv->dw[j].def_nr;
      }
    }
    new_gps->dvert = new_dv;
  }

  (*remaining_gps) = new_gps;

  /* Trim the original stroke into a shorter one.
   * Keep the end point. */

  BKE_gpencil_stroke_trim_points(gps, 0, old_count);
  BKE_gpencil_stroke_geometry_update(gpd, gps);
  return true;
}

/**
 * Shrink the stroke by length.
 * \param gps: Stroke to shrink
 * \param dist: delta length
 */
bool BKE_gpencil_stroke_shrink(bGPDstroke *gps, const float dist)
{
  bGPDspoint *pt = gps->points, *second_last;
  int i;

  if (gps->totpoints < 2 || dist < FLT_EPSILON) {
    return false;
  }

  second_last = &pt[gps->totpoints - 2];

  float len1, this_len1, cut_len1;
  float len2, this_len2, cut_len2;
  int index_start, index_end;

  len1 = len2 = this_len1 = this_len2 = cut_len1 = cut_len2 = 0.0f;

  i = 1;
  while (len1 < dist && gps->totpoints > i - 1) {
    this_len1 = len_v3v3(&pt[i].x, &pt[i + 1].x);
    len1 += this_len1;
    cut_len1 = len1 - dist;
    i++;
  }
  index_start = i - 2;

  i = 2;
  while (len2 < dist && gps->totpoints >= i) {
    second_last = &pt[gps->totpoints - i];
    this_len2 = len_v3v3(&second_last[1].x, &second_last->x);
    len2 += this_len2;
    cut_len2 = len2 - dist;
    i++;
  }
  index_end = gps->totpoints - i + 2;

  if (len1 < dist || len2 < dist || index_end <= index_start) {
    index_start = index_end = 0; /* empty stroke */
  }

  if ((index_end == index_start + 1) && (cut_len1 + cut_len2 > 1.0f)) {
    index_start = index_end = 0; /* no length left to cut */
  }

  BKE_gpencil_stroke_trim_points(gps, index_start, index_end);

  if (gps->totpoints == 0) {
    return false;
  }

  pt = gps->points;

  float cut1 = cut_len1 / this_len1;
  float cut2 = cut_len2 / this_len2;

  float result1[3], result2[3];

  interp_v3_v3v3(result1, &pt[1].x, &pt[0].x, cut1);
  interp_v3_v3v3(result2, &pt[gps->totpoints - 2].x, &pt[gps->totpoints - 1].x, cut2);

  copy_v3_v3(&pt[0].x, result1);
  copy_v3_v3(&pt[gps->totpoints - 1].x, result2);

  return true;
}

/**
 * Apply smooth position to stroke point.
 * \param gps: Stroke to smooth
 * \param i: Point index
 * \param inf: Amount of smoothing to apply
 */
bool BKE_gpencil_stroke_smooth(bGPDstroke *gps, int i, float inf)
{
  bGPDspoint *pt = &gps->points[i];
  float sco[3] = {0.0f};

  /* Do nothing if not enough points to smooth out */
  if (gps->totpoints <= 2) {
    return false;
  }

  /* Only affect endpoints by a fraction of the normal strength,
   * to prevent the stroke from shrinking too much
   */
  if ((i == 0) || (i == gps->totpoints - 1)) {
    inf *= 0.1f;
  }

  /* Compute smoothed coordinate by taking the ones nearby */
  /* XXX: This is potentially slow,
   *      and suffers from accumulation error as earlier points are handled before later ones. */
  {
    /* XXX: this is hardcoded to look at 2 points on either side of the current one
     * (i.e. 5 items total). */
    const int steps = 2;
    const float average_fac = 1.0f / (float)(steps * 2 + 1);
    int step;

    /* add the point itself */
    madd_v3_v3fl(sco, &pt->x, average_fac);

    /* n-steps before/after current point */
    /* XXX: review how the endpoints are treated by this algorithm. */
    /* XXX: falloff measures should also introduce some weighting variations,
     *      so that further-out points get less weight. */
    for (step = 1; step <= steps; step++) {
      bGPDspoint *pt1, *pt2;
      int before = i - step;
      int after = i + step;

      CLAMP_MIN(before, 0);
      CLAMP_MAX(after, gps->totpoints - 1);

      pt1 = &gps->points[before];
      pt2 = &gps->points[after];

      /* add both these points to the average-sum (s += p[i]/n) */
      madd_v3_v3fl(sco, &pt1->x, average_fac);
      madd_v3_v3fl(sco, &pt2->x, average_fac);
    }
  }

  /* Based on influence factor, blend between original and optimal smoothed coordinate */
  interp_v3_v3v3(&pt->x, &pt->x, sco, inf);

  return true;
}

/**
 * Apply smooth strength to stroke point.
 * \param gps: Stroke to smooth
 * \param point_index: Point index
 * \param influence: Amount of smoothing to apply
 */
bool BKE_gpencil_stroke_smooth_strength(bGPDstroke *gps, int point_index, float influence)
{
  bGPDspoint *ptb = &gps->points[point_index];

  /* Do nothing if not enough points */
  if ((gps->totpoints <= 2) || (point_index < 1)) {
    return false;
  }
  /* Only affect endpoints by a fraction of the normal influence */
  float inf = influence;
  if ((point_index == 0) || (point_index == gps->totpoints - 1)) {
    inf *= 0.01f;
  }
  /* Limit max influence to reduce pop effect. */
  CLAMP_MAX(inf, 0.98f);

  float total = 0.0f;
  float max_strength = 0.0f;
  const int steps = 4;
  const float average_fac = 1.0f / (float)(steps * 2 + 1);
  int step;

  /* add the point itself */
  total += ptb->strength * average_fac;
  max_strength = ptb->strength;

  /* n-steps before/after current point */
  for (step = 1; step <= steps; step++) {
    bGPDspoint *pt1, *pt2;
    int before = point_index - step;
    int after = point_index + step;

    CLAMP_MIN(before, 0);
    CLAMP_MAX(after, gps->totpoints - 1);

    pt1 = &gps->points[before];
    pt2 = &gps->points[after];

    /* add both these points to the average-sum (s += p[i]/n) */
    total += pt1->strength * average_fac;
    total += pt2->strength * average_fac;
    /* Save max value. */
    if (max_strength < pt1->strength) {
      max_strength = pt1->strength;
    }
    if (max_strength < pt2->strength) {
      max_strength = pt2->strength;
    }
  }

  /* Based on influence factor, blend between original and optimal smoothed value. */
  ptb->strength = interpf(ptb->strength, total, inf);
  /* Clamp to maximum stroke strength to avoid weird results. */
  CLAMP_MAX(ptb->strength, max_strength);

  return true;
}

/**
 * Apply smooth for thickness to stroke point (use pressure).
 * \param gps: Stroke to smooth
 * \param point_index: Point index
 * \param influence: Amount of smoothing to apply
 */
bool BKE_gpencil_stroke_smooth_thickness(bGPDstroke *gps, int point_index, float influence)
{
  bGPDspoint *ptb = &gps->points[point_index];

  /* Do nothing if not enough points */
  if ((gps->totpoints <= 2) || (point_index < 1)) {
    return false;
  }
  /* Only affect endpoints by a fraction of the normal influence */
  float inf = influence;
  if ((point_index == 0) || (point_index == gps->totpoints - 1)) {
    inf *= 0.01f;
  }
  /* Limit max influence to reduce pop effect. */
  CLAMP_MAX(inf, 0.98f);

  float total = 0.0f;
  float max_pressure = 0.0f;
  const int steps = 4;
  const float average_fac = 1.0f / (float)(steps * 2 + 1);
  int step;

  /* add the point itself */
  total += ptb->pressure * average_fac;
  max_pressure = ptb->pressure;

  /* n-steps before/after current point */
  for (step = 1; step <= steps; step++) {
    bGPDspoint *pt1, *pt2;
    int before = point_index - step;
    int after = point_index + step;

    CLAMP_MIN(before, 0);
    CLAMP_MAX(after, gps->totpoints - 1);

    pt1 = &gps->points[before];
    pt2 = &gps->points[after];

    /* add both these points to the average-sum (s += p[i]/n) */
    total += pt1->pressure * average_fac;
    total += pt2->pressure * average_fac;
    /* Save max value. */
    if (max_pressure < pt1->pressure) {
      max_pressure = pt1->pressure;
    }
    if (max_pressure < pt2->pressure) {
      max_pressure = pt2->pressure;
    }
  }

  /* Based on influence factor, blend between original and optimal smoothed value. */
  ptb->pressure = interpf(ptb->pressure, total, inf);
  /* Clamp to maximum stroke thickness to avoid weird results. */
  CLAMP_MAX(ptb->pressure, max_pressure);
  return true;
}

/**
 * Apply smooth for UV rotation to stroke point (use pressure).
 * \param gps: Stroke to smooth
 * \param point_index: Point index
 * \param influence: Amount of smoothing to apply
 */
bool BKE_gpencil_stroke_smooth_uv(bGPDstroke *gps, int point_index, float influence)
{
  bGPDspoint *ptb = &gps->points[point_index];

  /* Do nothing if not enough points */
  if (gps->totpoints <= 2) {
    return false;
  }

  /* Compute theoretical optimal value */
  bGPDspoint *pta, *ptc;
  int before = point_index - 1;
  int after = point_index + 1;

  CLAMP_MIN(before, 0);
  CLAMP_MAX(after, gps->totpoints - 1);

  pta = &gps->points[before];
  ptc = &gps->points[after];

  /* the optimal value is the corresponding to the interpolation of the pressure
   * at the distance of point b
   */
  float fac = line_point_factor_v3(&ptb->x, &pta->x, &ptc->x);
  /* sometimes the factor can be wrong due stroke geometry, so use middle point */
  if ((fac < 0.0f) || (fac > 1.0f)) {
    fac = 0.5f;
  }
  float optimal = interpf(ptc->uv_rot, pta->uv_rot, fac);

  /* Based on influence factor, blend between original and optimal */
  ptb->uv_rot = interpf(optimal, ptb->uv_rot, influence);
  CLAMP(ptb->uv_rot, -M_PI_2, M_PI_2);

  return true;
}

/**
 * Get points of stroke always flat to view not affected
 * by camera view or view position.
 * \param points: Array of grease pencil points (3D)
 * \param totpoints: Total of points
 * \param points2d: Result array of 2D points
 * \param r_direction: Return Concave (-1), Convex (1), or Autodetect (0)
 */
void BKE_gpencil_stroke_2d_flat(const bGPDspoint *points,
                                int totpoints,
                                float (*points2d)[2],
                                int *r_direction)
{
  BLI_assert(totpoints >= 2);

  const bGPDspoint *pt0 = &points[0];
  const bGPDspoint *pt1 = &points[1];
  const bGPDspoint *pt3 = &points[(int)(totpoints * 0.75)];

  float locx[3];
  float locy[3];
  float loc3[3];
  float normal[3];

  /* local X axis (p0 -> p1) */
  sub_v3_v3v3(locx, &pt1->x, &pt0->x);

  /* point vector at 3/4 */
  float v3[3];
  if (totpoints == 2) {
    mul_v3_v3fl(v3, &pt3->x, 0.001f);
  }
  else {
    copy_v3_v3(v3, &pt3->x);
  }

  sub_v3_v3v3(loc3, v3, &pt0->x);

  /* vector orthogonal to polygon plane */
  cross_v3_v3v3(normal, locx, loc3);

  /* local Y axis (cross to normal/x axis) */
  cross_v3_v3v3(locy, normal, locx);

  /* Normalize vectors */
  normalize_v3(locx);
  normalize_v3(locy);

  /* Get all points in local space */
  for (int i = 0; i < totpoints; i++) {
    const bGPDspoint *pt = &points[i];
    float loc[3];

    /* Get local space using first point as origin */
    sub_v3_v3v3(loc, &pt->x, &pt0->x);

    points2d[i][0] = dot_v3v3(loc, locx);
    points2d[i][1] = dot_v3v3(loc, locy);
  }

  /* Concave (-1), Convex (1), or Autodetect (0)? */
  *r_direction = (int)locy[2];
}

/**
 * Get points of stroke always flat to view not affected by camera view or view position
 * using another stroke as reference.
 * \param ref_points: Array of reference points (3D)
 * \param ref_totpoints: Total reference points
 * \param points: Array of points to flat (3D)
 * \param totpoints: Total points
 * \param points2d: Result array of 2D points
 * \param scale: Scale factor
 * \param r_direction: Return Concave (-1), Convex (1), or Autodetect (0)
 */
void BKE_gpencil_stroke_2d_flat_ref(const bGPDspoint *ref_points,
                                    int ref_totpoints,
                                    const bGPDspoint *points,
                                    int totpoints,
                                    float (*points2d)[2],
                                    const float scale,
                                    int *r_direction)
{
  BLI_assert(totpoints >= 2);

  const bGPDspoint *pt0 = &ref_points[0];
  const bGPDspoint *pt1 = &ref_points[1];
  const bGPDspoint *pt3 = &ref_points[(int)(ref_totpoints * 0.75)];

  float locx[3];
  float locy[3];
  float loc3[3];
  float normal[3];

  /* local X axis (p0 -> p1) */
  sub_v3_v3v3(locx, &pt1->x, &pt0->x);

  /* point vector at 3/4 */
  float v3[3];
  if (totpoints == 2) {
    mul_v3_v3fl(v3, &pt3->x, 0.001f);
  }
  else {
    copy_v3_v3(v3, &pt3->x);
  }

  sub_v3_v3v3(loc3, v3, &pt0->x);

  /* vector orthogonal to polygon plane */
  cross_v3_v3v3(normal, locx, loc3);

  /* local Y axis (cross to normal/x axis) */
  cross_v3_v3v3(locy, normal, locx);

  /* Normalize vectors */
  normalize_v3(locx);
  normalize_v3(locy);

  /* Get all points in local space */
  for (int i = 0; i < totpoints; i++) {
    const bGPDspoint *pt = &points[i];
    float loc[3];
    float v1[3];
    float vn[3] = {0.0f, 0.0f, 0.0f};

    /* apply scale to extremes of the stroke to get better collision detection
     * the scale is divided to get more control in the UI parameter
     */
    /* first point */
    if (i == 0) {
      const bGPDspoint *pt_next = &points[i + 1];
      sub_v3_v3v3(vn, &pt->x, &pt_next->x);
      normalize_v3(vn);
      mul_v3_fl(vn, scale / 10.0f);
      add_v3_v3v3(v1, &pt->x, vn);
    }
    /* last point */
    else if (i == totpoints - 1) {
      const bGPDspoint *pt_prev = &points[i - 1];
      sub_v3_v3v3(vn, &pt->x, &pt_prev->x);
      normalize_v3(vn);
      mul_v3_fl(vn, scale / 10.0f);
      add_v3_v3v3(v1, &pt->x, vn);
    }
    else {
      copy_v3_v3(v1, &pt->x);
    }

    /* Get local space using first point as origin (ref stroke) */
    sub_v3_v3v3(loc, v1, &pt0->x);

    points2d[i][0] = dot_v3v3(loc, locx);
    points2d[i][1] = dot_v3v3(loc, locy);
  }

  /* Concave (-1), Convex (1), or Autodetect (0)? */
  *r_direction = (int)locy[2];
}

/* Calc texture coordinates using flat projected points. */
static void gpencil_calc_stroke_fill_uv(const float (*points2d)[2],
                                        bGPDstroke *gps,
                                        const float minv[2],
                                        float maxv[2],
                                        float (*r_uv)[2])
{
  const float s = sin(gps->uv_rotation);
  const float c = cos(gps->uv_rotation);

  /* Calc center for rotation. */
  float center[2] = {0.5f, 0.5f};
  float d[2];
  d[0] = maxv[0] - minv[0];
  d[1] = maxv[1] - minv[1];
  for (int i = 0; i < gps->totpoints; i++) {
    r_uv[i][0] = (points2d[i][0] - minv[0]) / d[0];
    r_uv[i][1] = (points2d[i][1] - minv[1]) / d[1];

    /* Apply translation. */
    add_v2_v2(r_uv[i], gps->uv_translation);

    /* Apply Rotation. */
    r_uv[i][0] -= center[0];
    r_uv[i][1] -= center[1];

    float x = r_uv[i][0] * c - r_uv[i][1] * s;
    float y = r_uv[i][0] * s + r_uv[i][1] * c;

    r_uv[i][0] = x + center[0];
    r_uv[i][1] = y + center[1];

    /* Apply scale. */
    if (gps->uv_scale != 0.0f) {
      mul_v2_fl(r_uv[i], 1.0f / gps->uv_scale);
    }
  }
}

/**
 * Triangulate stroke to generate data for filling areas.
 * \param gps: Grease pencil stroke
 */
void BKE_gpencil_stroke_fill_triangulate(bGPDstroke *gps)
{
  BLI_assert(gps->totpoints >= 3);

  /* allocate memory for temporary areas */
  gps->tot_triangles = gps->totpoints - 2;
  uint(*tmp_triangles)[3] = MEM_mallocN(sizeof(*tmp_triangles) * gps->tot_triangles,
                                        "GP Stroke temp triangulation");
  float(*points2d)[2] = MEM_mallocN(sizeof(*points2d) * gps->totpoints,
                                    "GP Stroke temp 2d points");
  float(*uv)[2] = MEM_mallocN(sizeof(*uv) * gps->totpoints, "GP Stroke temp 2d uv data");

  int direction = 0;

  /* convert to 2d and triangulate */
  BKE_gpencil_stroke_2d_flat(gps->points, gps->totpoints, points2d, &direction);
  BLI_polyfill_calc(points2d, (uint)gps->totpoints, direction, tmp_triangles);

  /* calc texture coordinates automatically */
  float minv[2];
  float maxv[2];
  /* first needs bounding box data */
  ARRAY_SET_ITEMS(minv, -1.0f, -1.0f);
  ARRAY_SET_ITEMS(maxv, 1.0f, 1.0f);

  /* calc uv data */
  gpencil_calc_stroke_fill_uv(points2d, gps, minv, maxv, uv);

  /* Save triangulation data. */
  if (gps->tot_triangles > 0) {
    MEM_SAFE_FREE(gps->triangles);
    gps->triangles = MEM_callocN(sizeof(*gps->triangles) * gps->tot_triangles,
                                 "GP Stroke triangulation");

    for (int i = 0; i < gps->tot_triangles; i++) {
      memcpy(gps->triangles[i].verts, tmp_triangles[i], sizeof(uint[3]));
    }

    /* Copy UVs to bGPDspoint. */
    for (int i = 0; i < gps->totpoints; i++) {
      copy_v2_v2(gps->points[i].uv_fill, uv[i]);
    }
  }
  else {
    /* No triangles needed - Free anything allocated previously */
    if (gps->triangles) {
      MEM_freeN(gps->triangles);
    }

    gps->triangles = NULL;
  }

  /* clear memory */
  MEM_SAFE_FREE(tmp_triangles);
  MEM_SAFE_FREE(points2d);
  MEM_SAFE_FREE(uv);
}

/**
 * Update Stroke UV data.
 * \param gps: Grease pencil stroke
 */
void BKE_gpencil_stroke_uv_update(bGPDstroke *gps)
{
  if (gps == NULL || gps->totpoints == 0) {
    return;
  }

  bGPDspoint *pt = gps->points;
  float totlen = 0.0f;
  pt[0].uv_fac = totlen;
  for (int i = 1; i < gps->totpoints; i++) {
    totlen += len_v3v3(&pt[i - 1].x, &pt[i].x);
    pt[i].uv_fac = totlen;
  }
}

/**
 * Recalc all internal geometry data for the stroke
 * \param gpd: Grease pencil data-block
 * \param gps: Grease pencil stroke
 */
void BKE_gpencil_stroke_geometry_update(bGPdata *gpd, bGPDstroke *gps)
{
  if (gps == NULL) {
    return;
  }

  if (gps->editcurve != NULL) {
    if (GPENCIL_CURVE_EDIT_SESSIONS_ON(gpd)) {
      /* curve geometry was updated: stroke needs recalculation */
      if (gps->flag & GP_STROKE_NEEDS_CURVE_UPDATE) {
        BKE_gpencil_stroke_update_geometry_from_editcurve(gps);
        gps->flag &= ~GP_STROKE_NEEDS_CURVE_UPDATE;
      }
    }
    else {
      /* stroke geometry was updated: editcurve needs recalculation */
      gps->editcurve->flag |= GP_CURVE_NEEDS_STROKE_UPDATE;
    }
  }

  if (gps->totpoints > 2) {
    BKE_gpencil_stroke_fill_triangulate(gps);
  }
  else {
    gps->tot_triangles = 0;
    MEM_SAFE_FREE(gps->triangles);
  }

  /* calc uv data along the stroke */
  BKE_gpencil_stroke_uv_update(gps);

  /* Calc stroke bounding box. */
  BKE_gpencil_stroke_boundingbox_calc(gps);
}

/**
 * Calculate grease pencil stroke length.
<<<<<<< HEAD
 * \param gps Grease pencil stroke
 * \param use_3d Set to true to use 3D points
 * \return Length of the stroke
=======
 * \param gps: Grease pencil stroke
 * \param use_3d: Set to true to use 3D points
 * \return Length: of the stroke
>>>>>>> 17603816
 */
float BKE_gpencil_stroke_length(const bGPDstroke *gps, bool use_3d)
{
  if (!gps->points || gps->totpoints < 2) {
    return 0.0f;
  }
  float *last_pt = &gps->points[0].x;
  int i;
  bGPDspoint *pt;
  float total_length = 0.0f;
  for (i = 1; i < gps->totpoints; i++) {
    pt = &gps->points[i];
    if (use_3d) {
      total_length += len_v3v3(&pt->x, last_pt);
    }
    else {
      total_length += len_v2v2(&pt->x, last_pt);
    }
    last_pt = &pt->x;
  }
  return total_length;
}

/**
 * Trim stroke to the first intersection or loop.
 * \param gps: Stroke data
 */
bool BKE_gpencil_stroke_trim(bGPdata *gpd, bGPDstroke *gps)
{
  if (gps->totpoints < 4) {
    return false;
  }
  bool intersect = false;
  int start = 0;
  int end = 0;
  float point[3];
  /* loop segments from start until we have an intersection */
  for (int i = 0; i < gps->totpoints - 2; i++) {
    start = i;
    bGPDspoint *a = &gps->points[start];
    bGPDspoint *b = &gps->points[start + 1];
    for (int j = start + 2; j < gps->totpoints - 1; j++) {
      end = j + 1;
      bGPDspoint *c = &gps->points[j];
      bGPDspoint *d = &gps->points[end];
      float pointb[3];
      /* get intersection */
      if (isect_line_line_v3(&a->x, &b->x, &c->x, &d->x, point, pointb)) {
        if (len_v3(point) > 0.0f) {
          float closest[3];
          /* check intersection is on both lines */
          float lambda = closest_to_line_v3(closest, point, &a->x, &b->x);
          if ((lambda <= 0.0f) || (lambda >= 1.0f)) {
            continue;
          }
          lambda = closest_to_line_v3(closest, point, &c->x, &d->x);
          if ((lambda <= 0.0f) || (lambda >= 1.0f)) {
            continue;
          }
          else {
            intersect = true;
            break;
          }
        }
      }
    }
    if (intersect) {
      break;
    }
  }

  /* trim unwanted points */
  if (intersect) {

    /* save points */
    bGPDspoint *old_points = MEM_dupallocN(gps->points);
    MDeformVert *old_dvert = NULL;
    MDeformVert *dvert_src = NULL;

    if (gps->dvert != NULL) {
      old_dvert = MEM_dupallocN(gps->dvert);
    }

    /* resize gps */
    int newtot = end - start + 1;

    gps->points = MEM_recallocN(gps->points, sizeof(*gps->points) * newtot);
    if (gps->dvert != NULL) {
      gps->dvert = MEM_recallocN(gps->dvert, sizeof(*gps->dvert) * newtot);
    }

    for (int i = 0; i < newtot; i++) {
      int idx = start + i;
      bGPDspoint *pt_src = &old_points[idx];
      bGPDspoint *pt_new = &gps->points[i];
      memcpy(pt_new, pt_src, sizeof(bGPDspoint));
      if (gps->dvert != NULL) {
        dvert_src = &old_dvert[idx];
        MDeformVert *dvert = &gps->dvert[i];
        memcpy(dvert, dvert_src, sizeof(MDeformVert));
        if (dvert_src->dw) {
          memcpy(dvert->dw, dvert_src->dw, sizeof(MDeformWeight));
        }
      }
      if (idx == start || idx == end) {
        copy_v3_v3(&pt_new->x, point);
      }
    }

    gps->totpoints = newtot;

    MEM_SAFE_FREE(old_points);
    MEM_SAFE_FREE(old_dvert);
  }

  BKE_gpencil_stroke_geometry_update(gpd, gps);

  return intersect;
}

/**
 * Close grease pencil stroke.
 * \param gps: Stroke to close
 */
bool BKE_gpencil_stroke_close(bGPDstroke *gps)
{
  bGPDspoint *pt1 = NULL;
  bGPDspoint *pt2 = NULL;

  /* Only can close a stroke with 3 points or more. */
  if (gps->totpoints < 3) {
    return false;
  }

  /* Calc average distance between points to get same level of sampling. */
  float dist_tot = 0.0f;
  for (int i = 0; i < gps->totpoints - 1; i++) {
    pt1 = &gps->points[i];
    pt2 = &gps->points[i + 1];
    dist_tot += len_v3v3(&pt1->x, &pt2->x);
  }
  /* Calc the average distance. */
  float dist_avg = dist_tot / (gps->totpoints - 1);

  /* Calc distance between last and first point. */
  pt1 = &gps->points[gps->totpoints - 1];
  pt2 = &gps->points[0];
  float dist_close = len_v3v3(&pt1->x, &pt2->x);

  /* if the distance to close is very small, don't need add points and just enable cyclic. */
  if (dist_close <= dist_avg) {
    gps->flag |= GP_STROKE_CYCLIC;
    return true;
  }

  /* Calc number of points required using the average distance. */
  int tot_newpoints = MAX2(dist_close / dist_avg, 1);

  /* Resize stroke array. */
  int old_tot = gps->totpoints;
  gps->totpoints += tot_newpoints;
  gps->points = MEM_recallocN(gps->points, sizeof(*gps->points) * gps->totpoints);
  if (gps->dvert != NULL) {
    gps->dvert = MEM_recallocN(gps->dvert, sizeof(*gps->dvert) * gps->totpoints);
  }

  /* Generate new points */
  pt1 = &gps->points[old_tot - 1];
  pt2 = &gps->points[0];
  bGPDspoint *pt = &gps->points[old_tot];
  for (int i = 1; i < tot_newpoints + 1; i++, pt++) {
    float step = (tot_newpoints > 1) ? ((float)i / (float)tot_newpoints) : 0.99f;
    /* Clamp last point to be near, but not on top of first point. */
    if ((tot_newpoints > 1) && (i == tot_newpoints)) {
      step *= 0.99f;
    }

    /* Average point. */
    interp_v3_v3v3(&pt->x, &pt1->x, &pt2->x, step);
    pt->pressure = interpf(pt2->pressure, pt1->pressure, step);
    pt->strength = interpf(pt2->strength, pt1->strength, step);
    pt->flag = 0;
    interp_v4_v4v4(pt->vert_color, pt1->vert_color, pt2->vert_color, step);

    /* Set weights. */
    if (gps->dvert != NULL) {
      MDeformVert *dvert1 = &gps->dvert[old_tot - 1];
      MDeformWeight *dw1 = BKE_defvert_ensure_index(dvert1, 0);
      float weight_1 = dw1 ? dw1->weight : 0.0f;

      MDeformVert *dvert2 = &gps->dvert[0];
      MDeformWeight *dw2 = BKE_defvert_ensure_index(dvert2, 0);
      float weight_2 = dw2 ? dw2->weight : 0.0f;

      MDeformVert *dvert_final = &gps->dvert[old_tot + i - 1];
      dvert_final->totweight = 0;
      MDeformWeight *dw = BKE_defvert_ensure_index(dvert_final, 0);
      if (dvert_final->dw) {
        dw->weight = interpf(weight_2, weight_1, step);
      }
    }
  }

  /* Enable cyclic flag. */
  gps->flag |= GP_STROKE_CYCLIC;

  return true;
}

/**
 * Dissolve points in stroke.
 * \param gpd: Grease pencil data-block
 * \param gpf: Grease pencil frame
 * \param gps: Grease pencil stroke
 * \param tag: Type of tag for point
 */
void BKE_gpencil_dissolve_points(bGPdata *gpd, bGPDframe *gpf, bGPDstroke *gps, const short tag)
{
  bGPDspoint *pt;
  MDeformVert *dvert = NULL;
  int i;

  int tot = gps->totpoints; /* number of points in new buffer */
  /* first pass: count points to remove */
  /* Count how many points are selected (i.e. how many to remove) */
  for (i = 0, pt = gps->points; i < gps->totpoints; i++, pt++) {
    if (pt->flag & tag) {
      /* selected point - one of the points to remove */
      tot--;
    }
  }

  /* if no points are left, we simply delete the entire stroke */
  if (tot <= 0) {
    /* remove the entire stroke */
    if (gps->points) {
      MEM_freeN(gps->points);
    }
    if (gps->dvert) {
      BKE_gpencil_free_stroke_weights(gps);
      MEM_freeN(gps->dvert);
    }
    if (gps->triangles) {
      MEM_freeN(gps->triangles);
    }
    BLI_freelinkN(&gpf->strokes, gps);
  }
  else {
    /* just copy all points to keep into a smaller buffer */
    bGPDspoint *new_points = MEM_callocN(sizeof(bGPDspoint) * tot, "new gp stroke points copy");
    bGPDspoint *npt = new_points;

    MDeformVert *new_dvert = NULL;
    MDeformVert *ndvert = NULL;

    if (gps->dvert != NULL) {
      new_dvert = MEM_callocN(sizeof(MDeformVert) * tot, "new gp stroke weights copy");
      ndvert = new_dvert;
    }

    (gps->dvert != NULL) ? dvert = gps->dvert : NULL;
    for (i = 0, pt = gps->points; i < gps->totpoints; i++, pt++) {
      if ((pt->flag & tag) == 0) {
        *npt = *pt;
        npt++;

        if (gps->dvert != NULL) {
          *ndvert = *dvert;
          ndvert->dw = MEM_dupallocN(dvert->dw);
          ndvert++;
        }
      }
      if (gps->dvert != NULL) {
        dvert++;
      }
    }

    /* free the old buffer */
    if (gps->points) {
      MEM_freeN(gps->points);
    }
    if (gps->dvert) {
      BKE_gpencil_free_stroke_weights(gps);
      MEM_freeN(gps->dvert);
    }

    /* save the new buffer */
    gps->points = new_points;
    gps->dvert = new_dvert;
    gps->totpoints = tot;

    /* triangles cache needs to be recalculated */
    BKE_gpencil_stroke_geometry_update(gpd, gps);
  }
}

/**
 * Calculate stroke normals.
 * \param gps: Grease pencil stroke
 * \param r_normal: Return Normal vector normalized
 */
void BKE_gpencil_stroke_normal(const bGPDstroke *gps, float r_normal[3])
{
  if (gps->totpoints < 3) {
    zero_v3(r_normal);
    return;
  }

  bGPDspoint *points = gps->points;
  int totpoints = gps->totpoints;

  const bGPDspoint *pt0 = &points[0];
  const bGPDspoint *pt1 = &points[1];
  const bGPDspoint *pt3 = &points[(int)(totpoints * 0.75)];

  float vec1[3];
  float vec2[3];

  /* initial vector (p0 -> p1) */
  sub_v3_v3v3(vec1, &pt1->x, &pt0->x);

  /* point vector at 3/4 */
  sub_v3_v3v3(vec2, &pt3->x, &pt0->x);

  /* vector orthogonal to polygon plane */
  cross_v3_v3v3(r_normal, vec1, vec2);

  /* Normalize vector */
  normalize_v3(r_normal);
}

/* Stroke Simplify ------------------------------------- */

/** Reduce a series of points to a simplified version, but
 * maintains the general shape of the series
 *
 * Ramer - Douglas - Peucker algorithm
 * by http ://en.wikipedia.org/wiki/Ramer-Douglas-Peucker_algorithm
 * \param gpd: Grease pencil data-block
 * \param gps: Grease pencil stroke
 * \param epsilon: Epsilon value to define precision of the algorithm
 */
void BKE_gpencil_stroke_simplify_adaptive(bGPdata *gpd, bGPDstroke *gps, float epsilon)
{
  bGPDspoint *old_points = MEM_dupallocN(gps->points);
  int totpoints = gps->totpoints;
  char *marked = NULL;
  char work;

  int start = 0;
  int end = gps->totpoints - 1;

  marked = MEM_callocN(totpoints, "GP marked array");
  marked[start] = 1;
  marked[end] = 1;

  work = 1;
  int totmarked = 0;
  /* while still reducing */
  while (work) {
    int ls, le;
    work = 0;

    ls = start;
    le = start + 1;

    /* while not over interval */
    while (ls < end) {
      int max_i = 0;
      /* divided to get more control */
      float max_dist = epsilon / 10.0f;

      /* find the next marked point */
      while (marked[le] == 0) {
        le++;
      }

      for (int i = ls + 1; i < le; i++) {
        float point_on_line[3];
        float dist;

        closest_to_line_segment_v3(
            point_on_line, &old_points[i].x, &old_points[ls].x, &old_points[le].x);

        dist = len_v3v3(point_on_line, &old_points[i].x);

        if (dist > max_dist) {
          max_dist = dist;
          max_i = i;
        }
      }

      if (max_i != 0) {
        work = 1;
        marked[max_i] = 1;
        totmarked++;
      }

      ls = le;
      le = ls + 1;
    }
  }

  /* adding points marked */
  MDeformVert *old_dvert = NULL;
  MDeformVert *dvert_src = NULL;

  if (gps->dvert != NULL) {
    old_dvert = MEM_dupallocN(gps->dvert);
  }
  /* resize gps */
  int j = 0;
  for (int i = 0; i < totpoints; i++) {
    bGPDspoint *pt_src = &old_points[i];
    bGPDspoint *pt = &gps->points[j];

    if ((marked[i]) || (i == 0) || (i == totpoints - 1)) {
      memcpy(pt, pt_src, sizeof(bGPDspoint));
      if (gps->dvert != NULL) {
        dvert_src = &old_dvert[i];
        MDeformVert *dvert = &gps->dvert[j];
        memcpy(dvert, dvert_src, sizeof(MDeformVert));
        if (dvert_src->dw) {
          memcpy(dvert->dw, dvert_src->dw, sizeof(MDeformWeight));
        }
      }
      j++;
    }
    else {
      if (gps->dvert != NULL) {
        dvert_src = &old_dvert[i];
        BKE_gpencil_free_point_weights(dvert_src);
      }
    }
  }

  gps->totpoints = j;

  /* Calc geometry data. */
  BKE_gpencil_stroke_geometry_update(gpd, gps);

  MEM_SAFE_FREE(old_points);
  MEM_SAFE_FREE(old_dvert);
  MEM_SAFE_FREE(marked);
}

/**
 * Simplify alternate vertex of stroke except extremes.
 * \param gpd: Grease pencil data-block
 * \param gps: Grease pencil stroke
 */
void BKE_gpencil_stroke_simplify_fixed(bGPdata *gpd, bGPDstroke *gps)
{
  if (gps->totpoints < 5) {
    return;
  }

  /* save points */
  bGPDspoint *old_points = MEM_dupallocN(gps->points);
  MDeformVert *old_dvert = NULL;
  MDeformVert *dvert_src = NULL;

  if (gps->dvert != NULL) {
    old_dvert = MEM_dupallocN(gps->dvert);
  }

  /* resize gps */
  int newtot = (gps->totpoints - 2) / 2;
  if (((gps->totpoints - 2) % 2) > 0) {
    newtot++;
  }
  newtot += 2;

  gps->points = MEM_recallocN(gps->points, sizeof(*gps->points) * newtot);
  if (gps->dvert != NULL) {
    gps->dvert = MEM_recallocN(gps->dvert, sizeof(*gps->dvert) * newtot);
  }

  int j = 0;
  for (int i = 0; i < gps->totpoints; i++) {
    bGPDspoint *pt_src = &old_points[i];
    bGPDspoint *pt = &gps->points[j];

    if ((i == 0) || (i == gps->totpoints - 1) || ((i % 2) > 0.0)) {
      memcpy(pt, pt_src, sizeof(bGPDspoint));
      if (gps->dvert != NULL) {
        dvert_src = &old_dvert[i];
        MDeformVert *dvert = &gps->dvert[j];
        memcpy(dvert, dvert_src, sizeof(MDeformVert));
        if (dvert_src->dw) {
          memcpy(dvert->dw, dvert_src->dw, sizeof(MDeformWeight));
        }
      }
      j++;
    }
    else {
      if (gps->dvert != NULL) {
        dvert_src = &old_dvert[i];
        BKE_gpencil_free_point_weights(dvert_src);
      }
    }
  }

  gps->totpoints = j;
  /* Calc geometry data. */
  BKE_gpencil_stroke_geometry_update(gpd, gps);

  MEM_SAFE_FREE(old_points);
  MEM_SAFE_FREE(old_dvert);
}

/**
 * Subdivide a stroke
 * \param gpd: Grease pencil data-block
 * \param gps: Stroke
 * \param level: Level of subdivision
 * \param type: Type of subdivision
 */
void BKE_gpencil_stroke_subdivide(bGPdata *gpd, bGPDstroke *gps, int level, int type)
{
  bGPDspoint *temp_points;
  MDeformVert *temp_dverts = NULL;
  MDeformVert *dvert = NULL;
  MDeformVert *dvert_final = NULL;
  MDeformVert *dvert_next = NULL;
  int totnewpoints, oldtotpoints;
  int i2;

  for (int s = 0; s < level; s++) {
    totnewpoints = gps->totpoints - 1;
    /* duplicate points in a temp area */
    temp_points = MEM_dupallocN(gps->points);
    oldtotpoints = gps->totpoints;

    /* resize the points arrays */
    gps->totpoints += totnewpoints;
    gps->points = MEM_recallocN(gps->points, sizeof(*gps->points) * gps->totpoints);
    if (gps->dvert != NULL) {
      temp_dverts = MEM_dupallocN(gps->dvert);
      gps->dvert = MEM_recallocN(gps->dvert, sizeof(*gps->dvert) * gps->totpoints);
    }

    /* move points from last to first to new place */
    i2 = gps->totpoints - 1;
    for (int i = oldtotpoints - 1; i > 0; i--) {
      bGPDspoint *pt = &temp_points[i];
      bGPDspoint *pt_final = &gps->points[i2];

      copy_v3_v3(&pt_final->x, &pt->x);
      pt_final->pressure = pt->pressure;
      pt_final->strength = pt->strength;
      pt_final->time = pt->time;
      pt_final->flag = pt->flag;
      pt_final->runtime.pt_orig = pt->runtime.pt_orig;
      pt_final->runtime.idx_orig = pt->runtime.idx_orig;
      copy_v4_v4(pt_final->vert_color, pt->vert_color);

      if (gps->dvert != NULL) {
        dvert = &temp_dverts[i];
        dvert_final = &gps->dvert[i2];
        dvert_final->totweight = dvert->totweight;
        dvert_final->dw = dvert->dw;
      }
      i2 -= 2;
    }
    /* interpolate mid points */
    i2 = 1;
    for (int i = 0; i < oldtotpoints - 1; i++) {
      bGPDspoint *pt = &temp_points[i];
      bGPDspoint *next = &temp_points[i + 1];
      bGPDspoint *pt_final = &gps->points[i2];

      /* add a half way point */
      interp_v3_v3v3(&pt_final->x, &pt->x, &next->x, 0.5f);
      pt_final->pressure = interpf(pt->pressure, next->pressure, 0.5f);
      pt_final->strength = interpf(pt->strength, next->strength, 0.5f);
      CLAMP(pt_final->strength, GPENCIL_STRENGTH_MIN, 1.0f);
      pt_final->time = interpf(pt->time, next->time, 0.5f);
      pt_final->runtime.pt_orig = NULL;
      pt_final->flag = 0;
      interp_v4_v4v4(pt_final->vert_color, pt->vert_color, next->vert_color, 0.5f);

      if (gps->dvert != NULL) {
        dvert = &temp_dverts[i];
        dvert_next = &temp_dverts[i + 1];
        dvert_final = &gps->dvert[i2];

        dvert_final->totweight = dvert->totweight;
        dvert_final->dw = MEM_dupallocN(dvert->dw);

        /* interpolate weight values */
        for (int d = 0; d < dvert->totweight; d++) {
          MDeformWeight *dw_a = &dvert->dw[d];
          if (dvert_next->totweight > d) {
            MDeformWeight *dw_b = &dvert_next->dw[d];
            MDeformWeight *dw_final = &dvert_final->dw[d];
            dw_final->weight = interpf(dw_a->weight, dw_b->weight, 0.5f);
          }
        }
      }

      i2 += 2;
    }

    MEM_SAFE_FREE(temp_points);
    MEM_SAFE_FREE(temp_dverts);

    /* move points to smooth stroke (not simple type )*/
    if (type != GP_SUBDIV_SIMPLE) {
      /* duplicate points in a temp area with the new subdivide data */
      temp_points = MEM_dupallocN(gps->points);

      /* extreme points are not changed */
      for (int i = 0; i < gps->totpoints - 2; i++) {
        bGPDspoint *pt = &temp_points[i];
        bGPDspoint *next = &temp_points[i + 1];
        bGPDspoint *pt_final = &gps->points[i + 1];

        /* move point */
        interp_v3_v3v3(&pt_final->x, &pt->x, &next->x, 0.5f);
      }
      /* free temp memory */
      MEM_SAFE_FREE(temp_points);
    }
  }

  /* Calc geometry data. */
  BKE_gpencil_stroke_geometry_update(gpd, gps);
}

/* Merge by distance ------------------------------------- */

/**
 * Reduce a series of points when the distance is below a threshold.
 * Special case for first and last points (both are keeped) for other points,
 * the merge point always is at first point.
 * \param gpd: Grease pencil data-block
 * \param gpf: Grease Pencil frame
 * \param gps: Grease Pencil stroke
 * \param threshold: Distance between points
 * \param use_unselected: Set to true to analyze all stroke and not only selected points
 */
void BKE_gpencil_stroke_merge_distance(bGPdata *gpd,
                                       bGPDframe *gpf,
                                       bGPDstroke *gps,
                                       const float threshold,
                                       const bool use_unselected)
{
  bGPDspoint *pt = NULL;
  bGPDspoint *pt_next = NULL;
  float tagged = false;
  /* Use square distance to speed up loop */
  const float th_square = threshold * threshold;
  /* Need to have something to merge. */
  if (gps->totpoints < 2) {
    return;
  }
  int i = 0;
  int step = 1;
  while ((i < gps->totpoints - 1) && (i + step < gps->totpoints)) {
    pt = &gps->points[i];
    if (pt->flag & GP_SPOINT_TAG) {
      i++;
      step = 1;
      continue;
    }
    pt_next = &gps->points[i + step];
    /* Do not recalc tagged points. */
    if (pt_next->flag & GP_SPOINT_TAG) {
      step++;
      continue;
    }
    /* Check if contiguous points are selected. */
    if (!use_unselected) {
      if (((pt->flag & GP_SPOINT_SELECT) == 0) || ((pt_next->flag & GP_SPOINT_SELECT) == 0)) {
        i++;
        step = 1;
        continue;
      }
    }
    float len_square = len_squared_v3v3(&pt->x, &pt_next->x);
    if (len_square <= th_square) {
      tagged = true;
      if (i != gps->totpoints - 1) {
        /* Tag second point for delete. */
        pt_next->flag |= GP_SPOINT_TAG;
      }
      else {
        pt->flag |= GP_SPOINT_TAG;
      }
      /* Jump to next pair of points, keeping first point segment equals.*/
      step++;
    }
    else {
      /* Analyze next point. */
      i++;
      step = 1;
    }
  }

  /* Always untag extremes. */
  pt = &gps->points[0];
  pt->flag &= ~GP_SPOINT_TAG;
  pt = &gps->points[gps->totpoints - 1];
  pt->flag &= ~GP_SPOINT_TAG;

  /* Dissolve tagged points */
  if (tagged) {
    BKE_gpencil_dissolve_points(gpd, gpf, gps, GP_SPOINT_TAG);
  }

  /* Calc geometry data. */
  BKE_gpencil_stroke_geometry_update(gpd, gps);
}

typedef struct GpEdge {
  uint v1, v2;
  /* Coordinates. */
  float v1_co[3], v2_co[3];
  /* Normals. */
  float n1[3], n2[3];
  /* Direction of the segment. */
  float vec[3];
  int flag;
} GpEdge;

static int gpencil_next_edge(
    GpEdge *gp_edges, int totedges, GpEdge *gped_init, const float threshold, const bool reverse)
{
  int edge = -1;
  float last_angle = 999999.0f;
  for (int i = 0; i < totedges; i++) {
    GpEdge *gped = &gp_edges[i];
    if (gped->flag != 0) {
      continue;
    }
    if (reverse) {
      if (gped_init->v1 != gped->v2) {
        continue;
      }
    }
    else {
      if (gped_init->v2 != gped->v1) {
        continue;
      }
    }
    /* Look for straight lines. */
    float angle = angle_v3v3(gped->vec, gped_init->vec);
    if ((angle < threshold) && (angle <= last_angle)) {
      edge = i;
      last_angle = angle;
    }
  }

  return edge;
}

static int gpencil_walk_edge(GHash *v_table,
                             GpEdge *gp_edges,
                             int totedges,
                             uint *stroke_array,
                             int init_idx,
                             const float angle,
                             const bool reverse)
{
  GpEdge *gped_init = &gp_edges[init_idx];
  int idx = 1;
  int edge = 0;
  while (edge > -1) {
    edge = gpencil_next_edge(gp_edges, totedges, gped_init, angle, reverse);
    if (edge > -1) {
      GpEdge *gped = &gp_edges[edge];
      stroke_array[idx] = edge;
      gped->flag = 1;
      gped_init = &gp_edges[edge];
      idx++;

      /* Avoid to follow already visited vertice. */
      if (reverse) {
        if (BLI_ghash_haskey(v_table, POINTER_FROM_INT(gped->v1))) {
          edge = -1;
        }
        else {
          BLI_ghash_insert(v_table, POINTER_FROM_INT(gped->v1), POINTER_FROM_INT(gped->v1));
        }
      }
      else {
        if (BLI_ghash_haskey(v_table, POINTER_FROM_INT(gped->v2))) {
          edge = -1;
        }
        else {
          BLI_ghash_insert(v_table, POINTER_FROM_INT(gped->v2), POINTER_FROM_INT(gped->v2));
        }
      }
    }
  }

  return idx;
}

static void gpencil_generate_edgeloops(Object *ob,
                                       bGPdata *gpd,
                                       bGPDframe *gpf_stroke,
                                       const float angle,
                                       const int thickness,
                                       const float offset,
                                       const float matrix[4][4],
                                       const bool use_seams)
{
  Mesh *me = (Mesh *)ob->data;
  if (me->totedge == 0) {
    return;
  }

  /* Arrays for all edge vertices (forward and backward) that form a edge loop.
   * This is reused for each edgeloop to create gpencil stroke. */
  uint *stroke = MEM_callocN(sizeof(uint) * me->totedge * 2, __func__);
  uint *stroke_fw = MEM_callocN(sizeof(uint) * me->totedge, __func__);
  uint *stroke_bw = MEM_callocN(sizeof(uint) * me->totedge, __func__);

  /* Create array with all edges. */
  GpEdge *gp_edges = MEM_callocN(sizeof(GpEdge) * me->totedge, __func__);
  GpEdge *gped = NULL;
  for (int i = 0; i < me->totedge; i++) {
    MEdge *ed = &me->medge[i];
    gped = &gp_edges[i];
    MVert *mv1 = &me->mvert[ed->v1];
    normal_short_to_float_v3(gped->n1, mv1->no);

    gped->v1 = ed->v1;
    copy_v3_v3(gped->v1_co, mv1->co);

    MVert *mv2 = &me->mvert[ed->v2];
    normal_short_to_float_v3(gped->n2, mv2->no);
    gped->v2 = ed->v2;
    copy_v3_v3(gped->v2_co, mv2->co);

    sub_v3_v3v3(gped->vec, mv1->co, mv2->co);

    /* If use seams, mark as done if not a seam. */
    if ((use_seams) && ((ed->flag & ME_SEAM) == 0)) {
      gped->flag = 1;
    }
  }

  /* Loop edges to find edgeloops */
  bool pending = true;
  int e = 0;
  while (pending) {
    /* Clear arrays of stroke. */
    memset(stroke_fw, 0, sizeof(uint) * me->totedge);
    memset(stroke_bw, 0, sizeof(uint) * me->totedge);
    memset(stroke, 0, sizeof(uint) * me->totedge * 2);

    gped = &gp_edges[e];
    /* Look first unused edge. */
    if (gped->flag != 0) {
      e++;
      if (e == me->totedge) {
        pending = false;
      }
      continue;
    }
    /* Add current edge to arrays. */
    stroke_fw[0] = e;
    stroke_bw[0] = e;
    gped->flag = 1;

    /* Hash used to avoid loop over same vertice. */
    GHash *v_table = BLI_ghash_int_new(__func__);
    /* Look forward edges. */
    int totedges = gpencil_walk_edge(v_table, gp_edges, me->totedge, stroke_fw, e, angle, false);
    /* Look backward edges. */
    int totbw = gpencil_walk_edge(v_table, gp_edges, me->totedge, stroke_bw, e, angle, true);

    BLI_ghash_free(v_table, NULL, NULL);

    /* Join both arrays. */
    int array_len = 0;
    for (int i = totbw - 1; i > 0; i--) {
      stroke[array_len] = stroke_bw[i];
      array_len++;
    }
    for (int i = 0; i < totedges; i++) {
      stroke[array_len] = stroke_fw[i];
      array_len++;
    }

    /* Create Stroke. */
    bGPDstroke *gps_stroke = BKE_gpencil_stroke_add(
        gpf_stroke, 0, array_len + 1, thickness * thickness, false);

    /* Create first segment. */
    float fpt[3];
    uint v = stroke[0];
    gped = &gp_edges[v];
    bGPDspoint *pt = &gps_stroke->points[0];
    mul_v3_v3fl(fpt, gped->n1, offset);
    add_v3_v3v3(&pt->x, gped->v1_co, fpt);
    mul_m4_v3(matrix, &pt->x);

    pt->pressure = 1.0f;
    pt->strength = 1.0f;

    pt = &gps_stroke->points[1];
    mul_v3_v3fl(fpt, gped->n2, offset);
    add_v3_v3v3(&pt->x, gped->v2_co, fpt);
    mul_m4_v3(matrix, &pt->x);

    pt->pressure = 1.0f;
    pt->strength = 1.0f;

    /* Add next segments. */
    for (int i = 1; i < array_len; i++) {
      v = stroke[i];
      gped = &gp_edges[v];

      pt = &gps_stroke->points[i + 1];
      mul_v3_v3fl(fpt, gped->n2, offset);
      add_v3_v3v3(&pt->x, gped->v2_co, fpt);
      mul_m4_v3(matrix, &pt->x);

      pt->pressure = 1.0f;
      pt->strength = 1.0f;
    }

    BKE_gpencil_stroke_geometry_update(gpd, gps_stroke);
  }

  /* Free memory. */
  MEM_SAFE_FREE(stroke);
  MEM_SAFE_FREE(stroke_fw);
  MEM_SAFE_FREE(stroke_bw);
  MEM_SAFE_FREE(gp_edges);
}

/* Helper: Add gpencil material using material as base. */
static Material *gpencil_add_material(Main *bmain,
                                      Object *ob_gp,
                                      const char *name,
                                      const float color[4],
                                      const bool use_stroke,
                                      const bool use_fill,
                                      int *r_idx)
{
  Material *mat_gp = BKE_gpencil_object_material_new(bmain, ob_gp, name, r_idx);
  MaterialGPencilStyle *gp_style = mat_gp->gp_style;

  /* Stroke color. */
  if (use_stroke) {
    ARRAY_SET_ITEMS(gp_style->stroke_rgba, 0.0f, 0.0f, 0.0f, 1.0f);
    gp_style->flag |= GP_MATERIAL_STROKE_SHOW;
  }
  else {
    linearrgb_to_srgb_v4(gp_style->stroke_rgba, color);
    gp_style->flag &= ~GP_MATERIAL_STROKE_SHOW;
  }

  /* Fill color. */
  linearrgb_to_srgb_v4(gp_style->fill_rgba, color);
  if (use_fill) {
    gp_style->flag |= GP_MATERIAL_FILL_SHOW;
  }

  /* Check at least one is enabled. */
  if (((gp_style->flag & GP_MATERIAL_STROKE_SHOW) == 0) &&
      ((gp_style->flag & GP_MATERIAL_FILL_SHOW) == 0)) {
    gp_style->flag |= GP_MATERIAL_STROKE_SHOW;
  }

  return mat_gp;
}

/**
 * Convert a mesh object to grease pencil stroke.
 *
 * \param bmain: Main thread pointer.
 * \param depsgraph: Original depsgraph.
 * \param scene: Original scene.
 * \param ob_gp: Grease pencil object to add strokes.
 * \param ob_mesh: Mesh to convert.
 * \param angle: Limit angle to consider a edgeloop ends.
 * \param thickness: Thickness of the strokes.
 * \param offset: Offset along the normals.
 * \param matrix: Transformation matrix.
 * \param frame_offset: Destination frame number offset.
 * \param use_seams: Only export seam edges.
 * \param use_faces: Export faces as filled strokes.
 */
void BKE_gpencil_convert_mesh(Main *bmain,
                              Depsgraph *depsgraph,
                              Scene *scene,
                              Object *ob_gp,
                              Object *ob_mesh,
                              const float angle,
                              const int thickness,
                              const float offset,
                              const float matrix[4][4],
                              const int frame_offset,
                              const bool use_seams,
                              const bool use_faces)
{
  if (ELEM(NULL, ob_gp, ob_mesh) || (ob_gp->type != OB_GPENCIL) || (ob_gp->data == NULL)) {
    return;
  }

  bGPdata *gpd = (bGPdata *)ob_gp->data;

  /* Use evaluated data to get mesh with all modifiers on top. */
  Object *ob_eval = (Object *)DEG_get_evaluated_object(depsgraph, ob_mesh);
  Mesh *me_eval = BKE_object_get_evaluated_mesh(ob_eval);
  MPoly *mp, *mpoly = me_eval->mpoly;
  MLoop *mloop = me_eval->mloop;
  int mpoly_len = me_eval->totpoly;
  int i;

  /* If the object has enough materials means it was created in a previous step. */
  const bool create_mat = ((ob_gp->totcol > 0) && (ob_gp->totcol >= ob_mesh->totcol)) ? false :
                                                                                        true;

  /* Need at least an edge. */
  if (me_eval->totvert < 2) {
    return;
  }

  int r_idx;
  const float default_colors[2][4] = {{0.0f, 0.0f, 0.0f, 1.0f}, {0.7f, 0.7f, 0.7f, 1.0f}};
  /* Create stroke material. */
  if (create_mat) {
    gpencil_add_material(bmain, ob_gp, "Stroke", default_colors[0], true, false, &r_idx);
  }
  /* Export faces as filled strokes. */
  if (use_faces) {
    if (create_mat) {
      /* Find a material slot with material assigned */
      bool material_found = false;
      for (i = 0; i < ob_mesh->totcol; i++) {
        Material *ma = BKE_object_material_get(ob_mesh, i + 1);
        if (ma != NULL) {
          material_found = true;
          break;
        }
      }

      /* If no materials, create a simple fill. */
      if (!material_found) {
        gpencil_add_material(bmain, ob_gp, "Fill", default_colors[1], false, true, &r_idx);
      }
      else {
        /* Create all materials for fill. */
        for (i = 0; i < ob_mesh->totcol; i++) {
          Material *ma = BKE_object_material_get(ob_mesh, i + 1);
          if (ma == NULL) {
            continue;
          }
          float color[4];
          copy_v3_v3(color, &ma->r);
          color[3] = 1.0f;
          gpencil_add_material(bmain, ob_gp, ma->id.name + 2, color, false, true, &r_idx);
        }
      }
    }

    /* Read all polygons and create fill for each. */
    if (mpoly_len > 0) {
      bGPDlayer *gpl_fill = BKE_gpencil_layer_named_get(gpd, DATA_("Fills"));
      if (gpl_fill == NULL) {
        gpl_fill = BKE_gpencil_layer_addnew(gpd, DATA_("Fills"), true);
      }
      bGPDframe *gpf_fill = BKE_gpencil_layer_frame_get(
          gpl_fill, CFRA + frame_offset, GP_GETFRAME_ADD_NEW);
      for (i = 0, mp = mpoly; i < mpoly_len; i++, mp++) {
        MLoop *ml = &mloop[mp->loopstart];
        /* Create fill stroke. */
        bGPDstroke *gps_fill = BKE_gpencil_stroke_add(
            gpf_fill, mp->mat_nr + 1, mp->totloop, 10, false);
        gps_fill->flag |= GP_STROKE_CYCLIC;

        /* Add points to strokes. */
        int j;
        for (j = 0; j < mp->totloop; j++, ml++) {
          MVert *mv = &me_eval->mvert[ml->v];

          bGPDspoint *pt = &gps_fill->points[j];
          copy_v3_v3(&pt->x, mv->co);
          mul_m4_v3(matrix, &pt->x);
          pt->pressure = 1.0f;
          pt->strength = 1.0f;
        }

        BKE_gpencil_stroke_geometry_update(gpd, gps_fill);
      }
    }
  }

  /* Create stroke from edges. */
  bGPDlayer *gpl_stroke = BKE_gpencil_layer_named_get(gpd, DATA_("Lines"));
  if (gpl_stroke == NULL) {
    gpl_stroke = BKE_gpencil_layer_addnew(gpd, DATA_("Lines"), true);
  }
  bGPDframe *gpf_stroke = BKE_gpencil_layer_frame_get(
      gpl_stroke, CFRA + frame_offset, GP_GETFRAME_ADD_NEW);
  gpencil_generate_edgeloops(
      ob_eval, gpd, gpf_stroke, angle, thickness, offset, matrix, use_seams);

  /* Tag for recalculation */
  DEG_id_tag_update(&gpd->id, ID_RECALC_GEOMETRY | ID_RECALC_COPY_ON_WRITE);
}

/**
 * Apply grease pencil Transforms.
 * \param gpd: Grease pencil data-block
 * \param mat: Transformation matrix
 */
void BKE_gpencil_transform(bGPdata *gpd, float mat[4][4])
{
  if (gpd == NULL) {
    return;
  }

  const float scalef = mat4_to_scale(mat);
  LISTBASE_FOREACH (bGPDlayer *, gpl, &gpd->layers) {
    /* FIXME: For now, we just skip parented layers.
     * Otherwise, we have to update each frame to find
     * the current parent position/effects.
     */
    if (gpl->parent) {
      continue;
    }

    LISTBASE_FOREACH (bGPDframe *, gpf, &gpl->frames) {
      LISTBASE_FOREACH (bGPDstroke *, gps, &gpf->strokes) {
        bGPDspoint *pt;
        int i;

        for (pt = gps->points, i = 0; i < gps->totpoints; pt++, i++) {
          mul_m4_v3(mat, &pt->x);
          pt->pressure *= scalef;
        }

        /* Distortion may mean we need to re-triangulate. */
        BKE_gpencil_stroke_geometry_update(gpd, gps);
      }
    }
  }
}

/** \} */<|MERGE_RESOLUTION|>--- conflicted
+++ resolved
@@ -1310,15 +1310,9 @@
 
 /**
  * Calculate grease pencil stroke length.
-<<<<<<< HEAD
- * \param gps Grease pencil stroke
- * \param use_3d Set to true to use 3D points
- * \return Length of the stroke
-=======
  * \param gps: Grease pencil stroke
  * \param use_3d: Set to true to use 3D points
  * \return Length: of the stroke
->>>>>>> 17603816
  */
 float BKE_gpencil_stroke_length(const bGPDstroke *gps, bool use_3d)
 {
