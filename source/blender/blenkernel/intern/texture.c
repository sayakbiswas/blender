/*
 * ***** BEGIN GPL LICENSE BLOCK *****
 *
 * This program is free software; you can redistribute it and/or
 * modify it under the terms of the GNU General Public License
 * as published by the Free Software Foundation; either version 2
 * of the License, or (at your option) any later version.
 *
 * This program is distributed in the hope that it will be useful,
 * but WITHOUT ANY WARRANTY; without even the implied warranty of
 * MERCHANTABILITY or FITNESS FOR A PARTICULAR PURPOSE.  See the
 * GNU General Public License for more details.
 *
 * You should have received a copy of the GNU General Public License
 * along with this program; if not, write to the Free Software Foundation,
 * Inc., 51 Franklin Street, Fifth Floor, Boston, MA 02110-1301, USA.
 *
 * The Original Code is Copyright (C) 2001-2002 by NaN Holding BV.
 * All rights reserved.
 *
 * The Original Code is: all of this file.
 *
 * Contributor(s): none yet.
 *
 * ***** END GPL LICENSE BLOCK *****
 */

/** \file blender/blenkernel/intern/texture.c
 *  \ingroup bke
 */


#include <stdio.h>
#include <stdlib.h>
#include <string.h>
#include <math.h>

#include "MEM_guardedalloc.h"

#include "BLI_math.h"
#include "BLI_kdopbvh.h"
#include "BLI_utildefines.h"
#include "BLI_math_color.h"

#include "DNA_key_types.h"
#include "DNA_object_types.h"
#include "DNA_lamp_types.h"
#include "DNA_material_types.h"
#include "DNA_world_types.h"
#include "DNA_brush_types.h"
#include "DNA_node_types.h"
#include "DNA_color_types.h"
#include "DNA_particle_types.h"
#include "DNA_linestyle_types.h"

#include "IMB_imbuf.h"

#include "BKE_global.h"
#include "BKE_main.h"

#include "BKE_library.h"
#include "BKE_image.h"
#include "BKE_material.h"
#include "BKE_texture.h"
#include "BKE_key.h"
#include "BKE_icons.h"
#include "BKE_node.h"
#include "BKE_animsys.h"
#include "BKE_colortools.h"
#include "BKE_scene.h"

#include "RE_shader_ext.h"

/* ****************** Mapping ******************* */

TexMapping *BKE_texture_mapping_add(int type)
{
	TexMapping *texmap = MEM_callocN(sizeof(TexMapping), "TexMapping");
	
	BKE_texture_mapping_default(texmap, type);
	
	return texmap;
}

void BKE_texture_mapping_default(TexMapping *texmap, int type)
{
	memset(texmap, 0, sizeof(TexMapping));

	texmap->size[0] = texmap->size[1] = texmap->size[2] = 1.0f;
	texmap->max[0] = texmap->max[1] = texmap->max[2] = 1.0f;
	unit_m4(texmap->mat);

	texmap->projx = PROJ_X;
	texmap->projy = PROJ_Y;
	texmap->projz = PROJ_Z;
	texmap->mapping = MTEX_FLAT;
	texmap->type = type;
}

void BKE_texture_mapping_init(TexMapping *texmap)
{
	float smat[4][4], rmat[4][4], tmat[4][4], proj[4][4], size[3];

	if (texmap->projx == PROJ_X && texmap->projy == PROJ_Y && texmap->projz == PROJ_Z &&
	    is_zero_v3(texmap->loc) && is_zero_v3(texmap->rot) && is_one_v3(texmap->size))
	{
		unit_m4(texmap->mat);

		texmap->flag |= TEXMAP_UNIT_MATRIX;
	}
	else {
		/* axis projection */
		zero_m4(proj);
		proj[3][3] = 1.0f;

		if (texmap->projx != PROJ_N)
			proj[texmap->projx - 1][0] = 1.0f;
		if (texmap->projy != PROJ_N)
			proj[texmap->projy - 1][1] = 1.0f;
		if (texmap->projz != PROJ_N)
			proj[texmap->projz - 1][2] = 1.0f;

		/* scale */
		copy_v3_v3(size, texmap->size);

		if (ELEM(texmap->type, TEXMAP_TYPE_TEXTURE, TEXMAP_TYPE_NORMAL)) {
			/* keep matrix invertible */
			if (fabsf(size[0]) < 1e-5f)
				size[0] = signf(size[0]) * 1e-5f;
			if (fabsf(size[1]) < 1e-5f)
				size[1] = signf(size[1]) * 1e-5f;
			if (fabsf(size[2]) < 1e-5f)
				size[2] = signf(size[2]) * 1e-5f;
		}
		
		size_to_mat4(smat, texmap->size);

		/* rotation */
		eul_to_mat4(rmat, texmap->rot);

		/* translation */
		unit_m4(tmat);
		copy_v3_v3(tmat[3], texmap->loc);

		if (texmap->type == TEXMAP_TYPE_TEXTURE) {
			/* to transform a texture, the inverse transform needs
			 * to be applied to the texture coordinate */
			mul_m4_series(texmap->mat, tmat, rmat, smat);
			invert_m4(texmap->mat);
		}
		else if (texmap->type == TEXMAP_TYPE_POINT) {
			/* forward transform */
			mul_m4_series(texmap->mat, tmat, rmat, smat);
		}
		else if (texmap->type == TEXMAP_TYPE_VECTOR) {
			/* no translation for vectors */
			mul_m4_m4m4(texmap->mat, rmat, smat);
		}
		else if (texmap->type == TEXMAP_TYPE_NORMAL) {
			/* no translation for normals, and inverse transpose */
			mul_m4_m4m4(texmap->mat, rmat, smat);
			invert_m4(texmap->mat);
			transpose_m4(texmap->mat);
		}

		/* projection last */
		mul_m4_m4m4(texmap->mat, texmap->mat, proj);

		texmap->flag &= ~TEXMAP_UNIT_MATRIX;
	}
}

ColorMapping *BKE_texture_colormapping_add(void)
{
	ColorMapping *colormap = MEM_callocN(sizeof(ColorMapping), "ColorMapping");
	
	BKE_texture_colormapping_default(colormap);
	
	return colormap;
}

void BKE_texture_colormapping_default(ColorMapping *colormap)
{
	memset(colormap, 0, sizeof(ColorMapping));

	init_colorband(&colormap->coba, true);

	colormap->bright = 1.0;
	colormap->contrast = 1.0;
	colormap->saturation = 1.0;

	colormap->blend_color[0] = 0.8f;
	colormap->blend_color[1] = 0.8f;
	colormap->blend_color[2] = 0.8f;
	colormap->blend_type = MA_RAMP_BLEND;
	colormap->blend_factor = 0.0f;
}

/* ****************** COLORBAND ******************* */

void init_colorband(ColorBand *coba, bool rangetype)
{
	int a;
	
	coba->data[0].pos = 0.0;
	coba->data[1].pos = 1.0;
	
	if (rangetype == 0) {
		coba->data[0].r = 0.0;
		coba->data[0].g = 0.0;
		coba->data[0].b = 0.0;
		coba->data[0].a = 0.0;

		coba->data[1].r = 1.0;
		coba->data[1].g = 1.0;
		coba->data[1].b = 1.0;
		coba->data[1].a = 1.0;
	}
	else {
		coba->data[0].r = 0.0;
		coba->data[0].g = 0.0;
		coba->data[0].b = 0.0;
		coba->data[0].a = 1.0;

		coba->data[1].r = 1.0;
		coba->data[1].g = 1.0;
		coba->data[1].b = 1.0;
		coba->data[1].a = 1.0;
	}

	for (a = 2; a < MAXCOLORBAND; a++) {
		coba->data[a].r = 0.5;
		coba->data[a].g = 0.5;
		coba->data[a].b = 0.5;
		coba->data[a].a = 1.0;
		coba->data[a].pos = 0.5;
	}
	
	coba->tot = 2;
	coba->color_mode = COLBAND_BLEND_RGB;
}

ColorBand *add_colorband(bool rangetype)
{
	ColorBand *coba;
	
	coba = MEM_callocN(sizeof(ColorBand), "colorband");
	init_colorband(coba, rangetype);
	
	return coba;
}

/* ------------------------------------------------------------------------- */

static float colorband_hue_interp(
        const int ipotype_hue,
        const float mfac, const float fac,
        float h1, float h2)
{
	float h_interp;
	int mode = 0;

#define HUE_INTERP(h_a, h_b) ((mfac * (h_a)) + (fac * (h_b)))
#define HUE_MOD(h) (((h) < 1.0f) ? (h) : (h) - 1.0f)

	h1 = HUE_MOD(h1);
	h2 = HUE_MOD(h2);

	BLI_assert(h1 >= 0.0f && h1 < 1.0f);
	BLI_assert(h2 >= 0.0f && h2 < 1.0f);

	switch (ipotype_hue) {
		case COLBAND_HUE_NEAR:
		{
			if      ((h1 < h2) && (h2 - h1) > +0.5f) mode = 1;
			else if ((h1 > h2) && (h2 - h1) < -0.5f) mode = 2;
			else                                     mode = 0;
			break;
		}
		case COLBAND_HUE_FAR:
		{
			if      ((h1 < h2) && (h2 - h1) < +0.5f) mode = 1;
			else if ((h1 > h2) && (h2 - h1) > -0.5f) mode = 2;
			else                                     mode = 0;
			break;
		}
		case COLBAND_HUE_CCW:
		{
			if (h1 > h2) mode = 2;
			else         mode = 0;
			break;
		}
		case COLBAND_HUE_CW:
		{
			if (h1 < h2) mode = 1;
			else         mode = 0;
			break;
		}
	}

	switch (mode) {
		case 0:
			h_interp = HUE_INTERP(h1, h2);
			break;
		case 1:
			h_interp = HUE_INTERP(h1 + 1.0f, h2);
			h_interp = HUE_MOD(h_interp);
			break;
		case 2:
			h_interp = HUE_INTERP(h1, h2 + 1.0f);
			h_interp = HUE_MOD(h_interp);
			break;
	}

	BLI_assert(h_interp >= 0.0f && h_interp < 1.0f);

#undef HUE_INTERP
#undef HUE_MOD

	return h_interp;
}

bool do_colorband(const ColorBand *coba, float in, float out[4])
{
	const CBData *cbd1, *cbd2, *cbd0, *cbd3;
	float fac;
	int ipotype;
	int a;
	
	if (coba == NULL || coba->tot == 0) return false;
	
	cbd1 = coba->data;

	ipotype = (coba->color_mode == COLBAND_BLEND_RGB) ? coba->ipotype : COLBAND_INTERP_LINEAR;

	if (coba->tot == 1) {
		out[0] = cbd1->r;
		out[1] = cbd1->g;
		out[2] = cbd1->b;
		out[3] = cbd1->a;
	}
	else if ((in <= cbd1->pos) && ELEM(ipotype, COLBAND_INTERP_LINEAR, COLBAND_INTERP_EASE)) {
		out[0] = cbd1->r;
		out[1] = cbd1->g;
		out[2] = cbd1->b;
		out[3] = cbd1->a;
	}
	else {
		CBData left, right;

		/* we're looking for first pos > in */
		for (a = 0; a < coba->tot; a++, cbd1++) {
			if (cbd1->pos > in) {
				break;
			}
		}

		if (a == coba->tot) {
			cbd2 = cbd1 - 1;
			right = *cbd2;
			right.pos = 1.0f;
			cbd1 = &right;
		}
		else if (a == 0) {
			left = *cbd1;
			left.pos = 0.0f;
			cbd2 = &left;
		}
		else {
			cbd2 = cbd1 - 1;
		}

		if ((in >= cbd1->pos) && ELEM(ipotype, COLBAND_INTERP_LINEAR, COLBAND_INTERP_EASE)) {
			out[0] = cbd1->r;
			out[1] = cbd1->g;
			out[2] = cbd1->b;
			out[3] = cbd1->a;
		}
		else {

			if (cbd2->pos != cbd1->pos) {
				fac = (in - cbd1->pos) / (cbd2->pos - cbd1->pos);
			}
			else {
				/* was setting to 0.0 in 2.56 & previous, but this
				 * is incorrect for the last element, see [#26732] */
				fac = (a != coba->tot) ? 0.0f : 1.0f;
			}

			if (ipotype == COLBAND_INTERP_CONSTANT) {
				/* constant */
				out[0] = cbd2->r;
				out[1] = cbd2->g;
				out[2] = cbd2->b;
				out[3] = cbd2->a;
			}
			else if (ipotype >= COLBAND_INTERP_B_SPLINE) {
				/* ipo from right to left: 3 2 1 0 */
				float t[4];

				if (a >= coba->tot - 1) cbd0 = cbd1;
				else cbd0 = cbd1 + 1;
				if (a < 2) cbd3 = cbd2;
				else cbd3 = cbd2 - 1;

				CLAMP(fac, 0.0f, 1.0f);

				if (ipotype == COLBAND_INTERP_CARDINAL) {
					key_curve_position_weights(fac, t, KEY_CARDINAL);
				}
				else {
					key_curve_position_weights(fac, t, KEY_BSPLINE);
				}

				out[0] = t[3] * cbd3->r + t[2] * cbd2->r + t[1] * cbd1->r + t[0] * cbd0->r;
				out[1] = t[3] * cbd3->g + t[2] * cbd2->g + t[1] * cbd1->g + t[0] * cbd0->g;
				out[2] = t[3] * cbd3->b + t[2] * cbd2->b + t[1] * cbd1->b + t[0] * cbd0->b;
				out[3] = t[3] * cbd3->a + t[2] * cbd2->a + t[1] * cbd1->a + t[0] * cbd0->a;
				CLAMP(out[0], 0.0f, 1.0f);
				CLAMP(out[1], 0.0f, 1.0f);
				CLAMP(out[2], 0.0f, 1.0f);
				CLAMP(out[3], 0.0f, 1.0f);
			}
			else {
				float mfac;

				if (ipotype == COLBAND_INTERP_EASE) {
					mfac = fac * fac;
					fac = 3.0f * mfac - 2.0f * mfac * fac;
				}

				mfac = 1.0f - fac;

				if (UNLIKELY(coba->color_mode == COLBAND_BLEND_HSV)) {
					float col1[3], col2[3];

					rgb_to_hsv_v(&cbd1->r, col1);
					rgb_to_hsv_v(&cbd2->r, col2);

					out[0] = colorband_hue_interp(coba->ipotype_hue, mfac, fac, col1[0], col2[0]);
					out[1] = mfac * col1[1] + fac * col2[1];
					out[2] = mfac * col1[2] + fac * col2[2];
					out[3] = mfac * cbd1->a + fac * cbd2->a;

					hsv_to_rgb_v(out, out);
				}
				else if (UNLIKELY(coba->color_mode == COLBAND_BLEND_HSL)) {
					float col1[3], col2[3];

					rgb_to_hsl_v(&cbd1->r, col1);
					rgb_to_hsl_v(&cbd2->r, col2);

					out[0] = colorband_hue_interp(coba->ipotype_hue, mfac, fac, col1[0], col2[0]);
					out[1] = mfac * col1[1] + fac * col2[1];
					out[2] = mfac * col1[2] + fac * col2[2];
					out[3] = mfac * cbd1->a + fac * cbd2->a;

					hsl_to_rgb_v(out, out);
				}
				else {
					/* COLBAND_BLEND_RGB */
					out[0] = mfac * cbd1->r + fac * cbd2->r;
					out[1] = mfac * cbd1->g + fac * cbd2->g;
					out[2] = mfac * cbd1->b + fac * cbd2->b;
					out[3] = mfac * cbd1->a + fac * cbd2->a;
				}
			}
		}
	}
	return true;   /* OK */
}

void colorband_table_RGBA(ColorBand *coba, float **array, int *size)
{
	int a;
	
	*size = CM_TABLE + 1;
	*array = MEM_callocN(sizeof(float) * (*size) * 4, "ColorBand");

	for (a = 0; a < *size; a++)
		do_colorband(coba, (float)a / (float)CM_TABLE, &(*array)[a * 4]);
}

static int vergcband(const void *a1, const void *a2)
{
	const CBData *x1 = a1, *x2 = a2;

	if (x1->pos > x2->pos) return 1;
	else if (x1->pos < x2->pos) return -1;
	return 0;
}

void colorband_update_sort(ColorBand *coba)
{
	int a;
	
	if (coba->tot < 2)
		return;
	
	for (a = 0; a < coba->tot; a++)
		coba->data[a].cur = a;

	qsort(coba->data, coba->tot, sizeof(CBData), vergcband);

	for (a = 0; a < coba->tot; a++) {
		if (coba->data[a].cur == coba->cur) {
			coba->cur = a;
			break;
		}
	}
}

CBData *colorband_element_add(struct ColorBand *coba, float position)
{
	if (coba->tot == MAXCOLORBAND) {
		return NULL;
	}
	else {
		CBData *xnew;

		xnew = &coba->data[coba->tot];
		xnew->pos = position;

		if (coba->tot != 0) {
			do_colorband(coba, position, &xnew->r);
		}
		else {
			zero_v4(&xnew->r);
		}
	}

	coba->tot++;
	coba->cur = coba->tot - 1;

	colorband_update_sort(coba);

	return coba->data + coba->cur;
}

int colorband_element_remove(struct ColorBand *coba, int index)
{
	int a;

	if (coba->tot < 2)
		return 0;

	if (index < 0 || index >= coba->tot)
		return 0;

	for (a = index; a < coba->tot; a++) {
		coba->data[a] = coba->data[a + 1];
	}
	if (coba->cur) coba->cur--;
	coba->tot--;
	return 1;
}

/* ******************* TEX ************************ */

/** Free (or release) any data used by this texture (does not free the texure itself). */
void BKE_texture_free(Tex *tex)
{
	BKE_animdata_free((ID *)tex);

	/* is no lib link block, but texture extension */
	if (tex->nodetree) {
		ntreeFreeTree(tex->nodetree);
		MEM_freeN(tex->nodetree);
		tex->nodetree = NULL;
	}

	MEM_SAFE_FREE(tex->coba);
	if (tex->env) {
		BKE_texture_envmap_free(tex->env);
		tex->env = NULL;
	}
	if (tex->pd) {
		BKE_texture_pointdensity_free(tex->pd);
		tex->pd = NULL;
	}
	if (tex->vd) {
		BKE_texture_voxeldata_free(tex->vd);
		tex->vd = NULL;
	}
	if (tex->ot) {
		BKE_texture_ocean_free(tex->ot);
		tex->ot = NULL;
	}
	
	BKE_icon_id_delete((ID *)tex);
	BKE_previewimg_free(&tex->preview);
}

/* ------------------------------------------------------------------------- */

void BKE_texture_default(Tex *tex)
{
<<<<<<< HEAD
	/* BLI_assert(MEMCMP_NULL_STRUCT_OFS(tex, id)); */  /* Not here, can be called with some pointers set. :/ */
=======
	/* BLI_assert(MEMCMP_STRUCT_OFS_IS_ZERO(tex, id)); */  /* Not here, can be called with some pointers set. :/ */
>>>>>>> 505a31bd

	tex->type = TEX_IMAGE;
	tex->ima = NULL;
	tex->stype = 0;
	tex->flag = TEX_CHECKER_ODD;
	tex->imaflag = TEX_INTERPOL | TEX_MIPMAP | TEX_USEALPHA;
	tex->extend = TEX_REPEAT;
	tex->cropxmin = tex->cropymin = 0.0;
	tex->cropxmax = tex->cropymax = 1.0;
	tex->texfilter = TXF_EWA;
	tex->afmax = 8;
	tex->xrepeat = tex->yrepeat = 1;
	tex->fie_ima = 2;
	tex->sfra = 1;
	tex->frames = 0;
	tex->offset = 0;
	tex->noisesize = 0.25;
	tex->noisedepth = 2;
	tex->turbul = 5.0;
	tex->nabla = 0.025;  // also in do_versions
	tex->bright = 1.0;
	tex->contrast = 1.0;
	tex->saturation = 1.0;
	tex->filtersize = 1.0;
	tex->rfac = 1.0;
	tex->gfac = 1.0;
	tex->bfac = 1.0;
	/* newnoise: init. */
	tex->noisebasis = 0;
	tex->noisebasis2 = 0;
	/* musgrave */
	tex->mg_H = 1.0;
	tex->mg_lacunarity = 2.0;
	tex->mg_octaves = 2.0;
	tex->mg_offset = 1.0;
	tex->mg_gain = 1.0;
	tex->ns_outscale = 1.0;
	/* distnoise */
	tex->dist_amount = 1.0;
	/* voronoi */
	tex->vn_w1 = 1.0;
	tex->vn_w2 = tex->vn_w3 = tex->vn_w4 = 0.0;
	tex->vn_mexp = 2.5;
	tex->vn_distm = 0;
	tex->vn_coltype = 0;

	if (tex->env) {
		tex->env->stype = ENV_ANIM;
		tex->env->clipsta = 0.1;
		tex->env->clipend = 100;
		tex->env->cuberes = 512;
		tex->env->depth = 0;
	}

	if (tex->pd) {
		tex->pd->radius = 0.3f;
		tex->pd->falloff_type = TEX_PD_FALLOFF_STD;
	}
	
	if (tex->vd) {
		tex->vd->resol[0] = tex->vd->resol[1] = tex->vd->resol[2] = 0;
		tex->vd->interp_type = TEX_VD_LINEAR;
		tex->vd->file_format = TEX_VD_SMOKE;
	}
	
	if (tex->ot) {
		tex->ot->output = TEX_OCN_DISPLACEMENT;
		tex->ot->object = NULL;
	}
	
	tex->iuser.fie_ima = 2;
	tex->iuser.ok = 1;
	tex->iuser.frames = 100;
	tex->iuser.sfra = 1;
	
	tex->preview = NULL;
}

void BKE_texture_type_set(Tex *tex, int type)
{
	switch (type) {
			
		case TEX_VOXELDATA:
			if (tex->vd == NULL)
				tex->vd = BKE_texture_voxeldata_add();
			break;
		case TEX_POINTDENSITY:
			if (tex->pd == NULL)
				tex->pd = BKE_texture_pointdensity_add();
			break;
		case TEX_ENVMAP:
			if (tex->env == NULL)
				tex->env = BKE_texture_envmap_add();
			break;
		case TEX_OCEAN:
			if (tex->ot == NULL)
				tex->ot = BKE_texture_ocean_add();
			break;
	}
	
	tex->type = type;
}

/* ------------------------------------------------------------------------- */

Tex *BKE_texture_add(Main *bmain, const char *name)
{
	Tex *tex;

	tex = BKE_libblock_alloc(bmain, ID_TE, name);
	
	BKE_texture_default(tex);
	
	return tex;
}

/* ------------------------------------------------------------------------- */

void BKE_texture_mtex_default(MTex *mtex)
{
	mtex->texco = TEXCO_UV;
	mtex->mapto = MAP_COL;
	mtex->object = NULL;
	mtex->projx = PROJ_X;
	mtex->projy = PROJ_Y;
	mtex->projz = PROJ_Z;
	mtex->mapping = MTEX_FLAT;
	mtex->ofs[0] = 0.0;
	mtex->ofs[1] = 0.0;
	mtex->ofs[2] = 0.0;
	mtex->size[0] = 1.0;
	mtex->size[1] = 1.0;
	mtex->size[2] = 1.0;
	mtex->tex = NULL;
	mtex->texflag = MTEX_3TAP_BUMP | MTEX_BUMP_OBJECTSPACE | MTEX_MAPTO_BOUNDS;
	mtex->colormodel = 0;
	mtex->r = 1.0;
	mtex->g = 0.0;
	mtex->b = 1.0;
	mtex->k = 1.0;
	mtex->def_var = 1.0;
	mtex->blendtype = MTEX_BLEND;
	mtex->colfac = 1.0;
	mtex->norfac = 1.0;
	mtex->varfac = 1.0;
	mtex->dispfac = 0.2;
	mtex->colspecfac = 1.0f;
	mtex->mirrfac = 1.0f;
	mtex->alphafac = 1.0f;
	mtex->difffac = 1.0f;
	mtex->specfac = 1.0f;
	mtex->emitfac = 1.0f;
	mtex->hardfac = 1.0f;
	mtex->raymirrfac = 1.0f;
	mtex->translfac = 1.0f;
	mtex->ambfac = 1.0f;
	mtex->colemitfac = 1.0f;
	mtex->colreflfac = 1.0f;
	mtex->coltransfac = 1.0f;
	mtex->densfac = 1.0f;
	mtex->scatterfac = 1.0f;
	mtex->reflfac = 1.0f;
	mtex->shadowfac = 1.0f;
	mtex->zenupfac = 1.0f;
	mtex->zendownfac = 1.0f;
	mtex->blendfac = 1.0f;
	mtex->timefac = 1.0f;
	mtex->lengthfac = 1.0f;
	mtex->clumpfac = 1.0f;
	mtex->kinkfac = 1.0f;
	mtex->kinkampfac = 1.0f;
	mtex->roughfac = 1.0f;
	mtex->padensfac = 1.0f;
	mtex->lifefac = 1.0f;
	mtex->sizefac = 1.0f;
	mtex->ivelfac = 1.0f;
	mtex->dampfac = 1.0f;
	mtex->gravityfac = 1.0f;
	mtex->fieldfac = 1.0f;
	mtex->normapspace = MTEX_NSPACE_TANGENT;
	mtex->brush_map_mode = MTEX_MAP_MODE_TILED;
	mtex->random_angle = 2.0f * (float)M_PI;
	mtex->brush_angle_mode = 0;
}


/* ------------------------------------------------------------------------- */

MTex *BKE_texture_mtex_add(void)
{
	MTex *mtex;
	
	mtex = MEM_callocN(sizeof(MTex), "BKE_texture_mtex_add");
	
	BKE_texture_mtex_default(mtex);
	
	return mtex;
}

/* slot -1 for first free ID */
MTex *BKE_texture_mtex_add_id(ID *id, int slot)
{
	MTex **mtex_ar;
	short act;

	give_active_mtex(id, &mtex_ar, &act);

	if (mtex_ar == NULL) {
		return NULL;
	}
	
	if (slot == -1) {
		/* find first free */
		int i;
		for (i = 0; i < MAX_MTEX; i++) {
			if (!mtex_ar[i]) {
				slot = i;
				break;
			}
		}
		if (slot == -1) {
			return NULL;
		}
	}
	else {
		/* make sure slot is valid */
		if (slot < 0 || slot >= MAX_MTEX) {
			return NULL;
		}
	}

	if (mtex_ar[slot]) {
		id_us_min((ID *)mtex_ar[slot]->tex);
		MEM_freeN(mtex_ar[slot]);
		mtex_ar[slot] = NULL;
	}
	else if (GS(id->name) == ID_MA) {
		/* Reset this slot's ON/OFF toggle, for materials, when slot was empty. */
		((Material *)id)->septex &= ~(1 << slot);
	}

	mtex_ar[slot] = BKE_texture_mtex_add();

	return mtex_ar[slot];
}

/* ------------------------------------------------------------------------- */

Tex *BKE_texture_copy(Tex *tex)
{
	Tex *texn;
	
	texn = BKE_libblock_copy(&tex->id);
	if (BKE_texture_is_image_user(tex)) {
		id_us_plus((ID *)texn->ima);
	}
	else {
		texn->ima = NULL;
	}
	
	if (texn->coba) texn->coba = MEM_dupallocN(texn->coba);
	if (texn->env) texn->env = BKE_texture_envmap_copy(texn->env);
	if (texn->pd) texn->pd = BKE_texture_pointdensity_copy(texn->pd);
	if (texn->vd) texn->vd = MEM_dupallocN(texn->vd);
	if (texn->ot) texn->ot = BKE_texture_ocean_copy(texn->ot);
	if (tex->preview) texn->preview = BKE_previewimg_copy(tex->preview);

	if (tex->nodetree) {
		if (tex->nodetree->execdata) {
			ntreeTexEndExecTree(tex->nodetree->execdata);
		}
		texn->nodetree = ntreeCopyTree(tex->nodetree);
	}
	
	if (tex->id.lib) {
		BKE_id_lib_local_paths(G.main, tex->id.lib, &texn->id);
	}

	return texn;
}

/* texture copy without adding to main dbase */
Tex *BKE_texture_localize(Tex *tex)
{
	Tex *texn;
	
	texn = BKE_libblock_copy_nolib(&tex->id, false);
	
	/* image texture: BKE_texture_free also doesn't decrease */
	
	if (texn->coba) texn->coba = MEM_dupallocN(texn->coba);
	if (texn->env) {
		texn->env = BKE_texture_envmap_copy(texn->env);
		id_us_min(&texn->env->ima->id);
	}
	if (texn->pd) texn->pd = BKE_texture_pointdensity_copy(texn->pd);
	if (texn->vd) {
		texn->vd = MEM_dupallocN(texn->vd);
		if (texn->vd->dataset)
			texn->vd->dataset = MEM_dupallocN(texn->vd->dataset);
	}
	if (texn->ot) {
		texn->ot = BKE_texture_ocean_copy(tex->ot);
	}
	
	texn->preview = NULL;
	
	if (tex->nodetree) {
		texn->nodetree = ntreeLocalize(tex->nodetree);
	}
	
	return texn;
}


/* ------------------------------------------------------------------------- */

static void extern_local_texture(Tex *tex)
{
	id_lib_extern((ID *)tex->ima);
}

void BKE_texture_make_local(Tex *tex)
{
	Main *bmain = G.main;
	Material *ma;
	World *wrld;
	Lamp *la;
	Brush *br;
	ParticleSettings *pa;
	FreestyleLineStyle *ls;
	int a;
	bool is_local = false, is_lib = false;

	/* - only lib users: do nothing
	 * - only local users: set flag
	 * - mixed: make copy
	 */
	
	if (tex->id.lib == NULL) return;

	if (tex->id.us == 1) {
		id_clear_lib_data(bmain, &tex->id);
		extern_local_texture(tex);
		return;
	}
	
	ma = bmain->mat.first;
	while (ma) {
		for (a = 0; a < MAX_MTEX; a++) {
			if (ma->mtex[a] && ma->mtex[a]->tex == tex) {
				if (ma->id.lib) is_lib = true;
				else is_local = true;
			}
		}
		ma = ma->id.next;
	}
	la = bmain->lamp.first;
	while (la) {
		for (a = 0; a < MAX_MTEX; a++) {
			if (la->mtex[a] && la->mtex[a]->tex == tex) {
				if (la->id.lib) is_lib = true;
				else is_local = true;
			}
		}
		la = la->id.next;
	}
	wrld = bmain->world.first;
	while (wrld) {
		for (a = 0; a < MAX_MTEX; a++) {
			if (wrld->mtex[a] && wrld->mtex[a]->tex == tex) {
				if (wrld->id.lib) is_lib = true;
				else is_local = true;
			}
		}
		wrld = wrld->id.next;
	}
	br = bmain->brush.first;
	while (br) {
		if (br->mtex.tex == tex) {
			if (br->id.lib) is_lib = true;
			else is_local = true;
		}
		if (br->mask_mtex.tex == tex) {
			if (br->id.lib) is_lib = true;
			else is_local = true;
		}
		br = br->id.next;
	}
	pa = bmain->particle.first;
	while (pa) {
		for (a = 0; a < MAX_MTEX; a++) {
			if (pa->mtex[a] && pa->mtex[a]->tex == tex) {
				if (pa->id.lib) is_lib = true;
				else is_local = true;
			}
		}
		pa = pa->id.next;
	}
	ls = bmain->linestyle.first;
	while (ls) {
		for (a = 0; a < MAX_MTEX; a++) {
			if (ls->mtex[a] && ls->mtex[a]->tex == tex) {
				if (ls->id.lib) is_lib = true;
				else is_local = true;
			}
		}
		ls = ls->id.next;
	}
	
	if (is_local && is_lib == false) {
		id_clear_lib_data(bmain, &tex->id);
		extern_local_texture(tex);
	}
	else if (is_local && is_lib) {
		Tex *tex_new = BKE_texture_copy(tex);

		tex_new->id.us = 0;

		/* Remap paths of new ID using old library as base. */
		BKE_id_lib_local_paths(bmain, tex->id.lib, &tex_new->id);
		
		ma = bmain->mat.first;
		while (ma) {
			for (a = 0; a < MAX_MTEX; a++) {
				if (ma->mtex[a] && ma->mtex[a]->tex == tex) {
					if (ma->id.lib == NULL) {
						ma->mtex[a]->tex = tex_new;
						tex_new->id.us++;
						tex->id.us--;
					}
				}
			}
			ma = ma->id.next;
		}
		la = bmain->lamp.first;
		while (la) {
			for (a = 0; a < MAX_MTEX; a++) {
				if (la->mtex[a] && la->mtex[a]->tex == tex) {
					if (la->id.lib == NULL) {
						la->mtex[a]->tex = tex_new;
						tex_new->id.us++;
						tex->id.us--;
					}
				}
			}
			la = la->id.next;
		}
		wrld = bmain->world.first;
		while (wrld) {
			for (a = 0; a < MAX_MTEX; a++) {
				if (wrld->mtex[a] && wrld->mtex[a]->tex == tex) {
					if (wrld->id.lib == NULL) {
						wrld->mtex[a]->tex = tex_new;
						tex_new->id.us++;
						tex->id.us--;
					}
				}
			}
			wrld = wrld->id.next;
		}
		br = bmain->brush.first;
		while (br) {
			if (br->mtex.tex == tex) {
				if (br->id.lib == NULL) {
					br->mtex.tex = tex_new;
					tex_new->id.us++;
					tex->id.us--;
				}
			}
			if (br->mask_mtex.tex == tex) {
				if (br->id.lib == NULL) {
					br->mask_mtex.tex = tex_new;
					tex_new->id.us++;
					tex->id.us--;
				}
			}
			br = br->id.next;
		}
		pa = bmain->particle.first;
		while (pa) {
			for (a = 0; a < MAX_MTEX; a++) {
				if (pa->mtex[a] && pa->mtex[a]->tex == tex) {
					if (pa->id.lib == NULL) {
						pa->mtex[a]->tex = tex_new;
						tex_new->id.us++;
						tex->id.us--;
					}
				}
			}
			pa = pa->id.next;
		}
		ls = bmain->linestyle.first;
		while (ls) {
			for (a = 0; a < MAX_MTEX; a++) {
				if (ls->mtex[a] && ls->mtex[a]->tex == tex) {
					if (ls->id.lib == NULL) {
						ls->mtex[a]->tex = tex_new;
						tex_new->id.us++;
						tex->id.us--;
					}
				}
			}
			ls = ls->id.next;
		}
	}
}

Tex *give_current_object_texture(Object *ob)
{
	Material *ma, *node_ma;
	Tex *tex = NULL;
	
	if (ob == NULL) return NULL;
	if (ob->totcol == 0 && !(ob->type == OB_LAMP)) return NULL;
	
	if (ob->type == OB_LAMP) {
		tex = give_current_lamp_texture(ob->data);
	}
	else {
		ma = give_current_material(ob, ob->actcol);

		if ((node_ma = give_node_material(ma)))
			ma = node_ma;

		tex = give_current_material_texture(ma);
	}
	
	return tex;
}

Tex *give_current_lamp_texture(Lamp *la)
{
	MTex *mtex = NULL;
	Tex *tex = NULL;

	if (la) {
		mtex = la->mtex[(int)(la->texact)];
		if (mtex) tex = mtex->tex;
	}

	return tex;
}

void set_current_lamp_texture(Lamp *la, Tex *newtex)
{
	int act = la->texact;

	if (la->mtex[act] && la->mtex[act]->tex)
		id_us_min(&la->mtex[act]->tex->id);

	if (newtex) {
		if (!la->mtex[act]) {
			la->mtex[act] = BKE_texture_mtex_add();
			la->mtex[act]->texco = TEXCO_GLOB;
		}
		
		la->mtex[act]->tex = newtex;
		id_us_plus(&newtex->id);
	}
	else if (la->mtex[act]) {
		MEM_freeN(la->mtex[act]);
		la->mtex[act] = NULL;
	}
}

Tex *give_current_linestyle_texture(FreestyleLineStyle *linestyle)
{
	MTex *mtex = NULL;
	Tex *tex = NULL;

	if (linestyle) {
		mtex = linestyle->mtex[(int)(linestyle->texact)];
		if (mtex) tex = mtex->tex;
	}

	return tex;
}

void set_current_linestyle_texture(FreestyleLineStyle *linestyle, Tex *newtex)
{
	int act = linestyle->texact;

	if (linestyle->mtex[act] && linestyle->mtex[act]->tex)
		id_us_min(&linestyle->mtex[act]->tex->id);

	if (newtex) {
		if (!linestyle->mtex[act]) {
			linestyle->mtex[act] = BKE_texture_mtex_add();
			linestyle->mtex[act]->texco = TEXCO_STROKE;
		}

		linestyle->mtex[act]->tex = newtex;
		id_us_plus(&newtex->id);
	}
	else if (linestyle->mtex[act]) {
		MEM_freeN(linestyle->mtex[act]);
		linestyle->mtex[act] = NULL;
	}
}

bNode *give_current_material_texture_node(Material *ma)
{
	if (ma && ma->use_nodes && ma->nodetree)
		return nodeGetActiveID(ma->nodetree, ID_TE);
	
	return NULL;
}

Tex *give_current_material_texture(Material *ma)
{
	MTex *mtex = NULL;
	Tex *tex = NULL;
	bNode *node;
	
	if (ma && ma->use_nodes && ma->nodetree) {
		/* first check texture, then material, this works together
		 * with a hack that clears the active ID flag for textures on
		 * making a material node active */
		node = nodeGetActiveID(ma->nodetree, ID_TE);

		if (node) {
			tex = (Tex *)node->id;
			ma = NULL;
		}
	}

	if (ma) {
		mtex = ma->mtex[(int)(ma->texact)];
		if (mtex) tex = mtex->tex;
	}
	
	return tex;
}

bool give_active_mtex(ID *id, MTex ***mtex_ar, short *act)
{
	switch (GS(id->name)) {
		case ID_MA:
			*mtex_ar =       ((Material *)id)->mtex;
			if (act) *act =  (((Material *)id)->texact);
			break;
		case ID_WO:
			*mtex_ar =       ((World *)id)->mtex;
			if (act) *act =  (((World *)id)->texact);
			break;
		case ID_LA:
			*mtex_ar =       ((Lamp *)id)->mtex;
			if (act) *act =  (((Lamp *)id)->texact);
			break;
		case ID_LS:
			*mtex_ar =       ((FreestyleLineStyle *)id)->mtex;
			if (act) *act =  (((FreestyleLineStyle *)id)->texact);
			break;
		case ID_PA:
			*mtex_ar =       ((ParticleSettings *)id)->mtex;
			if (act) *act =  (((ParticleSettings *)id)->texact);
			break;
		default:
			*mtex_ar = NULL;
			if (act) *act =  0;
			return false;
	}

	return true;
}

void set_active_mtex(ID *id, short act)
{
	if (act < 0) act = 0;
	else if (act >= MAX_MTEX) act = MAX_MTEX - 1;

	switch (GS(id->name)) {
		case ID_MA:
			((Material *)id)->texact = act;
			break;
		case ID_WO:
			((World *)id)->texact = act;
			break;
		case ID_LA:
			((Lamp *)id)->texact = act;
			break;
		case ID_LS:
			((FreestyleLineStyle *)id)->texact = act;
			break;
		case ID_PA:
			((ParticleSettings *)id)->texact = act;
			break;
	}
}

void set_current_material_texture(Material *ma, Tex *newtex)
{
	Tex *tex = NULL;
	bNode *node;

	if ((ma->use_nodes && ma->nodetree) &&
	    (node = nodeGetActiveID(ma->nodetree, ID_TE)))
	{
		tex = (Tex *)node->id;
		id_us_min(&tex->id);
		if (newtex) {
			node->id = &newtex->id;
			id_us_plus(&newtex->id);
		}
		else {
			node->id = NULL;
		}
	}
	else {
		int act = (int)ma->texact;

		tex = (ma->mtex[act]) ? ma->mtex[act]->tex : NULL;
		id_us_min(&tex->id);

		if (newtex) {
			if (!ma->mtex[act]) {
				ma->mtex[act] = BKE_texture_mtex_add();
				/* Reset this slot's ON/OFF toggle, for materials, when slot was empty. */
				ma->septex &= ~(1 << act);
			}
			
			ma->mtex[act]->tex = newtex;
			id_us_plus(&newtex->id);
		}
		else if (ma->mtex[act]) {
			MEM_freeN(ma->mtex[act]);
			ma->mtex[act] = NULL;
		}
	}
}

bool has_current_material_texture(Material *ma)
{
	bNode *node;

	if (ma && ma->use_nodes && ma->nodetree) {
		node = nodeGetActiveID(ma->nodetree, ID_TE);

		if (node)
			return true;
	}

	return (ma != NULL);
}

Tex *give_current_world_texture(World *world)
{
	MTex *mtex = NULL;
	Tex *tex = NULL;
	
	if (!world) return NULL;
	
	mtex = world->mtex[(int)(world->texact)];
	if (mtex) tex = mtex->tex;
	
	return tex;
}

void set_current_world_texture(World *wo, Tex *newtex)
{
	int act = wo->texact;

	if (wo->mtex[act] && wo->mtex[act]->tex)
		id_us_min(&wo->mtex[act]->tex->id);

	if (newtex) {
		if (!wo->mtex[act]) {
			wo->mtex[act] = BKE_texture_mtex_add();
			wo->mtex[act]->texco = TEXCO_VIEW;
		}
		
		wo->mtex[act]->tex = newtex;
		id_us_plus(&newtex->id);
	}
	else if (wo->mtex[act]) {
		MEM_freeN(wo->mtex[act]);
		wo->mtex[act] = NULL;
	}
}

Tex *give_current_brush_texture(Brush *br)
{
	return br->mtex.tex;
}

void set_current_brush_texture(Brush *br, Tex *newtex)
{
	if (br->mtex.tex)
		id_us_min(&br->mtex.tex->id);

	if (newtex) {
		br->mtex.tex = newtex;
		id_us_plus(&newtex->id);
	}
}

Tex *give_current_particle_texture(ParticleSettings *part)
{
	MTex *mtex = NULL;
	Tex *tex = NULL;
	
	if (!part) return NULL;
	
	mtex = part->mtex[(int)(part->texact)];
	if (mtex) tex = mtex->tex;
	
	return tex;
}

void set_current_particle_texture(ParticleSettings *part, Tex *newtex)
{
	int act = part->texact;

	if (part->mtex[act] && part->mtex[act]->tex)
		id_us_min(&part->mtex[act]->tex->id);

	if (newtex) {
		if (!part->mtex[act]) {
			part->mtex[act] = BKE_texture_mtex_add();
			part->mtex[act]->texco = TEXCO_ORCO;
			part->mtex[act]->blendtype = MTEX_MUL;
		}
		
		part->mtex[act]->tex = newtex;
		id_us_plus(&newtex->id);
	}
	else if (part->mtex[act]) {
		MEM_freeN(part->mtex[act]);
		part->mtex[act] = NULL;
	}
}

/* ------------------------------------------------------------------------- */

EnvMap *BKE_texture_envmap_add(void)
{
	EnvMap *env;
	
	env = MEM_callocN(sizeof(EnvMap), "envmap");
	env->type = ENV_CUBE;
	env->stype = ENV_ANIM;
	env->clipsta = 0.1;
	env->clipend = 100.0;
	env->cuberes = 512;
	env->viewscale = 0.5;
	
	return env;
} 

/* ------------------------------------------------------------------------- */

EnvMap *BKE_texture_envmap_copy(EnvMap *env)
{
	EnvMap *envn;
	int a;
	
	envn = MEM_dupallocN(env);
	envn->ok = 0;
	for (a = 0; a < 6; a++) envn->cube[a] = NULL;
	if (envn->ima) id_us_plus((ID *)envn->ima);
	
	return envn;
}

/* ------------------------------------------------------------------------- */

void BKE_texture_envmap_free_data(EnvMap *env)
{
	unsigned int part;
	
	for (part = 0; part < 6; part++) {
		if (env->cube[part])
			IMB_freeImBuf(env->cube[part]);
		env->cube[part] = NULL;
	}
	env->ok = 0;
}

/* ------------------------------------------------------------------------- */

void BKE_texture_envmap_free(EnvMap *env)
{
	
	BKE_texture_envmap_free_data(env);
	MEM_freeN(env);
	
}

/* ------------------------------------------------------------------------- */

void BKE_texture_pointdensity_init_data(PointDensity *pd)
{
	pd->flag = 0;
	pd->radius = 0.3f;
	pd->falloff_type = TEX_PD_FALLOFF_STD;
	pd->falloff_softness = 2.0;
	pd->source = TEX_PD_PSYS;
	pd->point_tree = NULL;
	pd->point_data = NULL;
	pd->noise_size = 0.5f;
	pd->noise_depth = 1;
	pd->noise_fac = 1.0f;
	pd->noise_influence = TEX_PD_NOISE_STATIC;
	pd->coba = add_colorband(true);
	pd->speed_scale = 1.0f;
	pd->totpoints = 0;
	pd->object = NULL;
	pd->psys = 0;
	pd->psys_cache_space = TEX_PD_WORLDSPACE;
	pd->falloff_curve = curvemapping_add(1, 0, 0, 1, 1);

	pd->falloff_curve->preset = CURVE_PRESET_LINE;
	pd->falloff_curve->cm->flag &= ~CUMA_EXTEND_EXTRAPOLATE;
	curvemap_reset(pd->falloff_curve->cm, &pd->falloff_curve->clipr, pd->falloff_curve->preset, CURVEMAP_SLOPE_POSITIVE);
	curvemapping_changed(pd->falloff_curve, false);
}

PointDensity *BKE_texture_pointdensity_add(void)
{
	PointDensity *pd = MEM_callocN(sizeof(PointDensity), "pointdensity");
	BKE_texture_pointdensity_init_data(pd);
	return pd;
} 

PointDensity *BKE_texture_pointdensity_copy(PointDensity *pd)
{
	PointDensity *pdn;

	pdn = MEM_dupallocN(pd);
	pdn->point_tree = NULL;
	pdn->point_data = NULL;
	if (pdn->coba) pdn->coba = MEM_dupallocN(pdn->coba);
	pdn->falloff_curve = curvemapping_copy(pdn->falloff_curve); /* can be NULL */
	return pdn;
}

void BKE_texture_pointdensity_free_data(PointDensity *pd)
{
	if (pd->point_tree) {
		BLI_bvhtree_free(pd->point_tree);
		pd->point_tree = NULL;
	}
	if (pd->point_data) {
		MEM_freeN(pd->point_data);
		pd->point_data = NULL;
	}
	if (pd->coba) {
		MEM_freeN(pd->coba);
		pd->coba = NULL;
	}

	curvemapping_free(pd->falloff_curve); /* can be NULL */
}

void BKE_texture_pointdensity_free(PointDensity *pd)
{
	BKE_texture_pointdensity_free_data(pd);
	MEM_freeN(pd);
}

/* ------------------------------------------------------------------------- */

void BKE_texture_voxeldata_free_data(VoxelData *vd)
{
	if (vd->dataset) {
		MEM_freeN(vd->dataset);
		vd->dataset = NULL;
	}

}
 
void BKE_texture_voxeldata_free(VoxelData *vd)
{
	BKE_texture_voxeldata_free_data(vd);
	MEM_freeN(vd);
}
 
VoxelData *BKE_texture_voxeldata_add(void)
{
	VoxelData *vd;

	vd = MEM_callocN(sizeof(VoxelData), "voxeldata");
	vd->dataset = NULL;
	vd->resol[0] = vd->resol[1] = vd->resol[2] = 1;
	vd->interp_type = TEX_VD_LINEAR;
	vd->file_format = TEX_VD_SMOKE;
	vd->int_multiplier = 1.0;
	vd->extend = TEX_CLIP;
	vd->object = NULL;
	vd->cachedframe = -1;
	vd->ok = 0;
	
	return vd;
}
 
VoxelData *BKE_texture_voxeldata_copy(VoxelData *vd)
{
	VoxelData *vdn;

	vdn = MEM_dupallocN(vd);
	vdn->dataset = NULL;

	return vdn;
}

/* ------------------------------------------------------------------------- */

OceanTex *BKE_texture_ocean_add(void)
{
	OceanTex *ot;
	
	ot = MEM_callocN(sizeof(struct OceanTex), "ocean texture");
	ot->output = TEX_OCN_DISPLACEMENT;
	ot->object = NULL;
	
	return ot;
}

OceanTex *BKE_texture_ocean_copy(struct OceanTex *ot)
{
	OceanTex *otn = MEM_dupallocN(ot);
	
	return otn;
}

void BKE_texture_ocean_free(struct OceanTex *ot)
{
	MEM_freeN(ot);
}

/**
 * \returns true if this texture can use its #Texture.ima (even if its NULL)
 */
bool BKE_texture_is_image_user(const struct Tex *tex)
{
	switch (tex->type) {
		case TEX_IMAGE:
		{
			return true;
		}
		case TEX_ENVMAP:
		{
			if (tex->env) {
				if (tex->env->stype == ENV_LOAD) {
					return true;
				}
			}
			break;
		}
	}

	return false;
}

/* ------------------------------------------------------------------------- */
bool BKE_texture_dependsOnTime(const struct Tex *texture)
{
	if (texture->ima && BKE_image_is_animated(texture->ima)) {
		return true;
	}
	else if (texture->adt) {
		/* assume anything in adt means the texture is animated */
		return true;
	}
	else if (texture->type == TEX_NOISE) {
		/* noise always varies with time */
		return true;
	}
	return false;
}

/* ------------------------------------------------------------------------- */

void BKE_texture_get_value(
        const Scene *scene, Tex *texture,
        float *tex_co, TexResult *texres, bool use_color_management)
{
	int result_type;
	bool do_color_manage = false;

	if (scene && use_color_management) {
		do_color_manage = BKE_scene_check_color_management_enabled(scene);
	}

	/* no node textures for now */
	result_type = multitex_ext_safe(texture, tex_co, texres, NULL, do_color_manage, false);

	/* if the texture gave an RGB value, we assume it didn't give a valid
	 * intensity, since this is in the context of modifiers don't use perceptual color conversion.
	 * if the texture didn't give an RGB value, copy the intensity across
	 */
	if (result_type & TEX_RGB) {
		texres->tin = (1.0f / 3.0f) * (texres->tr + texres->tg + texres->tb);
	}
	else {
		copy_v3_fl(&texres->tr, texres->tin);
	}
}<|MERGE_RESOLUTION|>--- conflicted
+++ resolved
@@ -595,11 +595,7 @@
 
 void BKE_texture_default(Tex *tex)
 {
-<<<<<<< HEAD
-	/* BLI_assert(MEMCMP_NULL_STRUCT_OFS(tex, id)); */  /* Not here, can be called with some pointers set. :/ */
-=======
 	/* BLI_assert(MEMCMP_STRUCT_OFS_IS_ZERO(tex, id)); */  /* Not here, can be called with some pointers set. :/ */
->>>>>>> 505a31bd
 
 	tex->type = TEX_IMAGE;
 	tex->ima = NULL;
