--- conflicted
+++ resolved
@@ -733,13 +733,9 @@
  * \param dup_curve: Duplicate curve data.
  * \return Pointer to new stroke.
  */
-<<<<<<< HEAD
-bGPDstroke *BKE_gpencil_stroke_duplicate(bGPDstroke *gps_src, const bool dup_points, const bool dup_curve)
-=======
 bGPDstroke *BKE_gpencil_stroke_duplicate(bGPDstroke *gps_src,
                                          const bool dup_points,
                                          const bool dup_curve)
->>>>>>> f905f4d4
 {
   bGPDstroke *gps_dst = NULL;
 
