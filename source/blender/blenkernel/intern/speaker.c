/*
 * ***** BEGIN GPL LICENSE BLOCK *****
 *
 * This program is free software; you can redistribute it and/or
 * modify it under the terms of the GNU General Public License
 * as published by the Free Software Foundation; either version 2
 * of the License, or (at your option) any later version.
 *
 * This program is distributed in the hope that it will be useful,
 * but WITHOUT ANY WARRANTY; without even the implied warranty of
 * MERCHANTABILITY or FITNESS FOR A PARTICULAR PURPOSE.  See the
 * GNU General Public License for more details.
 *
 * You should have received a copy of the GNU General Public License
 * along with this program; if not, write to the Free Software Foundation,
 * Inc., 51 Franklin Street, Fifth Floor, Boston, MA 02110-1301, USA.
 *
 * Contributor(s): Jörg Müller.
 *
 * ***** END GPL LICENSE BLOCK *****
 */

/** \file blender/blenkernel/intern/speaker.c
 *  \ingroup bke
 */

#include "DNA_object_types.h"
#include "DNA_sound_types.h"
#include "DNA_speaker_types.h"

#include "BLI_math.h"
#include "BLI_utildefines.h"

#include "BKE_animsys.h"
#include "BKE_global.h"
#include "BKE_library.h"
#include "BKE_main.h"
#include "BKE_speaker.h"

void BKE_speaker_init(Speaker *spk)
{
<<<<<<< HEAD
	BLI_assert(MEMCMP_NULL_STRUCT_OFS(spk, id));
=======
	BLI_assert(MEMCMP_STRUCT_OFS_IS_ZERO(spk, id));
>>>>>>> 505a31bd

	spk->attenuation = 1.0f;
	spk->cone_angle_inner = 360.0f;
	spk->cone_angle_outer = 360.0f;
	spk->cone_volume_outer = 1.0f;
	spk->distance_max = FLT_MAX;
	spk->distance_reference = 1.0f;
	spk->flag = 0;
	spk->pitch = 1.0f;
	spk->sound = NULL;
	spk->volume = 1.0f;
	spk->volume_max = 1.0f;
	spk->volume_min = 0.0f;
}

void *BKE_speaker_add(Main *bmain, const char *name)
{
	Speaker *spk;

	spk =  BKE_libblock_alloc(bmain, ID_SPK, name);

	BKE_speaker_init(spk);

	return spk;
}

Speaker *BKE_speaker_copy(Speaker *spk)
{
	Speaker *spkn;

	spkn = BKE_libblock_copy(&spk->id);
	if (spkn->sound)
		spkn->sound->id.us++;

	if (spk->id.lib) {
		BKE_id_lib_local_paths(G.main, spk->id.lib, &spkn->id);
	}

	return spkn;
}

void BKE_speaker_make_local(Speaker *spk)
{
	Main *bmain = G.main;
	Object *ob;
	bool is_local = false, is_lib = false;

	/* - only lib users: do nothing
	 * - only local users: set flag
	 * - mixed: make copy
	 */

	if (spk->id.lib == NULL) return;
	if (spk->id.us == 1) {
		id_clear_lib_data(bmain, &spk->id);
		return;
	}

	ob = bmain->object.first;
	while (ob) {
		if (ob->data == spk) {
			if (ob->id.lib) is_lib = true;
			else is_local = true;
		}
		ob = ob->id.next;
	}

	if (is_local && is_lib == false) {
		id_clear_lib_data(bmain, &spk->id);
	}
	else if (is_local && is_lib) {
		Speaker *spk_new = BKE_speaker_copy(spk);
		spk_new->id.us = 0;

		/* Remap paths of new ID using old library as base. */
		BKE_id_lib_local_paths(bmain, spk->id.lib, &spk_new->id);

		ob = bmain->object.first;
		while (ob) {
			if (ob->data == spk) {

				if (ob->id.lib == NULL) {
					ob->data = spk_new;
					spk_new->id.us++;
					spk->id.us--;
				}
			}
			ob = ob->id.next;
		}
	}
}

/** Free (or release) any data used by this speaker (does not free the speaker itself). */
void BKE_speaker_free(Speaker *spk)
{
	BKE_animdata_free((ID *)spk);
}<|MERGE_RESOLUTION|>--- conflicted
+++ resolved
@@ -39,11 +39,7 @@
 
 void BKE_speaker_init(Speaker *spk)
 {
-<<<<<<< HEAD
-	BLI_assert(MEMCMP_NULL_STRUCT_OFS(spk, id));
-=======
 	BLI_assert(MEMCMP_STRUCT_OFS_IS_ZERO(spk, id));
->>>>>>> 505a31bd
 
 	spk->attenuation = 1.0f;
 	spk->cone_angle_inner = 360.0f;
@@ -136,8 +132,10 @@
 	}
 }
 
-/** Free (or release) any data used by this speaker (does not free the speaker itself). */
 void BKE_speaker_free(Speaker *spk)
 {
+	if (spk->sound)
+		spk->sound->id.us--;
+
 	BKE_animdata_free((ID *)spk);
 }