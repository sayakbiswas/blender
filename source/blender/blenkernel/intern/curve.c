--- conflicted
+++ resolved
@@ -72,11 +72,7 @@
 /**
  * Release all datablocks (ID) used by this curve (datablocks are never freed, they are just unreferenced).
  *
-<<<<<<< HEAD
- * @param cu The curve which has to release its data.
-=======
  * \param cu The curve which has to release its data.
->>>>>>> a4c3d645
  */
 void BKE_curve_release_datablocks(Curve *cu)
 {
@@ -84,32 +80,6 @@
 
 	for (a = 0; a < cu->totcol; a++) {
 		if (cu->mat[a]) {
-<<<<<<< HEAD
-			cu->mat[a]->id.us--;
-			cu->mat[a] = NULL;
-		}
-	}
-	if (cu->vfont) {
-		cu->vfont->id.us--;
-		cu->vfont = NULL;
-	}
-	if (cu->vfontb) {
-		cu->vfontb->id.us--;
-		cu->vfontb = NULL;
-	}
-	if (cu->vfonti) {
-		cu->vfonti->id.us--;
-		cu->vfonti = NULL;
-	}
-	if (cu->vfontbi) {
-		cu->vfontbi->id.us--;
-		cu->vfontbi = NULL;
-	}
-	if (cu->key) {
-		cu->key->id.us--;
-		cu->key = NULL;
-	}
-=======
 			id_us_min(&cu->mat[a]->id);
 			cu->mat[a] = NULL;
 		}
@@ -139,7 +109,6 @@
 	cu->bevobj = NULL;
 	cu->taperobj = NULL;
 	cu->textoncurve = NULL;
->>>>>>> a4c3d645
 }
 
 /* frees editcurve entirely */
@@ -201,34 +170,6 @@
 
 	BKE_curve_editNurb_free(cu);
 
-<<<<<<< HEAD
-	if (do_id_user) {
-		BKE_curve_release_datablocks(cu);
-	}
-
-	BKE_animdata_free((ID *)cu);
-
-	if (cu->mat) {
-		MEM_freeN(cu->mat);
-		cu->mat = NULL;
-	}
-	if (cu->str) {
-		MEM_freeN(cu->str);
-		cu->str = NULL;
-	}
-	if (cu->strinfo) {
-		MEM_freeN(cu->strinfo);
-		cu->strinfo = NULL;
-	}
-	if (cu->bb) {
-		MEM_freeN(cu->bb);
-		cu->bb = NULL;
-	}
-	if (cu->tb) {
-		MEM_freeN(cu->tb);
-		cu->tb = NULL;
-	}
-=======
 	BKE_animdata_free((ID *)cu);
 
 	MEM_SAFE_FREE(cu->mat);
@@ -236,7 +177,6 @@
 	MEM_SAFE_FREE(cu->strinfo);
 	MEM_SAFE_FREE(cu->bb);
 	MEM_SAFE_FREE(cu->tb);
->>>>>>> a4c3d645
 }
 
 void BKE_curve_init(Curve *cu)
