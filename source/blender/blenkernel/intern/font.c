/*
 * ***** BEGIN GPL LICENSE BLOCK *****
 *
 * This program is free software; you can redistribute it and/or
 * modify it under the terms of the GNU General Public License
 * as published by the Free Software Foundation; either version 2
 * of the License, or (at your option) any later version.
 *
 * This program is distributed in the hope that it will be useful,
 * but WITHOUT ANY WARRANTY; without even the implied warranty of
 * MERCHANTABILITY or FITNESS FOR A PARTICULAR PURPOSE.  See the
 * GNU General Public License for more details.
 *
 * You should have received a copy of the GNU General Public License
 * along with this program; if not, write to the Free Software Foundation,
 * Inc., 51 Franklin Street, Fifth Floor, Boston, MA 02110-1301, USA.
 *
 * The Original Code is Copyright (C) 2001-2002 by NaN Holding BV.
 * All rights reserved.
 *
 * The Original Code is: all of this file.
 *
 * Contributor(s): none yet.
 *
 * ***** END GPL LICENSE BLOCK *****
 */

/** \file blender/blenkernel/intern/font.c
 *  \ingroup bke
 */


#include <stdio.h>
#include <string.h>
#include <math.h>
#include <stdlib.h>
#include <wchar.h>
#include <wctype.h>

#include "MEM_guardedalloc.h"

#include "BLI_utildefines.h"
#include "BLI_path_util.h"
#include "BLI_listbase.h"
#include "BLI_ghash.h"
#include "BLI_string.h"
#include "BLI_string_utf8.h"
#include "BLI_math.h"
#include "BLI_threads.h"
#include "BLI_vfontdata.h"

#include "DNA_packedFile_types.h"
#include "DNA_curve_types.h"
#include "DNA_vfont_types.h"
#include "DNA_object_types.h"

#include "BKE_packedFile.h"
#include "BKE_library.h"
#include "BKE_font.h"
#include "BKE_global.h"
#include "BKE_main.h"
#include "BKE_anim.h"
#include "BKE_curve.h"

static ThreadRWMutex vfont_rwlock = BLI_RWLOCK_INITIALIZER;

/* The vfont code */
void BKE_vfont_free_data(struct VFont *vfont)
{
	if (vfont->data) {
		if (vfont->data->characters) {
			GHashIterator gh_iter;
			GHASH_ITER (gh_iter, vfont->data->characters) {
				VChar *che = BLI_ghashIterator_getValue(&gh_iter);

				while (che->nurbsbase.first) {
					Nurb *nu = che->nurbsbase.first;
					if (nu->bezt) MEM_freeN(nu->bezt);
					BLI_freelinkN(&che->nurbsbase, nu);
				}

				MEM_freeN(che);
			}

			BLI_ghash_free(vfont->data->characters, NULL, NULL);
		}

		MEM_freeN(vfont->data);
		vfont->data = NULL;
	}

	if (vfont->temp_pf) {
		freePackedFile(vfont->temp_pf);  /* NULL when the font file can't be found on disk */
		vfont->temp_pf = NULL;
	}
}

void BKE_vfont_free(struct VFont *vf)
{
	if (vf == NULL) return;

	BKE_vfont_free_data(vf);

	if (vf->packedfile) {
		freePackedFile(vf->packedfile);
		vf->packedfile = NULL;
	}
}

static void *builtin_font_data = NULL;
static int builtin_font_size = 0;

bool BKE_vfont_is_builtin(struct VFont *vfont)
{
	return STREQ(vfont->name, FO_BUILTIN_NAME);
}

void BKE_vfont_builtin_register(void *mem, int size)
{
	builtin_font_data = mem;
	builtin_font_size = size;
}

static PackedFile *get_builtin_packedfile(void)
{
	if (!builtin_font_data) {
		printf("Internal error, builtin font not loaded\n");

		return NULL;
	}
	else {
		void *mem = MEM_mallocN(builtin_font_size, "vfd_builtin");

		memcpy(mem, builtin_font_data, builtin_font_size);
	
		return newPackedFileMemory(mem, builtin_font_size);
	}
}

static VFontData *vfont_get_data(Main *bmain, VFont *vfont)
{
	if (vfont == NULL) {
		return NULL;
	}

	/* And then set the data */
	if (!vfont->data) {
		PackedFile *pf;

		BLI_rw_mutex_lock(&vfont_rwlock, THREAD_LOCK_WRITE);

		if (vfont->data) {
			/* Check data again, since it might have been already
			 * initialized from other thread (previous check is
			 * not accurate or threading, just prevents unneeded
			 * lock if all the data is here for sure).
			 */
			BLI_rw_mutex_unlock(&vfont_rwlock);
			return vfont->data;
		}

		if (BKE_vfont_is_builtin(vfont)) {
			pf = get_builtin_packedfile();
		}
		else {
			if (vfont->packedfile) {
				pf = vfont->packedfile;

				/* We need to copy a tmp font to memory unless it is already there */
				if (vfont->temp_pf == NULL) {
					vfont->temp_pf = dupPackedFile(pf);
				}
			}
			else {
				pf = newPackedFile(NULL, vfont->name, ID_BLEND_PATH(bmain, &vfont->id));

				if (vfont->temp_pf == NULL) {
					vfont->temp_pf = newPackedFile(NULL, vfont->name, ID_BLEND_PATH(bmain, &vfont->id));
				}
			}
			if (!pf) {
				printf("Font file doesn't exist: %s\n", vfont->name);

				/* DON'T DO THIS
				 * missing file shouldn't modify path! - campbell */
#if 0
				strcpy(vfont->name, FO_BUILTIN_NAME);
#endif
				pf = get_builtin_packedfile();
			}
		}
		
		if (pf) {
			vfont->data = BLI_vfontdata_from_freetypefont(pf);
			if (pf != vfont->packedfile) {
				freePackedFile(pf);
			}
		}

		BLI_rw_mutex_unlock(&vfont_rwlock);
	}

	return vfont->data;
}

<<<<<<< HEAD
/* Bad naming actually in this case... */
void BKE_vfont_init(VFont *vfont)
{
	PackedFile *pf = get_builtin_packedfile();

	if (pf) {
		VFontData *vfd;

		vfd = BLI_vfontdata_from_freetypefont(pf);
		if (vfd) {
			vfont->data = vfd;

			BLI_strncpy(vfont->name, FO_BUILTIN_NAME, sizeof(vfont->name));
		}

		/* Free the packed file */
		freePackedFile(pf);
	}
}

VFont *BKE_vfont_load(Main *bmain, const char *name)
=======
VFont *BKE_vfont_load(Main *bmain, const char *filepath)
>>>>>>> 359d1bd5
{
	char filename[FILE_MAXFILE];
	VFont *vfont = NULL;
	PackedFile *pf;
	PackedFile *temp_pf = NULL;
	bool is_builtin;
	
	if (STREQ(filepath, FO_BUILTIN_NAME)) {
		BLI_strncpy(filename, filepath, sizeof(filename));
		
		pf = get_builtin_packedfile();
		is_builtin = true;
	}
	else {
		BLI_split_file_part(filepath, filename, sizeof(filename));
		pf = newPackedFile(NULL, filepath, bmain->name);
		temp_pf = newPackedFile(NULL, filepath, bmain->name);
		
		is_builtin = false;
	}

	if (pf) {
		VFontData *vfd;

		vfd = BLI_vfontdata_from_freetypefont(pf);
		if (vfd) {
			vfont = BKE_libblock_alloc(bmain, ID_VF, filename);
			vfont->data = vfd;

			/* if there's a font name, use it for the ID name */
			if (vfd->name[0] != '\0') {
				BLI_strncpy(vfont->id.name + 2, vfd->name, sizeof(vfont->id.name) - 2);
			}
			BLI_strncpy(vfont->name, filepath, sizeof(vfont->name));

			/* if autopack is on store the packedfile in de font structure */
			if (!is_builtin && (G.fileflags & G_AUTOPACK)) {
				vfont->packedfile = pf;
			}

			/* Do not add FO_BUILTIN_NAME to temporary listbase */
			if (!STREQ(filename, FO_BUILTIN_NAME)) {
				vfont->temp_pf = temp_pf;
			}
		}

		/* Free the packed file */
		if (!vfont || vfont->packedfile != pf) {
			freePackedFile(pf);
		}
	}
	
	return vfont;
}

VFont *BKE_vfont_load_exists_ex(struct Main *bmain, const char *filepath, bool *r_exists)
{
	VFont *vfont;
	char str[FILE_MAX], strtest[FILE_MAX];

	BLI_strncpy(str, filepath, sizeof(str));
	BLI_path_abs(str, bmain->name);

	/* first search an identical filepath */
	for (vfont = bmain->vfont.first; vfont; vfont = vfont->id.next) {
		BLI_strncpy(strtest, vfont->name, sizeof(vfont->name));
		BLI_path_abs(strtest, ID_BLEND_PATH(bmain, &vfont->id));

		if (BLI_path_cmp(strtest, str) == 0) {
			vfont->id.us++;  /* officially should not, it doesn't link here! */
			if (r_exists)
				*r_exists = true;
			return vfont;
		}
	}

	if (r_exists)
		*r_exists = false;
	return BKE_vfont_load(bmain, filepath);
}

VFont *BKE_vfont_load_exists(struct Main *bmain, const char *filepath)
{
	return BKE_vfont_load_exists_ex(bmain, filepath, NULL);
}

static VFont *which_vfont(Curve *cu, CharInfo *info)
{
	switch (info->flag & (CU_CHINFO_BOLD | CU_CHINFO_ITALIC)) {
		case CU_CHINFO_BOLD:
			return cu->vfontb ? cu->vfontb : cu->vfont;
		case CU_CHINFO_ITALIC:
			return cu->vfonti ? cu->vfonti : cu->vfont;
		case (CU_CHINFO_BOLD | CU_CHINFO_ITALIC):
			return cu->vfontbi ? cu->vfontbi : cu->vfont;
		default:
			return cu->vfont;
	}
}

VFont *BKE_vfont_builtin_get(void)
{
	VFont *vfont;
	
	for (vfont = G.main->vfont.first; vfont; vfont = vfont->id.next) {
		if (BKE_vfont_is_builtin(vfont)) {
			return vfont;
		}
	}
	
	return BKE_vfont_load(G.main, FO_BUILTIN_NAME);
}

static VChar *find_vfont_char(VFontData *vfd, unsigned int character)
{
	return BLI_ghash_lookup(vfd->characters, SET_UINT_IN_POINTER(character));
}

static void build_underline(Curve *cu, ListBase *nubase, const rctf *rect,
                            float yofs, float rot, int charidx, short mat_nr)
{
	Nurb *nu2;
	BPoint *bp;
	
	nu2 = (Nurb *) MEM_callocN(sizeof(Nurb), "underline_nurb");
	nu2->resolu = cu->resolu;
	nu2->bezt = NULL;
	nu2->knotsu = nu2->knotsv = NULL;
	nu2->flag = CU_2D;
	nu2->charidx = charidx + 1000;
	if (mat_nr > 0) nu2->mat_nr = mat_nr - 1;
	nu2->pntsu = 4;
	nu2->pntsv = 1;
	nu2->orderu = 4;
	nu2->orderv = 1;
	nu2->flagu = CU_NURB_CYCLIC;

	bp = (BPoint *)MEM_callocN(4 * sizeof(BPoint), "underline_bp");

	copy_v4_fl4(bp[0].vec, rect->xmin, (rect->ymax + yofs), 0.0f, 1.0f);
	copy_v4_fl4(bp[1].vec, rect->xmax, (rect->ymax + yofs), 0.0f, 1.0f);
	copy_v4_fl4(bp[2].vec, rect->xmax, (rect->ymin + yofs), 0.0f, 1.0f);
	copy_v4_fl4(bp[3].vec, rect->xmin, (rect->ymin + yofs), 0.0f, 1.0f);

	nu2->bp = bp;
	BLI_addtail(nubase, nu2);

	if (rot != 0.0f) {
		float si, co;
		int i;

		si = sinf(rot);
		co = cosf(rot);

		for (i = nu2->pntsu; i > 0; i--) {
			float *fp;
			float x, y;

			fp = bp->vec;

			x = fp[0] - rect->xmin;
			y = fp[1] - rect->ymin;

			fp[0] = (+co * x + si * y) + rect->xmin;
			fp[1] = (-si * x + co * y) + rect->ymin;

			bp++;
		}

		bp = nu2->bp;
	}

	mul_v2_fl(bp[0].vec, cu->fsize);
	mul_v2_fl(bp[1].vec, cu->fsize);
	mul_v2_fl(bp[2].vec, cu->fsize);
	mul_v2_fl(bp[3].vec, cu->fsize);
}

static void buildchar(Main *bmain, Curve *cu, ListBase *nubase, unsigned int character, CharInfo *info,
                      float ofsx, float ofsy, float rot, int charidx)
{
	BezTriple *bezt1, *bezt2;
	Nurb *nu1 = NULL, *nu2 = NULL;
	float *fp, fsize, shear, x, si, co;
	VFontData *vfd = NULL;
	VChar *che = NULL;
	int i;

	vfd = vfont_get_data(bmain, which_vfont(cu, info));
	if (!vfd) return;

#if 0
	if (cu->selend < cu->selstart) {
		if ((charidx >= (cu->selend)) && (charidx <= (cu->selstart - 2)))
			sel = 1;
	}
	else {
		if ((charidx >= (cu->selstart - 1)) && (charidx <= (cu->selend - 1)))
			sel = 1;
	}
#endif

	/* make a copy at distance ofsx, ofsy with shear */
	fsize = cu->fsize;
	shear = cu->shear;
	si = sinf(rot);
	co = cosf(rot);

	che = find_vfont_char(vfd, character);
	
	/* Select the glyph data */
	if (che)
		nu1 = che->nurbsbase.first;

	/* Create the character */
	while (nu1) {
		bezt1 = nu1->bezt;
		if (bezt1) {
			nu2 = (Nurb *) MEM_mallocN(sizeof(Nurb), "duplichar_nurb");
			if (nu2 == NULL) break;
			memcpy(nu2, nu1, sizeof(struct Nurb));
			nu2->resolu = cu->resolu;
			nu2->bp = NULL;
			nu2->knotsu = nu2->knotsv = NULL;
			nu2->flag = CU_SMOOTH;
			nu2->charidx = charidx;
			if (info->mat_nr > 0) {
				nu2->mat_nr = info->mat_nr - 1;
			}
			else {
				nu2->mat_nr = 0;
			}
			/* nu2->trim.first = 0; */
			/* nu2->trim.last = 0; */
			i = nu2->pntsu;

			bezt2 = (BezTriple *)MEM_mallocN(i * sizeof(BezTriple), "duplichar_bezt2");
			if (bezt2 == NULL) {
				MEM_freeN(nu2);
				break;
			}
			memcpy(bezt2, bezt1, i * sizeof(struct BezTriple));
			nu2->bezt = bezt2;
			
			if (shear != 0.0f) {
				bezt2 = nu2->bezt;
				
				for (i = nu2->pntsu; i > 0; i--) {
					bezt2->vec[0][0] += shear * bezt2->vec[0][1];
					bezt2->vec[1][0] += shear * bezt2->vec[1][1];
					bezt2->vec[2][0] += shear * bezt2->vec[2][1];
					bezt2++;
				}
			}
			if (rot != 0.0f) {
				bezt2 = nu2->bezt;
				for (i = nu2->pntsu; i > 0; i--) {
					fp = bezt2->vec[0];

					x = fp[0];
					fp[0] = co * x + si * fp[1];
					fp[1] = -si * x + co * fp[1];
					x = fp[3];
					fp[3] = co * x + si * fp[4];
					fp[4] = -si * x + co * fp[4];
					x = fp[6];
					fp[6] = co * x + si * fp[7];
					fp[7] = -si * x + co * fp[7];

					bezt2++;
				}
			}
			bezt2 = nu2->bezt;

			if (info->flag & CU_CHINFO_SMALLCAPS_CHECK) {
				const float sca = cu->smallcaps_scale;
				for (i = nu2->pntsu; i > 0; i--) {
					fp = bezt2->vec[0];
					fp[0] *= sca;
					fp[1] *= sca;
					fp[3] *= sca;
					fp[4] *= sca;
					fp[6] *= sca;
					fp[7] *= sca;
					bezt2++;
				}
			}
			bezt2 = nu2->bezt;

			for (i = nu2->pntsu; i > 0; i--) {
				fp = bezt2->vec[0];
				fp[0] = (fp[0] + ofsx) * fsize;
				fp[1] = (fp[1] + ofsy) * fsize;
				fp[3] = (fp[3] + ofsx) * fsize;
				fp[4] = (fp[4] + ofsy) * fsize;
				fp[6] = (fp[6] + ofsx) * fsize;
				fp[7] = (fp[7] + ofsy) * fsize;
				bezt2++;
			}
			
			BLI_addtail(nubase, nu2);
		}
		
		nu1 = nu1->next;
	}
}

int BKE_vfont_select_get(Object *ob, int *r_start, int *r_end)
{
	Curve *cu = ob->data;
	EditFont *ef = cu->editfont;
	int start, end, direction;
	
	if ((ob->type != OB_FONT) || (ef == NULL)) return 0;

	BLI_assert(ef->len >= 0);
	BLI_assert(ef->selstart >= 0 && ef->selstart <= ef->len + 1);
	BLI_assert(ef->selend   >= 0 && ef->selend   <= ef->len);
	BLI_assert(ef->pos      >= 0 && ef->pos      <= ef->len);

	if (ef->selstart == 0) {
		return 0;
	}

	if (ef->selstart <= ef->selend) {
		start = ef->selstart - 1;
		end = ef->selend - 1;
		direction = 1;
	}
	else {
		start = ef->selend;
		end = ef->selstart - 2;
		direction = -1;
	}

	if (start == end + 1) {
		return 0;
	}
	else {
		BLI_assert(start < end + 1);
		*r_start = start;
		*r_end = end;
		return direction;
	}
}

void BKE_vfont_select_clamp(Object *ob)
{
	Curve *cu = ob->data;
	EditFont *ef = cu->editfont;

	BLI_assert((ob->type == OB_FONT) && ef);

	CLAMP_MAX(ef->pos,      ef->len);
	CLAMP_MAX(ef->selstart, ef->len + 1);
	CLAMP_MAX(ef->selend,   ef->len);
}

static float char_width(Curve *cu, VChar *che, CharInfo *info)
{
	/* The character wasn't found, propably ascii = 0, then the width shall be 0 as well */
	if (che == NULL) {
		return 0.0f;
	}
	else if (info->flag & CU_CHINFO_SMALLCAPS_CHECK) {
		return che->width * cu->smallcaps_scale;
	}
	else {
		return che->width;
	}
}

static void textbox_scale(TextBox *tb_dst, const TextBox *tb_src, float scale)
{
	tb_dst->x = tb_src->x * scale;
	tb_dst->y = tb_src->y * scale;
	tb_dst->w = tb_src->w * scale;
	tb_dst->h = tb_src->h * scale;
}

/**
 * Used for storing per-line data for alignment & wrapping.
 */
struct TempLineInfo {
	float x_min;      /* left margin */
	float x_max;      /* right margin */
	int   char_nr;    /* number of characters */
	int   wspace_nr;  /* number of whitespaces of line */
};

bool BKE_vfont_to_curve_ex(Main *bmain, Object *ob, int mode, ListBase *r_nubase,
                           const wchar_t **r_text, int *r_text_len, bool *r_text_free,
                           struct CharTrans **r_chartransdata)
{
	Curve *cu = ob->data;
	EditFont *ef = cu->editfont;
	EditFontSelBox *selboxes = NULL;
	VFont *vfont, *oldvfont;
	VFontData *vfd = NULL;
	CharInfo *info = NULL, *custrinfo;
	TextBox tb_scale;
	bool use_textbox;
	VChar *che;
	struct CharTrans *chartransdata = NULL, *ct;
	struct TempLineInfo *lineinfo;
	float *f, xof, yof, xtrax, linedist;
	float twidth, maxlen = 0;
	int i, slen, j;
	int curbox;
	int selstart, selend;
	int cnr = 0, lnr = 0, wsnr = 0;
	const wchar_t *mem;
	wchar_t ascii;
	bool ok = false;
	const float xof_scale = cu->xof / cu->fsize;
	const float yof_scale = cu->yof / cu->fsize;

#define MARGIN_X_MIN (xof_scale + tb_scale.x)
#define MARGIN_Y_MIN (yof_scale + tb_scale.y)

	/* remark: do calculations including the trailing '\0' of a string
	 * because the cursor can be at that location */

	BLI_assert(ob->type == OB_FONT);

	/* Set font data */
	vfont = cu->vfont;

	if (cu->str == NULL) return ok;
	if (vfont == NULL) return ok;

	vfd = vfont_get_data(bmain, vfont);

	/* The VFont Data can not be found */
	if (!vfd) return ok;
	
	if (ef) {
		slen = ef->len;
		mem = ef->textbuf;
		custrinfo = ef->textbufinfo;
	}
	else {
		wchar_t *mem_tmp;
		slen = cu->len_wchar;

		/* Create unicode string */
		mem_tmp = MEM_mallocN(((slen + 1) * sizeof(wchar_t)), "convertedmem");

		BLI_strncpy_wchar_from_utf8(mem_tmp, cu->str, slen + 1);

		if (cu->strinfo == NULL) {  /* old file */
			cu->strinfo = MEM_callocN((slen + 4) * sizeof(CharInfo), "strinfo compat");
		}
		custrinfo = cu->strinfo;

		mem = mem_tmp;
	}

	if (cu->tb == NULL)
		cu->tb = MEM_callocN(MAXTEXTBOX * sizeof(TextBox), "TextBox compat");

	if (ef) {
		if (ef->selboxes)
			MEM_freeN(ef->selboxes);

		if (BKE_vfont_select_get(ob, &selstart, &selend))
			ef->selboxes = MEM_callocN((selend - selstart + 1) * sizeof(EditFontSelBox), "font selboxes");
		else
			ef->selboxes = NULL;

		selboxes = ef->selboxes;
	}

	/* calc offset and rotation of each char */
	ct = chartransdata = MEM_callocN((slen + 1) * sizeof(struct CharTrans), "buildtext");

	/* We assume the worst case: 1 character per line (is freed at end anyway) */
	lineinfo = MEM_mallocN(sizeof(*lineinfo) * (slen * 2 + 1), "lineinfo");
	
	linedist = cu->linedist;
	
	curbox = 0;
	textbox_scale(&tb_scale, &cu->tb[curbox], 1.0f / cu->fsize);
	use_textbox = (tb_scale.w != 0.0f);


	xof = MARGIN_X_MIN;
	yof = MARGIN_Y_MIN;

	xtrax = 0.5f * cu->spacing - 0.5f;

	oldvfont = NULL;

	for (i = 0; i < slen; i++) {
		custrinfo[i].flag &= ~(CU_CHINFO_WRAP | CU_CHINFO_SMALLCAPS_CHECK);
	}

	for (i = 0; i <= slen; i++) {
makebreak:
		/* Characters in the list */
		info = &custrinfo[i];
		ascii = mem[i];
		if (info->flag & CU_CHINFO_SMALLCAPS) {
			ascii = towupper(ascii);
			if (mem[i] != ascii) {
				info->flag |= CU_CHINFO_SMALLCAPS_CHECK;
			}
		}

		vfont = which_vfont(cu, info);

		if (vfont == NULL) break;

		if (vfont != oldvfont) {
			vfd = vfont_get_data(bmain, vfont);
			oldvfont = vfont;
		}

		/* VFont Data for VFont couldn't be found */
		if (!vfd) {
			MEM_freeN(chartransdata);
			chartransdata = NULL;
			MEM_freeN(lineinfo);
			goto finally;
		}

		if (!ELEM(ascii, '\n', '\0')) {
			BLI_rw_mutex_lock(&vfont_rwlock, THREAD_LOCK_READ);
			che = find_vfont_char(vfd, ascii);
			BLI_rw_mutex_unlock(&vfont_rwlock);

			/*
			 * The character wasn't in the current curve base so load it
			 * But if the font is built-in then do not try loading since
			 * whole font is in the memory already
			 */
			if (che == NULL && BKE_vfont_is_builtin(vfont) == false) {
				BLI_rw_mutex_lock(&vfont_rwlock, THREAD_LOCK_WRITE);
				/* Check it once again, char might have been already load
				 * between previous BLI_rw_mutex_unlock() and this BLI_rw_mutex_lock().
				 *
				 * Such a check should not be a bottleneck since it wouldn't
				 * happen often once all the chars are load.
				 */
				if ((che = find_vfont_char(vfd, ascii)) == NULL) {
					che = BLI_vfontchar_from_freetypefont(vfont, ascii);
				}
				BLI_rw_mutex_unlock(&vfont_rwlock);
			}
		}
		else {
			che = NULL;
		}

		twidth = char_width(cu, che, info);

		/* Calculate positions */
		if ((tb_scale.w != 0.0f) &&
		    (ct->dobreak == 0) &&
		    (((xof - tb_scale.x) + twidth) > xof_scale + tb_scale.w))
		{
			//		fprintf(stderr, "linewidth exceeded: %c%c%c...\n", mem[i], mem[i+1], mem[i+2]);
			for (j = i; j && (mem[j] != '\n') && (chartransdata[j].dobreak == 0); j--) {
				if (mem[j] == ' ' || mem[j] == '-') {
					ct -= (i - (j - 1));
					cnr -= (i - (j - 1));
					if (mem[j] == ' ') wsnr--;
					if (mem[j] == '-') wsnr++;
					i = j - 1;
					xof = ct->xof;
					ct[1].dobreak = 1;
					custrinfo[i + 1].flag |= CU_CHINFO_WRAP;
					goto makebreak;
				}
				if (chartransdata[j].dobreak) {
					//				fprintf(stderr, "word too long: %c%c%c...\n", mem[j], mem[j+1], mem[j+2]);
					ct->dobreak = 1;
					custrinfo[i + 1].flag |= CU_CHINFO_WRAP;
					ct -= 1;
					cnr -= 1;
					i--;
					xof = ct->xof;
					goto makebreak;
				}
			}
		}

		if (ascii == '\n' || ascii == 0 || ct->dobreak) {
			ct->xof = xof;
			ct->yof = yof;
			ct->linenr = lnr;
			ct->charnr = cnr;

			yof -= linedist;

			lineinfo[lnr].x_min     = (xof - xtrax) - tb_scale.x;
			lineinfo[lnr].x_max     = tb_scale.w;
			lineinfo[lnr].char_nr   = cnr;
			lineinfo[lnr].wspace_nr = wsnr;

			CLAMP_MIN(maxlen, lineinfo[lnr].x_min);

			if ((tb_scale.h != 0.0f) &&
			    (cu->totbox > (curbox + 1)) &&
			    ((-(yof - tb_scale.y)) > (tb_scale.h - linedist) - yof_scale))
			{
				maxlen = 0;
				curbox++;

				textbox_scale(&tb_scale, &cu->tb[curbox], 1.0f / cu->fsize);

				yof = MARGIN_Y_MIN;
			}

			/* XXX, has been unused for years, need to check if this is useful, r4613 r5282 - campbell */
#if 0
			if (ascii == '\n')
				xof = xof_scale;
			else
				xof = MARGIN_X_MIN;
#else
			xof = MARGIN_X_MIN;
#endif
			lnr++;
			cnr = 0;
			wsnr = 0;
		}
		else if (ascii == 9) {    /* TAB */
			float tabfac;
			
			ct->xof = xof;
			ct->yof = yof;
			ct->linenr = lnr;
			ct->charnr = cnr++;

			tabfac = (xof - MARGIN_X_MIN + 0.01f);
			tabfac = 2.0f * ceilf(tabfac / 2.0f);
			xof = MARGIN_X_MIN + tabfac;
		}
		else {
			EditFontSelBox *sb = NULL;
			float wsfac;

			ct->xof = xof;
			ct->yof = yof;
			ct->linenr = lnr;
			ct->charnr = cnr++;

			if (selboxes && (i >= selstart) && (i <= selend)) {
				sb = &selboxes[i - selstart];
				sb->y = yof * cu->fsize - linedist * cu->fsize * 0.1f;
				sb->h = linedist * cu->fsize;
				sb->w = xof * cu->fsize;
			}
	
			if (ascii == 32) {
				wsfac = cu->wordspace; 
				wsnr++;
			}
			else {
				wsfac = 1.0f;
			}
			
			/* Set the width of the character */
			twidth = char_width(cu, che, info);

			xof += (twidth * wsfac * (1.0f + (info->kern / 40.0f)) ) + xtrax;
			
			if (sb) {
				sb->w = (xof * cu->fsize) - sb->w;
			}
		}
		ct++;
	}
	
	cu->lines = 1;
	for (i = 0; i <= slen; i++) {
		ascii = mem[i];
		ct = &chartransdata[i];
		if (ascii == '\n' || ct->dobreak) cu->lines++;
	}

	/* linedata is now: width of line */

	if (cu->spacemode != CU_LEFT) {
		ct = chartransdata;

		if (cu->spacemode == CU_RIGHT) {
			struct TempLineInfo *li;

			for (i = 0, li = lineinfo; i < lnr; i++, li++) {
				li->x_min = (li->x_max - li->x_min) + xof_scale;
			}

			for (i = 0; i <= slen; i++) {
				ct->xof += lineinfo[ct->linenr].x_min;
				ct++;
			}
		}
		else if (cu->spacemode == CU_MIDDLE) {
			struct TempLineInfo *li;

			for (i = 0, li = lineinfo; i < lnr; i++, li++) {
				li->x_min = ((li->x_max - li->x_min) + xof_scale) / 2.0f;
			}

			for (i = 0; i <= slen; i++) {
				ct->xof += lineinfo[ct->linenr].x_min;
				ct++;
			}
		}
		else if ((cu->spacemode == CU_FLUSH) && use_textbox) {
			struct TempLineInfo *li;

			for (i = 0, li = lineinfo; i < lnr; i++, li++) {
				li->x_min = ((li->x_max - li->x_min) + xof_scale);

				if (li->char_nr > 1) {
					li->x_min /= (float)(li->char_nr - 1);
				}
			}
			for (i = 0; i <= slen; i++) {
				for (j = i; (!ELEM(mem[j], '\0', '\n')) && (chartransdata[j].dobreak == 0) && (j < slen); j++) {
					/* do nothing */
				}

//				if ((mem[j] != '\n') && (mem[j])) {
				ct->xof += ct->charnr * lineinfo[ct->linenr].x_min;
//				}
				ct++;
			}
		}
		else if ((cu->spacemode == CU_JUSTIFY) && use_textbox) {
			float curofs = 0.0f;
			for (i = 0; i <= slen; i++) {
				for (j = i;
				     (mem[j]) && (mem[j] != '\n') && (chartransdata[j].dobreak == 0) && (j < slen);
				     j++)
				{
					/* pass */
				}

				if ((mem[j] != '\n') &&
				    ((chartransdata[j].dobreak != 0)))
				{
					if (mem[i] == ' ') {
						struct TempLineInfo *li;

						li = &lineinfo[ct->linenr];
						curofs += ((li->x_max - li->x_min) + xof_scale) / (float)li->wspace_nr;
					}
					ct->xof += curofs;
				}
				if (mem[i] == '\n' || chartransdata[i].dobreak) curofs = 0;
				ct++;
			}
		}
	}

	MEM_freeN(lineinfo);

	/* TEXT ON CURVE */
	/* Note: Only OB_CURVE objects could have a path  */
	if (cu->textoncurve && cu->textoncurve->type == OB_CURVE) {
		BLI_assert(cu->textoncurve->curve_cache != NULL);
		if (cu->textoncurve->curve_cache->path) {
			float distfac, imat[4][4], imat3[3][3], cmat[3][3];
			float minx, maxx, miny, maxy;
			float timeofs, sizefac;
			
			invert_m4_m4(imat, ob->obmat);
			copy_m3_m4(imat3, imat);

			copy_m3_m4(cmat, cu->textoncurve->obmat);
			mul_m3_m3m3(cmat, cmat, imat3);
			sizefac = normalize_v3(cmat[0]) / cu->fsize;
			
			minx = miny = 1.0e20f;
			maxx = maxy = -1.0e20f;
			ct = chartransdata;
			for (i = 0; i <= slen; i++, ct++) {
				if (minx > ct->xof) minx = ct->xof;
				if (maxx < ct->xof) maxx = ct->xof;
				if (miny > ct->yof) miny = ct->yof;
				if (maxy < ct->yof) maxy = ct->yof;
			}
			
			/* we put the x-coordinaat exact at the curve, the y is rotated */
			
			/* length correction */
			distfac = sizefac * cu->textoncurve->curve_cache->path->totdist / (maxx - minx);
			timeofs = 0.0f;
			
			if (distfac > 1.0f) {
				/* path longer than text: spacemode involves */
				distfac = 1.0f / distfac;
				
				if (cu->spacemode == CU_RIGHT) {
					timeofs = 1.0f - distfac;
				}
				else if (cu->spacemode == CU_MIDDLE) {
					timeofs = (1.0f - distfac) / 2.0f;
				}
				else if (cu->spacemode == CU_FLUSH) {
					distfac = 1.0f;
				}
			}
			else {
				distfac = 1.0;
			}

			distfac /= (maxx - minx);
			
			timeofs += distfac * cu->xof;  /* not cyclic */
			
			ct = chartransdata;
			for (i = 0; i <= slen; i++, ct++) {
				float ctime, dtime, vec[4], tvec[4], rotvec[3];
				float si, co;
				
				/* rotate around center character */
				info = &custrinfo[i];
				ascii = mem[i];
				if (info->flag & CU_CHINFO_SMALLCAPS_CHECK) {
					ascii = towupper(ascii);
				}

				che = find_vfont_char(vfd, ascii);
	
				twidth = char_width(cu, che, info);

				dtime = distfac * 0.5f * twidth;

				ctime = timeofs + distfac * (ct->xof - minx);
				CLAMP(ctime, 0.0f, 1.0f);

				/* calc the right loc AND the right rot separately */
				/* vec, tvec need 4 items */
				where_on_path(cu->textoncurve, ctime, vec, tvec, NULL, NULL, NULL);
				where_on_path(cu->textoncurve, ctime + dtime, tvec, rotvec, NULL, NULL, NULL);
				
				mul_v3_fl(vec, sizefac);
				
				ct->rot = (float)M_PI - atan2f(rotvec[1], rotvec[0]);

				si = sinf(ct->rot);
				co = cosf(ct->rot);

				yof = ct->yof;
				
				ct->xof = vec[0] + si * yof;
				ct->yof = vec[1] + co * yof;

				if (selboxes && (i >= selstart) && (i <= selend)) {
					EditFontSelBox *sb;
					sb = &selboxes[i - selstart];
					sb->rot = -ct->rot;
				}
				
			}
		}
	}

	if (selboxes) {
		ct = chartransdata;
		for (i = 0; i <= selend; i++, ct++) {
			if (i >= selstart) {
				selboxes[i - selstart].x = ct->xof * cu->fsize;
				selboxes[i - selstart].y = ct->yof * cu->fsize;
			}
		}
	}

	if (mode == FO_CURSUP || mode == FO_CURSDOWN || mode == FO_PAGEUP || mode == FO_PAGEDOWN) {
		ct = &chartransdata[ef->pos];

		if ((mode == FO_CURSUP || mode == FO_PAGEUP) && ct->linenr == 0) {
			/* pass */
		}
		else if ((mode == FO_CURSDOWN || mode == FO_PAGEDOWN) && ct->linenr == lnr) {
			/* pass */
		}
		else {
			switch (mode) {
				case FO_CURSUP:     lnr = ct->linenr - 1; break;
				case FO_CURSDOWN:   lnr = ct->linenr + 1; break;
				case FO_PAGEUP:     lnr = ct->linenr - 10; break;
				case FO_PAGEDOWN:   lnr = ct->linenr + 10; break;
			}
			cnr = ct->charnr;
			/* seek for char with lnr en cnr */
			ef->pos = 0;
			ct = chartransdata;
			for (i = 0; i < slen; i++) {
				if (ct->linenr == lnr) {
					if ((ct->charnr == cnr) || ((ct + 1)->charnr == 0)) {
						break;
					}
				}
				else if (ct->linenr > lnr) {
					break;
				}
				ef->pos++;
				ct++;
			}
		}
	}
	
	/* cursor first */
	if (ef) {
		float si, co;
		
		ct = &chartransdata[ef->pos];
		si = sinf(ct->rot);
		co = cosf(ct->rot);

		f = ef->textcurs[0];
		
		f[0] = cu->fsize * (-0.1f * co + ct->xof);
		f[1] = cu->fsize * ( 0.1f * si + ct->yof);
		
		f[2] = cu->fsize * ( 0.1f * co + ct->xof);
		f[3] = cu->fsize * (-0.1f * si + ct->yof);
		
		f[4] = cu->fsize * ( 0.1f * co + 0.8f * si + ct->xof);
		f[5] = cu->fsize * (-0.1f * si + 0.8f * co + ct->yof);
		
		f[6] = cu->fsize * (-0.1f * co + 0.8f * si + ct->xof);
		f[7] = cu->fsize * ( 0.1f * si + 0.8f * co + ct->yof);
		
	}

	if (mode == FO_SELCHANGE) {
		MEM_freeN(chartransdata);
		chartransdata = NULL;
		goto finally;
	}

	if (mode == FO_EDIT) {
		/* make nurbdata */
		BKE_nurbList_free(r_nubase);
		
		ct = chartransdata;
		for (i = 0; i < slen; i++) {
			unsigned int cha = (unsigned int) mem[i];
			info = &(custrinfo[i]);

			if (info->flag & CU_CHINFO_SMALLCAPS_CHECK) {
				cha = towupper(cha);
			}

			if (info->mat_nr > (ob->totcol)) {
				/* printf("Error: Illegal material index (%d) in text object, setting to 0\n", info->mat_nr); */
				info->mat_nr = 0;
			}
			/* We do not want to see any character for \n or \r */
			if (cha != '\n')
				buildchar(bmain, cu, r_nubase, cha, info, ct->xof, ct->yof, ct->rot, i);

			if ((info->flag & CU_CHINFO_UNDERLINE) && (cha != '\n')) {
				float ulwidth, uloverlap = 0.0f;
				rctf rect;

				if ((i < (slen - 1)) && (mem[i + 1] != '\n') &&
				    ((mem[i + 1] != ' ') || (custrinfo[i + 1].flag & CU_CHINFO_UNDERLINE)) &&
				    ((custrinfo[i + 1].flag & CU_CHINFO_WRAP) == 0))
				{
					uloverlap = xtrax + 0.1f;
				}
				/* Find the character, the characters has to be in the memory already
				 * since character checking has been done earlier already. */
				che = find_vfont_char(vfd, cha);

				twidth = char_width(cu, che, info);
				ulwidth = (twidth * (1.0f + (info->kern / 40.0f))) + uloverlap;

				rect.xmin = ct->xof;
				rect.xmax = rect.xmin + ulwidth;

				rect.ymin = ct->yof;
				rect.ymax = rect.ymin - cu->ulheight;

				build_underline(cu, r_nubase,
				                &rect, cu->ulpos - 0.05f,
				                ct->rot, i, info->mat_nr);
			}
			ct++;
		}
	}

	ok = true;

finally:

	{
		if (r_text) {
			*r_text = mem;
			*r_text_len = slen;
			*r_text_free = (ef == NULL);
		}
		else {
			if (ef == NULL) {
				MEM_freeN((void *)mem);
			}
		}
	}

	if (chartransdata) {
		if (ok && r_chartransdata) {
			*r_chartransdata = chartransdata;
		}
		else {
			MEM_freeN(chartransdata);
		}
	}

	return ok;

#undef MARGIN_X_MIN
#undef MARGIN_Y_MIN
}


bool BKE_vfont_to_curve_nubase(Main *bmain, Object *ob, int mode, ListBase *r_nubase)
{
	BLI_assert(ob->type == OB_FONT);

	return BKE_vfont_to_curve_ex(bmain, ob, mode, r_nubase,
	                             NULL, NULL, NULL, NULL);
}

bool BKE_vfont_to_curve(Main *bmain, Object *ob, int mode)
{
	Curve *cu = ob->data;

	return BKE_vfont_to_curve_ex(bmain, ob, mode, &cu->nurb, NULL, NULL, NULL, NULL);
}<|MERGE_RESOLUTION|>--- conflicted
+++ resolved
@@ -203,7 +203,6 @@
 	return vfont->data;
 }
 
-<<<<<<< HEAD
 /* Bad naming actually in this case... */
 void BKE_vfont_init(VFont *vfont)
 {
@@ -224,10 +223,7 @@
 	}
 }
 
-VFont *BKE_vfont_load(Main *bmain, const char *name)
-=======
 VFont *BKE_vfont_load(Main *bmain, const char *filepath)
->>>>>>> 359d1bd5
 {
 	char filename[FILE_MAXFILE];
 	VFont *vfont = NULL;
