--- conflicted
+++ resolved
@@ -675,28 +675,15 @@
 
 void BKE_sculptsession_free_vwpaint_data(struct SculptSession *ss)
 {
-<<<<<<< HEAD
-	/* Free maps */
-	/* Create maps */
-=======
->>>>>>> 0ae1a1ed
 	struct SculptVertexPaintGeomMap *gmap = NULL;
 	if (ss->mode_type == OB_MODE_VERTEX_PAINT) {
 		gmap = &ss->mode.vpaint.gmap;
 
-<<<<<<< HEAD
-		/* Free average, blur, and spray brush arrays */
-=======
->>>>>>> 0ae1a1ed
 		MEM_SAFE_FREE(ss->mode.vpaint.previous_color);
 	}
 	else if (ss->mode_type == OB_MODE_WEIGHT_PAINT) {
 		gmap = &ss->mode.wpaint.gmap;
 
-<<<<<<< HEAD
-		/* Free average, blur, and spray brush arrays */
-=======
->>>>>>> 0ae1a1ed
 		MEM_SAFE_FREE(ss->mode.wpaint.alpha_weight);
 		MEM_SAFE_FREE(ss->mode.wpaint.previous_weight);
 	}
