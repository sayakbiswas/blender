--- conflicted
+++ resolved
@@ -638,17 +638,16 @@
   add_definitions(-DWITH_QUADRIFLOW)
 endif()
 
-<<<<<<< HEAD
+if(WITH_TBB)
+  add_definitions(-DWITH_TBB)
+
+  list(APPEND INC_SYS
+    ${TBB_INCLUDE_DIRS}
+  )
+endif()
+
 if(WITH_OPENXR)
   add_definitions(-DWITH_OPENXR)
-=======
-if(WITH_TBB)
-  add_definitions(-DWITH_TBB)
-
-  list(APPEND INC_SYS
-    ${TBB_INCLUDE_DIRS}
-  )
->>>>>>> ac52a536
 endif()
 
 ## Warnings as errors, this is too strict!
