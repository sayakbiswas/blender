/*
 * This program is free software; you can redistribute it and/or
 * modify it under the terms of the GNU General Public License
 * as published by the Free Software Foundation; either version 2
 * of the License, or (at your option) any later version.
 *
 * This program is distributed in the hope that it will be useful,
 * but WITHOUT ANY WARRANTY; without even the implied warranty of
 * MERCHANTABILITY or FITNESS FOR A PARTICULAR PURPOSE.  See the
 * GNU General Public License for more details.
 *
 * You should have received a copy of the GNU General Public License
 * along with this program; if not, write to the Free Software Foundation,
 * Inc., 51 Franklin Street, Fifth Floor, Boston, MA 02110-1301, USA.
 */

/** \file
 * \ingroup gpu
 */

#ifndef GPU_STANDALONE
#  include "DNA_userdef_types.h"
#  define PIXELSIZE (U.pixelsize)
#else
#  define PIXELSIZE (1.0f)
#endif

#include "BLI_utildefines.h"

#include "BKE_global.h"

#include "GPU_extensions.h"
#include "GPU_glew.h"
#include "GPU_state.h"

static GLenum gpu_get_gl_blendfunction(eGPUBlendFunction blend)
{
  switch (blend) {
    case GPU_ONE:
      return GL_ONE;
    case GPU_SRC_ALPHA:
      return GL_SRC_ALPHA;
    case GPU_ONE_MINUS_SRC_ALPHA:
      return GL_ONE_MINUS_SRC_ALPHA;
    case GPU_DST_COLOR:
      return GL_DST_COLOR;
    case GPU_ZERO:
      return GL_ZERO;
    default:
      BLI_assert(!"Unhandled blend mode");
      return GL_ZERO;
  }
}

void GPU_blend(bool enable)
{
  if (enable) {
    glEnable(GL_BLEND);
  }
  else {
    glDisable(GL_BLEND);
  }
}

void GPU_blend_set_func(eGPUBlendFunction sfactor, eGPUBlendFunction dfactor)
{
  glBlendFunc(gpu_get_gl_blendfunction(sfactor), gpu_get_gl_blendfunction(dfactor));
}

void GPU_blend_set_func_separate(eGPUBlendFunction src_rgb,
                                 eGPUBlendFunction dst_rgb,
                                 eGPUBlendFunction src_alpha,
                                 eGPUBlendFunction dst_alpha)
{
  glBlendFuncSeparate(gpu_get_gl_blendfunction(src_rgb),
                      gpu_get_gl_blendfunction(dst_rgb),
                      gpu_get_gl_blendfunction(src_alpha),
                      gpu_get_gl_blendfunction(dst_alpha));
}

void GPU_face_culling(eGPUFaceCull culling)
{
  if (culling == GPU_CULL_NONE) {
    glDisable(GL_CULL_FACE);
  }
  else {
    glEnable(GL_CULL_FACE);
    glCullFace((culling == GPU_CULL_FRONT) ? GL_FRONT : GL_BACK);
  }
}

void GPU_front_facing(bool invert)
{
  glFrontFace((invert) ? GL_CW : GL_CCW);
}

void GPU_provoking_vertex(eGPUProvokingVertex vert)
{
  glProvokingVertex((vert == GPU_VERTEX_FIRST) ? GL_FIRST_VERTEX_CONVENTION :
                                                 GL_LAST_VERTEX_CONVENTION);
}

void GPU_depth_range(float near, float far)
{
  /* glDepthRangef is only for OpenGL 4.1 or higher */
  glDepthRange(near, far);
}

void GPU_depth_test(bool enable)
{
  if (enable) {
    glEnable(GL_DEPTH_TEST);
  }
  else {
    glDisable(GL_DEPTH_TEST);
  }
}

bool GPU_depth_test_enabled()
{
  return glIsEnabled(GL_DEPTH_TEST);
}

void GPU_line_smooth(bool enable)
{
  if (enable && ((G.debug & G_DEBUG_GPU) == 0)) {
    glEnable(GL_LINE_SMOOTH);
  }
  else {
    glDisable(GL_LINE_SMOOTH);
  }
}

void GPU_line_width(float width)
{
  float max_size = GPU_max_line_width();
  float final_size = width * PIXELSIZE;
  /* Fix opengl errors on certain platform / drivers. */
  CLAMP(final_size, 1.0f, max_size);
  glLineWidth(final_size);
}

void GPU_point_size(float size)
{
  glPointSize(size * PIXELSIZE);
}

void GPU_polygon_smooth(bool enable)
{
  if (enable && ((G.debug & G_DEBUG_GPU) == 0)) {
    glEnable(GL_POLYGON_SMOOTH);
  }
  else {
    glDisable(GL_POLYGON_SMOOTH);
  }
}

/* Programmable point size
 * - shaders set their own point size when enabled
 * - use glPointSize when disabled */
void GPU_program_point_size(bool enable)
{
  if (enable) {
    glEnable(GL_PROGRAM_POINT_SIZE);
  }
  else {
    glDisable(GL_PROGRAM_POINT_SIZE);
  }
}

void GPU_scissor_test(bool enable)
{
  if (enable) {
    glEnable(GL_SCISSOR_TEST);
  }
  else {
    glDisable(GL_SCISSOR_TEST);
  }
}

void GPU_scissor(int x, int y, int width, int height)
{
  glScissor(x, y, width, height);
}

void GPU_viewport(int x, int y, int width, int height)
{
  glViewport(x, y, width, height);
}

void GPU_scissor_get_f(float coords[4])
{
  glGetFloatv(GL_SCISSOR_BOX, coords);
}

void GPU_scissor_get_i(int coords[4])
{
  glGetIntegerv(GL_SCISSOR_BOX, coords);
}

void GPU_viewport_size_get_f(float coords[4])
{
  glGetFloatv(GL_VIEWPORT, coords);
}

void GPU_viewport_size_get_i(int coords[4])
{
  glGetIntegerv(GL_VIEWPORT, coords);
}

void GPU_flush(void)
{
  glFlush();
}

void GPU_finish(void)
{
  glFinish();
}

<<<<<<< HEAD
=======
void GPU_unpack_row_length_set(uint len)
{
  glPixelStorei(GL_UNPACK_ROW_LENGTH, len);
}

>>>>>>> fe49e413
void GPU_logic_op_xor_set(bool enable)
{
  if (enable) {
    glLogicOp(GL_XOR);
    glEnable(GL_COLOR_LOGIC_OP);
  }
  else {
    glDisable(GL_COLOR_LOGIC_OP);
  }
}

void GPU_color_mask(bool r, bool g, bool b, bool a)
{
  glColorMask(r, g, b, a);
}

void GPU_depth_mask(bool depth)
{
  glDepthMask(depth);
}

bool GPU_depth_mask_get(void)
{
  GLint mask;
  glGetIntegerv(GL_DEPTH_WRITEMASK, &mask);
  return mask == GL_TRUE;
}

void GPU_stencil_mask(uint stencil)
{
  glStencilMask(stencil);
}

<<<<<<< HEAD
=======
void GPU_clip_distances(int distances_new)
{
  static int distances_enabled = 0;
  for (int i = 0; i < distances_new; i++) {
    glEnable(GL_CLIP_DISTANCE0 + i);
  }
  for (int i = distances_new; i < distances_enabled; i++) {
    glDisable(GL_CLIP_DISTANCE0 + i);
  }
  distances_enabled = distances_new;
}

>>>>>>> fe49e413
/** \name GPU Push/Pop State
 * \{ */

#define STATE_STACK_DEPTH 16

typedef struct {
  eGPUAttrMask mask;

  /* GL_ENABLE_BIT */
  uint is_blend : 1;
  uint is_cull_face : 1;
  uint is_depth_test : 1;
  /* uint is_lighting : 1; */ /* UNUSED */
  uint is_line_smooth : 1;
  uint is_color_logic_op : 1;
  uint is_multisample : 1;
  uint is_polygon_offset_line : 1;
  uint is_polygon_offset_fill : 1;
  uint is_polygon_smooth : 1;
  uint is_sample_alpha_to_coverage : 1;
  uint is_scissor_test : 1;
  uint is_stencil_test : 1;
  uint is_framebuffer_srgb : 1;

  bool is_clip_plane[6];

  /* GL_DEPTH_BUFFER_BIT */
  /* uint is_depth_test : 1; */
  int depth_func;
  double depth_clear_value;
  bool depth_write_mask;

  /* GL_SCISSOR_BIT */
  int scissor_box[4];
  /* uint is_scissor_test : 1; */

  /* GL_VIEWPORT_BIT */
  int viewport[4];
  double near_far[2];
} GPUAttrValues;

typedef struct {
  GPUAttrValues attr_stack[STATE_STACK_DEPTH];
  uint top;
} GPUAttrStack;

static GPUAttrStack state = {
    .top = 0,
};

#define AttrStack state
#define Attr state.attr_stack[state.top]

/**
 * Replacement for glPush/PopAttributes
 *
 * We don't need to cover all the options of legacy OpenGL
 * but simply the ones used by Blender.
 */
void gpuPushAttr(eGPUAttrMask mask)
{
  Attr.mask = mask;

  if ((mask & GPU_DEPTH_BUFFER_BIT) != 0) {
    Attr.is_depth_test = glIsEnabled(GL_DEPTH_TEST);
    glGetIntegerv(GL_DEPTH_FUNC, &Attr.depth_func);
    glGetDoublev(GL_DEPTH_CLEAR_VALUE, &Attr.depth_clear_value);
    glGetBooleanv(GL_DEPTH_WRITEMASK, (GLboolean *)&Attr.depth_write_mask);
  }

  if ((mask & GPU_ENABLE_BIT) != 0) {
    Attr.is_blend = glIsEnabled(GL_BLEND);

    for (int i = 0; i < 6; i++) {
      Attr.is_clip_plane[i] = glIsEnabled(GL_CLIP_PLANE0 + i);
    }

    Attr.is_cull_face = glIsEnabled(GL_CULL_FACE);
    Attr.is_depth_test = glIsEnabled(GL_DEPTH_TEST);
    Attr.is_line_smooth = glIsEnabled(GL_LINE_SMOOTH);
    Attr.is_color_logic_op = glIsEnabled(GL_COLOR_LOGIC_OP);
    Attr.is_multisample = glIsEnabled(GL_MULTISAMPLE);
    Attr.is_polygon_offset_line = glIsEnabled(GL_POLYGON_OFFSET_LINE);
    Attr.is_polygon_offset_fill = glIsEnabled(GL_POLYGON_OFFSET_FILL);
    Attr.is_polygon_smooth = glIsEnabled(GL_POLYGON_SMOOTH);
    Attr.is_sample_alpha_to_coverage = glIsEnabled(GL_SAMPLE_ALPHA_TO_COVERAGE);
    Attr.is_scissor_test = glIsEnabled(GL_SCISSOR_TEST);
    Attr.is_stencil_test = glIsEnabled(GL_STENCIL_TEST);
  }

  if ((mask & GPU_SCISSOR_BIT) != 0) {
    Attr.is_scissor_test = glIsEnabled(GL_SCISSOR_TEST);
    glGetIntegerv(GL_SCISSOR_BOX, (GLint *)&Attr.scissor_box);
  }

  if ((mask & GPU_VIEWPORT_BIT) != 0) {
    glGetDoublev(GL_DEPTH_RANGE, (GLdouble *)&Attr.near_far);
    glGetIntegerv(GL_VIEWPORT, (GLint *)&Attr.viewport);
    Attr.is_framebuffer_srgb = glIsEnabled(GL_FRAMEBUFFER_SRGB);
  }

  if ((mask & GPU_BLEND_BIT) != 0) {
    Attr.is_blend = glIsEnabled(GL_BLEND);
  }

  BLI_assert(AttrStack.top < STATE_STACK_DEPTH);
  AttrStack.top++;
}

static void restore_mask(GLenum cap, const bool value)
{
  if (value) {
    glEnable(cap);
  }
  else {
    glDisable(cap);
  }
}

void gpuPopAttr(void)
{
  BLI_assert(AttrStack.top > 0);
  AttrStack.top--;

  GLint mask = Attr.mask;

  if ((mask & GPU_DEPTH_BUFFER_BIT) != 0) {
    restore_mask(GL_DEPTH_TEST, Attr.is_depth_test);
    glDepthFunc(Attr.depth_func);
    glClearDepth(Attr.depth_clear_value);
    glDepthMask(Attr.depth_write_mask);
  }

  if ((mask & GPU_ENABLE_BIT) != 0) {
    restore_mask(GL_BLEND, Attr.is_blend);

    for (int i = 0; i < 6; i++) {
      restore_mask(GL_CLIP_PLANE0 + i, Attr.is_clip_plane[i]);
    }

    restore_mask(GL_CULL_FACE, Attr.is_cull_face);
    restore_mask(GL_DEPTH_TEST, Attr.is_depth_test);
    restore_mask(GL_LINE_SMOOTH, Attr.is_line_smooth);
    restore_mask(GL_COLOR_LOGIC_OP, Attr.is_color_logic_op);
    restore_mask(GL_MULTISAMPLE, Attr.is_multisample);
    restore_mask(GL_POLYGON_OFFSET_LINE, Attr.is_polygon_offset_line);
    restore_mask(GL_POLYGON_OFFSET_FILL, Attr.is_polygon_offset_fill);
    restore_mask(GL_POLYGON_SMOOTH, Attr.is_polygon_smooth);
    restore_mask(GL_SAMPLE_ALPHA_TO_COVERAGE, Attr.is_sample_alpha_to_coverage);
    restore_mask(GL_SCISSOR_TEST, Attr.is_scissor_test);
    restore_mask(GL_STENCIL_TEST, Attr.is_stencil_test);
  }

  if ((mask & GPU_VIEWPORT_BIT) != 0) {
    glViewport(Attr.viewport[0], Attr.viewport[1], Attr.viewport[2], Attr.viewport[3]);
    glDepthRange(Attr.near_far[0], Attr.near_far[1]);
    restore_mask(GL_FRAMEBUFFER_SRGB, Attr.is_framebuffer_srgb);
  }

  if ((mask & GPU_SCISSOR_BIT) != 0) {
    restore_mask(GL_SCISSOR_TEST, Attr.is_scissor_test);
    glScissor(Attr.scissor_box[0], Attr.scissor_box[1], Attr.scissor_box[2], Attr.scissor_box[3]);
  }

  if ((mask & GPU_BLEND_BIT) != 0) {
    restore_mask(GL_BLEND, Attr.is_blend);
  }
}

#undef Attr
#undef AttrStack

/* Default OpenGL State
 *
 * This is called on startup, for opengl offscreen render.
 * Generally we should always return to this state when
 * temporarily modifying the state for drawing, though that are (undocumented)
 * exceptions that we should try to get rid of. */

void GPU_state_init(void)
{
  GPU_program_point_size(false);

  glEnable(GL_TEXTURE_CUBE_MAP_SEAMLESS);

  glDisable(GL_BLEND);
  glDisable(GL_DEPTH_TEST);
  glDisable(GL_COLOR_LOGIC_OP);
  glDisable(GL_STENCIL_TEST);
  glDisable(GL_DITHER);

  glDepthFunc(GL_LEQUAL);
  glDepthRange(0.0, 1.0);

  glFrontFace(GL_CCW);
  glCullFace(GL_BACK);
  glDisable(GL_CULL_FACE);

  glPixelStorei(GL_UNPACK_ALIGNMENT, 1);
  glPixelStorei(GL_UNPACK_ROW_LENGTH, 0);

  /* Is default but better be explicit. */
  glEnable(GL_MULTISAMPLE);

  /* This is a bit dangerous since addons could change this. */
  glEnable(GL_PRIMITIVE_RESTART);
  glPrimitiveRestartIndex((GLuint)0xFFFFFFFF);

  /* TODO: Should become default. But needs at least GL 4.3 */
  if (GLEW_ARB_ES3_compatibility) {
    /* Takes predecence over GL_PRIMITIVE_RESTART */
    glEnable(GL_PRIMITIVE_RESTART_FIXED_INDEX);
  }
}

/** \} */<|MERGE_RESOLUTION|>--- conflicted
+++ resolved
@@ -218,14 +218,11 @@
   glFinish();
 }
 
-<<<<<<< HEAD
-=======
 void GPU_unpack_row_length_set(uint len)
 {
   glPixelStorei(GL_UNPACK_ROW_LENGTH, len);
 }
 
->>>>>>> fe49e413
 void GPU_logic_op_xor_set(bool enable)
 {
   if (enable) {
@@ -259,8 +256,6 @@
   glStencilMask(stencil);
 }
 
-<<<<<<< HEAD
-=======
 void GPU_clip_distances(int distances_new)
 {
   static int distances_enabled = 0;
@@ -273,7 +268,6 @@
   distances_enabled = distances_new;
 }
 
->>>>>>> fe49e413
 /** \name GPU Push/Pop State
  * \{ */
 
