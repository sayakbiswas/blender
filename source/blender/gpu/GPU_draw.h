/*
 * ***** BEGIN GPL LICENSE BLOCK *****
 *
 * This program is free software; you can redistribute it and/or
 * modify it under the terms of the GNU General Public License
 * as published by the Free Software Foundation; either version 2
 * of the License, or (at your option) any later version.
 *
 * This program is distributed in the hope that it will be useful,
 * but WITHOUT ANY WARRANTY; without even the implied warranty of
 * MERCHANTABILITY or FITNESS FOR A PARTICULAR PURPOSE.  See the
 * GNU General Public License for more details.
 *
 * You should have received a copy of the GNU General Public License
 * along with this program; if not, write to the Free Software Foundation,
 * Inc., 51 Franklin Street, Fifth Floor, Boston, MA 02110-1301, USA.
 *
 * The Original Code is Copyright (C) 2005 Blender Foundation.
 * All rights reserved.
 *
 * The Original Code is: all of this file.
 *
 * Contributor(s): Brecht Van Lommel.
 *
 * ***** END GPL LICENSE BLOCK *****
 */

/** \file GPU_draw.h
 *  \ingroup gpu
 */

#ifndef __GPU_DRAW_H__
#define __GPU_DRAW_H__

#include "GPU_glew.h"

#ifdef __cplusplus
extern "C" {
#endif

struct ImBuf;
struct Image;
struct ImageUser;
struct MTexPoly;
struct Object;
struct Scene;
struct View3D;
struct RegionView3D;
struct SmokeModifierData;
struct DupliObject;

/* OpenGL drawing functions related to shading. These are also
 * shared with the game engine, where there were previously
 * duplicates of some of these functions. */

/* Initialize
 * - sets the default Blender opengl state, if in doubt, check
 *   the contents of this function
 * - this is called when starting Blender, for opengl rendering,
 *   and for switching back from the game engine for example. */

void GPU_state_init(void);

/* Material drawing
 * - first the state is initialized by a particular object and
 *   it's materials
 * - after this, materials can be quickly enabled by their number,
 *   GPU_object_material_bind returns 0 if drawing should be skipped
 * - after drawing, the material must be disabled again */

void GPU_begin_object_materials(struct View3D *v3d, struct RegionView3D *rv3d, 
                                struct Scene *scene, struct Object *ob, bool glsl, bool *do_alpha_after);
void GPU_end_object_materials(void);
bool GPU_object_materials_check(void);

int GPU_object_material_bind(int nr, void *attribs);
void GPU_object_material_unbind(void);
int GPU_object_material_visible(int nr, void *attribs);

void GPU_begin_dupli_object(struct DupliObject *dob);
void GPU_end_dupli_object(void);

void GPU_material_diffuse_get(int nr, float diff[4]);
bool GPU_material_use_matcaps_get(void);

void GPU_set_material_alpha_blend(int alphablend);
int GPU_get_material_alpha_blend(void);

/* TexFace drawing
 * - this is mutually exclusive with material drawing, a mesh should
 *   be drawn using one or the other
 * - passing NULL clears the state again */

int GPU_set_tpage(struct MTexPoly *mtexpoly, int mipmap, int transp);
void GPU_clear_tpage(bool force);

/* Lights
 * - returns how many lights were enabled
 * - this affects fixed functions materials and texface, not glsl */

int GPU_default_lights(void);
int GPU_scene_object_lights(
        struct Scene *scene, struct Object *ob,
        int lay, float viewmat[4][4], int ortho);

/* Text render
 * - based on moving uv coordinates */

void GPU_render_text(
        struct MTexPoly *mtexpoly, int mode,
        const char *textstr, int textlen, unsigned int *col,
        const float *v_quad[4], const float *uv_quad[4],
        int glattrib);

/* Mipmap settings
 * - these will free textures on changes */

void GPU_generate_mipmap(GLenum target);
void GPU_set_mipmap(bool mipmap);
bool GPU_get_mipmap(void);
void GPU_set_linear_mipmap(bool linear);
bool GPU_get_linear_mipmap(void);
void GPU_paint_set_mipmap(bool mipmap);

/* Anisotropic filtering settings
 * - these will free textures on changes */
void GPU_set_anisotropic(float value);
float GPU_get_anisotropic(void);

/* enable gpu mipmapping */
void GPU_set_gpu_mipmapping(int gpu_mipmap);

/* Image updates and free
 * - these deal with images bound as opengl textures */

void GPU_paint_update_image(struct Image *ima, struct ImageUser *iuser, int x, int y, int w, int h);
void GPU_update_images_framechange(void);
int GPU_update_image_time(struct Image *ima, double time);
<<<<<<< HEAD
int GPU_verify_image(struct Image *ima,
	struct ImageUser *iuser, int textarget, int tftile, bool compare, bool mipmap, bool is_data, bool is_envmap);
void GPU_create_gl_tex(unsigned int *bind, unsigned int *rect, float *frect, int rectw, int recth,
	int textarget, bool mipmap, bool use_hight_bit_depth, struct Image *ima, bool is_envmap);
=======
int GPU_verify_image(
        struct Image *ima, struct ImageUser *iuser,
        int textarget, int tftile, bool compare, bool mipmap, bool is_data);
void GPU_create_gl_tex(
        unsigned int *bind, unsigned int *rect, float *frect, int rectw, int recth,
        int textarget, bool mipmap, bool use_hight_bit_depth, struct Image *ima);
>>>>>>> 92695740
void GPU_create_gl_tex_compressed(
        unsigned int *bind, unsigned int *pix, int x, int y, int mipmap,
        int textarget, struct Image *ima, struct ImBuf *ibuf);
bool GPU_upload_dxt_texture(struct ImBuf *ibuf);
void GPU_free_image(struct Image *ima);
void GPU_free_images(void);
void GPU_free_images_anim(void);
void GPU_free_images_old(void);

/* smoke drawing functions */
void GPU_free_smoke(struct SmokeModifierData *smd);
void GPU_create_smoke(struct SmokeModifierData *smd, int highres);

/* Delayed free of OpenGL buffers by main thread */
void GPU_free_unused_buffers(void);

#ifdef WITH_OPENSUBDIV
struct DerivedMesh;
void GPU_draw_update_fvar_offset(struct DerivedMesh *dm);
#endif

/* utilities */
void	GPU_select_index_set(int index);
void	GPU_select_index_get(int index, int *r_col);
int		GPU_select_to_index(unsigned int col);
void	GPU_select_to_index_array(unsigned int *col, const unsigned int size);

#ifdef __cplusplus
}
#endif

#endif
<|MERGE_RESOLUTION|>--- conflicted
+++ resolved
@@ -136,19 +136,12 @@
 void GPU_paint_update_image(struct Image *ima, struct ImageUser *iuser, int x, int y, int w, int h);
 void GPU_update_images_framechange(void);
 int GPU_update_image_time(struct Image *ima, double time);
-<<<<<<< HEAD
-int GPU_verify_image(struct Image *ima,
-	struct ImageUser *iuser, int textarget, int tftile, bool compare, bool mipmap, bool is_data, bool is_envmap);
-void GPU_create_gl_tex(unsigned int *bind, unsigned int *rect, float *frect, int rectw, int recth,
-	int textarget, bool mipmap, bool use_hight_bit_depth, struct Image *ima, bool is_envmap);
-=======
 int GPU_verify_image(
         struct Image *ima, struct ImageUser *iuser,
-        int textarget, int tftile, bool compare, bool mipmap, bool is_data);
+        int textarget, int tftile, bool compare, bool mipmap, bool is_data, bool is_envmap);
 void GPU_create_gl_tex(
         unsigned int *bind, unsigned int *rect, float *frect, int rectw, int recth,
-        int textarget, bool mipmap, bool use_hight_bit_depth, struct Image *ima);
->>>>>>> 92695740
+        int textarget, bool mipmap, bool use_hight_bit_depth, struct Image *ima, bool is_envmap);
 void GPU_create_gl_tex_compressed(
         unsigned int *bind, unsigned int *pix, int x, int y, int mipmap,
         int textarget, struct Image *ima, struct ImBuf *ibuf);
