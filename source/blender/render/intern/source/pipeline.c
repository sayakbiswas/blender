--- conflicted
+++ resolved
@@ -156,497 +156,6 @@
 	printf("%s\n", str);
 }
 
-<<<<<<< HEAD
-=======
-void RE_FreeRenderResult(RenderResult *res)
-{
-	if(res==NULL) return;
-
-	while(res->layers.first) {
-		RenderLayer *rl= res->layers.first;
-		
-		if(rl->rectf) MEM_freeN(rl->rectf);
-		/* acolrect and scolrect are optionally allocated in shade_tile, only free here since it can be used for drawing */
-		if(rl->acolrect) MEM_freeN(rl->acolrect);
-		if(rl->scolrect) MEM_freeN(rl->scolrect);
-		
-		while(rl->passes.first) {
-			RenderPass *rpass= rl->passes.first;
-			if(rpass->rect) MEM_freeN(rpass->rect);
-			BLI_remlink(&rl->passes, rpass);
-			MEM_freeN(rpass);
-		}
-		BLI_remlink(&res->layers, rl);
-		MEM_freeN(rl);
-	}
-	
-	if(res->rect32)
-		MEM_freeN(res->rect32);
-	if(res->rectz)
-		MEM_freeN(res->rectz);
-	if(res->rectf)
-		MEM_freeN(res->rectf);
-	if(res->text)
-		MEM_freeN(res->text);
-	
-	MEM_freeN(res);
-}
-
-/* version that's compatible with fullsample buffers */
-static void free_render_result(ListBase *lb, RenderResult *rr)
-{
-	RenderResult *rrnext;
-	
-	for(; rr; rr= rrnext) {
-		rrnext= rr->next;
-		
-		if(lb && lb->first)
-			BLI_remlink(lb, rr);
-		
-		RE_FreeRenderResult(rr);
-	}
-}
-
-
-/* all layers except the active one get temporally pushed away */
-static void push_render_result(Render *re)
-{
-	BLI_rw_mutex_lock(&re->resultmutex, THREAD_LOCK_WRITE);
-
-	/* officially pushed result should be NULL... error can happen with do_seq */
-	RE_FreeRenderResult(re->pushedresult);
-	
-	re->pushedresult= re->result;
-	re->result= NULL;
-
-	BLI_rw_mutex_unlock(&re->resultmutex);
-}
-
-/* if scemode is R_SINGLE_LAYER, at end of rendering, merge the both render results */
-static void pop_render_result(Render *re)
-{
-	if(re->result==NULL) {
-		printf("pop render result error; no current result!\n");
-		return;
-	}
-
-	if(re->pushedresult) {
-		BLI_rw_mutex_lock(&re->resultmutex, THREAD_LOCK_WRITE);
-
-		if(re->pushedresult->rectx==re->result->rectx && re->pushedresult->recty==re->result->recty) {
-			/* find which layer in pushedresult should be replaced */
-			SceneRenderLayer *srl;
-			RenderLayer *rlpush;
-			RenderLayer *rl= re->result->layers.first;
-			int nr;
-			
-			/* render result should be empty after this */
-			BLI_remlink(&re->result->layers, rl);
-			
-			/* reconstruct render result layers */
-			for(nr=0, srl= re->scene->r.layers.first; srl; srl= srl->next, nr++) {
-				if(nr==re->r.actlay)
-					BLI_addtail(&re->result->layers, rl);
-				else {
-					rlpush= RE_GetRenderLayer(re->pushedresult, srl->name);
-					if(rlpush) {
-						BLI_remlink(&re->pushedresult->layers, rlpush);
-						BLI_addtail(&re->result->layers, rlpush);
-					}
-				}
-			}
-		}
-		
-		RE_FreeRenderResult(re->pushedresult);
-		re->pushedresult= NULL;
-
-		BLI_rw_mutex_unlock(&re->resultmutex);
-	}
-}
-
-/* NOTE: OpenEXR only supports 32 chars for layer+pass names
-   In blender we now use max 10 chars for pass, max 20 for layer */
-static char *get_pass_name(int passtype, int channel)
-{
-	
-	if(passtype == SCE_PASS_COMBINED) {
-		if(channel==-1) return "Combined";
-		if(channel==0) return "Combined.R";
-		if(channel==1) return "Combined.G";
-		if(channel==2) return "Combined.B";
-		return "Combined.A";
-	}
-	if(passtype == SCE_PASS_Z) {
-		if(channel==-1) return "Depth";
-		return "Depth.Z";
-	}
-	if(passtype == SCE_PASS_VECTOR) {
-		if(channel==-1) return "Vector";
-		if(channel==0) return "Vector.X";
-		if(channel==1) return "Vector.Y";
-		if(channel==2) return "Vector.Z";
-		return "Vector.W";
-	}
-	if(passtype == SCE_PASS_NORMAL) {
-		if(channel==-1) return "Normal";
-		if(channel==0) return "Normal.X";
-		if(channel==1) return "Normal.Y";
-		return "Normal.Z";
-	}
-	if(passtype == SCE_PASS_UV) {
-		if(channel==-1) return "UV";
-		if(channel==0) return "UV.U";
-		if(channel==1) return "UV.V";
-		return "UV.A";
-	}
-	if(passtype == SCE_PASS_RGBA) {
-		if(channel==-1) return "Color";
-		if(channel==0) return "Color.R";
-		if(channel==1) return "Color.G";
-		if(channel==2) return "Color.B";
-		return "Color.A";
-	}
-	if(passtype == SCE_PASS_EMIT) {
-		if(channel==-1) return "Emit";
-		if(channel==0) return "Emit.R";
-		if(channel==1) return "Emit.G";
-		return "Emit.B";
-	}
-	if(passtype == SCE_PASS_DIFFUSE) {
-		if(channel==-1) return "Diffuse";
-		if(channel==0) return "Diffuse.R";
-		if(channel==1) return "Diffuse.G";
-		return "Diffuse.B";
-	}
-	if(passtype == SCE_PASS_SPEC) {
-		if(channel==-1) return "Spec";
-		if(channel==0) return "Spec.R";
-		if(channel==1) return "Spec.G";
-		return "Spec.B";
-	}
-	if(passtype == SCE_PASS_SHADOW) {
-		if(channel==-1) return "Shadow";
-		if(channel==0) return "Shadow.R";
-		if(channel==1) return "Shadow.G";
-		return "Shadow.B";
-	}
-	if(passtype == SCE_PASS_AO) {
-		if(channel==-1) return "AO";
-		if(channel==0) return "AO.R";
-		if(channel==1) return "AO.G";
-		return "AO.B";
-	}
-	if(passtype == SCE_PASS_ENVIRONMENT) {
-		if(channel==-1) return "Env";
-		if(channel==0) return "Env.R";
-		if(channel==1) return "Env.G";
-		return "Env.B";
-	}
-	if(passtype == SCE_PASS_INDIRECT) {
-		if(channel==-1) return "Indirect";
-		if(channel==0) return "Indirect.R";
-		if(channel==1) return "Indirect.G";
-		return "Indirect.B";
-	}
-	if(passtype == SCE_PASS_REFLECT) {
-		if(channel==-1) return "Reflect";
-		if(channel==0) return "Reflect.R";
-		if(channel==1) return "Reflect.G";
-		return "Reflect.B";
-	}
-	if(passtype == SCE_PASS_REFRACT) {
-		if(channel==-1) return "Refract";
-		if(channel==0) return "Refract.R";
-		if(channel==1) return "Refract.G";
-		return "Refract.B";
-	}
-	if(passtype == SCE_PASS_INDEXOB) {
-		if(channel==-1) return "IndexOB";
-		return "IndexOB.X";
-	}
-	if(passtype == SCE_PASS_MIST) {
-		if(channel==-1) return "Mist";
-		return "Mist.Z";
-	}
-	if(passtype == SCE_PASS_RAYHITS)
-	{
-		if(channel==-1) return "Rayhits";
-		if(channel==0) return "Rayhits.R";
-		if(channel==1) return "Rayhits.G";
-		return "Rayhits.B";
-	}
-	return "Unknown";
-}
-
-static int passtype_from_name(char *str)
-{
-	
-	if(strcmp(str, "Combined")==0)
-		return SCE_PASS_COMBINED;
-
-	if(strcmp(str, "Depth")==0)
-		return SCE_PASS_Z;
-
-	if(strcmp(str, "Vector")==0)
-		return SCE_PASS_VECTOR;
-
-	if(strcmp(str, "Normal")==0)
-		return SCE_PASS_NORMAL;
-
-	if(strcmp(str, "UV")==0)
-		return SCE_PASS_UV;
-
-	if(strcmp(str, "Color")==0)
-		return SCE_PASS_RGBA;
-
-	if(strcmp(str, "Emit")==0)
-		return SCE_PASS_EMIT;
-
-	if(strcmp(str, "Diffuse")==0)
-		return SCE_PASS_DIFFUSE;
-
-	if(strcmp(str, "Spec")==0)
-		return SCE_PASS_SPEC;
-
-	if(strcmp(str, "Shadow")==0)
-		return SCE_PASS_SHADOW;
-	
-	if(strcmp(str, "AO")==0)
-		return SCE_PASS_AO;
-
-	if(strcmp(str, "Env")==0)
-		return SCE_PASS_ENVIRONMENT;
-
-	if(strcmp(str, "Indirect")==0)
-		return SCE_PASS_INDIRECT;
-
-	if(strcmp(str, "Reflect")==0)
-		return SCE_PASS_REFLECT;
-
-	if(strcmp(str, "Refract")==0)
-		return SCE_PASS_REFRACT;
-
-	if(strcmp(str, "IndexOB")==0)
-		return SCE_PASS_INDEXOB;
-
-	if(strcmp(str, "Mist")==0)
-		return SCE_PASS_MIST;
-	
-	if(strcmp(str, "RayHits")==0)
-		return SCE_PASS_RAYHITS;
-	return 0;
-}
-
-static void render_unique_exr_name(Render *re, char *str, int sample)
-{
-	char di[FILE_MAX], name[FILE_MAXFILE+MAX_ID_NAME+100], fi[FILE_MAXFILE];
-	
-	BLI_strncpy(di, G.sce, FILE_MAX);
-	BLI_splitdirstring(di, fi);
-	
-	if(sample==0)
-		sprintf(name, "%s_%s.exr", fi, re->scene->id.name+2);
-	else
-		sprintf(name, "%s_%s%d.exr", fi, re->scene->id.name+2, sample);
-
-	BLI_make_file_string("/", str, btempdir, name);
-}
-
-static void render_layer_add_pass(RenderResult *rr, RenderLayer *rl, int channels, int passtype)
-{
-	char *typestr= get_pass_name(passtype, 0);
-	RenderPass *rpass= MEM_callocN(sizeof(RenderPass), typestr);
-	int rectsize= rr->rectx*rr->recty*channels;
-	
-	BLI_addtail(&rl->passes, rpass);
-	rpass->passtype= passtype;
-	rpass->channels= channels;
-	rpass->rectx= rl->rectx;
-	rpass->recty= rl->recty;
-	
-	if(rr->exrhandle) {
-		int a;
-		for(a=0; a<channels; a++)
-			IMB_exr_add_channel(rr->exrhandle, rl->name, get_pass_name(passtype, a), 0, 0, NULL);
-	}
-	else {
-		float *rect;
-		int x;
-		
-		rpass->rect= MEM_mapallocN(sizeof(float)*rectsize, typestr);
-		
-		if(passtype==SCE_PASS_VECTOR) {
-			/* initialize to max speed */
-			rect= rpass->rect;
-			for(x= rectsize-1; x>=0; x--)
-				rect[x]= PASS_VECTOR_MAX;
-		}
-		else if(passtype==SCE_PASS_Z) {
-			rect= rpass->rect;
-			for(x= rectsize-1; x>=0; x--)
-				rect[x]= 10e10;
-		}
-	}
-}
-
-float *RE_RenderLayerGetPass(RenderLayer *rl, int passtype)
-{
-	RenderPass *rpass;
-	
-	for(rpass=rl->passes.first; rpass; rpass= rpass->next)
-		if(rpass->passtype== passtype)
-			return rpass->rect;
-	return NULL;
-}
-
-RenderLayer *RE_GetRenderLayer(RenderResult *rr, const char *name)
-{
-	RenderLayer *rl;
-	
-	if(rr==NULL) return NULL;
-	
-	for(rl= rr->layers.first; rl; rl= rl->next)
-		if(strncmp(rl->name, name, RE_MAXNAME)==0)
-			return rl;
-	return NULL;
-}
-
-#define RR_USEMEM	0
-/* called by main render as well for parts */
-/* will read info from Render *re to define layers */
-/* called in threads */
-/* re->winx,winy is coordinate space of entire image, partrct the part within */
-static RenderResult *new_render_result(Render *re, rcti *partrct, int crop, int savebuffers)
-{
-	RenderResult *rr;
-	RenderLayer *rl;
-	SceneRenderLayer *srl;
-	int rectx, recty, nr;
-	
-	rectx= partrct->xmax - partrct->xmin;
-	recty= partrct->ymax - partrct->ymin;
-	
-	if(rectx<=0 || recty<=0)
-		return NULL;
-	
-	rr= MEM_callocN(sizeof(RenderResult), "new render result");
-	rr->rectx= rectx;
-	rr->recty= recty;
-	rr->renrect.xmin= 0; rr->renrect.xmax= rectx-2*crop;
-	/* crop is one or two extra pixels rendered for filtering, is used for merging and display too */
-	rr->crop= crop;
-	
-	/* tilerect is relative coordinates within render disprect. do not subtract crop yet */
-	rr->tilerect.xmin= partrct->xmin - re->disprect.xmin;
-	rr->tilerect.xmax= partrct->xmax - re->disprect.xmax;
-	rr->tilerect.ymin= partrct->ymin - re->disprect.ymin;
-	rr->tilerect.ymax= partrct->ymax - re->disprect.ymax;
-	
-	if(savebuffers) {
-		rr->exrhandle= IMB_exr_get_handle();
-	}
-	
-	/* check renderdata for amount of layers */
-	for(nr=0, srl= re->r.layers.first; srl; srl= srl->next, nr++) {
-		
-		if((re->r.scemode & R_SINGLE_LAYER) && nr!=re->r.actlay)
-			continue;
-		if(srl->layflag & SCE_LAY_DISABLE)
-			continue;
-		
-		rl= MEM_callocN(sizeof(RenderLayer), "new render layer");
-		BLI_addtail(&rr->layers, rl);
-		
-		strcpy(rl->name, srl->name);
-		rl->lay= srl->lay;
-		rl->lay_zmask= srl->lay_zmask;
-		rl->layflag= srl->layflag;
-		rl->passflag= srl->passflag; // for debugging: srl->passflag|SCE_PASS_RAYHITS;
-		rl->pass_xor= srl->pass_xor;
-		rl->light_override= srl->light_override;
-		rl->mat_override= srl->mat_override;
-		rl->rectx= rectx;
-		rl->recty= recty;
-		
-		if(rr->exrhandle) {
-			IMB_exr_add_channel(rr->exrhandle, rl->name, "Combined.R", 0, 0, NULL);
-			IMB_exr_add_channel(rr->exrhandle, rl->name, "Combined.G", 0, 0, NULL);
-			IMB_exr_add_channel(rr->exrhandle, rl->name, "Combined.B", 0, 0, NULL);
-			IMB_exr_add_channel(rr->exrhandle, rl->name, "Combined.A", 0, 0, NULL);
-		}
-		else
-			rl->rectf= MEM_mapallocN(rectx*recty*sizeof(float)*4, "Combined rgba");
-		
-		if(srl->passflag  & SCE_PASS_Z)
-			render_layer_add_pass(rr, rl, 1, SCE_PASS_Z);
-		if(srl->passflag  & SCE_PASS_VECTOR)
-			render_layer_add_pass(rr, rl, 4, SCE_PASS_VECTOR);
-		if(srl->passflag  & SCE_PASS_NORMAL)
-			render_layer_add_pass(rr, rl, 3, SCE_PASS_NORMAL);
-		if(srl->passflag  & SCE_PASS_UV) 
-			render_layer_add_pass(rr, rl, 3, SCE_PASS_UV);
-		if(srl->passflag  & SCE_PASS_RGBA)
-			render_layer_add_pass(rr, rl, 4, SCE_PASS_RGBA);
-		if(srl->passflag  & SCE_PASS_EMIT)
-			render_layer_add_pass(rr, rl, 3, SCE_PASS_EMIT);
-		if(srl->passflag  & SCE_PASS_DIFFUSE)
-			render_layer_add_pass(rr, rl, 3, SCE_PASS_DIFFUSE);
-		if(srl->passflag  & SCE_PASS_SPEC)
-			render_layer_add_pass(rr, rl, 3, SCE_PASS_SPEC);
-		if(srl->passflag  & SCE_PASS_AO)
-			render_layer_add_pass(rr, rl, 3, SCE_PASS_AO);
-		if(srl->passflag  & SCE_PASS_ENVIRONMENT)
-			render_layer_add_pass(rr, rl, 3, SCE_PASS_ENVIRONMENT);
-		if(srl->passflag  & SCE_PASS_INDIRECT)
-			render_layer_add_pass(rr, rl, 3, SCE_PASS_INDIRECT);
-		if(srl->passflag  & SCE_PASS_SHADOW)
-			render_layer_add_pass(rr, rl, 3, SCE_PASS_SHADOW);
-		if(srl->passflag  & SCE_PASS_REFLECT)
-			render_layer_add_pass(rr, rl, 3, SCE_PASS_REFLECT);
-		if(srl->passflag  & SCE_PASS_REFRACT)
-			render_layer_add_pass(rr, rl, 3, SCE_PASS_REFRACT);
-		if(srl->passflag  & SCE_PASS_INDEXOB)
-			render_layer_add_pass(rr, rl, 1, SCE_PASS_INDEXOB);
-		if(srl->passflag  & SCE_PASS_MIST)
-			render_layer_add_pass(rr, rl, 1, SCE_PASS_MIST);
-		if(rl->passflag & SCE_PASS_RAYHITS)
-			render_layer_add_pass(rr, rl, 4, SCE_PASS_RAYHITS);
-		
-	}
-	/* sss, previewrender and envmap don't do layers, so we make a default one */
-	if(rr->layers.first==NULL) {
-		rl= MEM_callocN(sizeof(RenderLayer), "new render layer");
-		BLI_addtail(&rr->layers, rl);
-		
-		rl->rectx= rectx;
-		rl->recty= recty;
-
-		/* duplicate code... */
-		if(rr->exrhandle) {
-			IMB_exr_add_channel(rr->exrhandle, rl->name, "Combined.R", 0, 0, NULL);
-			IMB_exr_add_channel(rr->exrhandle, rl->name, "Combined.G", 0, 0, NULL);
-			IMB_exr_add_channel(rr->exrhandle, rl->name, "Combined.B", 0, 0, NULL);
-			IMB_exr_add_channel(rr->exrhandle, rl->name, "Combined.A", 0, 0, NULL);
-		}
-		else
-			rl->rectf= MEM_mapallocN(rectx*recty*sizeof(float)*4, "Combined rgba");
-		
-		/* note, this has to be in sync with scene.c */
-		rl->lay= (1<<20) -1;
-		rl->layflag= 0x7FFF;	/* solid ztra halo strand */
-		rl->passflag= SCE_PASS_COMBINED;
-		
-		re->r.actlay= 0;
-	}
-	
-	/* border render; calculate offset for use in compositor. compo is centralized coords */
-	rr->xof= re->disprect.xmin + (re->disprect.xmax - re->disprect.xmin)/2 - re->winx/2;
-	rr->yof= re->disprect.ymin + (re->disprect.ymax - re->disprect.ymin)/2 - re->winy/2;
-	
-	return rr;
-}
-
->>>>>>> bdea39c8
 static int render_scene_needs_vector(Render *re)
 {
 	SceneRenderLayer *srl;
@@ -659,358 +168,6 @@
 	return 0;
 }
 
-<<<<<<< HEAD
-void RE_SetViewSlot(int slot)
-{
-	RenderGlobal.viewslot = slot;
-}
-
-int RE_GetViewSlot(void)
-{
-	return RenderGlobal.viewslot;
-}
-
-static int re_get_slot(int slot)
-{
-	if(slot == RE_SLOT_VIEW)
-		return RenderGlobal.viewslot;
-	else if(slot == RE_SLOT_RENDERING)
-		return (G.rendering)? RenderGlobal.renderingslot: RenderGlobal.viewslot;
-
-	return slot;
-}
-
-Render *RE_GetRender(const char *name, int slot)
-{
-	Render *re;
-
-	slot= re_get_slot(slot);
-	
-	/* search for existing renders */
-	for(re= RenderGlobal.renderlist.first; re; re= re->next) {
-		if(strncmp(re->name, name, RE_MAXNAME)==0 && re->slot==slot) {
-			break;
-		}
-	}
-	return re;
-=======
-static void do_merge_tile(RenderResult *rr, RenderResult *rrpart, float *target, float *tile, int pixsize)
-{
-	int y, ofs, copylen, tilex, tiley;
-	
-	copylen= tilex= rrpart->rectx;
-	tiley= rrpart->recty;
-	
-	if(rrpart->crop) {	/* filters add pixel extra */
-		tile+= pixsize*(rrpart->crop + rrpart->crop*tilex);
-		
-		copylen= tilex - 2*rrpart->crop;
-		tiley -= 2*rrpart->crop;
-		
-		ofs= (rrpart->tilerect.ymin + rrpart->crop)*rr->rectx + (rrpart->tilerect.xmin+rrpart->crop);
-		target+= pixsize*ofs;
-	}
-	else {
-		ofs= (rrpart->tilerect.ymin*rr->rectx + rrpart->tilerect.xmin);
-		target+= pixsize*ofs;
-	}
-
-	copylen *= sizeof(float)*pixsize;
-	tilex *= pixsize;
-	ofs= pixsize*rr->rectx;
-
-	for(y=0; y<tiley; y++) {
-		memcpy(target, tile, copylen);
-		target+= ofs;
-		tile+= tilex;
-	}
-}
-
-/* used when rendering to a full buffer, or when reading the exr part-layer-pass file */
-/* no test happens here if it fits... we also assume layers are in sync */
-/* is used within threads */
-static void merge_render_result(RenderResult *rr, RenderResult *rrpart)
-{
-	RenderLayer *rl, *rlp;
-	RenderPass *rpass, *rpassp;
-	
-	for(rl= rr->layers.first, rlp= rrpart->layers.first; rl && rlp; rl= rl->next, rlp= rlp->next) {
-		
-		/* combined */
-		if(rl->rectf && rlp->rectf)
-			do_merge_tile(rr, rrpart, rl->rectf, rlp->rectf, 4);
-		
-		/* passes are allocated in sync */
-		for(rpass= rl->passes.first, rpassp= rlp->passes.first; rpass && rpassp; rpass= rpass->next, rpassp= rpassp->next) {
-			do_merge_tile(rr, rrpart, rpass->rect, rpassp->rect, rpass->channels);
-		}
-	}
-}
-
-
-static void save_render_result_tile(RenderResult *rr, RenderResult *rrpart)
-{
-	RenderLayer *rlp;
-	RenderPass *rpassp;
-	int offs, partx, party;
-	
-	BLI_lock_thread(LOCK_IMAGE);
-	
-	for(rlp= rrpart->layers.first; rlp; rlp= rlp->next) {
-		
-		if(rrpart->crop) {	/* filters add pixel extra */
-			offs= (rrpart->crop + rrpart->crop*rrpart->rectx);
-		}
-		else {
-			offs= 0;
-		}
-		
-		/* combined */
-		if(rlp->rectf) {
-			int a, xstride= 4;
-			for(a=0; a<xstride; a++)
-				IMB_exr_set_channel(rr->exrhandle, rlp->name, get_pass_name(SCE_PASS_COMBINED, a), 
-								xstride, xstride*rrpart->rectx, rlp->rectf+a + xstride*offs);
-		}
-		
-		/* passes are allocated in sync */
-		for(rpassp= rlp->passes.first; rpassp; rpassp= rpassp->next) {
-			int a, xstride= rpassp->channels;
-			for(a=0; a<xstride; a++)
-				IMB_exr_set_channel(rr->exrhandle, rlp->name, get_pass_name(rpassp->passtype, a), 
-									xstride, xstride*rrpart->rectx, rpassp->rect+a + xstride*offs);
-		}
-		
-	}
-
-	party= rrpart->tilerect.ymin + rrpart->crop;
-	partx= rrpart->tilerect.xmin + rrpart->crop;
-	IMB_exrtile_write_channels(rr->exrhandle, partx, party, 0);
-
-	BLI_unlock_thread(LOCK_IMAGE);
-
-}
-
-static void save_empty_result_tiles(Render *re)
-{
-	RenderPart *pa;
-	RenderResult *rr;
-	
-	for(rr= re->result; rr; rr= rr->next) {
-		IMB_exrtile_clear_channels(rr->exrhandle);
-		
-		for(pa= re->parts.first; pa; pa= pa->next) {
-			if(pa->ready==0) {
-				int party= pa->disprect.ymin - re->disprect.ymin + pa->crop;
-				int partx= pa->disprect.xmin - re->disprect.xmin + pa->crop;
-				IMB_exrtile_write_channels(rr->exrhandle, partx, party, 0);
-			}
-		}
-	}
-}
-
-
-/* for passes read from files, these have names stored */
-static char *make_pass_name(RenderPass *rpass, int chan)
-{
-	static char name[16];
-	int len;
-	
-	BLI_strncpy(name, rpass->name, EXR_PASS_MAXNAME);
-	len= strlen(name);
-	name[len]= '.';
-	name[len+1]= rpass->chan_id[chan];
-	name[len+2]= 0;
-
-	return name;
-}
-
-/* filename already made absolute */
-/* called from within UI, saves both rendered result as a file-read result */
-void RE_WriteRenderResult(RenderResult *rr, char *filename, int compress)
-{
-	RenderLayer *rl;
-	RenderPass *rpass;
-	void *exrhandle= IMB_exr_get_handle();
-
-	BLI_make_existing_file(filename);
-	
-	/* composite result */
-	if(rr->rectf) {
-		IMB_exr_add_channel(exrhandle, "Composite", "Combined.R", 4, 4*rr->rectx, rr->rectf);
-		IMB_exr_add_channel(exrhandle, "Composite", "Combined.G", 4, 4*rr->rectx, rr->rectf+1);
-		IMB_exr_add_channel(exrhandle, "Composite", "Combined.B", 4, 4*rr->rectx, rr->rectf+2);
-		IMB_exr_add_channel(exrhandle, "Composite", "Combined.A", 4, 4*rr->rectx, rr->rectf+3);
-	}
-	
-	/* add layers/passes and assign channels */
-	for(rl= rr->layers.first; rl; rl= rl->next) {
-		
-		/* combined */
-		if(rl->rectf) {
-			int a, xstride= 4;
-			for(a=0; a<xstride; a++)
-				IMB_exr_add_channel(exrhandle, rl->name, get_pass_name(SCE_PASS_COMBINED, a), 
-									xstride, xstride*rr->rectx, rl->rectf+a);
-		}
-		
-		/* passes are allocated in sync */
-		for(rpass= rl->passes.first; rpass; rpass= rpass->next) {
-			int a, xstride= rpass->channels;
-			for(a=0; a<xstride; a++) {
-				if(rpass->passtype)
-					IMB_exr_add_channel(exrhandle, rl->name, get_pass_name(rpass->passtype, a), 
-										xstride, xstride*rr->rectx, rpass->rect+a);
-				else
-					IMB_exr_add_channel(exrhandle, rl->name, make_pass_name(rpass, a), 
-										xstride, xstride*rr->rectx, rpass->rect+a);
-			}
-		}
-	}
-	
-	IMB_exr_begin_write(exrhandle, filename, rr->rectx, rr->recty, compress);
-	
-	IMB_exr_write_channels(exrhandle);
-	IMB_exr_close(exrhandle);
-}
-
-/* callbacks for RE_MultilayerConvert */
-static void *ml_addlayer_cb(void *base, char *str)
-{
-	RenderResult *rr= base;
-	RenderLayer *rl;
-	
-	rl= MEM_callocN(sizeof(RenderLayer), "new render layer");
-	BLI_addtail(&rr->layers, rl);
-	
-	BLI_strncpy(rl->name, str, EXR_LAY_MAXNAME);
-	return rl;
-}
-static void ml_addpass_cb(void *base, void *lay, char *str, float *rect, int totchan, char *chan_id)
-{
-	RenderLayer *rl= lay;	
-	RenderPass *rpass= MEM_callocN(sizeof(RenderPass), "loaded pass");
-	int a;
-	
-	BLI_addtail(&rl->passes, rpass);
-	rpass->channels= totchan;
-
-	rpass->passtype= passtype_from_name(str);
-	if(rpass->passtype==0) printf("unknown pass %s\n", str);
-	rl->passflag |= rpass->passtype;
-	
-	BLI_strncpy(rpass->name, str, EXR_PASS_MAXNAME);
-	/* channel id chars */
-	for(a=0; a<totchan; a++)
-		rpass->chan_id[a]= chan_id[a];
-	
-	rpass->rect= rect;
-}
-
-/* from imbuf, if a handle was returned we convert this to render result */
-RenderResult *RE_MultilayerConvert(void *exrhandle, int rectx, int recty)
-{
-	RenderResult *rr= MEM_callocN(sizeof(RenderResult), "loaded render result");
-	RenderLayer *rl;
-	RenderPass *rpass;
-	
-	rr->rectx= rectx;
-	rr->recty= recty;
-	
-	IMB_exr_multilayer_convert(exrhandle, rr, ml_addlayer_cb, ml_addpass_cb);
-
-	for(rl=rr->layers.first; rl; rl=rl->next) {
-		rl->rectx= rectx;
-		rl->recty= recty;
-
-		for(rpass=rl->passes.first; rpass; rpass=rpass->next) {
-			rpass->rectx= rectx;
-			rpass->recty= recty;
-		}
-	}
-	
-	return rr;
-}
-
-/* called in end of render, to add names to passes... for UI only */
-static void renderresult_add_names(RenderResult *rr)
-{
-	RenderLayer *rl;
-	RenderPass *rpass;
-	
-	for(rl= rr->layers.first; rl; rl= rl->next)
-		for(rpass= rl->passes.first; rpass; rpass= rpass->next)
-			strcpy(rpass->name, get_pass_name(rpass->passtype, -1));
-}
-
-/* called for reading temp files, and for external engines */
-static int read_render_result_from_file(char *filename, RenderResult *rr)
-{
-	RenderLayer *rl;
-	RenderPass *rpass;
-	void *exrhandle= IMB_exr_get_handle();
-	int rectx, recty;
-
-	if(IMB_exr_begin_read(exrhandle, filename, &rectx, &recty)==0) {
-		IMB_exr_close(exrhandle);
-		return 0;
-	}
-	
-	if(rr == NULL || rectx!=rr->rectx || recty!=rr->recty) {
-		printf("error in reading render result\n");
-		IMB_exr_close(exrhandle);
-		return 0;
-	}
-	else {
-		for(rl= rr->layers.first; rl; rl= rl->next) {
-			
-			/* combined */
-			if(rl->rectf) {
-				int a, xstride= 4;
-				for(a=0; a<xstride; a++)
-					IMB_exr_set_channel(exrhandle, rl->name, get_pass_name(SCE_PASS_COMBINED, a), 
-										xstride, xstride*rectx, rl->rectf+a);
-			}
-			
-			/* passes are allocated in sync */
-			for(rpass= rl->passes.first; rpass; rpass= rpass->next) {
-				int a, xstride= rpass->channels;
-				for(a=0; a<xstride; a++)
-					IMB_exr_set_channel(exrhandle, rl->name, get_pass_name(rpass->passtype, a), 
-										xstride, xstride*rectx, rpass->rect+a);
-			}
-			
-		}
-		IMB_exr_read_channels(exrhandle);
-		renderresult_add_names(rr);
-	}
-	
-	IMB_exr_close(exrhandle);
-
-	return 1;
-}
-
-/* only for temp buffer files, makes exact copy of render result */
-static void read_render_result(Render *re, int sample)
-{
-	char str[FILE_MAX];
-
-	BLI_rw_mutex_lock(&re->resultmutex, THREAD_LOCK_WRITE);
-
-	RE_FreeRenderResult(re->result);
-	re->result= new_render_result(re, &re->disprect, 0, RR_USEMEM);
-
-	render_unique_exr_name(re, str, sample);
-	printf("read exr tmp file: %s\n", str);
-
-	if(!read_render_result_from_file(str, re->result))
-		printf("cannot read: %s\n", str);
-
-	BLI_rw_mutex_unlock(&re->resultmutex);
-}
-
-/* *************************************************** */
-
 Render *RE_GetRender(const char *name)
 {
 	Render *re;
@@ -1021,43 +178,6 @@
 			break;
 
 	return re;
-}
-
-/* if you want to know exactly what has been done */
-RenderResult *RE_AcquireResultRead(Render *re)
-{
-	if(re) {
-		BLI_rw_mutex_lock(&re->resultmutex, THREAD_LOCK_READ);
-		return re->result;
-	}
-
-	return NULL;
-}
-
-RenderResult *RE_AcquireResultWrite(Render *re)
-{
-	if(re) {
-		BLI_rw_mutex_lock(&re->resultmutex, THREAD_LOCK_WRITE);
-		return re->result;
-	}
-
-	return NULL;
-}
-
-void RE_SwapResult(Render *re, RenderResult **rr)
-{
-	/* for keeping render buffers */
-	if(re) {
-		SWAP(RenderResult*, re->result, *rr);
-	}
-}
-
-
-void RE_ReleaseResult(Render *re)
-{
-	if(re)
-		BLI_rw_mutex_unlock(&re->resultmutex);
->>>>>>> bdea39c8
 }
 
 /* displist.c util.... */
@@ -1208,13 +328,8 @@
 	if (srl) {
 		int index = BLI_findindex(&re->params.r.layers, srl);
 		if (index != -1) {
-<<<<<<< HEAD
 			re->params.r.actlay = index;
 			re->params.r.scemode |= R_SINGLE_LAYER;
-=======
-			re->r.actlay = index;
-			re->r.scemode |= R_SINGLE_LAYER;
->>>>>>> bdea39c8
 		}
 	}
 		
@@ -1367,66 +482,7 @@
 	return NULL;
 }
 
-<<<<<<< HEAD
-/* returns with render result filled, not threaded, used for preview now only */
-static void render_tile_processor(Render *re, int firsttile)
-{
-	RenderPart *pa;
-	
-	if(re->cb.test_break(re->cb.tbh))
-		return;
-
-	BLI_rw_mutex_lock(&re->resultmutex, THREAD_LOCK_WRITE);
-
-	/* hrmf... exception, this is used for preview render, re-entrant, so render result has to be re-used */
-	if(re->result==NULL || re->result->layers.first==NULL) {
-		if(re->result) RE_FreeRenderResult(re->result);
-		re->result= render_result_create(re, &re->disprect, 0, RR_USEMEM);
-	}
-
-	BLI_rw_mutex_unlock(&re->resultmutex);
-	
-	re->cb.stats_draw(re->cb.sdh, &re->cb.i);
- 
-	if(re->result==NULL)
-		return;
-	
-	parts_create(re);
-
-	for(pa= re->parts.first; pa; pa= pa->next) {
-		if(firsttile) {
-			re->cb.i.partsdone++;	/* was reset in parts_create */
-			firsttile--;
-		}
-		else {
-			do_part_thread(pa);
-			
-			if(pa->result) {
-				if(!re->cb.test_break(re->cb.tbh)) {
-					if(render_display_draw_enabled(re))
-						re->cb.display_draw(re->cb.ddh, pa->result, NULL);
-					
-					re->cb.i.partsdone++;
-					re->cb.stats_draw(re->cb.sdh, &re->cb.i);
-				}
-				RE_FreeRenderResult(pa->result);
-				pa->result= NULL;
-			}		
-			if(re->cb.test_break(re->cb.tbh))
-				break;
-		}
-	}
-
-	parts_free(re);
-}
-
 static void print_part_stats(Render *re, RenderPart *pa)
-=======
-/* calculus for how much 1 pixel rendered should rotate the 3d geometry */
-/* is not that simple, needs to be corrected for errors of larger viewplane sizes */
-/* called in initrender.c, initparts() and convertblender.c, for speedvectors */
-float panorama_pixel_rot(Render *re)
->>>>>>> bdea39c8
 {
 	char str[64];
 	
@@ -1599,31 +655,10 @@
 	re->cb.test_break= test_break;
 }
 
-<<<<<<< HEAD
 /* currently threaded=0 only used by envmap */
-void RE_TileProcessor(Render *re, int firsttile, int threaded)
-{
-	/* the partsdone variable has to be reset to firsttile, to survive esc before it was set to zero */
-	
-	re->cb.i.partsdone= firsttile;
-
-	if(!re->db.sss_points)
-		re->cb.i.starttime= PIL_check_seconds_timer();
-
-	if(threaded)
-		threaded_tile_processor(re);
-	else
-		render_tile_processor(re, firsttile);
-		
-	if(!re->db.sss_points)
-		re->cb.i.lastframetime= PIL_check_seconds_timer()- re->cb.i.starttime;
-	re->cb.stats_draw(re->cb.sdh, &re->cb.i);
-=======
-/* currently only called by preview renders and envmap */
 void RE_TileProcessor(Render *re)
 {
 	threaded_tile_processor(re);
->>>>>>> bdea39c8
 }
 
 /* ************  This part uses API, for rendering Blender scenes ********** */
@@ -1633,16 +668,7 @@
 static void do_render_3d(Render *re)
 {
 	/* try external */
-<<<<<<< HEAD
-	for(type=R_engines.first; type; type=type->next)
-		if(strcmp(type->idname, re->params.r.engine) == 0)
-			break;
-
-	if(type && type->render) {
-		external_render_3d(re, type);
-=======
 	if(external_render_3d(re, 0))
->>>>>>> bdea39c8
 		return;
 
 	/* internal */
@@ -1934,13 +960,8 @@
 */
 static void render_scene(Render *re, Scene *sce, int cfra)
 {
-<<<<<<< HEAD
-	Render *resc= RE_NewRender(sce->id.name, RE_SLOT_RENDERING);
+	Render *resc= RE_NewRender(sce->id.name);
 	int winx= re->cam.winx, winy= re->cam.winy;
-=======
-	Render *resc= RE_NewRender(sce->id.name);
-	int winx= re->winx, winy= re->winy;
->>>>>>> bdea39c8
 	
 	sce->r.cfra= cfra;
 		
@@ -1954,13 +975,8 @@
 	RE_InitState(resc, re, &sce->r, NULL, winx, winy, &re->disprect);
 	
 	/* still unsure entity this... */
-<<<<<<< HEAD
 	resc->db.scene= sce;
 	resc->db.lay= sce->lay;
-=======
-	resc->scene= sce;
-	resc->lay= sce->lay;
->>>>>>> bdea39c8
 	
 	/* ensure scene has depsgraph, base flags etc OK */
 	set_scene_bg(sce);
@@ -2116,7 +1132,6 @@
 			ntreeCompositTagAnimated(ntree);
 		}
 		
-<<<<<<< HEAD
 		if(ntree && re->params.r.scemode & R_DOCOMP) {
 			/* checks if there are render-result nodes that need scene */
 			if((re->params.r.scemode & R_SINGLE_LAYER)==0)
@@ -2135,43 +1150,14 @@
 					do_merge_fullsample(re, ntree, &RenderGlobal.renderlist);
 				else
 					ntreeCompositExecTree(ntree, &re->params.r, G.background==0);
-=======
-		if(ntree && re->r.scemode & R_DOCOMP) {
-			/* checks if there are render-result nodes that need scene */
-			if((re->r.scemode & R_SINGLE_LAYER)==0)
-				ntree_render_scenes(re);
-			
-			if(!re->test_break(re->tbh)) {
-				ntree->stats_draw= render_composit_stats;
-				ntree->test_break= re->test_break;
-				ntree->sdh= re->sdh;
-				ntree->tbh= re->tbh;
-				/* in case it was never initialized */
-				R.sdh= re->sdh;
-				R.stats_draw= re->stats_draw;
-				
-				if (update_newframe)
-					scene_update_for_newframe(re->scene, re->lay);
-				
-				if(re->r.scemode & R_FULL_SAMPLE) 
-					do_merge_fullsample(re, ntree);
-				else {
-					ntreeCompositExecTree(ntree, &re->r, G.background==0);
-				}
->>>>>>> bdea39c8
 				
 				ntree->stats_draw= NULL;
 				ntree->test_break= NULL;
 				ntree->tbh= ntree->sdh= NULL;
 			}
 		}
-<<<<<<< HEAD
 		else if(re->params.r.scemode & R_FULL_SAMPLE)
 			do_merge_fullsample(re, NULL, &RenderGlobal.renderlist);
-=======
-		else if(re->r.scemode & R_FULL_SAMPLE)
-			do_merge_fullsample(re, NULL);
->>>>>>> bdea39c8
 	}
 
 	/* weak... the display callback wants an active renderlayer pointer... */
@@ -2266,18 +1252,12 @@
 	re->cb.i.starttime= PIL_check_seconds_timer();
 
 	/* ensure no images are in memory from previous animated sequences */
-<<<<<<< HEAD
 	BKE_image_all_free_anim_ibufs(re->params.r.cfra);
-	
-	if((re->params.r.scemode & R_DOSEQ) && re->db.scene->ed && re->db.scene->ed->seqbase.first) {
-=======
-	BKE_image_all_free_anim_ibufs(re->r.cfra);
 
 	if(external_render_3d(re, 1)) {
 		/* in this case external render overrides all */
 	}
-	else if((re->r.scemode & R_DOSEQ) && re->scene->ed && re->scene->ed->seqbase.first) {
->>>>>>> bdea39c8
+	else if((re->params.r.scemode & R_DOSEQ) && re->db.scene->ed && re->db.scene->ed->seqbase.first) {
 		/* note: do_render_seq() frees rect32 when sequencer returns float images */
 		if(!re->cb.test_break(re->cb.tbh)) 
 			do_render_seq(re);
@@ -2716,8 +1696,8 @@
 
 	RE_InitState(re, NULL, &sce->r, NULL, winx, winy, NULL);
 
-	re->scene = sce;
-	re->lay = sce->lay;
+	re->db.scene = sce;
+	re->db.lay = sce->lay;
 
 	RE_SetCamera(re, sce->camera);
 
@@ -2922,12 +1902,12 @@
 	RenderEngine engine;
 
 	for(type=R_engines.first; type; type=type->next)
-		if(strcmp(type->idname, re->r.engine) == 0)
+		if(strcmp(type->idname, re->params.r.engine) == 0)
 			break;
 
 	if(!(type && type->render))
 		return 0;
-	if((re->r.scemode & R_PREVIEWBUTS) && !(type->flag & RE_DO_PREVIEW))
+	if((re->params.r.scemode & R_PREVIEWBUTS) && !(type->flag & RE_DO_PREVIEW))
 		return 0;
 	if(do_all && !(type->flag & RE_DO_ALL))
 		return 0;
@@ -2964,10 +1944,6 @@
 		extern void stupid();
 		stupid();
 	}
-<<<<<<< HEAD
-=======
-	BLI_rw_mutex_unlock(&re->resultmutex);
 
 	return 1;
->>>>>>> bdea39c8
-}
+}
