/*
 * ***** BEGIN GPL LICENSE BLOCK *****
 *
 * This program is free software; you can redistribute it and/or
 * modify it under the terms of the GNU General Public License
 * as published by the Free Software Foundation; either version 2
 * of the License, or (at your option) any later version.
 *
 * This program is distributed in the hope that it will be useful,
 * but WITHOUT ANY WARRANTY; without even the implied warranty of
 * MERCHANTABILITY or FITNESS FOR A PARTICULAR PURPOSE.  See the
 * GNU General Public License for more details.
 *
 * You should have received a copy of the GNU General Public License
 * along with this program; if not, write to the Free Software Foundation,
 * Inc., 51 Franklin Street, Fifth Floor, Boston, MA 02110-1301, USA.
 *
 * The Original Code is Copyright (C) 2001-2002 by NaN Holding BV.
 * All rights reserved.
 *
 * Contributors: 2004/2005/2006 Blender Foundation, full recode
 *
 * ***** END GPL LICENSE BLOCK *****
 */

/** \file blender/render/intern/source/convertblender.c
 *  \ingroup render
 */


#include <math.h>
#include <stdlib.h>
#include <stdio.h>
#include <string.h>
#include <limits.h>

#include "MEM_guardedalloc.h"

#include "BLI_math.h"
#include "BLI_blenlib.h"
#include "BLI_utildefines.h"
#include "BLI_rand.h"
#include "BLI_memarena.h"
#include "BLI_ghash.h"

#include "DNA_armature_types.h"
#include "DNA_camera_types.h"
#include "DNA_material_types.h"
#include "DNA_curve_types.h"
#include "DNA_effect_types.h"
#include "DNA_group_types.h"
#include "DNA_lamp_types.h"
#include "DNA_image_types.h"
#include "DNA_lattice_types.h"
#include "DNA_mesh_types.h"
#include "DNA_meshdata_types.h"
#include "DNA_meta_types.h"
#include "DNA_modifier_types.h"
#include "DNA_node_types.h"
#include "DNA_object_types.h"
#include "DNA_object_force.h"
#include "DNA_object_fluidsim.h"
#include "DNA_particle_types.h"
#include "DNA_scene_types.h"
#include "DNA_texture_types.h"
#include "DNA_view3d_types.h"

#include "BKE_anim.h"
#include "BKE_armature.h"
#include "BKE_action.h"
#include "BKE_curve.h"
#include "BKE_customdata.h"
#include "BKE_colortools.h"
#include "BKE_constraint.h"
#include "BKE_displist.h"
#include "BKE_deform.h"
#include "BKE_DerivedMesh.h"
#include "BKE_effect.h"
#include "BKE_global.h"
#include "BKE_group.h"
#include "BKE_key.h"
#include "BKE_ipo.h"
#include "BKE_image.h"
#include "BKE_lattice.h"
#include "BKE_library.h"
#include "BKE_material.h"
#include "BKE_main.h"
#include "BKE_mball.h"
#include "BKE_mesh.h"
#include "BKE_modifier.h"
#include "BKE_node.h"
#include "BKE_object.h"
#include "BKE_particle.h"
#include "BKE_scene.h"
#include "BKE_subsurf.h"
#include "BKE_texture.h"

#include "BKE_world.h"

#include "PIL_time.h"
#include "IMB_imbuf_types.h"

#include "envmap.h"
#include "occlusion.h"
#include "pointdensity.h"
#include "voxeldata.h"
#include "render_types.h"
#include "rendercore.h"
#include "renderdatabase.h"
#include "renderpipeline.h"
#include "shadbuf.h"
#include "shading.h"
#include "strand.h"
#include "texture.h"
#include "volume_precache.h"
#include "sss.h"
#include "strand.h"
#include "zbuf.h"
#include "sunsky.h"


/* 10 times larger than normal epsilon, test it on default nurbs sphere with ray_transp (for quad detection) */
/* or for checking vertex normal flips */
#define FLT_EPSILON10 1.19209290e-06F

/* ------------------------------------------------------------------------- */

/* Stuff for stars. This sits here because it uses gl-things. Part of
 * this code may move down to the converter.  */
/* ------------------------------------------------------------------------- */
/* this is a bad beast, since it is misused by the 3d view drawing as well. */

static HaloRen *initstar(Render *re, ObjectRen *obr, float *vec, float hasize)
{
	HaloRen *har;
	float hoco[4];
	
	projectverto(vec, re->winmat, hoco);
	
	har= RE_findOrAddHalo(obr, obr->tothalo++);
	
	/* projectvert is done in function zbufvlaggen again, because of parts */
	copy_v3_v3(har->co, vec);
	har->hasize= hasize;
	
	har->zd= 0.0;
	
	return har;
}

/* there must be a 'fixed' amount of stars generated between
 *         near and far
 * all stars must by preference lie on the far and solely
 *        differ in clarity/color
 */

void RE_make_stars(Render *re, Scene *scenev3d, void (*initfunc)(void),
				   void (*vertexfunc)(float*),  void (*termfunc)(void))
{
	extern unsigned char hash[512];
	ObjectRen *obr= NULL;
	World *wrld= NULL;
	HaloRen *har;
	Scene *scene;
	Object *camera;
	Camera *cam;
	double dblrand, hlfrand;
	float vec[4], fx, fy, fz;
	float fac, starmindist, clipend;
	float mat[4][4], stargrid, maxrand, maxjit, force, alpha;
	int x, y, z, sx, sy, sz, ex, ey, ez, done = FALSE;
	unsigned int totstar= 0;
	
	if (initfunc) {
		scene= scenev3d;
		wrld= scene->world;
	}
	else {
		scene= re->scene;
		wrld= &(re->wrld);
	}

	stargrid = wrld->stardist;			/* distance between stars */
	maxrand = 2.0;						/* amount a star can be shifted (in grid units) */
	maxjit = (wrld->starcolnoise);		/* amount a color is being shifted */
	
	/* size of stars */
	force = ( wrld->starsize );
	
	/* minimal free space (starting at camera) */
	starmindist= wrld->starmindist;
	
	if (stargrid <= 0.10f) return;
	
	if (re) re->flag |= R_HALO;
	else stargrid *= 1.0f;				/* then it draws fewer */
	
	if (re) invert_m4_m4(mat, re->viewmat);
	else unit_m4(mat);
	
	/* BOUNDING BOX CALCULATION
	 * bbox goes from z = loc_near_var | loc_far_var,
	 * x = -z | +z,
	 * y = -z | +z
	 */

	camera= re ? RE_GetCamera(re) : scene->camera;

	if (camera==NULL || camera->type != OB_CAMERA)
		return;

	cam = camera->data;
	clipend = cam->clipend;
	
	/* convert to grid coordinates */
	
	sx = ((mat[3][0] - clipend) / stargrid) - maxrand;
	sy = ((mat[3][1] - clipend) / stargrid) - maxrand;
	sz = ((mat[3][2] - clipend) / stargrid) - maxrand;
	
	ex = ((mat[3][0] + clipend) / stargrid) + maxrand;
	ey = ((mat[3][1] + clipend) / stargrid) + maxrand;
	ez = ((mat[3][2] + clipend) / stargrid) + maxrand;
	
	dblrand = maxrand * stargrid;
	hlfrand = 2.0 * dblrand;
	
	if (initfunc) {
		initfunc();	
	}

	if (re) /* add render object for stars */
		obr= RE_addRenderObject(re, NULL, NULL, 0, 0, 0);
	
	for (x = sx, fx = sx * stargrid; x <= ex; x++, fx += stargrid) {
		for (y = sy, fy = sy * stargrid; y <= ey ; y++, fy += stargrid) {
			for (z = sz, fz = sz * stargrid; z <= ez; z++, fz += stargrid) {

				BLI_srand((hash[z & 0xff] << 24) + (hash[y & 0xff] << 16) + (hash[x & 0xff] << 8));
				vec[0] = fx + (hlfrand * BLI_drand()) - dblrand;
				vec[1] = fy + (hlfrand * BLI_drand()) - dblrand;
				vec[2] = fz + (hlfrand * BLI_drand()) - dblrand;
				vec[3] = 1.0;
				
				if (vertexfunc) {
					if (done & 1) vertexfunc(vec);
					done++;
				}
				else {
					mul_m4_v3(re->viewmat, vec);
					
					/* in vec are global coordinates
					 * calculate distance to camera
					 * and using that, define the alpha
					 */
					
					{
						float tx, ty, tz;
						
						tx = vec[0];
						ty = vec[1];
						tz = vec[2];
						
						alpha = sqrt(tx * tx + ty * ty + tz * tz);
						
						if (alpha >= clipend) alpha = 0.0;
						else if (alpha <= starmindist) alpha = 0.0;
						else if (alpha <= 2.0f * starmindist) {
							alpha = (alpha - starmindist) / starmindist;
						}
						else {
							alpha -= 2.0f * starmindist;
							alpha /= (clipend - 2.0f * starmindist);
							alpha = 1.0f - alpha;
						}
					}
					
					
					if (alpha != 0.0f) {
						fac = force * BLI_drand();
						
						har = initstar(re, obr, vec, fac);
						
						if (har) {
							har->alfa = sqrt(sqrt(alpha));
							har->add= 255;
							har->r = har->g = har->b = 1.0;
							if (maxjit) {
								har->r += ((maxjit * BLI_drand()) ) - maxjit;
								har->g += ((maxjit * BLI_drand()) ) - maxjit;
								har->b += ((maxjit * BLI_drand()) ) - maxjit;
							}
							har->hard = 32;
							har->lay= -1;
							har->type |= HA_ONLYSKY;
							done++;
						}
					}
				}

				/* break out of the loop if generating stars takes too long */
				if (re && !(totstar % 1000000)) {
					if (re->test_break(re->tbh)) {
						x= ex + 1;
						y= ey + 1;
						z= ez + 1;
					}
				}
				
				totstar++;
			}
			/* do not call blender_test_break() here, since it is used in UI as well, confusing the callback system */
			/* main cause is G.afbreek of course, a global again... (ton) */
		}
	}
	if (termfunc) termfunc();

	if (obr)
		re->tothalo += obr->tothalo;
}


/* ------------------------------------------------------------------------- */
/* tool functions/defines for ad hoc simplification and possible future 
 * cleanup      */
/* ------------------------------------------------------------------------- */

#define UVTOINDEX(u,v) (startvlak + (u) * sizev + (v))
/*

NOTE THAT U/V COORDINATES ARE SOMETIMES SWAPPED !!
	
^	()----p4----p3----()
|	|     |     |     |
u	|     |  F1 |  F2 |
	|     |     |     |
	()----p1----p2----()
		   v ->
*/

/* ------------------------------------------------------------------------- */

static void split_v_renderfaces(ObjectRen *obr, int startvlak, int UNUSED(startvert), int UNUSED(usize), int vsize, int uIndex, int UNUSED(cyclu), int cyclv)
{
	int vLen = vsize-1+(!!cyclv);
	int v;

	for (v=0; v<vLen; v++) {
		VlakRen *vlr = RE_findOrAddVlak(obr, startvlak + vLen*uIndex + v);
		VertRen *vert = RE_vertren_copy(obr, vlr->v2);

		if (cyclv) {
			vlr->v2 = vert;

			if (v==vLen-1) {
				VlakRen *vlr = RE_findOrAddVlak(obr, startvlak + vLen*uIndex + 0);
				vlr->v1 = vert;
			}
			else {
				VlakRen *vlr = RE_findOrAddVlak(obr, startvlak + vLen*uIndex + v+1);
				vlr->v1 = vert;
			}
		}
		else {
			vlr->v2 = vert;

			if (v<vLen-1) {
				VlakRen *vlr = RE_findOrAddVlak(obr, startvlak + vLen*uIndex + v+1);
				vlr->v1 = vert;
			}

			if (v==0) {
				vlr->v1 = RE_vertren_copy(obr, vlr->v1);
			} 
		}
	}
}

/* ------------------------------------------------------------------------- */
/* Stress, tangents and normals                                              */
/* ------------------------------------------------------------------------- */

static void calc_edge_stress_add(float *accum, VertRen *v1, VertRen *v2)
{
	float len= len_v3v3(v1->co, v2->co)/len_v3v3(v1->orco, v2->orco);
	float *acc;
	
	acc= accum + 2*v1->index;
	acc[0]+= len;
	acc[1]+= 1.0f;
	
	acc= accum + 2*v2->index;
	acc[0]+= len;
	acc[1]+= 1.0f;
}

static void calc_edge_stress(Render *UNUSED(re), ObjectRen *obr, Mesh *me)
{
	float loc[3], size[3], *accum, *acc, *accumoffs, *stress;
	int a;
	
	if (obr->totvert==0) return;
	
	BKE_mesh_texspace_get(me, loc, NULL, size);
	
	accum= MEM_callocN(2*sizeof(float)*obr->totvert, "temp accum for stress");
	
	/* de-normalize orco */
	for (a=0; a<obr->totvert; a++) {
		VertRen *ver= RE_findOrAddVert(obr, a);
		if (ver->orco) {
			ver->orco[0]= ver->orco[0]*size[0] +loc[0];
			ver->orco[1]= ver->orco[1]*size[1] +loc[1];
			ver->orco[2]= ver->orco[2]*size[2] +loc[2];
		}
	}
	
	/* add stress values */
	accumoffs= accum;	/* so we can use vertex index */
	for (a=0; a<obr->totvlak; a++) {
		VlakRen *vlr= RE_findOrAddVlak(obr, a);

		if (vlr->v1->orco && vlr->v4) {
			calc_edge_stress_add(accumoffs, vlr->v1, vlr->v2);
			calc_edge_stress_add(accumoffs, vlr->v2, vlr->v3);
			calc_edge_stress_add(accumoffs, vlr->v3, vlr->v1);
			if (vlr->v4) {
				calc_edge_stress_add(accumoffs, vlr->v3, vlr->v4);
				calc_edge_stress_add(accumoffs, vlr->v4, vlr->v1);
				calc_edge_stress_add(accumoffs, vlr->v2, vlr->v4);
			}
		}
	}
	
	for (a=0; a<obr->totvert; a++) {
		VertRen *ver= RE_findOrAddVert(obr, a);
		if (ver->orco) {
			/* find stress value */
			acc= accumoffs + 2*ver->index;
			if (acc[1]!=0.0f)
				acc[0]/= acc[1];
			stress= RE_vertren_get_stress(obr, ver, 1);
			*stress= *acc;
			
			/* restore orcos */
			ver->orco[0] = (ver->orco[0]-loc[0])/size[0];
			ver->orco[1] = (ver->orco[1]-loc[1])/size[1];
			ver->orco[2] = (ver->orco[2]-loc[2])/size[2];
		}
	}
	
	MEM_freeN(accum);
}

/* gets tangent from tface or orco */
static void calc_tangent_vector(ObjectRen *obr, VertexTangent **vtangents, MemArena *arena, VlakRen *vlr, int do_nmap_tangent, int do_tangent)
{
	MTFace *tface= RE_vlakren_get_tface(obr, vlr, obr->actmtface, NULL, 0);
	VertRen *v1=vlr->v1, *v2=vlr->v2, *v3=vlr->v3, *v4=vlr->v4;
	float tang[3], *tav;
	float *uv1, *uv2, *uv3, *uv4;
	float uv[4][2];
	
	if (tface) {
		uv1= tface->uv[0];
		uv2= tface->uv[1];
		uv3= tface->uv[2];
		uv4= tface->uv[3];
	}
	else if (v1->orco) {
		uv1= uv[0]; uv2= uv[1]; uv3= uv[2]; uv4= uv[3];
		map_to_sphere(&uv[0][0], &uv[0][1], v1->orco[0], v1->orco[1], v1->orco[2]);
		map_to_sphere(&uv[1][0], &uv[1][1], v2->orco[0], v2->orco[1], v2->orco[2]);
		map_to_sphere(&uv[2][0], &uv[2][1], v3->orco[0], v3->orco[1], v3->orco[2]);
		if (v4)
			map_to_sphere(&uv[3][0], &uv[3][1], v4->orco[0], v4->orco[1], v4->orco[2]);
	}
	else return;

	tangent_from_uv(uv1, uv2, uv3, v1->co, v2->co, v3->co, vlr->n, tang);
	
	if (do_tangent) {
		tav= RE_vertren_get_tangent(obr, v1, 1);
		add_v3_v3(tav, tang);
		tav= RE_vertren_get_tangent(obr, v2, 1);
		add_v3_v3(tav, tang);
		tav= RE_vertren_get_tangent(obr, v3, 1);
		add_v3_v3(tav, tang);
	}
	
	if (do_nmap_tangent) {
		sum_or_add_vertex_tangent(arena, &vtangents[v1->index], tang, uv1);
		sum_or_add_vertex_tangent(arena, &vtangents[v2->index], tang, uv2);
		sum_or_add_vertex_tangent(arena, &vtangents[v3->index], tang, uv3);
	}

	if (v4) {
		tangent_from_uv(uv1, uv3, uv4, v1->co, v3->co, v4->co, vlr->n, tang);
		
		if (do_tangent) {
			tav= RE_vertren_get_tangent(obr, v1, 1);
			add_v3_v3(tav, tang);
			tav= RE_vertren_get_tangent(obr, v3, 1);
			add_v3_v3(tav, tang);
			tav= RE_vertren_get_tangent(obr, v4, 1);
			add_v3_v3(tav, tang);
		}

		if (do_nmap_tangent) {
			sum_or_add_vertex_tangent(arena, &vtangents[v1->index], tang, uv1);
			sum_or_add_vertex_tangent(arena, &vtangents[v3->index], tang, uv3);
			sum_or_add_vertex_tangent(arena, &vtangents[v4->index], tang, uv4);
		}
	}
}



/****************************************************************
 ************ tangent space generation interface ****************
 ****************************************************************/

typedef struct
{
	ObjectRen *obr;

} SRenderMeshToTangent;

// interface
#include "mikktspace.h"

static int GetNumFaces(const SMikkTSpaceContext * pContext)
{
	SRenderMeshToTangent * pMesh = (SRenderMeshToTangent *) pContext->m_pUserData;
	return pMesh->obr->totvlak;
}

static int GetNumVertsOfFace(const SMikkTSpaceContext * pContext, const int face_num)
{
	SRenderMeshToTangent * pMesh = (SRenderMeshToTangent *) pContext->m_pUserData;
	VlakRen *vlr= RE_findOrAddVlak(pMesh->obr, face_num);
	return vlr->v4!=NULL ? 4 : 3;
}

static void GetPosition(const SMikkTSpaceContext * pContext, float fPos[], const int face_num, const int vert_index)
{
	//assert(vert_index>=0 && vert_index<4);
	SRenderMeshToTangent * pMesh = (SRenderMeshToTangent *) pContext->m_pUserData;
	VlakRen *vlr= RE_findOrAddVlak(pMesh->obr, face_num);
	const float *co= (&vlr->v1)[vert_index]->co;
	copy_v3_v3(fPos, co);
}

static void GetTextureCoordinate(const SMikkTSpaceContext * pContext, float fUV[], const int face_num, const int vert_index)
{
	//assert(vert_index>=0 && vert_index<4);
	SRenderMeshToTangent * pMesh = (SRenderMeshToTangent *) pContext->m_pUserData;
	VlakRen *vlr= RE_findOrAddVlak(pMesh->obr, face_num);
	MTFace *tface= RE_vlakren_get_tface(pMesh->obr, vlr, pMesh->obr->actmtface, NULL, 0);
	const float *coord;
	
	if (tface != NULL) {
		coord= tface->uv[vert_index];
		fUV[0]= coord[0]; fUV[1]= coord[1];
	}
	else if ((coord= (&vlr->v1)[vert_index]->orco)) {
		map_to_sphere(&fUV[0], &fUV[1], coord[0], coord[1], coord[2]);
	}
	else { /* else we get un-initialized value, 0.0 ok default? */
		fUV[0]= fUV[1]= 0.0f;
	}
}

static void GetNormal(const SMikkTSpaceContext * pContext, float fNorm[], const int face_num, const int vert_index)
{
	//assert(vert_index>=0 && vert_index<4);
	SRenderMeshToTangent * pMesh = (SRenderMeshToTangent *) pContext->m_pUserData;
	VlakRen *vlr= RE_findOrAddVlak(pMesh->obr, face_num);
	const float *n= (&vlr->v1)[vert_index]->n;
	copy_v3_v3(fNorm, n);
}
static void SetTSpace(const SMikkTSpaceContext * pContext, const float fvTangent[], const float fSign, const int face_num, const int iVert)
{
	//assert(vert_index>=0 && vert_index<4);
	SRenderMeshToTangent * pMesh = (SRenderMeshToTangent *) pContext->m_pUserData;
	VlakRen *vlr= RE_findOrAddVlak(pMesh->obr, face_num);
	float * ftang= RE_vlakren_get_nmap_tangent(pMesh->obr, vlr, 1);
	if (ftang!=NULL) {
		copy_v3_v3(&ftang[iVert*4+0], fvTangent);
		ftang[iVert*4+3]=fSign;
	}
}

static void calc_vertexnormals(Render *UNUSED(re), ObjectRen *obr, int do_tangent, int do_nmap_tangent)
{
	MemArena *arena= NULL;
	VertexTangent **vtangents= NULL;
	int a;

	if (do_nmap_tangent) {
		arena= BLI_memarena_new(BLI_MEMARENA_STD_BUFSIZE, "nmap tangent arena");
		BLI_memarena_use_calloc(arena);

		vtangents= MEM_callocN(sizeof(VertexTangent*)*obr->totvert, "VertexTangent");
	}

		/* clear all vertex normals */
	for (a=0; a<obr->totvert; a++) {
		VertRen *ver= RE_findOrAddVert(obr, a);
		ver->n[0]=ver->n[1]=ver->n[2]= 0.0f;
	}

		/* calculate cos of angles and point-masses, use as weight factor to
		 * add face normal to vertex */
	for (a=0; a<obr->totvlak; a++) {
		VlakRen *vlr= RE_findOrAddVlak(obr, a);
		if (vlr->flag & ME_SMOOTH) {
			float *n4= (vlr->v4)? vlr->v4->n: NULL;
			float *c4= (vlr->v4)? vlr->v4->co: NULL;

			accumulate_vertex_normals(vlr->v1->n, vlr->v2->n, vlr->v3->n, n4,
				vlr->n, vlr->v1->co, vlr->v2->co, vlr->v3->co, c4);
		}
		if (do_nmap_tangent || do_tangent) {
			/* tangents still need to be calculated for flat faces too */
			/* weighting removed, they are not vertexnormals */
			calc_tangent_vector(obr, vtangents, arena, vlr, do_nmap_tangent, do_tangent);
		}
	}

		/* do solid faces */
	for (a=0; a<obr->totvlak; a++) {
		VlakRen *vlr= RE_findOrAddVlak(obr, a);

		if ((vlr->flag & ME_SMOOTH)==0) {
			if (is_zero_v3(vlr->v1->n)) copy_v3_v3(vlr->v1->n, vlr->n);
			if (is_zero_v3(vlr->v2->n)) copy_v3_v3(vlr->v2->n, vlr->n);
			if (is_zero_v3(vlr->v3->n)) copy_v3_v3(vlr->v3->n, vlr->n);
			if (vlr->v4 && is_zero_v3(vlr->v4->n)) copy_v3_v3(vlr->v4->n, vlr->n);
		}

		if (do_nmap_tangent) {
			VertRen *v1=vlr->v1, *v2=vlr->v2, *v3=vlr->v3, *v4=vlr->v4;
			MTFace *tface= RE_vlakren_get_tface(obr, vlr, obr->actmtface, NULL, 0);

			if (tface) {
				int k=0;
				float *vtang, *ftang= RE_vlakren_get_nmap_tangent(obr, vlr, 1);

				vtang= find_vertex_tangent(vtangents[v1->index], tface->uv[0]);
				copy_v3_v3(ftang, vtang);
				normalize_v3(ftang);
				vtang= find_vertex_tangent(vtangents[v2->index], tface->uv[1]);
				copy_v3_v3(ftang+4, vtang);
				normalize_v3(ftang+4);
				vtang= find_vertex_tangent(vtangents[v3->index], tface->uv[2]);
				copy_v3_v3(ftang+8, vtang);
				normalize_v3(ftang+8);
				if (v4) {
					vtang= find_vertex_tangent(vtangents[v4->index], tface->uv[3]);
					copy_v3_v3(ftang+12, vtang);
					normalize_v3(ftang+12);
				}
				for (k=0; k<4; k++) ftang[4*k+3]=1;
			}
		}
	}
	
	/* normalize vertex normals */
	for (a=0; a<obr->totvert; a++) {
		VertRen *ver= RE_findOrAddVert(obr, a);
		normalize_v3(ver->n);
		if (do_tangent) {
			float *tav= RE_vertren_get_tangent(obr, ver, 0);
			if (tav) {
				/* orthonorm. */
				const float tdn = dot_v3v3(tav, ver->n);
				tav[0] -= ver->n[0]*tdn;
				tav[1] -= ver->n[1]*tdn;
				tav[2] -= ver->n[2]*tdn;
				normalize_v3(tav);
			}
		}
	}

	if (do_nmap_tangent != FALSE) {
		SRenderMeshToTangent mesh2tangent;
		SMikkTSpaceContext sContext;
		SMikkTSpaceInterface sInterface;
		memset(&mesh2tangent, 0, sizeof(SRenderMeshToTangent));
		memset(&sContext, 0, sizeof(SMikkTSpaceContext));
		memset(&sInterface, 0, sizeof(SMikkTSpaceInterface));

		mesh2tangent.obr = obr;

		sContext.m_pUserData = &mesh2tangent;
		sContext.m_pInterface = &sInterface;
		sInterface.m_getNumFaces = GetNumFaces;
		sInterface.m_getNumVerticesOfFace = GetNumVertsOfFace;
		sInterface.m_getPosition = GetPosition;
		sInterface.m_getTexCoord = GetTextureCoordinate;
		sInterface.m_getNormal = GetNormal;
		sInterface.m_setTSpaceBasic = SetTSpace;

		genTangSpaceDefault(&sContext);
	}

	if (arena)
		BLI_memarena_free(arena);
	if (vtangents)
		MEM_freeN(vtangents);
}

/* ------------------------------------------------------------------------- */
/* Autosmoothing:                                                            */
/* ------------------------------------------------------------------------- */

typedef struct ASvert {
	int totface;
	ListBase faces;
} ASvert;

typedef struct ASface {
	struct ASface *next, *prev;
	VlakRen *vlr[4];
	VertRen *nver[4];
} ASface;

static void as_addvert(ASvert *asv, VertRen *v1, VlakRen *vlr)
{
	ASface *asf;
	int a;
	
	if (v1 == NULL) return;
	
	if (asv->faces.first==NULL) {
		asf= MEM_callocN(sizeof(ASface), "asface");
		BLI_addtail(&asv->faces, asf);
	}
	
	asf= asv->faces.last;
	for (a=0; a<4; a++) {
		if (asf->vlr[a]==NULL) {
			asf->vlr[a]= vlr;
			asv->totface++;
			break;
		}
	}
	
	/* new face struct */
	if (a==4) {
		asf= MEM_callocN(sizeof(ASface), "asface");
		BLI_addtail(&asv->faces, asf);
		asf->vlr[0]= vlr;
		asv->totface++;
	}
}

static int as_testvertex(VlakRen *vlr, VertRen *UNUSED(ver), ASvert *asv, float thresh)
{
	/* return 1: vertex needs a copy */
	ASface *asf;
	float inp;
	int a;
	
	if (vlr==0) return 0;
	
	asf= asv->faces.first;
	while (asf) {
		for (a=0; a<4; a++) {
			if (asf->vlr[a] && asf->vlr[a]!=vlr) {
				inp = fabsf(dot_v3v3(vlr->n, asf->vlr[a]->n));
				if (inp < thresh) return 1;
			}
		}
		asf= asf->next;
	}
	
	return 0;
}

static VertRen *as_findvertex(VlakRen *vlr, VertRen *UNUSED(ver), ASvert *asv, float thresh)
{
	/* return when new vertex already was made */
	ASface *asf;
	float inp;
	int a;
	
	asf= asv->faces.first;
	while (asf) {
		for (a=0; a<4; a++) {
			if (asf->vlr[a] && asf->vlr[a]!=vlr) {
				/* this face already made a copy for this vertex! */
				if (asf->nver[a]) {
					inp = fabsf(dot_v3v3(vlr->n, asf->vlr[a]->n));
					if (inp >= thresh) {
						return asf->nver[a];
					}
				}
			}
		}
		asf= asf->next;
	}
	
	return NULL;
}

/* note; autosmooth happens in object space still, after applying autosmooth we rotate */
/* note2; actually, when original mesh and displist are equal sized, face normals are from original mesh */
static void autosmooth(Render *UNUSED(re), ObjectRen *obr, float mat[][4], int degr)
{
	ASvert *asv, *asverts;
	ASface *asf;
	VertRen *ver, *v1;
	VlakRen *vlr;
	float thresh;
	int a, b, totvert;
	
	if (obr->totvert==0) return;
	asverts= MEM_callocN(sizeof(ASvert)*obr->totvert, "all smooth verts");
	
	thresh= cosf(DEG2RADF((0.5f + (float)degr)));
	
	/* step zero: give faces normals of original mesh, if this is provided */
	
	
	/* step one: construct listbase of all vertices and pointers to faces */
	for (a=0; a<obr->totvlak; a++) {
		vlr= RE_findOrAddVlak(obr, a);
		/* skip wire faces */
		if (vlr->v2 != vlr->v3) {
			as_addvert(asverts+vlr->v1->index, vlr->v1, vlr);
			as_addvert(asverts+vlr->v2->index, vlr->v2, vlr);
			as_addvert(asverts+vlr->v3->index, vlr->v3, vlr);
			if (vlr->v4)
				as_addvert(asverts+vlr->v4->index, vlr->v4, vlr);
		}
	}
	
	totvert= obr->totvert;
	/* we now test all vertices, when faces have a normal too much different: they get a new vertex */
	for (a=0, asv=asverts; a<totvert; a++, asv++) {
		if (asv && asv->totface>1) {
			ver= RE_findOrAddVert(obr, a);

			asf= asv->faces.first;
			while (asf) {
				for (b=0; b<4; b++) {
				
					/* is there a reason to make a new vertex? */
					vlr= asf->vlr[b];
					if ( as_testvertex(vlr, ver, asv, thresh) ) {
						
						/* already made a new vertex within threshold? */
						v1= as_findvertex(vlr, ver, asv, thresh);
						if (v1==NULL) {
							/* make a new vertex */
							v1= RE_vertren_copy(obr, ver);
						}
						asf->nver[b]= v1;
						if (vlr->v1==ver) vlr->v1= v1;
						if (vlr->v2==ver) vlr->v2= v1;
						if (vlr->v3==ver) vlr->v3= v1;
						if (vlr->v4==ver) vlr->v4= v1;
					}
				}
				asf= asf->next;
			}
		}
	}
	
	/* free */
	for (a=0; a<totvert; a++) {
		BLI_freelistN(&asverts[a].faces);
	}
	MEM_freeN(asverts);
	
	/* rotate vertices and calculate normal of faces */
	for (a=0; a<obr->totvert; a++) {
		ver= RE_findOrAddVert(obr, a);
		mul_m4_v3(mat, ver->co);
	}
	for (a=0; a<obr->totvlak; a++) {
		vlr= RE_findOrAddVlak(obr, a);
		
		/* skip wire faces */
		if (vlr->v2 != vlr->v3) {
			if (vlr->v4)
				normal_quad_v3(vlr->n, vlr->v4->co, vlr->v3->co, vlr->v2->co, vlr->v1->co);
			else 
				normal_tri_v3(vlr->n, vlr->v3->co, vlr->v2->co, vlr->v1->co);
		}
	}		
}

/* ------------------------------------------------------------------------- */
/* Orco hash and Materials                                                   */
/* ------------------------------------------------------------------------- */

static float *get_object_orco(Render *re, Object *ob)
{
	float *orco;

	if (!re->orco_hash)
		re->orco_hash = BLI_ghash_ptr_new("get_object_orco gh");

	orco = BLI_ghash_lookup(re->orco_hash, ob);

	if (!orco) {
		if (ELEM(ob->type, OB_CURVE, OB_FONT)) {
			orco = BKE_curve_make_orco(re->scene, ob);
		}
		else if (ob->type==OB_SURF) {
			orco = BKE_curve_surf_make_orco(ob);
		}

		if (orco)
			BLI_ghash_insert(re->orco_hash, ob, orco);
	}

	return orco;
}

static void set_object_orco(Render *re, void *ob, float *orco)
{
	if (!re->orco_hash)
		re->orco_hash = BLI_ghash_ptr_new("set_object_orco gh");
	
	BLI_ghash_insert(re->orco_hash, ob, orco);
}

static void free_mesh_orco_hash(Render *re) 
{
	if (re->orco_hash) {
		BLI_ghash_free(re->orco_hash, NULL, (GHashValFreeFP)MEM_freeN);
		re->orco_hash = NULL;
	}
}

static void check_material_mapto(Material *ma)
{
	int a;
	ma->mapto_textured = 0;
	
	/* cache which inputs are actually textured.
	 * this can avoid a bit of time spent iterating through all the texture slots, map inputs and map tos
	 * every time a property which may or may not be textured is accessed */
	
	for (a=0; a<MAX_MTEX; a++) {
		if (ma->mtex[a] && ma->mtex[a]->tex) {
			/* currently used only in volume render, so we'll check for those flags */
			if (ma->mtex[a]->mapto & MAP_DENSITY) ma->mapto_textured |= MAP_DENSITY;
			if (ma->mtex[a]->mapto & MAP_EMISSION) ma->mapto_textured |= MAP_EMISSION;
			if (ma->mtex[a]->mapto & MAP_EMISSION_COL) ma->mapto_textured |= MAP_EMISSION_COL;
			if (ma->mtex[a]->mapto & MAP_SCATTERING) ma->mapto_textured |= MAP_SCATTERING;
			if (ma->mtex[a]->mapto & MAP_TRANSMISSION_COL) ma->mapto_textured |= MAP_TRANSMISSION_COL;
			if (ma->mtex[a]->mapto & MAP_REFLECTION) ma->mapto_textured |= MAP_REFLECTION;
			if (ma->mtex[a]->mapto & MAP_REFLECTION_COL) ma->mapto_textured |= MAP_REFLECTION_COL;
		}
	}
}
static void flag_render_node_material(Render *re, bNodeTree *ntree)
{
	bNode *node;

	for (node=ntree->nodes.first; node; node= node->next) {
		if (node->id) {
			if (GS(node->id->name)==ID_MA) {
				Material *ma= (Material *)node->id;

				if ((ma->mode & MA_TRANSP) && (ma->mode & MA_ZTRANSP))
					re->flag |= R_ZTRA;

				ma->flag |= MA_IS_USED;
			}
			else if (node->type==NODE_GROUP)
				flag_render_node_material(re, (bNodeTree *)node->id);
		}
	}
}

static Material *give_render_material(Render *re, Object *ob, short nr)
{
	extern Material defmaterial;	/* material.c */
	Material *ma;
	
	ma= give_current_material(ob, nr);
	if (ma==NULL)
		ma= &defmaterial;
	
	if (re->r.mode & R_SPEED) ma->texco |= NEED_UV;
	
	if (ma->material_type == MA_TYPE_VOLUME) {
		ma->mode |= MA_TRANSP;
		ma->mode &= ~MA_SHADBUF;
	}
	if ((ma->mode & MA_TRANSP) && (ma->mode & MA_ZTRANSP))
		re->flag |= R_ZTRA;
	
	/* for light groups and SSS */
	ma->flag |= MA_IS_USED;

	if (ma->nodetree && ma->use_nodes)
		flag_render_node_material(re, ma->nodetree);
	
	check_material_mapto(ma);
	
	return ma;
}

/* ------------------------------------------------------------------------- */
/* Particles                                                                 */
/* ------------------------------------------------------------------------- */
typedef struct ParticleStrandData
{
	struct MCol *mcol;
	float *orco, *uvco, *surfnor;
	float time, adapt_angle, adapt_pix, size;
	int totuv, totcol;
	int first, line, adapt, override_uv;
}
ParticleStrandData;
/* future thread problem... */
static void static_particle_strand(Render *re, ObjectRen *obr, Material *ma, ParticleStrandData *sd, const float vec[3], const float vec1[3])
{
	static VertRen *v1= NULL, *v2= NULL;
	VlakRen *vlr= NULL;
	float nor[3], cross[3], crosslen, w, dx, dy, width;
	static float anor[3], avec[3];
	int flag, i;
	static int second=0;
	
	sub_v3_v3v3(nor, vec, vec1);
	normalize_v3(nor);		// nor needed as tangent 
	cross_v3_v3v3(cross, vec, nor);

	/* turn cross in pixelsize */
	w= vec[2]*re->winmat[2][3] + re->winmat[3][3];
	dx= re->winx*cross[0]*re->winmat[0][0];
	dy= re->winy*cross[1]*re->winmat[1][1];
	w= sqrt(dx*dx + dy*dy)/w;
	
	if (w!=0.0f) {
		float fac;
		if (ma->strand_ease!=0.0f) {
			if (ma->strand_ease<0.0f)
				fac= pow(sd->time, 1.0f+ma->strand_ease);
			else
				fac= pow(sd->time, 1.0f/(1.0f-ma->strand_ease));
		}
		else fac= sd->time;

		width= ((1.0f-fac)*ma->strand_sta + (fac)*ma->strand_end);

		/* use actual Blender units for strand width and fall back to minimum width */
		if (ma->mode & MA_STR_B_UNITS) {
			crosslen= len_v3(cross);
			w= 2.0f*crosslen*ma->strand_min/w;

			if (width < w)
				width= w;

			/*cross is the radius of the strand so we want it to be half of full width */
			mul_v3_fl(cross, 0.5f/crosslen);
		}
		else
			width/=w;

		mul_v3_fl(cross, width);
	}
	
	if (ma->mode & MA_TANGENT_STR)
		flag= R_SMOOTH|R_TANGENT;
	else
		flag= R_SMOOTH;
	
	/* only 1 pixel wide strands filled in as quads now, otherwise zbuf errors */
	if (ma->strand_sta==1.0f)
		flag |= R_STRAND;
	
	/* single face line */
	if (sd->line) {
		vlr= RE_findOrAddVlak(obr, obr->totvlak++);
		vlr->flag= flag;
		vlr->v1= RE_findOrAddVert(obr, obr->totvert++);
		vlr->v2= RE_findOrAddVert(obr, obr->totvert++);
		vlr->v3= RE_findOrAddVert(obr, obr->totvert++);
		vlr->v4= RE_findOrAddVert(obr, obr->totvert++);
		
		copy_v3_v3(vlr->v1->co, vec);
		add_v3_v3(vlr->v1->co, cross);
		copy_v3_v3(vlr->v1->n, nor);
		vlr->v1->orco= sd->orco;
		vlr->v1->accum= -1.0f;	// accum abuse for strand texco
		
		copy_v3_v3(vlr->v2->co, vec);
		sub_v3_v3v3(vlr->v2->co, vlr->v2->co, cross);
		copy_v3_v3(vlr->v2->n, nor);
		vlr->v2->orco= sd->orco;
		vlr->v2->accum= vlr->v1->accum;

		copy_v3_v3(vlr->v4->co, vec1);
		add_v3_v3(vlr->v4->co, cross);
		copy_v3_v3(vlr->v4->n, nor);
		vlr->v4->orco= sd->orco;
		vlr->v4->accum= 1.0f;	// accum abuse for strand texco
		
		copy_v3_v3(vlr->v3->co, vec1);
		sub_v3_v3v3(vlr->v3->co, vlr->v3->co, cross);
		copy_v3_v3(vlr->v3->n, nor);
		vlr->v3->orco= sd->orco;
		vlr->v3->accum= vlr->v4->accum;

		normal_quad_v3(vlr->n, vlr->v4->co, vlr->v3->co, vlr->v2->co, vlr->v1->co);
		
		vlr->mat= ma;
		vlr->ec= ME_V2V3;

		if (sd->surfnor) {
			float *snor= RE_vlakren_get_surfnor(obr, vlr, 1);
			copy_v3_v3(snor, sd->surfnor);
		}

		if (sd->uvco) {
			for (i=0; i<sd->totuv; i++) {
				MTFace *mtf;
				mtf=RE_vlakren_get_tface(obr, vlr, i, NULL, 1);
				mtf->uv[0][0]=mtf->uv[1][0]=
				mtf->uv[2][0]=mtf->uv[3][0]=(sd->uvco+2*i)[0];
				mtf->uv[0][1]=mtf->uv[1][1]=
				mtf->uv[2][1]=mtf->uv[3][1]=(sd->uvco+2*i)[1];
			}
			if (sd->override_uv>=0) {
				MTFace *mtf;
				mtf=RE_vlakren_get_tface(obr, vlr, sd->override_uv, NULL, 0);
				
				mtf->uv[0][0]=mtf->uv[3][0]=0.0f;
				mtf->uv[1][0]=mtf->uv[2][0]=1.0f;

				mtf->uv[0][1]=mtf->uv[1][1]=0.0f;
				mtf->uv[2][1]=mtf->uv[3][1]=1.0f;
			}
		}
		if (sd->mcol) {
			for (i=0; i<sd->totcol; i++) {
				MCol *mc;
				mc=RE_vlakren_get_mcol(obr, vlr, i, NULL, 1);
				mc[0]=mc[1]=mc[2]=mc[3]=sd->mcol[i];
				mc[0]=mc[1]=mc[2]=mc[3]=sd->mcol[i];
			}
		}
	}
	/* first two vertices of a strand */
	else if (sd->first) {
		if (sd->adapt) {
			copy_v3_v3(anor, nor);
			copy_v3_v3(avec, vec);
			second=1;
		}

		v1= RE_findOrAddVert(obr, obr->totvert++);
		v2= RE_findOrAddVert(obr, obr->totvert++);
		
		copy_v3_v3(v1->co, vec);
		add_v3_v3(v1->co, cross);
		copy_v3_v3(v1->n, nor);
		v1->orco= sd->orco;
		v1->accum= -1.0f;	// accum abuse for strand texco
		
		copy_v3_v3(v2->co, vec);
		sub_v3_v3v3(v2->co, v2->co, cross);
		copy_v3_v3(v2->n, nor);
		v2->orco= sd->orco;
		v2->accum= v1->accum;
	}
	/* more vertices & faces to strand */
	else {
		if (sd->adapt==0 || second) {
			vlr= RE_findOrAddVlak(obr, obr->totvlak++);
			vlr->flag= flag;
			vlr->v1= v1;
			vlr->v2= v2;
			vlr->v3= RE_findOrAddVert(obr, obr->totvert++);
			vlr->v4= RE_findOrAddVert(obr, obr->totvert++);
			
			v1= vlr->v4; // cycle
			v2= vlr->v3; // cycle

			
			if (sd->adapt) {
				second=0;
				copy_v3_v3(anor, nor);
				copy_v3_v3(avec, vec);
			}

		}
		else if (sd->adapt) {
			float dvec[3], pvec[3];
			sub_v3_v3v3(dvec, avec, vec);
			project_v3_v3v3(pvec, dvec, vec);
			sub_v3_v3v3(dvec, dvec, pvec);

			w= vec[2]*re->winmat[2][3] + re->winmat[3][3];
			dx= re->winx*dvec[0]*re->winmat[0][0]/w;
			dy= re->winy*dvec[1]*re->winmat[1][1]/w;
			w= sqrt(dx*dx + dy*dy);
			if (dot_v3v3(anor, nor)<sd->adapt_angle && w>sd->adapt_pix) {
				vlr= RE_findOrAddVlak(obr, obr->totvlak++);
				vlr->flag= flag;
				vlr->v1= v1;
				vlr->v2= v2;
				vlr->v3= RE_findOrAddVert(obr, obr->totvert++);
				vlr->v4= RE_findOrAddVert(obr, obr->totvert++);
				
				v1= vlr->v4; // cycle
				v2= vlr->v3; // cycle

				copy_v3_v3(anor, nor);
				copy_v3_v3(avec, vec);
			}
			else {
				vlr= RE_findOrAddVlak(obr, obr->totvlak-1);
			}
		}
	
		copy_v3_v3(vlr->v4->co, vec);
		add_v3_v3(vlr->v4->co, cross);
		copy_v3_v3(vlr->v4->n, nor);
		vlr->v4->orco= sd->orco;
		vlr->v4->accum= -1.0f + 2.0f*sd->time;	// accum abuse for strand texco
		
		copy_v3_v3(vlr->v3->co, vec);
		sub_v3_v3v3(vlr->v3->co, vlr->v3->co, cross);
		copy_v3_v3(vlr->v3->n, nor);
		vlr->v3->orco= sd->orco;
		vlr->v3->accum= vlr->v4->accum;
		
		normal_quad_v3(vlr->n, vlr->v4->co, vlr->v3->co, vlr->v2->co, vlr->v1->co);
		
		vlr->mat= ma;
		vlr->ec= ME_V2V3;

		if (sd->surfnor) {
			float *snor= RE_vlakren_get_surfnor(obr, vlr, 1);
			copy_v3_v3(snor, sd->surfnor);
		}

		if (sd->uvco) {
			for (i=0; i<sd->totuv; i++) {
				MTFace *mtf;
				mtf=RE_vlakren_get_tface(obr, vlr, i, NULL, 1);
				mtf->uv[0][0]=mtf->uv[1][0]=
				mtf->uv[2][0]=mtf->uv[3][0]=(sd->uvco+2*i)[0];
				mtf->uv[0][1]=mtf->uv[1][1]=
				mtf->uv[2][1]=mtf->uv[3][1]=(sd->uvco+2*i)[1];
			}
			if (sd->override_uv>=0) {
				MTFace *mtf;
				mtf=RE_vlakren_get_tface(obr, vlr, sd->override_uv, NULL, 0);
				
				mtf->uv[0][0]=mtf->uv[3][0]=0.0f;
				mtf->uv[1][0]=mtf->uv[2][0]=1.0f;

				mtf->uv[0][1]=mtf->uv[1][1]=(vlr->v1->accum+1.0f)/2.0f;
				mtf->uv[2][1]=mtf->uv[3][1]=(vlr->v3->accum+1.0f)/2.0f;
			}
		}
		if (sd->mcol) {
			for (i=0; i<sd->totcol; i++) {
				MCol *mc;
				mc=RE_vlakren_get_mcol(obr, vlr, i, NULL, 1);
				mc[0]=mc[1]=mc[2]=mc[3]=sd->mcol[i];
				mc[0]=mc[1]=mc[2]=mc[3]=sd->mcol[i];
			}
		}
	}
}

static void static_particle_wire(ObjectRen *obr, Material *ma, const float vec[3], const float vec1[3], int first, int line)
{
	VlakRen *vlr;
	static VertRen *v1;

	if (line) {
		vlr= RE_findOrAddVlak(obr, obr->totvlak++);
		vlr->v1= RE_findOrAddVert(obr, obr->totvert++);
		vlr->v2= RE_findOrAddVert(obr, obr->totvert++);
		vlr->v3= vlr->v2;
		vlr->v4= NULL;
		
		copy_v3_v3(vlr->v1->co, vec);
		copy_v3_v3(vlr->v2->co, vec1);
		
		sub_v3_v3v3(vlr->n, vec, vec1);
		normalize_v3(vlr->n);
		copy_v3_v3(vlr->v1->n, vlr->n);
		copy_v3_v3(vlr->v2->n, vlr->n);
		
		vlr->mat= ma;
		vlr->ec= ME_V1V2;

	}
	else if (first) {
		v1= RE_findOrAddVert(obr, obr->totvert++);
		copy_v3_v3(v1->co, vec);
	}
	else {
		vlr= RE_findOrAddVlak(obr, obr->totvlak++);
		vlr->v1= v1;
		vlr->v2= RE_findOrAddVert(obr, obr->totvert++);
		vlr->v3= vlr->v2;
		vlr->v4= NULL;
		
		v1= vlr->v2; // cycle
		copy_v3_v3(v1->co, vec);
		
		sub_v3_v3v3(vlr->n, vec, vec1);
		normalize_v3(vlr->n);
		copy_v3_v3(v1->n, vlr->n);
		
		vlr->mat= ma;
		vlr->ec= ME_V1V2;
	}

}

static void particle_curve(Render *re, ObjectRen *obr, DerivedMesh *dm, Material *ma, ParticleStrandData *sd, float *loc, float *loc1,	int seed, float *pa_co)
{
	HaloRen *har=0;

	if (ma->material_type == MA_TYPE_WIRE)
		static_particle_wire(obr, ma, loc, loc1, sd->first, sd->line);
	else if (ma->material_type == MA_TYPE_HALO) {
		har= RE_inithalo_particle(re, obr, dm, ma, loc, loc1, sd->orco, sd->uvco, sd->size, 1.0, seed, pa_co);
		if (har) har->lay= obr->ob->lay;
	}
	else
		static_particle_strand(re, obr, ma, sd, loc, loc1);
}
static void particle_billboard(Render *re, ObjectRen *obr, Material *ma, ParticleBillboardData *bb)
{
	VlakRen *vlr;
	MTFace *mtf;
	float xvec[3], yvec[3], zvec[3], bb_center[3];
	/* Number of tiles */
	int totsplit = bb->uv_split * bb->uv_split;
	int tile, x, y;
	/* Tile offsets */
	float uvx = 0.0f, uvy = 0.0f, uvdx = 1.0f, uvdy = 1.0f, time = 0.0f;

	vlr= RE_findOrAddVlak(obr, obr->totvlak++);
	vlr->v1= RE_findOrAddVert(obr, obr->totvert++);
	vlr->v2= RE_findOrAddVert(obr, obr->totvert++);
	vlr->v3= RE_findOrAddVert(obr, obr->totvert++);
	vlr->v4= RE_findOrAddVert(obr, obr->totvert++);

	psys_make_billboard(bb, xvec, yvec, zvec, bb_center);

	add_v3_v3v3(vlr->v1->co, bb_center, xvec);
	add_v3_v3(vlr->v1->co, yvec);
	mul_m4_v3(re->viewmat, vlr->v1->co);

	sub_v3_v3v3(vlr->v2->co, bb_center, xvec);
	add_v3_v3(vlr->v2->co, yvec);
	mul_m4_v3(re->viewmat, vlr->v2->co);

	sub_v3_v3v3(vlr->v3->co, bb_center, xvec);
	sub_v3_v3v3(vlr->v3->co, vlr->v3->co, yvec);
	mul_m4_v3(re->viewmat, vlr->v3->co);

	add_v3_v3v3(vlr->v4->co, bb_center, xvec);
	sub_v3_v3(vlr->v4->co, yvec);
	mul_m4_v3(re->viewmat, vlr->v4->co);

	normal_quad_v3(vlr->n, vlr->v4->co, vlr->v3->co, vlr->v2->co, vlr->v1->co);
	copy_v3_v3(vlr->v1->n, vlr->n);
	copy_v3_v3(vlr->v2->n, vlr->n);
	copy_v3_v3(vlr->v3->n, vlr->n);
	copy_v3_v3(vlr->v4->n, vlr->n);
	
	vlr->mat= ma;
	vlr->ec= ME_V2V3;

	if (bb->uv_split > 1) {
		uvdx = uvdy = 1.0f / (float)bb->uv_split;

		if (ELEM(bb->anim, PART_BB_ANIM_AGE, PART_BB_ANIM_FRAME)) {
			if (bb->anim == PART_BB_ANIM_FRAME)
				time = ((int)(bb->time * bb->lifetime) % totsplit)/(float)totsplit;
			else
				time = bb->time;
		}
		else if (bb->anim == PART_BB_ANIM_ANGLE) {
			if (bb->align == PART_BB_VIEW) {
				time = (float)fmod((bb->tilt + 1.0f) / 2.0f, 1.0);
			}
			else {
				float axis1[3] = {0.0f, 0.0f, 0.0f};
				float axis2[3] = {0.0f, 0.0f, 0.0f};

				axis1[(bb->align + 1) % 3] = 1.0f;
				axis2[(bb->align + 2) % 3] = 1.0f;

				if (bb->lock == 0) {
					zvec[bb->align] = 0.0f;
					normalize_v3(zvec);
				}
				
				time = saacos(dot_v3v3(zvec, axis1)) / (float)M_PI;
				
				if (dot_v3v3(zvec, axis2) < 0.0f)
					time = 1.0f - time / 2.0f;
				else
					time /= 2.0f;
			}
		}

		if (bb->split_offset == PART_BB_OFF_LINEAR)
			time = (float)fmod(time + (float)bb->num / (float)totsplit, 1.0f);
		else if (bb->split_offset==PART_BB_OFF_RANDOM)
			time = (float)fmod(time + bb->random, 1.0f);

		/* Find the coordinates in tile space (integer), then convert to UV
		 * space (float). Note that Y is flipped. */
		tile = (int)((time + FLT_EPSILON10) * totsplit);
		x = tile % bb->uv_split;
		y = tile / bb->uv_split;
		y = (bb->uv_split - 1) - y;
		uvx = uvdx * x;
		uvy = uvdy * y;
	}

	/* normal UVs */
	if (bb->uv[0] >= 0) {
		mtf = RE_vlakren_get_tface(obr, vlr, bb->uv[0], NULL, 1);
		mtf->uv[0][0] = 1.0f;
		mtf->uv[0][1] = 1.0f;
		mtf->uv[1][0] = 0.0f;
		mtf->uv[1][1] = 1.0f;
		mtf->uv[2][0] = 0.0f;
		mtf->uv[2][1] = 0.0f;
		mtf->uv[3][0] = 1.0f;
		mtf->uv[3][1] = 0.0f;
	}

	/* time-index UVs */
	if (bb->uv[1] >= 0) {
		mtf = RE_vlakren_get_tface(obr, vlr, bb->uv[1], NULL, 1);
		mtf->uv[0][0] = mtf->uv[1][0] = mtf->uv[2][0] = mtf->uv[3][0] = bb->time;
		mtf->uv[0][1] = mtf->uv[1][1] = mtf->uv[2][1] = mtf->uv[3][1] = (float)bb->num/(float)bb->totnum;
	}

	/* split UVs */
	if (bb->uv_split > 1 && bb->uv[2] >= 0) {
		mtf = RE_vlakren_get_tface(obr, vlr, bb->uv[2], NULL, 1);
		mtf->uv[0][0] = uvx + uvdx;
		mtf->uv[0][1] = uvy + uvdy;
		mtf->uv[1][0] = uvx;
		mtf->uv[1][1] = uvy + uvdy;
		mtf->uv[2][0] = uvx;
		mtf->uv[2][1] = uvy;
		mtf->uv[3][0] = uvx + uvdx;
		mtf->uv[3][1] = uvy;
	}
}
static void particle_normal_ren(short ren_as, ParticleSettings *part, Render *re, ObjectRen *obr, DerivedMesh *dm, Material *ma, ParticleStrandData *sd, ParticleBillboardData *bb, ParticleKey *state, int seed, float hasize, float *pa_co)
{
	float loc[3], loc0[3], loc1[3], vel[3];
	
	copy_v3_v3(loc, state->co);

	if (ren_as != PART_DRAW_BB)
		mul_m4_v3(re->viewmat, loc);

	switch (ren_as) {
		case PART_DRAW_LINE:
			sd->line = 1;
			sd->time = 0.0f;
			sd->size = hasize;

			copy_v3_v3(vel, state->vel);
			mul_mat3_m4_v3(re->viewmat, vel);
			normalize_v3(vel);

			if (part->draw & PART_DRAW_VEL_LENGTH)
				mul_v3_fl(vel, len_v3(state->vel));

			madd_v3_v3v3fl(loc0, loc, vel, -part->draw_line[0]);
			madd_v3_v3v3fl(loc1, loc, vel, part->draw_line[1]);

			particle_curve(re, obr, dm, ma, sd, loc0, loc1, seed, pa_co);

			break;

		case PART_DRAW_BB:

			copy_v3_v3(bb->vec, loc);
			copy_v3_v3(bb->vel, state->vel);

			particle_billboard(re, obr, ma, bb);

			break;

		default:
		{
			HaloRen *har=0;

			har = RE_inithalo_particle(re, obr, dm, ma, loc, NULL, sd->orco, sd->uvco, hasize, 0.0, seed, pa_co);
			
			if (har) har->lay= obr->ob->lay;

			break;
		}
	}
}
static void get_particle_uvco_mcol(short from, DerivedMesh *dm, float *fuv, int num, ParticleStrandData *sd)
{
	int i;

	/* get uvco */
	if (sd->uvco && ELEM(from, PART_FROM_FACE, PART_FROM_VOLUME)) {
		for (i=0; i<sd->totuv; i++) {
			if (num != DMCACHE_NOTFOUND) {
				MFace *mface = dm->getTessFaceData(dm, num, CD_MFACE);
				MTFace *mtface = (MTFace*)CustomData_get_layer_n(&dm->faceData, CD_MTFACE, i);
				mtface += num;
				
				psys_interpolate_uvs(mtface, mface->v4, fuv, sd->uvco + 2 * i);
			}
			else {
				sd->uvco[2*i] = 0.0f;
				sd->uvco[2*i + 1] = 0.0f;
			}
		}
	}

	/* get mcol */
	if (sd->mcol && ELEM(from, PART_FROM_FACE, PART_FROM_VOLUME)) {
		for (i=0; i<sd->totcol; i++) {
			if (num != DMCACHE_NOTFOUND) {
				MFace *mface = dm->getTessFaceData(dm, num, CD_MFACE);
				MCol *mc = (MCol*)CustomData_get_layer_n(&dm->faceData, CD_MCOL, i);
				mc += num * 4;

				psys_interpolate_mcol(mc, mface->v4, fuv, sd->mcol + i);
			}
			else
				memset(&sd->mcol[i], 0, sizeof(MCol));
		}
	}
}
static int render_new_particle_system(Render *re, ObjectRen *obr, ParticleSystem *psys, int timeoffset)
{
	Object *ob= obr->ob;
//	Object *tob=0;
	Material *ma=0;
	ParticleSystemModifierData *psmd;
	ParticleSystem *tpsys=0;
	ParticleSettings *part, *tpart=0;
	ParticleData *pars, *pa=0, *tpa=0;
	ParticleKey *states=0;
	ParticleKey state;
	ParticleCacheKey *cache=0;
	ParticleBillboardData bb;
	ParticleSimulationData sim = {0};
	ParticleStrandData sd;
	StrandBuffer *strandbuf=0;
	StrandVert *svert=0;
	StrandBound *sbound= 0;
	StrandRen *strand=0;
	RNG *rng= 0;
	float loc[3], loc1[3], loc0[3], mat[4][4], nmat[3][3], co[3], nor[3], duplimat[4][4];
	float strandlen=0.0f, curlen=0.0f;
	float hasize, pa_size, r_tilt, r_length;
	float pa_time, pa_birthtime, pa_dietime;
	float random, simplify[2], pa_co[3];
	const float cfra= BKE_scene_frame_get(re->scene);
	int i, a, k, max_k=0, totpart, do_simplify = FALSE, do_surfacecache = FALSE, use_duplimat = FALSE;
	int totchild=0;
	int seed, path_nbr=0, orco1=0, num;
	int totface, *origindex = 0;
	char **uv_name=0;

/* 1. check that everything is ok & updated */
	if (psys==NULL)
		return 0;

	part=psys->part;
	pars=psys->particles;

	if (part==NULL || pars==NULL || !psys_check_enabled(ob, psys))
		return 0;
	
	if (part->ren_as==PART_DRAW_OB || part->ren_as==PART_DRAW_GR || part->ren_as==PART_DRAW_NOT)
		return 1;

/* 2. start initializing things */

	/* last possibility to bail out! */
	psmd = psys_get_modifier(ob, psys);
	if (!(psmd->modifier.mode & eModifierMode_Render))
		return 0;

	sim.scene= re->scene;
	sim.ob= ob;
	sim.psys= psys;
	sim.psmd= psmd;

	if (part->phystype==PART_PHYS_KEYED)
		psys_count_keyed_targets(&sim);

	totchild=psys->totchild;

	/* can happen for disconnected/global hair */
	if (part->type==PART_HAIR && !psys->childcache)
		totchild= 0;

	if (G.rendering == 0) { /* preview render */
		totchild = (int)((float)totchild * (float)part->disp / 100.0f);
	}

	psys->flag |= PSYS_DRAWING;

	rng= rng_new(psys->seed);

	totpart=psys->totpart;

	memset(&sd, 0, sizeof(ParticleStrandData));
	sd.override_uv = -1;

/* 2.1 setup material stff */
	ma= give_render_material(re, ob, part->omat);
	
#if 0 // XXX old animation system
	if (ma->ipo) {
		calc_ipo(ma->ipo, cfra);
		execute_ipo((ID *)ma, ma->ipo);
	}
#endif // XXX old animation system

	hasize = ma->hasize;
	seed = ma->seed1;

	re->flag |= R_HALO;

	RE_set_customdata_names(obr, &psmd->dm->faceData);
	sd.totuv = CustomData_number_of_layers(&psmd->dm->faceData, CD_MTFACE);
	sd.totcol = CustomData_number_of_layers(&psmd->dm->faceData, CD_MCOL);

	if (ma->texco & TEXCO_UV && sd.totuv) {
		sd.uvco = MEM_callocN(sd.totuv * 2 * sizeof(float), "particle_uvs");

		if (ma->strand_uvname[0]) {
			sd.override_uv = CustomData_get_named_layer_index(&psmd->dm->faceData, CD_MTFACE, ma->strand_uvname);
			sd.override_uv -= CustomData_get_layer_index(&psmd->dm->faceData, CD_MTFACE);
		}
	}
	else
		sd.uvco = NULL;

	if (sd.totcol)
		sd.mcol = MEM_callocN(sd.totcol * sizeof(MCol), "particle_mcols");

/* 2.2 setup billboards */
	if (part->ren_as == PART_DRAW_BB) {
		int first_uv = CustomData_get_layer_index(&psmd->dm->faceData, CD_MTFACE);

		bb.uv[0] = CustomData_get_named_layer_index(&psmd->dm->faceData, CD_MTFACE, psys->bb_uvname[0]);
		if (bb.uv[0] < 0)
			bb.uv[0] = CustomData_get_active_layer_index(&psmd->dm->faceData, CD_MTFACE);

		bb.uv[1] = CustomData_get_named_layer_index(&psmd->dm->faceData, CD_MTFACE, psys->bb_uvname[1]);

		bb.uv[2] = CustomData_get_named_layer_index(&psmd->dm->faceData, CD_MTFACE, psys->bb_uvname[2]);

		if (first_uv >= 0) {
			bb.uv[0] -= first_uv;
			bb.uv[1] -= first_uv;
			bb.uv[2] -= first_uv;
		}

		bb.align = part->bb_align;
		bb.anim = part->bb_anim;
		bb.lock = part->draw & PART_DRAW_BB_LOCK;
		bb.ob = (part->bb_ob ? part->bb_ob : RE_GetCamera(re));
		bb.split_offset = part->bb_split_offset;
		bb.totnum = totpart+totchild;
		bb.uv_split = part->bb_uv_split;
	}
	
/* 2.5 setup matrices */
	mult_m4_m4m4(mat, re->viewmat, ob->obmat);
	invert_m4_m4(ob->imat, mat);	/* need to be that way, for imat texture */
	copy_m3_m4(nmat, ob->imat);
	transpose_m3(nmat);

	if (psys->flag & PSYS_USE_IMAT) {
		/* psys->imat is the original emitter's inverse matrix, ob->obmat is the duplicated object's matrix */
		mult_m4_m4m4(duplimat, ob->obmat, psys->imat);
		use_duplimat = TRUE;
	}

/* 2.6 setup strand rendering */
	if (part->ren_as == PART_DRAW_PATH && psys->pathcache) {
		path_nbr=(int)pow(2.0, (double) part->ren_step);

		if (path_nbr) {
			if (!ELEM(ma->material_type, MA_TYPE_HALO, MA_TYPE_WIRE)) {
				sd.orco = MEM_mallocN(3*sizeof(float)*(totpart+totchild), "particle orcos");
				set_object_orco(re, psys, sd.orco);
			}
		}

		if (part->draw & PART_DRAW_REN_ADAPT) {
			sd.adapt = 1;
			sd.adapt_pix = (float)part->adapt_pix;
			sd.adapt_angle = cosf(DEG2RADF((float)part->adapt_angle));
		}

		if (part->draw & PART_DRAW_REN_STRAND) {
			strandbuf= RE_addStrandBuffer(obr, (totpart+totchild)*(path_nbr+1));
			strandbuf->ma= ma;
			strandbuf->lay= ob->lay;
			copy_m4_m4(strandbuf->winmat, re->winmat);
			strandbuf->winx= re->winx;
			strandbuf->winy= re->winy;
			strandbuf->maxdepth= 2;
			strandbuf->adaptcos= cosf(DEG2RADF((float)part->adapt_angle));
			strandbuf->overrideuv= sd.override_uv;
			strandbuf->minwidth= ma->strand_min;

			if (ma->strand_widthfade == 0.0f)
				strandbuf->widthfade= 0.0f;
			else if (ma->strand_widthfade >= 1.0f)
				strandbuf->widthfade= 2.0f - ma->strand_widthfade;
			else
				strandbuf->widthfade= 1.0f/MAX2(ma->strand_widthfade, 1e-5f);

			if (part->flag & PART_HAIR_BSPLINE)
				strandbuf->flag |= R_STRAND_BSPLINE;
			if (ma->mode & MA_STR_B_UNITS)
				strandbuf->flag |= R_STRAND_B_UNITS;

			svert= strandbuf->vert;

			if (re->r.mode & R_SPEED)
				do_surfacecache = TRUE;
			else if ((re->wrld.mode & (WO_AMB_OCC|WO_ENV_LIGHT|WO_INDIRECT_LIGHT)) && (re->wrld.ao_gather_method == WO_AOGATHER_APPROX))
				if (ma->amb != 0.0f)
					do_surfacecache = TRUE;

			totface= psmd->dm->getNumTessFaces(psmd->dm);
			origindex= psmd->dm->getTessFaceDataArray(psmd->dm, CD_ORIGINDEX);
			for (a=0; a<totface; a++)
				strandbuf->totbound= MAX2(strandbuf->totbound, (origindex)? origindex[a]: a);

			strandbuf->totbound++;
			strandbuf->bound= MEM_callocN(sizeof(StrandBound)*strandbuf->totbound, "StrandBound");
			sbound= strandbuf->bound;
			sbound->start= sbound->end= 0;
		}
	}

	if (sd.orco == 0) {
		sd.orco = MEM_mallocN(3 * sizeof(float), "particle orco");
		orco1 = 1;
	}

	if (path_nbr == 0)
		psys->lattice = psys_get_lattice(&sim);

/* 3. start creating renderable things */
	for (a=0, pa=pars; a<totpart+totchild; a++, pa++, seed++) {
		random = rng_getFloat(rng);
		/* setup per particle individual stuff */
		if (a<totpart) {
			if (pa->flag & PARS_UNEXIST) continue;

			pa_time=(cfra-pa->time)/pa->lifetime;
			pa_birthtime = pa->time;
			pa_dietime = pa->dietime;

			hasize = ma->hasize;

			/* XXX 'tpsys' is alwyas NULL, this code won't run! */
			/* get orco */
			if (tpsys && part->phystype == PART_PHYS_NO) {
				tpa = tpsys->particles + pa->num;
				psys_particle_on_emitter(psmd, tpart->from, tpa->num, pa->num_dmcache, tpa->fuv, tpa->foffset, co, nor, 0, 0, sd.orco, 0);
			}
			else
				psys_particle_on_emitter(psmd, part->from, pa->num, pa->num_dmcache, pa->fuv, pa->foffset, co, nor, 0, 0, sd.orco, 0);

			/* get uvco & mcol */
			num= pa->num_dmcache;

			if (num == DMCACHE_NOTFOUND)
				if (pa->num < psmd->dm->getNumTessFaces(psmd->dm))
					num= pa->num;

			get_particle_uvco_mcol(part->from, psmd->dm, pa->fuv, num, &sd);

			pa_size = pa->size;

			r_tilt = 2.0f*(PSYS_FRAND(a) - 0.5f);
			r_length = PSYS_FRAND(a+1);

			if (path_nbr) {
				cache = psys->pathcache[a];
				max_k = (int)cache->steps;
			}

			if (totchild && (part->draw&PART_DRAW_PARENT)==0) continue;
		}
		else {
			ChildParticle *cpa= psys->child+a-totpart;

			if (path_nbr) {
				cache = psys->childcache[a-totpart];

				if (cache->steps < 0)
					continue;

				max_k = (int)cache->steps;
			}
			
			pa_time = psys_get_child_time(psys, cpa, cfra, &pa_birthtime, &pa_dietime);
			pa_size = psys_get_child_size(psys, cpa, cfra, &pa_time);

			r_tilt = 2.0f*(PSYS_FRAND(a + 21) - 0.5f);
			r_length = PSYS_FRAND(a + 22);

			num = cpa->num;

			/* get orco */
			if (part->childtype == PART_CHILD_FACES) {
				psys_particle_on_emitter(psmd,
					PART_FROM_FACE, cpa->num, DMCACHE_ISCHILD,
					cpa->fuv, cpa->foffset, co, nor, 0, 0, sd.orco, 0);
			}
			else {
				ParticleData *par = psys->particles + cpa->parent;
				psys_particle_on_emitter(psmd, part->from,
					par->num, DMCACHE_ISCHILD, par->fuv,
					par->foffset, co, nor, 0, 0, sd.orco, 0);
			}

			/* get uvco & mcol */
			if (part->childtype==PART_CHILD_FACES) {
				get_particle_uvco_mcol(PART_FROM_FACE, psmd->dm, cpa->fuv, cpa->num, &sd);
			}
			else {
				ParticleData *parent = psys->particles + cpa->parent;
				num = parent->num_dmcache;

				if (num == DMCACHE_NOTFOUND)
					if (parent->num < psmd->dm->getNumTessFaces(psmd->dm))
						num = parent->num;

				get_particle_uvco_mcol(part->from, psmd->dm, parent->fuv, num, &sd);
			}

			do_simplify = psys_render_simplify_params(psys, cpa, simplify);

			if (strandbuf) {
				int orignum= (origindex)? origindex[cpa->num]: cpa->num;

				if (orignum > sbound - strandbuf->bound) {
					sbound= strandbuf->bound + orignum;
					sbound->start= sbound->end= obr->totstrand;
				}
			}
		}

		/* TEXCO_PARTICLE */
		pa_co[0] = pa_time;
		pa_co[1] = 0.f;
		pa_co[2] = 0.f;

		/* surface normal shading setup */
		if (ma->mode_l & MA_STR_SURFDIFF) {
			mul_m3_v3(nmat, nor);
			sd.surfnor= nor;
		}
		else
			sd.surfnor= NULL;

		/* strand render setup */
		if (strandbuf) {
			strand= RE_findOrAddStrand(obr, obr->totstrand++);
			strand->buffer= strandbuf;
			strand->vert= svert;
			copy_v3_v3(strand->orco, sd.orco);

			if (do_simplify) {
				float *ssimplify= RE_strandren_get_simplify(obr, strand, 1);
				ssimplify[0]= simplify[0];
				ssimplify[1]= simplify[1];
			}

			if (sd.surfnor) {
				float *snor= RE_strandren_get_surfnor(obr, strand, 1);
				copy_v3_v3(snor, sd.surfnor);
			}

			if (do_surfacecache && num >= 0) {
				int *facenum= RE_strandren_get_face(obr, strand, 1);
				*facenum= num;
			}

			if (sd.uvco) {
				for (i=0; i<sd.totuv; i++) {
					if (i != sd.override_uv) {
						float *uv= RE_strandren_get_uv(obr, strand, i, NULL, 1);

						uv[0]= sd.uvco[2*i];
						uv[1]= sd.uvco[2*i+1];
					}
				}
			}
			if (sd.mcol) {
				for (i=0; i<sd.totcol; i++) {
					MCol *mc= RE_strandren_get_mcol(obr, strand, i, NULL, 1);
					*mc = sd.mcol[i];
				}
			}

			sbound->end++;
		}

		/* strandco computation setup */
		if (path_nbr) {
			strandlen= 0.0f;
			curlen= 0.0f;
			for (k=1; k<=path_nbr; k++)
				if (k<=max_k)
					strandlen += len_v3v3((cache+k-1)->co, (cache+k)->co);
		}

		if (path_nbr) {
			/* render strands */
			for (k=0; k<=path_nbr; k++) {
				float time;

				if (k<=max_k) {
					copy_v3_v3(state.co, (cache+k)->co);
					copy_v3_v3(state.vel, (cache+k)->vel);
				}
				else
					continue;	

				if (k > 0)
					curlen += len_v3v3((cache+k-1)->co, (cache+k)->co);
				time= curlen/strandlen;

				copy_v3_v3(loc, state.co);
				mul_m4_v3(re->viewmat, loc);

				if (strandbuf) {
					copy_v3_v3(svert->co, loc);
					svert->strandco= -1.0f + 2.0f*time;
					svert++;
					strand->totvert++;
				}
				else {
					sd.size = hasize;

					if (k==1) {
						sd.first = 1;
						sd.time = 0.0f;
						sub_v3_v3v3(loc0, loc1, loc);
						add_v3_v3v3(loc0, loc1, loc0);

						particle_curve(re, obr, psmd->dm, ma, &sd, loc1, loc0, seed, pa_co);
					}

					sd.first = 0;
					sd.time = time;

					if (k)
						particle_curve(re, obr, psmd->dm, ma, &sd, loc, loc1, seed, pa_co);

					copy_v3_v3(loc1, loc);
				}
			}

		}
		else {
			/* render normal particles */
			if (part->trail_count > 1) {
				float length = part->path_end * (1.0f - part->randlength * r_length);
				int trail_count = part->trail_count * (1.0f - part->randlength * r_length);
				float ct = (part->draw & PART_ABS_PATH_TIME) ? cfra : pa_time;
				float dt = length / (trail_count ? (float)trail_count : 1.0f);

				/* make sure we have pointcache in memory before getting particle on path */
				psys_make_temp_pointcache(ob, psys);

				for (i=0; i < trail_count; i++, ct -= dt) {
					if (part->draw & PART_ABS_PATH_TIME) {
						if (ct < pa_birthtime || ct > pa_dietime)
							continue;
					}
					else if (ct < 0.0f || ct > 1.0f)
						continue;

					state.time = (part->draw & PART_ABS_PATH_TIME) ? -ct : ct;
					psys_get_particle_on_path(&sim, a, &state, 1);

					if (psys->parent)
						mul_m4_v3(psys->parent->obmat, state.co);

					if (use_duplimat)
						mul_m4_v4(duplimat, state.co);

					if (part->ren_as == PART_DRAW_BB) {
						bb.random = random;
						bb.offset[0] = part->bb_offset[0];
						bb.offset[1] = part->bb_offset[1];
						bb.size[0] = part->bb_size[0] * pa_size;
						if (part->bb_align==PART_BB_VEL) {
							float pa_vel = len_v3(state.vel);
							float head = part->bb_vel_head*pa_vel;
							float tail = part->bb_vel_tail*pa_vel;
							bb.size[1] = part->bb_size[1]*pa_size + head + tail;
							/* use offset to adjust the particle center. this is relative to size, so need to divide! */
							if (bb.size[1] > 0.0f)
								bb.offset[1] += (head-tail) / bb.size[1];
						}
						else
							bb.size[1] = part->bb_size[1] * pa_size;
						bb.tilt = part->bb_tilt * (1.0f - part->bb_rand_tilt * r_tilt);
						bb.time = ct;
						bb.num = a;
					}

					pa_co[0] = (part->draw & PART_ABS_PATH_TIME) ? (ct-pa_birthtime)/(pa_dietime-pa_birthtime) : ct;
					pa_co[1] = (float)i/(float)(trail_count-1);

					particle_normal_ren(part->ren_as, part, re, obr, psmd->dm, ma, &sd, &bb, &state, seed, hasize, pa_co);
				}
			}
			else {
				state.time=cfra;
				if (psys_get_particle_state(&sim, a, &state, 0)==0)
					continue;

				if (psys->parent)
					mul_m4_v3(psys->parent->obmat, state.co);

				if (use_duplimat)
					mul_m4_v3(duplimat, state.co);

				if (part->ren_as == PART_DRAW_BB) {
					bb.random = random;
					bb.offset[0] = part->bb_offset[0];
					bb.offset[1] = part->bb_offset[1];
					bb.size[0] = part->bb_size[0] * pa_size;
					if (part->bb_align==PART_BB_VEL) {
						float pa_vel = len_v3(state.vel);
						float head = part->bb_vel_head*pa_vel;
						float tail = part->bb_vel_tail*pa_vel;
						bb.size[1] = part->bb_size[1]*pa_size + head + tail;
						/* use offset to adjust the particle center. this is relative to size, so need to divide! */
						if (bb.size[1] > 0.0f)
							bb.offset[1] += (head-tail) / bb.size[1];
					}
					else
						bb.size[1] = part->bb_size[1] * pa_size;
					bb.tilt = part->bb_tilt * (1.0f - part->bb_rand_tilt * r_tilt);
					bb.time = pa_time;
					bb.num = a;
					bb.lifetime = pa_dietime-pa_birthtime;
				}

				particle_normal_ren(part->ren_as, part, re, obr, psmd->dm, ma, &sd, &bb, &state, seed, hasize, pa_co);
			}
		}

		if (orco1==0)
			sd.orco+=3;

		if (re->test_break(re->tbh))
			break;
	}

	if (do_surfacecache)
		strandbuf->surface= cache_strand_surface(re, obr, psmd->dm, mat, timeoffset);

/* 4. clean up */
#if 0 // XXX old animation system
	if (ma) do_mat_ipo(re->scene, ma);
#endif // XXX old animation system
	
	if (orco1)
		MEM_freeN(sd.orco);

	if (sd.uvco)
		MEM_freeN(sd.uvco);
	
	if (sd.mcol)
		MEM_freeN(sd.mcol);

	if (uv_name)
		MEM_freeN(uv_name);

	if (states)
		MEM_freeN(states);
	
	rng_free(rng);

	psys->flag &= ~PSYS_DRAWING;

	if (psys->lattice) {
		end_latt_deform(psys->lattice);
		psys->lattice= NULL;
	}

	if (path_nbr && (ma->mode_l & MA_TANGENT_STR)==0)
		calc_vertexnormals(re, obr, 0, 0);

	return 1;
}

/* ------------------------------------------------------------------------- */
/* Halo's   																 */
/* ------------------------------------------------------------------------- */

static void make_render_halos(Render *re, ObjectRen *obr, Mesh *UNUSED(me), int totvert, MVert *mvert, Material *ma, float *orco)
{
	Object *ob= obr->ob;
	HaloRen *har;
	float xn, yn, zn, nor[3], view[3];
	float vec[3], hasize, mat[4][4], imat[3][3];
	int a, ok, seed= ma->seed1;

	mult_m4_m4m4(mat, re->viewmat, ob->obmat);
	copy_m3_m4(imat, ob->imat);

	re->flag |= R_HALO;

	for (a=0; a<totvert; a++, mvert++) {
		ok= 1;

		if (ok) {
			hasize= ma->hasize;

			copy_v3_v3(vec, mvert->co);
			mul_m4_v3(mat, vec);

			if (ma->mode & MA_HALOPUNO) {
				xn= mvert->no[0];
				yn= mvert->no[1];
				zn= mvert->no[2];

				/* transpose ! */
				nor[0]= imat[0][0]*xn+imat[0][1]*yn+imat[0][2]*zn;
				nor[1]= imat[1][0]*xn+imat[1][1]*yn+imat[1][2]*zn;
				nor[2]= imat[2][0]*xn+imat[2][1]*yn+imat[2][2]*zn;
				normalize_v3(nor);

				copy_v3_v3(view, vec);
				normalize_v3(view);

				zn = dot_v3v3(nor, view);
				if (zn>=0.0f) hasize= 0.0f;
				else hasize*= zn*zn*zn*zn;
			}

			if (orco) har= RE_inithalo(re, obr, ma, vec, NULL, orco, hasize, 0.0, seed);
			else har= RE_inithalo(re, obr, ma, vec, NULL, mvert->co, hasize, 0.0, seed);
			if (har) har->lay= ob->lay;
		}
		if (orco) orco+= 3;
		seed++;
	}
}

static int verghalo(const void *a1, const void *a2)
{
	const HaloRen *har1= *(const HaloRen**)a1;
	const HaloRen *har2= *(const HaloRen**)a2;
	
	if (har1->zs < har2->zs) return 1;
	else if (har1->zs > har2->zs) return -1;
	return 0;
}

static void sort_halos(Render *re, int totsort)
{
	ObjectRen *obr;
	HaloRen *har= NULL, **haso;
	int a;

	if (re->tothalo==0) return;

	re->sortedhalos= MEM_callocN(sizeof(HaloRen*)*re->tothalo, "sorthalos");
	haso= re->sortedhalos;

	for (obr=re->objecttable.first; obr; obr=obr->next) {
		for (a=0; a<obr->tothalo; a++) {
			if ((a & 255)==0) har= obr->bloha[a>>8];
			else har++;

			*(haso++)= har;
		}
	}

	qsort(re->sortedhalos, totsort, sizeof(HaloRen*), verghalo);
}

/* ------------------------------------------------------------------------- */
/* Displacement Mapping														 */
/* ------------------------------------------------------------------------- */

static short test_for_displace(Render *re, Object *ob)
{
	/* return 1 when this object uses displacement textures. */
	Material *ma;
	int i;
	
	for (i=1; i<=ob->totcol; i++) {
		ma=give_render_material(re, ob, i);
		/* ma->mapto is ORed total of all mapto channels */
		if (ma && (ma->mapto & MAP_DISPLACE)) return 1;
	}
	return 0;
}

static void displace_render_vert(Render *re, ObjectRen *obr, ShadeInput *shi, VertRen *vr, int vindex, float *scale, float mat[][4], float imat[][3])
{
	MTFace *tface;
	short texco= shi->mat->texco;
	float sample=0, displace[3];
	char *name;
	int i;

	/* shi->co is current render coord, just make sure at least some vector is here */
	copy_v3_v3(shi->co, vr->co);
	/* vertex normal is used for textures type 'col' and 'var' */
	copy_v3_v3(shi->vn, vr->n);

	if (mat)
		mul_m4_v3(mat, shi->co);

	if (imat) {
		shi->vn[0] = dot_v3v3(imat[0], vr->n);
		shi->vn[1] = dot_v3v3(imat[1], vr->n);
		shi->vn[2] = dot_v3v3(imat[2], vr->n);
	}

	if (texco & TEXCO_UV) {
		shi->totuv= 0;
		shi->actuv= obr->actmtface;

		for (i=0; (tface=RE_vlakren_get_tface(obr, shi->vlr, i, &name, 0)); i++) {
			ShadeInputUV *suv= &shi->uv[i];

			/* shi.uv needs scale correction from tface uv */
			suv->uv[0]= 2*tface->uv[vindex][0]-1.0f;
			suv->uv[1]= 2*tface->uv[vindex][1]-1.0f;
			suv->uv[2]= 0.0f;
			suv->name= name;
			shi->totuv++;
		}
	}

	/* set all rendercoords, 'texco' is an ORed value for all textures needed */
	if ((texco & TEXCO_ORCO) && (vr->orco)) {
		copy_v3_v3(shi->lo, vr->orco);
	}
	if (texco & TEXCO_STICKY) {
		float *sticky= RE_vertren_get_sticky(obr, vr, 0);
		if (sticky) {
			shi->sticky[0]= sticky[0];
			shi->sticky[1]= sticky[1];
			shi->sticky[2]= 0.0f;
		}
	}
	if (texco & TEXCO_GLOB) {
		copy_v3_v3(shi->gl, shi->co);
		mul_m4_v3(re->viewinv, shi->gl);
	}
	if (texco & TEXCO_NORM) {
		copy_v3_v3(shi->orn, shi->vn);
	}
	if (texco & TEXCO_REFL) {
		/* not (yet?) */
	}
	if (texco & TEXCO_STRESS) {
		float *s= RE_vertren_get_stress(obr, vr, 0);

		if (s) {
			shi->stress= *s;
			if (shi->stress<1.0f) shi->stress-= 1.0f;
			else shi->stress= (shi->stress-1.0f)/shi->stress;
		}
		else
			shi->stress= 0.0f;
	}

	shi->displace[0]= shi->displace[1]= shi->displace[2]= 0.0;
	
	do_material_tex(shi, re);
	
	//printf("no=%f, %f, %f\nbefore co=%f, %f, %f\n", vr->n[0], vr->n[1], vr->n[2], 
	//vr->co[0], vr->co[1], vr->co[2]);

	displace[0]= shi->displace[0] * scale[0];
	displace[1]= shi->displace[1] * scale[1];
	displace[2]= shi->displace[2] * scale[2];
	
	if (mat)
		mul_m3_v3(imat, displace);

	/* 0.5 could become button once?  */
	vr->co[0] += displace[0]; 
	vr->co[1] += displace[1];
	vr->co[2] += displace[2];
	
	//printf("after co=%f, %f, %f\n", vr->co[0], vr->co[1], vr->co[2]); 
	
	/* we just don't do this vertex again, bad luck for other face using same vertex with
	 * different material... */
	vr->flag |= 1;
	
	/* Pass sample back so displace_face can decide which way to split the quad */
	sample  = shi->displace[0]*shi->displace[0];
	sample += shi->displace[1]*shi->displace[1];
	sample += shi->displace[2]*shi->displace[2];
	
	vr->accum=sample; 
	/* Should be sqrt(sample), but I'm only looking for "bigger".  Save the cycles. */
	return;
}

static void displace_render_face(Render *re, ObjectRen *obr, VlakRen *vlr, float *scale, float mat[][4], float imat[][3])
{
	ShadeInput shi;

	/* Warning, This is not that nice, and possibly a bit slow,
	 * however some variables were not initialized properly in, unless using shade_input_initialize(...), we need to do a memset */
	memset(&shi, 0, sizeof(ShadeInput)); 
	/* end warning! - Campbell */
	
	/* set up shadeinput struct for multitex() */
	
	/* memset above means we don't need this */
	/*shi.osatex= 0;*/		/* signal not to use dx[] and dy[] texture AA vectors */

	shi.obr= obr;
	shi.vlr= vlr;		/* current render face */
	shi.mat= vlr->mat;		/* current input material */
	shi.thread= 0;
	
	/* TODO, assign these, displacement with new bumpmap is skipped without - campbell */
#if 0
	/* order is not known ? */
	shi.v1= vlr->v1;
	shi.v2= vlr->v2;
	shi.v3= vlr->v3;
#endif

	/* Displace the verts, flag is set when done */
	if (!vlr->v1->flag)
		displace_render_vert(re, obr, &shi, vlr->v1, 0,  scale, mat, imat);
	
	if (!vlr->v2->flag)
		displace_render_vert(re, obr, &shi, vlr->v2, 1, scale, mat, imat);

	if (!vlr->v3->flag)
		displace_render_vert(re, obr, &shi, vlr->v3, 2, scale, mat, imat);

	if (vlr->v4) {
		if (!vlr->v4->flag)
			displace_render_vert(re, obr, &shi, vlr->v4, 3, scale, mat, imat);

		/*	closest in displace value.  This will help smooth edges.   */ 
		if ( fabs(vlr->v1->accum - vlr->v3->accum) > fabs(vlr->v2->accum - vlr->v4->accum)) 
			vlr->flag |= R_DIVIDE_24;
		else vlr->flag &= ~R_DIVIDE_24;
	}
	
	/* Recalculate the face normal  - if flipped before, flip now */
	if (vlr->v4) {
		normal_quad_v3(vlr->n, vlr->v4->co, vlr->v3->co, vlr->v2->co, vlr->v1->co);
	}	
	else {
		normal_tri_v3(vlr->n, vlr->v3->co, vlr->v2->co, vlr->v1->co);
	}
}

static void do_displacement(Render *re, ObjectRen *obr, float mat[][4], float imat[][3])
{
	VertRen *vr;
	VlakRen *vlr;
//	float min[3]={1e30, 1e30, 1e30}, max[3]={-1e30, -1e30, -1e30};
	float scale[3]={1.0f, 1.0f, 1.0f}, temp[3];//, xn
	int i; //, texflag=0;
	Object *obt;
		
	/* Object Size with parenting */
	obt=obr->ob;
	while (obt) {
		mul_v3_v3v3(temp, obt->size, obt->dscale);
		scale[0]*=temp[0]; scale[1]*=temp[1]; scale[2]*=temp[2];
		obt=obt->parent;
	}
	
	/* Clear all flags */
	for (i=0; i<obr->totvert; i++) {
		vr= RE_findOrAddVert(obr, i);
		vr->flag= 0;
	}

	for (i=0; i<obr->totvlak; i++) {
		vlr=RE_findOrAddVlak(obr, i);
		displace_render_face(re, obr, vlr, scale, mat, imat);
	}
	
	/* Recalc vertex normals */
	calc_vertexnormals(re, obr, 0, 0);
}

/* ------------------------------------------------------------------------- */
/* Metaball   																 */
/* ------------------------------------------------------------------------- */

static void init_render_mball(Render *re, ObjectRen *obr)
{
	Object *ob= obr->ob;
	DispList *dl;
	VertRen *ver;
	VlakRen *vlr, *vlr1;
	Material *ma;
	float *data, *nors, *orco=NULL, mat[4][4], imat[3][3], xn, yn, zn;
	int a, need_orco, vlakindex, *index, negative_scale;
	ListBase dispbase= {NULL, NULL};

	if (ob!=BKE_mball_basis_find(re->scene, ob))
		return;

	mult_m4_m4m4(mat, re->viewmat, ob->obmat);
	invert_m4_m4(ob->imat, mat);
	copy_m3_m4(imat, ob->imat);
	negative_scale = is_negative_m4(mat);

	ma= give_render_material(re, ob, 1);

	need_orco= 0;
	if (ma->texco & TEXCO_ORCO) {
		need_orco= 1;
	}

	BKE_displist_make_mball_forRender(re->scene, ob, &dispbase);
	dl= dispbase.first;
	if (dl==0) return;

	data= dl->verts;
	nors= dl->nors;
	if (need_orco) {
		orco= get_object_orco(re, ob);

		if (!orco) {
			/* orco hasn't been found in cache - create new one and add to cache */
			orco= BKE_mball_make_orco(ob, &dispbase);
			set_object_orco(re, ob, orco);
		}
	}

	for (a=0; a<dl->nr; a++, data+=3, nors+=3) {

		ver= RE_findOrAddVert(obr, obr->totvert++);
		copy_v3_v3(ver->co, data);
		mul_m4_v3(mat, ver->co);

		/* render normals are inverted */
		xn= -nors[0];
		yn= -nors[1];
		zn= -nors[2];

		/* transpose ! */
		ver->n[0]= imat[0][0]*xn+imat[0][1]*yn+imat[0][2]*zn;
		ver->n[1]= imat[1][0]*xn+imat[1][1]*yn+imat[1][2]*zn;
		ver->n[2]= imat[2][0]*xn+imat[2][1]*yn+imat[2][2]*zn;
		normalize_v3(ver->n);
		//if (ob->transflag & OB_NEG_SCALE) negate_v3(ver->n);
		
		if (need_orco) {
			ver->orco= orco;
			orco+=3;
		}
	}

	index= dl->index;
	for (a=0; a<dl->parts; a++, index+=4) {

		vlr= RE_findOrAddVlak(obr, obr->totvlak++);
		vlr->v1= RE_findOrAddVert(obr, index[0]);
		vlr->v2= RE_findOrAddVert(obr, index[1]);
		vlr->v3= RE_findOrAddVert(obr, index[2]);
		vlr->v4= 0;

		if (negative_scale)
			normal_tri_v3(vlr->n, vlr->v1->co, vlr->v2->co, vlr->v3->co);
		else
			normal_tri_v3(vlr->n, vlr->v3->co, vlr->v2->co, vlr->v1->co);

		vlr->mat= ma;
		vlr->flag= ME_SMOOTH;
		vlr->ec= 0;

		/* mball -too bad- always has triangles, because quads can be non-planar */
		if (index[3] && index[3]!=index[2]) {
			vlr1= RE_findOrAddVlak(obr, obr->totvlak++);
			vlakindex= vlr1->index;
			*vlr1= *vlr;
			vlr1->index= vlakindex;
			vlr1->v2= vlr1->v3;
			vlr1->v3= RE_findOrAddVert(obr, index[3]);
			if (negative_scale)
				normal_tri_v3(vlr1->n, vlr1->v1->co, vlr1->v2->co, vlr1->v3->co);
			else
				normal_tri_v3(vlr1->n, vlr1->v3->co, vlr1->v2->co, vlr1->v1->co);
		}
	}

	/* enforce display lists remade */
	BKE_displist_free(&dispbase);
}

/* ------------------------------------------------------------------------- */
/* Surfaces and Curves														 */
/* ------------------------------------------------------------------------- */

/* returns amount of vertices added for orco */
static int dl_surf_to_renderdata(ObjectRen *obr, DispList *dl, Material **matar, float *orco, float mat[4][4])
{
	VertRen *v1, *v2, *v3, *v4, *ver;
	VlakRen *vlr, *vlr1, *vlr2, *vlr3;
	float *data, n1[3];
	int u, v, orcoret= 0;
	int p1, p2, p3, p4, a;
	int sizeu, nsizeu, sizev, nsizev;
	int startvert, startvlak;
	
	startvert= obr->totvert;
	nsizeu = sizeu = dl->parts; nsizev = sizev = dl->nr; 
	
	data= dl->verts;
	for (u = 0; u < sizeu; u++) {
		v1 = RE_findOrAddVert(obr, obr->totvert++); /* save this for possible V wrapping */
		copy_v3_v3(v1->co, data); data += 3;
		if (orco) {
			v1->orco= orco; orco+= 3; orcoret++;
		}	
		mul_m4_v3(mat, v1->co);
		
		for (v = 1; v < sizev; v++) {
			ver= RE_findOrAddVert(obr, obr->totvert++);
			copy_v3_v3(ver->co, data); data += 3;
			if (orco) {
				ver->orco= orco; orco+= 3; orcoret++;
			}	
			mul_m4_v3(mat, ver->co);
		}
		/* if V-cyclic, add extra vertices at end of the row */
		if (dl->flag & DL_CYCL_U) {
			ver= RE_findOrAddVert(obr, obr->totvert++);
			copy_v3_v3(ver->co, v1->co);
			if (orco) {
				ver->orco= orco; orco+=3; orcoret++; //orcobase + 3*(u*sizev + 0);
			}
		}	
	}	
	
	/* Done before next loop to get corner vert */
	if (dl->flag & DL_CYCL_U) nsizev++;
	if (dl->flag & DL_CYCL_V) nsizeu++;
	
	/* if U cyclic, add extra row at end of column */
	if (dl->flag & DL_CYCL_V) {
		for (v = 0; v < nsizev; v++) {
			v1= RE_findOrAddVert(obr, startvert + v);
			ver= RE_findOrAddVert(obr, obr->totvert++);
			copy_v3_v3(ver->co, v1->co);
			if (orco) {
				ver->orco= orco; orco+=3; orcoret++; //ver->orco= orcobase + 3*(0*sizev + v);
			}
		}
	}
	
	sizeu = nsizeu;
	sizev = nsizev;
	
	startvlak= obr->totvlak;
	
	for (u = 0; u < sizeu - 1; u++) {
		p1 = startvert + u * sizev; /* walk through face list */
		p2 = p1 + 1;
		p3 = p2 + sizev;
		p4 = p3 - 1;
		
		for (v = 0; v < sizev - 1; v++) {
			v1= RE_findOrAddVert(obr, p1);
			v2= RE_findOrAddVert(obr, p2);
			v3= RE_findOrAddVert(obr, p3);
			v4= RE_findOrAddVert(obr, p4);
			
			vlr= RE_findOrAddVlak(obr, obr->totvlak++);
			vlr->v1= v1; vlr->v2= v2; vlr->v3= v3; vlr->v4= v4;
			
			normal_quad_v3(n1, vlr->v4->co, vlr->v3->co, vlr->v2->co, vlr->v1->co);
			
			copy_v3_v3(vlr->n, n1);
			
			vlr->mat= matar[ dl->col];
			vlr->ec= ME_V1V2+ME_V2V3;
			vlr->flag= dl->rt;
			
			add_v3_v3(v1->n, n1);
			add_v3_v3(v2->n, n1);
			add_v3_v3(v3->n, n1);
			add_v3_v3(v4->n, n1);
			
			p1++; p2++; p3++; p4++;
		}
	}	
	/* fix normals for U resp. V cyclic faces */
	sizeu--; sizev--;  /* dec size for face array */
	if (dl->flag & DL_CYCL_V) {
		
		for (v = 0; v < sizev; v++) {
			/* optimize! :*/
			vlr= RE_findOrAddVlak(obr, UVTOINDEX(sizeu - 1, v));
			vlr1= RE_findOrAddVlak(obr, UVTOINDEX(0, v));
			add_v3_v3(vlr1->v1->n, vlr->n);
			add_v3_v3(vlr1->v2->n, vlr->n);
			add_v3_v3(vlr->v3->n, vlr1->n);
			add_v3_v3(vlr->v4->n, vlr1->n);
		}
	}
	if (dl->flag & DL_CYCL_U) {
		
		for (u = 0; u < sizeu; u++) {
			/* optimize! :*/
			vlr= RE_findOrAddVlak(obr, UVTOINDEX(u, 0));
			vlr1= RE_findOrAddVlak(obr, UVTOINDEX(u, sizev-1));
			add_v3_v3(vlr1->v2->n, vlr->n);
			add_v3_v3(vlr1->v3->n, vlr->n);
			add_v3_v3(vlr->v1->n, vlr1->n);
			add_v3_v3(vlr->v4->n, vlr1->n);
		}
	}

	/* last vertex is an extra case: 
	 *
	 *     ^     ()----()----()----()
	 *     |     |     |     ||     |
	 *     u     |     |(0,n)||(0,0)|
	 *     |     |     ||     |
	 *     ()====()====[]====()
	 *     |     |     ||     |
	 *     |     |(m,n)||(m,0)|
	 *     |     |     ||     |
	 *     ()----()----()----()
	 *     v ->
	 *  
	 *  vertex [] is no longer shared, therefore distribute
	 *  normals of the surrounding faces to all of the duplicates of []
	 */

	if ((dl->flag & DL_CYCL_V) && (dl->flag & DL_CYCL_U)) {
		vlr= RE_findOrAddVlak(obr, UVTOINDEX(sizeu - 1, sizev - 1)); /* (m, n) */
		vlr1= RE_findOrAddVlak(obr, UVTOINDEX(0, 0));  /* (0, 0) */
		add_v3_v3v3(n1, vlr->n, vlr1->n);
		vlr2= RE_findOrAddVlak(obr, UVTOINDEX(0, sizev-1)); /* (0, n) */
		add_v3_v3(n1, vlr2->n);
		vlr3= RE_findOrAddVlak(obr, UVTOINDEX(sizeu-1, 0)); /* (m, 0) */
		add_v3_v3(n1, vlr3->n);
		copy_v3_v3(vlr->v3->n, n1);
		copy_v3_v3(vlr1->v1->n, n1);
		copy_v3_v3(vlr2->v2->n, n1);
		copy_v3_v3(vlr3->v4->n, n1);
	}
	for (a = startvert; a < obr->totvert; a++) {
		ver= RE_findOrAddVert(obr, a);
		normalize_v3(ver->n);
	}
	
	
	return orcoret;
}

static void init_render_dm(DerivedMesh *dm, Render *re, ObjectRen *obr,
	int timeoffset, float *orco, float mat[4][4])
{
	Object *ob= obr->ob;
	int a, end, totvert, vertofs;
	short mat_iter;
	VertRen *ver;
	VlakRen *vlr;
	MVert *mvert = NULL;
	MFace *mface;
	Material *ma;
	/* Curve *cu= ELEM(ob->type, OB_FONT, OB_CURVE) ? ob->data : NULL; */

	mvert= dm->getVertArray(dm);
	totvert= dm->getNumVerts(dm);

	for (a=0; a<totvert; a++, mvert++) {
		ver= RE_findOrAddVert(obr, obr->totvert++);
		copy_v3_v3(ver->co, mvert->co);
		mul_m4_v3(mat, ver->co);

		if (orco) {
			ver->orco= orco;
			orco+=3;
		}
	}

	if (!timeoffset) {
		/* store customdata names, because DerivedMesh is freed */
		RE_set_customdata_names(obr, &dm->faceData);

		/* still to do for keys: the correct local texture coordinate */

		/* faces in order of color blocks */
		vertofs= obr->totvert - totvert;
		for (mat_iter= 0; (mat_iter < ob->totcol || (mat_iter==0 && ob->totcol==0)); mat_iter++) {

			ma= give_render_material(re, ob, mat_iter+1);
			end= dm->getNumTessFaces(dm);
			mface= dm->getTessFaceArray(dm);

			for (a=0; a<end; a++, mface++) {
				int v1, v2, v3, v4, flag;

				if (mface->mat_nr == mat_iter) {
					float len;

					v1= mface->v1;
					v2= mface->v2;
					v3= mface->v3;
					v4= mface->v4;
					flag= mface->flag & ME_SMOOTH;

					vlr= RE_findOrAddVlak(obr, obr->totvlak++);
					vlr->v1= RE_findOrAddVert(obr, vertofs+v1);
					vlr->v2= RE_findOrAddVert(obr, vertofs+v2);
					vlr->v3= RE_findOrAddVert(obr, vertofs+v3);
					if (v4) vlr->v4= RE_findOrAddVert(obr, vertofs+v4);
					else vlr->v4= 0;

					/* render normals are inverted in render */
					if (vlr->v4)
						len= normal_quad_v3(vlr->n, vlr->v4->co, vlr->v3->co, vlr->v2->co, vlr->v1->co);
					else
						len= normal_tri_v3(vlr->n, vlr->v3->co, vlr->v2->co, vlr->v1->co);

					vlr->mat= ma;
					vlr->flag= flag;
					vlr->ec= 0; /* mesh edges rendered separately */

					if (len==0) obr->totvlak--;
					else {
						CustomDataLayer *layer;
						MTFace *mtface, *mtf;
						MCol *mcol, *mc;
						int index, mtfn= 0, mcn= 0;
						char *name;

						for (index=0; index<dm->faceData.totlayer; index++) {
							layer= &dm->faceData.layers[index];
							name= layer->name;

							if (layer->type == CD_MTFACE && mtfn < MAX_MTFACE) {
								mtf= RE_vlakren_get_tface(obr, vlr, mtfn++, &name, 1);
								mtface= (MTFace*)layer->data;
								*mtf= mtface[a];
							}
							else if (layer->type == CD_MCOL && mcn < MAX_MCOL) {
								mc= RE_vlakren_get_mcol(obr, vlr, mcn++, &name, 1);
								mcol= (MCol*)layer->data;
								memcpy(mc, &mcol[a*4], sizeof(MCol)*4);
							}
						}
					}
				}
			}
		}

		/* Normals */
		calc_vertexnormals(re, obr, 0, 0);
	}

}

static void init_render_surf(Render *re, ObjectRen *obr, int timeoffset)
{
	Object *ob= obr->ob;
	Nurb *nu=0;
	Curve *cu;
	ListBase displist= {NULL, NULL};
	DispList *dl;
	Material **matar;
	float *orco=NULL, mat[4][4];
	int a, totmat, need_orco=0;
	DerivedMesh *dm= NULL;

	cu= ob->data;
	nu= cu->nurb.first;
	if (nu==0) return;

	mult_m4_m4m4(mat, re->viewmat, ob->obmat);
	invert_m4_m4(ob->imat, mat);

	/* material array */
	totmat= ob->totcol+1;
	matar= MEM_callocN(sizeof(Material*)*totmat, "init_render_surf matar");

	for (a=0; a<totmat; a++) {
		matar[a]= give_render_material(re, ob, a+1);

		if (matar[a] && matar[a]->texco & TEXCO_ORCO)
			need_orco= 1;
	}

	if (ob->parent && (ob->parent->type==OB_LATTICE)) need_orco= 1;

	BKE_displist_make_surf(re->scene, ob, &displist, &dm, 1, 0);

	if (dm) {
		if (need_orco) {
			orco= BKE_displist_make_orco(re->scene, ob, dm, 1);
			if (orco) {
				set_object_orco(re, ob, orco);
			}
		}

		init_render_dm(dm, re, obr, timeoffset, orco, mat);
		dm->release(dm);
	}
	else {
		if (need_orco) {
			orco= get_object_orco(re, ob);
		}

		/* walk along displaylist and create rendervertices/-faces */
		for (dl=displist.first; dl; dl=dl->next) {
			/* watch out: u ^= y, v ^= x !! */
			if (dl->type==DL_SURF)
				orco+= 3*dl_surf_to_renderdata(obr, dl, matar, orco, mat);
		}
	}

	BKE_displist_free(&displist);

	MEM_freeN(matar);
}

static void init_render_curve(Render *re, ObjectRen *obr, int timeoffset)
{
	Object *ob= obr->ob;
	Curve *cu;
	VertRen *ver;
	VlakRen *vlr;
	DispList *dl;
	DerivedMesh *dm = NULL;
	ListBase disp={NULL, NULL};
	Material **matar;
	float *data, *fp, *orco=NULL;
	float n[3], mat[4][4];
	int nr, startvert, a, b;
	int need_orco=0, totmat;

	cu= ob->data;
	if (ob->type==OB_FONT && cu->str==NULL) return;
	else if (ob->type==OB_CURVE && cu->nurb.first==NULL) return;

	BKE_displist_make_curveTypes_forRender(re->scene, ob, &disp, &dm, 0);
	dl= disp.first;
	if (dl==NULL) return;
	
	mult_m4_m4m4(mat, re->viewmat, ob->obmat);
	invert_m4_m4(ob->imat, mat);

	/* material array */
	totmat= ob->totcol+1;
	matar= MEM_callocN(sizeof(Material*)*totmat, "init_render_surf matar");

	for (a=0; a<totmat; a++) {
		matar[a]= give_render_material(re, ob, a+1);

		if (matar[a] && matar[a]->texco & TEXCO_ORCO)
			need_orco= 1;
	}

	if (dm) {
		if (need_orco) {
			orco= BKE_displist_make_orco(re->scene, ob, dm, 1);
			if (orco) {
				set_object_orco(re, ob, orco);
			}
		}

		init_render_dm(dm, re, obr, timeoffset, orco, mat);
		dm->release(dm);
	}
	else {
		if (need_orco) {
		  orco= get_object_orco(re, ob);
		}

		while (dl) {
			if (dl->col > ob->totcol) {
				/* pass */
			}
			else if (dl->type==DL_INDEX3) {
				int *index;

				startvert= obr->totvert;
				data= dl->verts;

				for (a=0; a<dl->nr; a++, data+=3) {
					ver= RE_findOrAddVert(obr, obr->totvert++);
					copy_v3_v3(ver->co, data);

					mul_m4_v3(mat, ver->co);

					if (orco) {
						ver->orco = orco;
						orco += 3;
					}
				}

				if (timeoffset==0) {
					float tmp[3];
					const int startvlak= obr->totvlak;

					zero_v3(n);
					index= dl->index;
					for (a=0; a<dl->parts; a++, index+=3) {
						vlr= RE_findOrAddVlak(obr, obr->totvlak++);
						vlr->v1= RE_findOrAddVert(obr, startvert+index[0]);
						vlr->v2= RE_findOrAddVert(obr, startvert+index[1]);
						vlr->v3= RE_findOrAddVert(obr, startvert+index[2]);
						vlr->v4= NULL;

						if (area_tri_v3(vlr->v3->co, vlr->v2->co, vlr->v1->co)>FLT_EPSILON) {
							normal_tri_v3(tmp, vlr->v3->co, vlr->v2->co, vlr->v1->co);
							add_v3_v3(n, tmp);
						}

						vlr->mat= matar[ dl->col ];
						vlr->flag= 0;
						vlr->ec= 0;
					}

					normalize_v3(n);

					/* vertex normals */
					for (a= startvlak; a<obr->totvlak; a++) {
						vlr= RE_findOrAddVlak(obr, a);

						copy_v3_v3(vlr->n, n);
						add_v3_v3(vlr->v1->n, vlr->n);
						add_v3_v3(vlr->v3->n, vlr->n);
						add_v3_v3(vlr->v2->n, vlr->n);
					}
					for (a=startvert; a<obr->totvert; a++) {
						ver= RE_findOrAddVert(obr, a);
						normalize_v3(ver->n);
					}
				}
			}
			else if (dl->type==DL_SURF) {

				/* cyclic U means an extruded full circular curve, we skip bevel splitting then */
				if (dl->flag & DL_CYCL_U) {
					orco+= 3*dl_surf_to_renderdata(obr, dl, matar, orco, mat);
				}
				else {
					int p1, p2, p3, p4;

					fp= dl->verts;
					startvert= obr->totvert;
					nr= dl->nr*dl->parts;

					while (nr--) {
						ver= RE_findOrAddVert(obr, obr->totvert++);

						copy_v3_v3(ver->co, fp);
						mul_m4_v3(mat, ver->co);
						fp+= 3;

						if (orco) {
							ver->orco = orco;
							orco += 3;
						}
					}

					if (dl->bevelSplitFlag || timeoffset==0) {
						const int startvlak= obr->totvlak;

						for (a=0; a<dl->parts; a++) {

							if (BKE_displist_surfindex_get(dl, a, &b, &p1, &p2, &p3, &p4)==0)
								break;

							p1+= startvert;
							p2+= startvert;
							p3+= startvert;
							p4+= startvert;

							for (; b<dl->nr; b++) {
								vlr= RE_findOrAddVlak(obr, obr->totvlak++);
								/* important 1 offset in order is kept [#24913] */
								vlr->v1= RE_findOrAddVert(obr, p2);
								vlr->v2= RE_findOrAddVert(obr, p1);
								vlr->v3= RE_findOrAddVert(obr, p3);
								vlr->v4= RE_findOrAddVert(obr, p4);
								vlr->ec= ME_V2V3+ME_V3V4;
								if (a==0) vlr->ec+= ME_V1V2;

								vlr->flag= dl->rt;

								normal_quad_v3(vlr->n, vlr->v4->co, vlr->v3->co, vlr->v2->co, vlr->v1->co);
								vlr->mat= matar[ dl->col ];

								p4= p3;
								p3++;
								p2= p1;
								p1++;
							}
						}

						if (dl->bevelSplitFlag) {
							for (a=0; a<dl->parts-1+!!(dl->flag&DL_CYCL_V); a++)
								if (dl->bevelSplitFlag[a>>5]&(1<<(a&0x1F)))
									split_v_renderfaces(obr, startvlak, startvert, dl->parts, dl->nr, a, dl->flag&DL_CYCL_V, dl->flag&DL_CYCL_U);
						}

						/* vertex normals */
						for (a= startvlak; a<obr->totvlak; a++) {
							vlr= RE_findOrAddVlak(obr, a);

							add_v3_v3(vlr->v1->n, vlr->n);
							add_v3_v3(vlr->v3->n, vlr->n);
							add_v3_v3(vlr->v2->n, vlr->n);
							add_v3_v3(vlr->v4->n, vlr->n);
						}
						for (a=startvert; a<obr->totvert; a++) {
							ver= RE_findOrAddVert(obr, a);
							normalize_v3(ver->n);
						}
					}
				}
			}

			dl= dl->next;
		}
	}

	BKE_displist_free(&disp);

	MEM_freeN(matar);
}

/* ------------------------------------------------------------------------- */
/* Mesh     																 */
/* ------------------------------------------------------------------------- */

struct edgesort {
	unsigned int v1, v2;
	int f;
	unsigned int i1, i2;
};

/* edges have to be added with lowest index first for sorting */
static void to_edgesort(struct edgesort *ed,
                        unsigned int i1, unsigned int i2,
                        unsigned int v1, unsigned int v2, int f)
{
	if (v1 > v2) {
		SWAP(unsigned int, v1, v2);
		SWAP(unsigned int, i1, i2);
	}

	ed->v1= v1;
	ed->v2= v2;
	ed->i1= i1;
	ed->i2= i2;
	ed->f = f;
}

static int vergedgesort(const void *v1, const void *v2)
{
	const struct edgesort *x1=v1, *x2=v2;

	if ( x1->v1 > x2->v1) return 1;
	else if ( x1->v1 < x2->v1) return -1;
	else if ( x1->v2 > x2->v2) return 1;
	else if ( x1->v2 < x2->v2) return -1;

	return 0;
}

static struct edgesort *make_mesh_edge_lookup(DerivedMesh *dm, int *totedgesort)
{
	MFace *mf, *mface;
	MTFace *tface=NULL;
	struct edgesort *edsort, *ed;
	unsigned int *mcol=NULL;
	int a, totedge=0, totface;

	mface= dm->getTessFaceArray(dm);
	totface= dm->getNumTessFaces(dm);
	tface= dm->getTessFaceDataArray(dm, CD_MTFACE);
	mcol= dm->getTessFaceDataArray(dm, CD_MCOL);

	if (mcol==NULL && tface==NULL) return NULL;

	/* make sorted table with edges and face indices in it */
	for (a= totface, mf= mface; a>0; a--, mf++) {
		if (mf->v4) totedge+=4;
		else if (mf->v3) totedge+=3;
	}

	if (totedge==0)
		return NULL;

	ed= edsort= MEM_callocN(totedge*sizeof(struct edgesort), "edgesort");

	for (a=0, mf=mface; a<totface; a++, mf++) {
		to_edgesort(ed++, 0, 1, mf->v1, mf->v2, a);
		to_edgesort(ed++, 1, 2, mf->v2, mf->v3, a);
		if (mf->v4) {
			to_edgesort(ed++, 2, 3, mf->v3, mf->v4, a);
			to_edgesort(ed++, 3, 0, mf->v4, mf->v1, a);
		}
		else if (mf->v3)
			to_edgesort(ed++, 2, 3, mf->v3, mf->v1, a);
	}

	qsort(edsort, totedge, sizeof(struct edgesort), vergedgesort);

	*totedgesort= totedge;

	return edsort;
}

static void use_mesh_edge_lookup(ObjectRen *obr, DerivedMesh *dm, MEdge *medge, VlakRen *vlr, struct edgesort *edgetable, int totedge)
{
	struct edgesort ed, *edp;
	CustomDataLayer *layer;
	MTFace *mtface, *mtf;
	MCol *mcol, *mc;
	int index, mtfn, mcn;
	char *name;

	if (medge->v1 < medge->v2) {
		ed.v1= medge->v1;
		ed.v2= medge->v2;
	}
	else {
		ed.v1= medge->v2;
		ed.v2= medge->v1;
	}

	edp= bsearch(&ed, edgetable, totedge, sizeof(struct edgesort), vergedgesort);

	/* since edges have different index ordering, we have to duplicate mcol and tface */
	if (edp) {
		mtfn= mcn= 0;

		for (index=0; index<dm->faceData.totlayer; index++) {
			layer= &dm->faceData.layers[index];
			name= layer->name;

			if (layer->type == CD_MTFACE && mtfn < MAX_MTFACE) {
				mtface= &((MTFace*)layer->data)[edp->f];
				mtf= RE_vlakren_get_tface(obr, vlr, mtfn++, &name, 1);

				*mtf= *mtface;

				memcpy(mtf->uv[0], mtface->uv[edp->i1], sizeof(float)*2);
				memcpy(mtf->uv[1], mtface->uv[edp->i2], sizeof(float)*2);
				memcpy(mtf->uv[2], mtface->uv[1], sizeof(float)*2);
				memcpy(mtf->uv[3], mtface->uv[1], sizeof(float)*2);
			}
			else if (layer->type == CD_MCOL && mcn < MAX_MCOL) {
				mcol= &((MCol*)layer->data)[edp->f*4];
				mc= RE_vlakren_get_mcol(obr, vlr, mcn++, &name, 1);

				mc[0]= mcol[edp->i1];
				mc[1]= mc[2]= mc[3]= mcol[edp->i2];
			}
		}
	}
}

static void free_camera_inside_volumes(Render *re)
{
	BLI_freelistN(&re->render_volumes_inside);
}

static void init_camera_inside_volumes(Render *re)
{
	ObjectInstanceRen *obi;
	VolumeOb *vo;
	float co[3] = {0.f, 0.f, 0.f};

	for (vo= re->volumes.first; vo; vo= vo->next) {
		for (obi= re->instancetable.first; obi; obi= obi->next) {
			if (obi->obr == vo->obr) {
				if (point_inside_volume_objectinstance(re, obi, co)) {
					MatInside *mi;

					mi = MEM_mallocN(sizeof(MatInside), "camera inside material");
					mi->ma = vo->ma;
					mi->obi = obi;

					BLI_addtail(&(re->render_volumes_inside), mi);
				}
			}
		}
	}

	/* debug {
	MatInside *m;
	for (m=re->render_volumes_inside.first; m; m=m->next) {
		printf("matinside: ma: %s\n", m->ma->id.name+2);
	}
	}*/
}

static void add_volume(Render *re, ObjectRen *obr, Material *ma)
{
	struct VolumeOb *vo;

	vo = MEM_mallocN(sizeof(VolumeOb), "volume object");

	vo->ma = ma;
	vo->obr = obr;

	BLI_addtail(&re->volumes, vo);
}

static void init_render_mesh(Render *re, ObjectRen *obr, int timeoffset)
{
	Object *ob= obr->ob;
	Mesh *me;
	MVert *mvert = NULL;
	MFace *mface;
	VlakRen *vlr; //, *vlr1;
	VertRen *ver;
	Material *ma;
	MSticky *ms = NULL;
	DerivedMesh *dm;
	CustomDataMask mask;
	float xn, yn, zn,  imat[3][3], mat[4][4];  //nor[3],
	float *orco=0;
	int need_orco=0, need_stress=0, need_nmap_tangent=0, need_tangent=0;
	int a, a1, ok, vertofs;
	int end, do_autosmooth = FALSE, totvert = 0;
	int use_original_normals = FALSE;
	int recalc_normals = 0;	// false by default
	int negative_scale;

	me= ob->data;

	mult_m4_m4m4(mat, re->viewmat, ob->obmat);
	invert_m4_m4(ob->imat, mat);
	copy_m3_m4(imat, ob->imat);
	negative_scale= is_negative_m4(mat);

	if (me->totvert==0)
		return;
	
	need_orco= 0;
	for (a=1; a<=ob->totcol; a++) {
		ma= give_render_material(re, ob, a);
		if (ma) {
			if (ma->texco & (TEXCO_ORCO|TEXCO_STRESS))
				need_orco= 1;
			if (ma->texco & TEXCO_STRESS)
				need_stress= 1;
			/* normalmaps, test if tangents needed, separated from shading */
			if (ma->mode_l & MA_TANGENT_V) {
				need_tangent= 1;
				if (me->mtface==NULL)
					need_orco= 1;
			}
			if (ma->mode_l & MA_NORMAP_TANG) {
				if (me->mtface==NULL) {
					need_orco= 1;
					need_tangent= 1;
				}
				need_nmap_tangent= 1;
			}
		}
	}

	if (re->flag & R_NEED_TANGENT) {
		/* exception for tangent space baking */
		if (me->mtface==NULL) {
			need_orco= 1;
			need_tangent= 1;
		}
		need_nmap_tangent= 1;
	}
	
	/* check autosmooth and displacement, we then have to skip only-verts optimize */
	do_autosmooth |= (me->flag & ME_AUTOSMOOTH);
	if (do_autosmooth)
		timeoffset= 0;
	if (test_for_displace(re, ob ) )
		timeoffset= 0;
	
	mask= CD_MASK_BAREMESH|CD_MASK_MTFACE|CD_MASK_MCOL;
	if (!timeoffset)
		if (need_orco)
			mask |= CD_MASK_ORCO;

	dm= mesh_create_derived_render(re->scene, ob, mask);
	if (dm==NULL) return;	/* in case duplicated object fails? */

	if (mask & CD_MASK_ORCO) {
		orco= dm->getVertDataArray(dm, CD_ORCO);
		if (orco) {
			orco= MEM_dupallocN(orco);
			set_object_orco(re, ob, orco);
		}
	}

	mvert= dm->getVertArray(dm);
	totvert= dm->getNumVerts(dm);

	/* attempt to autsmooth on original mesh, only without subsurf */
	if (do_autosmooth && me->totvert==totvert && me->totface==dm->getNumTessFaces(dm))
		use_original_normals= TRUE;
	
	ms = (totvert==me->totvert)?me->msticky:NULL;
	
	ma= give_render_material(re, ob, 1);


	if (ma->material_type == MA_TYPE_HALO) {
		make_render_halos(re, obr, me, totvert, mvert, ma, orco);
	}
	else {

		for (a=0; a<totvert; a++, mvert++) {
			ver= RE_findOrAddVert(obr, obr->totvert++);
			copy_v3_v3(ver->co, mvert->co);
			if (do_autosmooth == FALSE) {	/* autosmooth on original unrotated data to prevent differences between frames */
				normal_short_to_float_v3(ver->n, mvert->no);
				mul_m4_v3(mat, ver->co);
				mul_transposed_m3_v3(imat, ver->n);
				normalize_v3(ver->n);
				negate_v3(ver->n);
			}
  
			if (orco) {
				ver->orco= orco;
				orco+=3;
			}
			if (ms) {
				float *sticky= RE_vertren_get_sticky(obr, ver, 1);
				copy_v2_v2(sticky, ms->co);
				ms++;
			}
		}
		
		if (!timeoffset) {
			/* store customdata names, because DerivedMesh is freed */
			RE_set_customdata_names(obr, &dm->faceData);

			/* add tangent layer if we need one */
			if (need_nmap_tangent!=0 && CustomData_get_layer_index(&dm->faceData, CD_TANGENT) == -1)
				DM_add_tangent_layer(dm);
			
			/* still to do for keys: the correct local texture coordinate */

			/* faces in order of color blocks */
			vertofs= obr->totvert - totvert;
			for (a1=0; (a1<ob->totcol || (a1==0 && ob->totcol==0)); a1++) {

				ma= give_render_material(re, ob, a1+1);
				
				/* test for 100% transparant */
				ok= 1;
				if (ma->alpha==0.0f && ma->spectra==0.0f && ma->filter==0.0f && (ma->mode & MA_TRANSP) && (ma->mode & MA_RAYMIRROR)==0) {
					ok= 0;
					/* texture on transparency? */
					for (a=0; a<MAX_MTEX; a++) {
						if (ma->mtex[a] && ma->mtex[a]->tex) {
							if (ma->mtex[a]->mapto & MAP_ALPHA) ok= 1;
						}
					}
				}
				
				/* if wire material, and we got edges, don't do the faces */
				if (ma->material_type == MA_TYPE_WIRE) {
					end= dm->getNumEdges(dm);
					if (end) ok= 0;
				}

				if (ok) {
					end= dm->getNumTessFaces(dm);
					mface= dm->getTessFaceArray(dm);
					
					for (a=0; a<end; a++, mface++) {
						int v1, v2, v3, v4, flag;
						
						if ( mface->mat_nr==a1 ) {
							float len;
							int reverse_verts = (negative_scale != 0 && do_autosmooth == FALSE);
							int rev_tab[] = {reverse_verts==0 ? 0 : 2, 1, reverse_verts==0 ? 2 : 0, 3};
							v1= reverse_verts==0 ? mface->v1 : mface->v3;
							v2= mface->v2;
							v3= reverse_verts==0 ? mface->v3 : mface->v1;
							v4= mface->v4;
							flag= mface->flag & ME_SMOOTH;

							vlr= RE_findOrAddVlak(obr, obr->totvlak++);
							vlr->v1= RE_findOrAddVert(obr, vertofs+v1);
							vlr->v2= RE_findOrAddVert(obr, vertofs+v2);
							vlr->v3= RE_findOrAddVert(obr, vertofs+v3);
							if (v4) vlr->v4= RE_findOrAddVert(obr, vertofs+v4);
							else vlr->v4= 0;

							/* render normals are inverted in render */
							if (use_original_normals) {
								MFace *mf= me->mface+a;
								MVert *mv= me->mvert;
								
								if (vlr->v4)
									len= normal_quad_v3(vlr->n, mv[mf->v4].co, mv[mf->v3].co, mv[mf->v2].co, mv[mf->v1].co);
								else 
									len= normal_tri_v3(vlr->n, mv[mf->v3].co, mv[mf->v2].co, mv[mf->v1].co);
							}
							else {
								if (vlr->v4)
									len= normal_quad_v3(vlr->n, vlr->v4->co, vlr->v3->co, vlr->v2->co, vlr->v1->co);
								else 
									len= normal_tri_v3(vlr->n, vlr->v3->co, vlr->v2->co, vlr->v1->co);
							}

							vlr->mat= ma;
							vlr->flag= flag;
							vlr->ec= 0; /* mesh edges rendered separately */

							if (len==0) obr->totvlak--;
							else {
								CustomDataLayer *layer;
								MTFace *mtface, *mtf;
								MCol *mcol, *mc;
								int index, mtfn= 0, mcn= 0, mtng=0, vindex;
								char *name;
								int nr_verts = v4!=0 ? 4 : 3;

								for (index=0; index<dm->faceData.totlayer; index++) {
									layer= &dm->faceData.layers[index];
									name= layer->name;
									
									if (layer->type == CD_MTFACE && mtfn < MAX_MTFACE) {
										int t;
										mtf= RE_vlakren_get_tface(obr, vlr, mtfn++, &name, 1);
										mtface= (MTFace*)layer->data;
										*mtf= mtface[a];	// copy face info
										for (vindex=0; vindex<nr_verts; vindex++)
											for (t=0; t<2; t++)
												mtf->uv[vindex][t]=mtface[a].uv[rev_tab[vindex]][t];
									}
									else if (layer->type == CD_MCOL && mcn < MAX_MCOL) {
										mc= RE_vlakren_get_mcol(obr, vlr, mcn++, &name, 1);
										mcol= (MCol*)layer->data;
										for (vindex=0; vindex<nr_verts; vindex++)
											mc[vindex]=mcol[a*4+rev_tab[vindex]];
									}
									else if (layer->type == CD_TANGENT && mtng < 1) {
										if (need_nmap_tangent != 0) {
											const float * tangent = (const float *) layer->data;
											float * ftang = RE_vlakren_get_nmap_tangent(obr, vlr, 1);
											for (vindex=0; vindex<nr_verts; vindex++) {
												copy_v4_v4(ftang+vindex*4, tangent+a*16+rev_tab[vindex]*4);
												mul_mat3_m4_v3(mat, ftang+vindex*4);
												normalize_v3(ftang+vindex*4);
											}
										}
									}
								}
							}
						}
					}
				}
			}
			
			/* exception... we do edges for wire mode. potential conflict when faces exist... */
			end= dm->getNumEdges(dm);
			mvert= dm->getVertArray(dm);
			ma= give_render_material(re, ob, 1);
			if (end && (ma->material_type == MA_TYPE_WIRE)) {
				MEdge *medge;
				struct edgesort *edgetable;
				int totedge= 0;
				recalc_normals= 1;
				
				medge= dm->getEdgeArray(dm);
				
				/* we want edges to have UV and vcol too... */
				edgetable= make_mesh_edge_lookup(dm, &totedge);
				
				for (a1=0; a1<end; a1++, medge++) {
					if (medge->flag&ME_EDGERENDER) {
						MVert *v0 = &mvert[medge->v1];
						MVert *v1 = &mvert[medge->v2];

						vlr= RE_findOrAddVlak(obr, obr->totvlak++);
						vlr->v1= RE_findOrAddVert(obr, vertofs+medge->v1);
						vlr->v2= RE_findOrAddVert(obr, vertofs+medge->v2);
						vlr->v3= vlr->v2;
						vlr->v4= NULL;
						
						if (edgetable)
							use_mesh_edge_lookup(obr, dm, medge, vlr, edgetable, totedge);
						
						xn= -(v0->no[0]+v1->no[0]);
						yn= -(v0->no[1]+v1->no[1]);
						zn= -(v0->no[2]+v1->no[2]);
						/* transpose ! */
						vlr->n[0]= imat[0][0]*xn+imat[0][1]*yn+imat[0][2]*zn;
						vlr->n[1]= imat[1][0]*xn+imat[1][1]*yn+imat[1][2]*zn;
						vlr->n[2]= imat[2][0]*xn+imat[2][1]*yn+imat[2][2]*zn;
						normalize_v3(vlr->n);
						
						vlr->mat= ma;
						vlr->flag= 0;
						vlr->ec= ME_V1V2;
					}
				}
				if (edgetable)
					MEM_freeN(edgetable);
			}
		}
	}
	
	if (!timeoffset) {
		if (need_stress)
			calc_edge_stress(re, obr, me);

		if (test_for_displace(re, ob ) ) {
			recalc_normals= 1;
			calc_vertexnormals(re, obr, 0, 0);
			if (do_autosmooth)
				do_displacement(re, obr, mat, imat);
			else
				do_displacement(re, obr, NULL, NULL);
		}

		if (do_autosmooth) {
			recalc_normals= 1;
			autosmooth(re, obr, mat, me->smoothresh);
		}

		if (recalc_normals!=0 || need_tangent!=0)
			calc_vertexnormals(re, obr, need_tangent, need_nmap_tangent);
	}

	dm->release(dm);
}

/* ------------------------------------------------------------------------- */
/* Lamps and Shadowbuffers													 */
/* ------------------------------------------------------------------------- */

static void initshadowbuf(Render *re, LampRen *lar, float mat[][4])
{
	struct ShadBuf *shb;
	float viewinv[4][4];
	
	/* if (la->spsi<16) return; */
	
	/* memory alloc */
	shb= (struct ShadBuf *)MEM_callocN(sizeof(struct ShadBuf), "initshadbuf");
	lar->shb= shb;
	
	if (shb==NULL) return;
	
	VECCOPY(shb->co, lar->co); /* int copy */
	
	/* percentage render: keep track of min and max */
	shb->size= (lar->bufsize*re->r.size)/100;
	
	if (shb->size<512) shb->size= 512;
	else if (shb->size > lar->bufsize) shb->size= lar->bufsize;
	
	shb->size &= ~15;	/* make sure its multiples of 16 */
	
	shb->samp= lar->samp;
	shb->soft= lar->soft;
	shb->shadhalostep= lar->shadhalostep;
	
	normalize_m4(mat);
	invert_m4_m4(shb->winmat, mat);	/* winmat is temp */
	
	/* matrix: combination of inverse view and lampmat */
	/* calculate again: the ortho-render has no correct viewinv */
	invert_m4_m4(viewinv, re->viewmat);
	mult_m4_m4m4(shb->viewmat, shb->winmat, viewinv);
	
	/* projection */
	shb->d= lar->clipsta;
	shb->clipend= lar->clipend;
	
	/* bias is percentage, made 2x larger because of correction for angle of incidence */
	/* when a ray is closer to parallel of a face, bias value is increased during render */
	shb->bias= (0.02f*lar->bias)*0x7FFFFFFF;
	
	/* halfway method (average of first and 2nd z) reduces bias issues */
	if (ELEM(lar->buftype, LA_SHADBUF_HALFWAY, LA_SHADBUF_DEEP))
		shb->bias= 0.1f*shb->bias;
	
	shb->compressthresh= lar->compressthresh;
}

static void area_lamp_vectors(LampRen *lar)
{
	float xsize= 0.5f*lar->area_size, ysize= 0.5f*lar->area_sizey, multifac;

	/* make it smaller, so area light can be multisampled */
	multifac= 1.0f/sqrtf((float)lar->ray_totsamp);
	xsize *= multifac;
	ysize *= multifac;
	
	/* corner vectors */
	lar->area[0][0]= lar->co[0] - xsize*lar->mat[0][0] - ysize*lar->mat[1][0];
	lar->area[0][1]= lar->co[1] - xsize*lar->mat[0][1] - ysize*lar->mat[1][1];
	lar->area[0][2]= lar->co[2] - xsize*lar->mat[0][2] - ysize*lar->mat[1][2];	

	/* corner vectors */
	lar->area[1][0]= lar->co[0] - xsize*lar->mat[0][0] + ysize*lar->mat[1][0];
	lar->area[1][1]= lar->co[1] - xsize*lar->mat[0][1] + ysize*lar->mat[1][1];
	lar->area[1][2]= lar->co[2] - xsize*lar->mat[0][2] + ysize*lar->mat[1][2];	

	/* corner vectors */
	lar->area[2][0]= lar->co[0] + xsize*lar->mat[0][0] + ysize*lar->mat[1][0];
	lar->area[2][1]= lar->co[1] + xsize*lar->mat[0][1] + ysize*lar->mat[1][1];
	lar->area[2][2]= lar->co[2] + xsize*lar->mat[0][2] + ysize*lar->mat[1][2];	

	/* corner vectors */
	lar->area[3][0]= lar->co[0] + xsize*lar->mat[0][0] - ysize*lar->mat[1][0];
	lar->area[3][1]= lar->co[1] + xsize*lar->mat[0][1] - ysize*lar->mat[1][1];
	lar->area[3][2]= lar->co[2] + xsize*lar->mat[0][2] - ysize*lar->mat[1][2];	
	/* only for correction button size, matrix size works on energy */
	lar->areasize= lar->dist*lar->dist/(4.0f*xsize*ysize);
}

/* If lar takes more lamp data, the decoupling will be better. */
static GroupObject *add_render_lamp(Render *re, Object *ob)
{
	Lamp *la= ob->data;
	LampRen *lar;
	GroupObject *go;
	float mat[4][4], angle, xn, yn;
	float vec[3];
	int c;

	/* previewrender sets this to zero... prevent accidents */
	if (la==NULL) return NULL;
	
	/* prevent only shadow from rendering light */
	if (la->mode & LA_ONLYSHADOW)
		if ((re->r.mode & R_SHADOW)==0)
			return NULL;
	
	re->totlamp++;
	
	/* groups is used to unify support for lightgroups, this is the global lightgroup */
	go= MEM_callocN(sizeof(GroupObject), "groupobject");
	BLI_addtail(&re->lights, go);
	go->ob= ob;
	/* lamprens are in own list, for freeing */
	lar= (LampRen *)MEM_callocN(sizeof(LampRen), "lampren");
	BLI_addtail(&re->lampren, lar);
	go->lampren= lar;

	mult_m4_m4m4(mat, re->viewmat, ob->obmat);
	invert_m4_m4(ob->imat, mat);

	copy_m3_m4(lar->mat, mat);
	copy_m3_m4(lar->imat, ob->imat);

	lar->bufsize = la->bufsize;
	lar->samp = la->samp;
	lar->buffers= la->buffers;
	if (lar->buffers==0) lar->buffers= 1;
	lar->buftype= la->buftype;
	lar->filtertype= la->filtertype;
	lar->soft = la->soft;
	lar->shadhalostep = la->shadhalostep;
	lar->clipsta = la->clipsta;
	lar->clipend = la->clipend;
	
	lar->bias = la->bias;
	lar->compressthresh = la->compressthresh;

	lar->type= la->type;
	lar->mode= la->mode;

	lar->energy= la->energy;
	if (la->mode & LA_NEG) lar->energy= -lar->energy;

	lar->vec[0]= -mat[2][0];
	lar->vec[1]= -mat[2][1];
	lar->vec[2]= -mat[2][2];
	normalize_v3(lar->vec);
	lar->co[0]= mat[3][0];
	lar->co[1]= mat[3][1];
	lar->co[2]= mat[3][2];
	lar->dist= la->dist;
	lar->haint= la->haint;
	lar->distkw= lar->dist*lar->dist;
	lar->r= lar->energy*la->r;
	lar->g= lar->energy*la->g;
	lar->b= lar->energy*la->b;
	lar->shdwr= la->shdwr;
	lar->shdwg= la->shdwg;
	lar->shdwb= la->shdwb;
	lar->k= la->k;

	// area
	lar->ray_samp= la->ray_samp;
	lar->ray_sampy= la->ray_sampy;
	lar->ray_sampz= la->ray_sampz;
	
	lar->area_size= la->area_size;
	lar->area_sizey= la->area_sizey;
	lar->area_sizez= la->area_sizez;

	lar->area_shape= la->area_shape;
	
	/* Annoying, lamp UI does this, but the UI might not have been used? - add here too.
	 * make sure this matches buttons_shading.c's logic */
	if (ELEM4(la->type, LA_AREA, LA_SPOT, LA_SUN, LA_LOCAL) && (la->mode & LA_SHAD_RAY))
		if (ELEM3(la->type, LA_SPOT, LA_SUN, LA_LOCAL))
			if (la->ray_samp_method == LA_SAMP_CONSTANT) la->ray_samp_method = LA_SAMP_HALTON;
	
	lar->ray_samp_method= la->ray_samp_method;
	lar->ray_samp_type= la->ray_samp_type;
	
	lar->adapt_thresh= la->adapt_thresh;
	lar->sunsky = NULL;
	
	if ( ELEM(lar->type, LA_SPOT, LA_LOCAL)) {
		lar->ray_totsamp= lar->ray_samp*lar->ray_samp;
		lar->area_shape = LA_AREA_SQUARE;
		lar->area_sizey= lar->area_size;
	}
	else if (lar->type==LA_AREA) {
		switch (lar->area_shape) {
		case LA_AREA_SQUARE:
			lar->ray_totsamp= lar->ray_samp*lar->ray_samp;
			lar->ray_sampy= lar->ray_samp;
			lar->area_sizey= lar->area_size;
			break;
		case LA_AREA_RECT:
			lar->ray_totsamp= lar->ray_samp*lar->ray_sampy;
			break;
		case LA_AREA_CUBE:
			lar->ray_totsamp= lar->ray_samp*lar->ray_samp*lar->ray_samp;
			lar->ray_sampy= lar->ray_samp;
			lar->ray_sampz= lar->ray_samp;
			lar->area_sizey= lar->area_size;
			lar->area_sizez= lar->area_size;
			break;
		case LA_AREA_BOX:
			lar->ray_totsamp= lar->ray_samp*lar->ray_sampy*lar->ray_sampz;
			break;
		}

		area_lamp_vectors(lar);
		init_jitter_plane(lar);	// subsamples
	}
	else if (lar->type==LA_SUN) {
		lar->ray_totsamp= lar->ray_samp*lar->ray_samp;
		lar->area_shape = LA_AREA_SQUARE;
		lar->area_sizey= lar->area_size;

		if ((la->sun_effect_type & LA_SUN_EFFECT_SKY) ||
				(la->sun_effect_type & LA_SUN_EFFECT_AP)) {
			lar->sunsky = (struct SunSky*)MEM_callocN(sizeof(struct SunSky), "sunskyren");
			lar->sunsky->effect_type = la->sun_effect_type;
		
			copy_v3_v3(vec, ob->obmat[2]);
			normalize_v3(vec);

			InitSunSky(lar->sunsky, la->atm_turbidity, vec, la->horizon_brightness, 
					la->spread, la->sun_brightness, la->sun_size, la->backscattered_light,
					   la->skyblendfac, la->skyblendtype, la->sky_exposure, la->sky_colorspace);
			
			InitAtmosphere(lar->sunsky, la->sun_intensity, 1.0, 1.0, la->atm_inscattering_factor, la->atm_extinction_factor,
					la->atm_distance_factor);
		}
	}
	else lar->ray_totsamp= 0;
	
	lar->spotsi= la->spotsize;
	if (lar->mode & LA_HALO) {
		if (lar->spotsi>170.0f) lar->spotsi= 170.0f;
	}
	lar->spotsi= cosf( (float)M_PI*lar->spotsi/360.0f );
	lar->spotbl= (1.0f-lar->spotsi)*la->spotblend;

	memcpy(lar->mtex, la->mtex, MAX_MTEX*sizeof(void *));

	lar->lay= ob->lay & 0xFFFFFF;	// higher 8 bits are localview layers

	lar->falloff_type = la->falloff_type;
	lar->ld1= la->att1;
	lar->ld2= la->att2;
	lar->curfalloff = curvemapping_copy(la->curfalloff);

	if (lar->type==LA_SPOT) {

		normalize_v3(lar->imat[0]);
		normalize_v3(lar->imat[1]);
		normalize_v3(lar->imat[2]);

		xn= saacos(lar->spotsi);
		xn= sin(xn)/cos(xn);
		lar->spottexfac= 1.0f/(xn);

		if (lar->mode & LA_ONLYSHADOW) {
			if ((lar->mode & (LA_SHAD_BUF|LA_SHAD_RAY))==0) lar->mode -= LA_ONLYSHADOW;
		}

	}

	/* set flag for spothalo en initvars */
	if (la->type==LA_SPOT && (la->mode & LA_HALO) && (la->buftype != LA_SHADBUF_DEEP)) {
		if (la->haint>0.0f) {
			re->flag |= R_LAMPHALO;

			/* camera position (0, 0, 0) rotate around lamp */
			lar->sh_invcampos[0]= -lar->co[0];
			lar->sh_invcampos[1]= -lar->co[1];
			lar->sh_invcampos[2]= -lar->co[2];
			mul_m3_v3(lar->imat, lar->sh_invcampos);

			/* z factor, for a normalized volume */
			angle= saacos(lar->spotsi);
			xn= lar->spotsi;
			yn= sin(angle);
			lar->sh_zfac= yn/xn;
			/* pre-scale */
			lar->sh_invcampos[2]*= lar->sh_zfac;

			/* halfway shadow buffer doesn't work for volumetric effects */
			if (lar->buftype == LA_SHADBUF_HALFWAY)
				lar->buftype = LA_SHADBUF_REGULAR;

		}
	}
	else if (la->type==LA_HEMI) {
		lar->mode &= ~(LA_SHAD_RAY|LA_SHAD_BUF);
	}

	for (c=0; c<MAX_MTEX; c++) {
		if (la->mtex[c] && la->mtex[c]->tex) {
			if (la->mtex[c]->mapto & LAMAP_COL) 
				lar->mode |= LA_TEXTURE;
			if (la->mtex[c]->mapto & LAMAP_SHAD)
				lar->mode |= LA_SHAD_TEX;

			if (G.rendering) {
				if (re->osa) {
					if (la->mtex[c]->tex->type==TEX_IMAGE) lar->mode |= LA_OSATEX;
				}
			}
		}
	}

	/* old code checked for internal render (aka not yafray) */
	{
		/* to make sure we can check ray shadow easily in the render code */
		if (lar->mode & LA_SHAD_RAY) {
			if ( (re->r.mode & R_RAYTRACE)==0)
				lar->mode &= ~LA_SHAD_RAY;
		}
	

		if (re->r.mode & R_SHADOW) {
			
			if (la->type==LA_AREA && (lar->mode & LA_SHAD_RAY) && (lar->ray_samp_method == LA_SAMP_CONSTANT)) {
				init_jitter_plane(lar);
			}
			else if (la->type==LA_SPOT && (lar->mode & LA_SHAD_BUF) ) {
				/* Per lamp, one shadow buffer is made. */
				lar->bufflag= la->bufflag;
				copy_m4_m4(mat, ob->obmat);
				initshadowbuf(re, lar, mat);	// mat is altered
			}
			
			
			/* this is the way used all over to check for shadow */
			if (lar->shb || (lar->mode & LA_SHAD_RAY)) {
				LampShadowSample *ls;
				LampShadowSubSample *lss;
				int a, b;

				memset(re->shadowsamplenr, 0, sizeof(re->shadowsamplenr));
				
				lar->shadsamp= MEM_mallocN(re->r.threads*sizeof(LampShadowSample), "lamp shadow sample");
				ls= lar->shadsamp;

				/* shadfacs actually mean light, let's put them to 1 to prevent unitialized accidents */
				for (a=0; a<re->r.threads; a++, ls++) {
					lss= ls->s;
					for (b=0; b<re->r.osa; b++, lss++) {
						lss->samplenr= -1;	/* used to detect whether we store or read */
						lss->shadfac[0]= 1.0f;
						lss->shadfac[1]= 1.0f;
						lss->shadfac[2]= 1.0f;
						lss->shadfac[3]= 1.0f;
					}
				}
			}
		}
	}
	
	return go;
}

/* layflag: allows material group to ignore layerflag */
static void add_lightgroup(Render *re, Group *group, int exclusive)
{
	GroupObject *go, *gol;
	
	group->id.flag &= ~LIB_DOIT;

	/* it's a bit too many loops in loops... but will survive */
	/* note that 'exclusive' will remove it from the global list */
	for (go= group->gobject.first; go; go= go->next) {
		go->lampren= NULL;
		
		if (go->ob->lay & re->lay) {
			if (go->ob && go->ob->type==OB_LAMP) {
				for (gol= re->lights.first; gol; gol= gol->next) {
					if (gol->ob==go->ob) {
						go->lampren= gol->lampren;
						break;
					}
				}
				if (go->lampren==NULL)
					gol= add_render_lamp(re, go->ob);
				if (gol && exclusive) {
					BLI_remlink(&re->lights, gol);
					MEM_freeN(gol);
				}
			}
		}
	}
}

static void set_material_lightgroups(Render *re)
{
	Group *group;
	Material *ma;
	
	/* not for preview render */
	if (re->scene->r.scemode & R_PREVIEWBUTS)
		return;
	
	for (group= re->main->group.first; group; group=group->id.next)
		group->id.flag |= LIB_DOIT;
	
	/* it's a bit too many loops in loops... but will survive */
	/* hola! materials not in use...? */
	for (ma= re->main->mat.first; ma; ma=ma->id.next) {
		if (ma->group && (ma->group->id.flag & LIB_DOIT))
			add_lightgroup(re, ma->group, ma->mode & MA_GROUP_NOLAY);
	}
}

static void set_renderlayer_lightgroups(Render *re, Scene *sce)
{
	SceneRenderLayer *srl;
	
	for (srl= sce->r.layers.first; srl; srl= srl->next) {
		if (srl->light_override)
			add_lightgroup(re, srl->light_override, 0);
	}
}

/* ------------------------------------------------------------------------- */
/* World																	 */
/* ------------------------------------------------------------------------- */

void init_render_world(Render *re)
{
	int a;
	char *cp;
	
	if (re->scene && re->scene->world) {
		re->wrld= *(re->scene->world);
		
		cp= (char *)&re->wrld.fastcol;
		
		cp[0]= 255.0f*re->wrld.horr;
		cp[1]= 255.0f*re->wrld.horg;
		cp[2]= 255.0f*re->wrld.horb;
		cp[3]= 1;
		
		copy_v3_v3(re->grvec, re->viewmat[2]);
		normalize_v3(re->grvec);
		copy_m3_m4(re->imat, re->viewinv);
		
		for (a=0; a<MAX_MTEX; a++)
			if (re->wrld.mtex[a] && re->wrld.mtex[a]->tex) re->wrld.skytype |= WO_SKYTEX;
		
		/* AO samples should be OSA minimum */
		if (re->osa)
			while (re->wrld.aosamp*re->wrld.aosamp < re->osa)
				re->wrld.aosamp++;
		if (!(re->r.mode & R_RAYTRACE) && (re->wrld.ao_gather_method == WO_AOGATHER_RAYTRACE))
			re->wrld.mode &= ~(WO_AMB_OCC|WO_ENV_LIGHT|WO_INDIRECT_LIGHT);
	}
	else {
		memset(&re->wrld, 0, sizeof(World));
		re->wrld.exp= 0.0f;
		re->wrld.range= 1.0f;
		
		/* for mist pass */
		re->wrld.miststa= re->clipsta;
		re->wrld.mistdist= re->clipend-re->clipsta;
		re->wrld.misi= 1.0f;
	}
	
	re->wrld.linfac= 1.0f + powf((2.0f*re->wrld.exp + 0.5f), -10);
	re->wrld.logfac= logf((re->wrld.linfac-1.0f)/re->wrld.linfac) / re->wrld.range;
}



/* ------------------------------------------------------------------------- */
/* Object Finalization														 */
/* ------------------------------------------------------------------------- */

/* prevent phong interpolation for giving ray shadow errors (terminator problem) */
static void set_phong_threshold(ObjectRen *obr)
{
//	VertRen *ver;
	VlakRen *vlr;
	float thresh= 0.0, dot;
	int tot=0, i;
	
	/* Added check for 'pointy' situations, only dotproducts of 0.9 and larger 
	 * are taken into account. This threshold is meant to work on smooth geometry, not
	 * for extreme cases (ton) */
	
	for (i=0; i<obr->totvlak; i++) {
		vlr= RE_findOrAddVlak(obr, i);
		if (vlr->flag & R_SMOOTH) {
			dot= dot_v3v3(vlr->n, vlr->v1->n);
			dot= ABS(dot);
			if (dot>0.9f) {
				thresh+= dot; tot++;
			}
			dot= dot_v3v3(vlr->n, vlr->v2->n);
			dot= ABS(dot);
			if (dot>0.9f) {
				thresh+= dot; tot++;
			}

			dot= dot_v3v3(vlr->n, vlr->v3->n);
			dot= ABS(dot);
			if (dot>0.9f) {
				thresh+= dot; tot++;
			}

			if (vlr->v4) {
				dot= dot_v3v3(vlr->n, vlr->v4->n);
				dot= ABS(dot);
				if (dot>0.9f) {
					thresh+= dot; tot++;
				}
			}
		}
	}
	
	if (tot) {
		thresh/= (float)tot;
		obr->ob->smoothresh= cosf(0.5f*(float)M_PI-saacos(thresh));
	}
}

/* per face check if all samples should be taken.
 * if raytrace or multisample, do always for raytraced material, or when material full_osa set */
static void set_fullsample_trace_flag(Render *re, ObjectRen *obr)
{
	VlakRen *vlr;
	int a, trace, mode, osa;

	osa= re->osa;
	trace= re->r.mode & R_RAYTRACE;
	
	for (a=obr->totvlak-1; a>=0; a--) {
		vlr= RE_findOrAddVlak(obr, a);
		mode= vlr->mat->mode;

		if (trace && (mode & MA_TRACEBLE))
			vlr->flag |= R_TRACEBLE;
		
		if (osa) {
			if (mode & MA_FULL_OSA) {
				vlr->flag |= R_FULL_OSA;
			}
			else if (trace) {
				if (mode & MA_SHLESS);
				else if (vlr->mat->material_type == MA_TYPE_VOLUME);
				else if ((mode & MA_RAYMIRROR) || ((mode & MA_TRANSP) && (mode & MA_RAYTRANSP))) {
					/* for blurry reflect/refract, better to take more samples 
					 * inside the raytrace than as OSA samples */
					if ((vlr->mat->gloss_mir == 1.0f) && (vlr->mat->gloss_tra == 1.0f))
						vlr->flag |= R_FULL_OSA;
				}
			}
		}
	}
}

/* split quads for predictable baking
 * dir 1 == (0, 1, 2) (0, 2, 3),  2 == (1, 3, 0) (1, 2, 3)
 */
static void split_quads(ObjectRen *obr, int dir) 
{
	VlakRen *vlr, *vlr1;
	int a;

	for (a=obr->totvlak-1; a>=0; a--) {
		vlr= RE_findOrAddVlak(obr, a);
		
		/* test if rendering as a quad or triangle, skip wire */
		if (vlr->v4 && (vlr->flag & R_STRAND)==0 && (vlr->mat->material_type != MA_TYPE_WIRE)) {
			
			if (vlr->v4) {

				vlr1= RE_vlakren_copy(obr, vlr);
				vlr1->flag |= R_FACE_SPLIT;
				
				if ( dir==2 ) vlr->flag |= R_DIVIDE_24;
				else vlr->flag &= ~R_DIVIDE_24;

				/* new vertex pointers */
				if (vlr->flag & R_DIVIDE_24) {
					vlr1->v1= vlr->v2;
					vlr1->v2= vlr->v3;
					vlr1->v3= vlr->v4;

					vlr->v3 = vlr->v4;
					
					vlr1->flag |= R_DIVIDE_24;
				}
				else {
					vlr1->v1= vlr->v1;
					vlr1->v2= vlr->v3;
					vlr1->v3= vlr->v4;
					
					vlr1->flag &= ~R_DIVIDE_24;
				}
				vlr->v4 = vlr1->v4 = NULL;
				
				/* new normals */
				normal_tri_v3(vlr->n, vlr->v3->co, vlr->v2->co, vlr->v1->co);
				normal_tri_v3(vlr1->n, vlr1->v3->co, vlr1->v2->co, vlr1->v1->co);
			}
			/* clear the flag when not divided */
			else vlr->flag &= ~R_DIVIDE_24;
		}
	}
}

static void check_non_flat_quads(ObjectRen *obr)
{
	VlakRen *vlr, *vlr1;
	VertRen *v1, *v2, *v3, *v4;
	float nor[3], xn, flen;
	int a;

	for (a=obr->totvlak-1; a>=0; a--) {
		vlr= RE_findOrAddVlak(obr, a);
		
		/* test if rendering as a quad or triangle, skip wire */
		if (vlr->v4 && (vlr->flag & R_STRAND)==0 && (vlr->mat->material_type != MA_TYPE_WIRE)) {
			
			/* check if quad is actually triangle */
			v1= vlr->v1;
			v2= vlr->v2;
			v3= vlr->v3;
			v4= vlr->v4;
			sub_v3_v3v3(nor, v1->co, v2->co);
			if ( ABS(nor[0])<FLT_EPSILON10 &&  ABS(nor[1])<FLT_EPSILON10 && ABS(nor[2])<FLT_EPSILON10 ) {
				vlr->v1= v2;
				vlr->v2= v3;
				vlr->v3= v4;
				vlr->v4= NULL;
			}
			else {
				sub_v3_v3v3(nor, v2->co, v3->co);
				if ( ABS(nor[0])<FLT_EPSILON10 &&  ABS(nor[1])<FLT_EPSILON10 && ABS(nor[2])<FLT_EPSILON10 ) {
					vlr->v2= v3;
					vlr->v3= v4;
					vlr->v4= NULL;
				}
				else {
					sub_v3_v3v3(nor, v3->co, v4->co);
					if ( ABS(nor[0])<FLT_EPSILON10 &&  ABS(nor[1])<FLT_EPSILON10 && ABS(nor[2])<FLT_EPSILON10 ) {
						vlr->v4= NULL;
					}
					else {
						sub_v3_v3v3(nor, v4->co, v1->co);
						if ( ABS(nor[0])<FLT_EPSILON10 &&  ABS(nor[1])<FLT_EPSILON10 && ABS(nor[2])<FLT_EPSILON10 ) {
							vlr->v4= NULL;
						}
					}
				}
			}
			
			if (vlr->v4) {
				
				/* Face is divided along edge with the least gradient 		*/
				/* Flagged with R_DIVIDE_24 if divide is from vert 2 to 4 	*/
				/* 		4---3		4---3 */
				/*		|\ 1|	or  |1 /| */
				/*		|0\ |		|/ 0| */
				/*		1---2		1---2 	0 = orig face, 1 = new face */
				
				/* render normals are inverted in render! we calculate normal of single tria here */
				flen= normal_tri_v3(nor, vlr->v4->co, vlr->v3->co, vlr->v1->co);
				if (flen==0.0f) normal_tri_v3(nor, vlr->v4->co, vlr->v2->co, vlr->v1->co);
				
				xn = dot_v3v3(nor, vlr->n);

				if (ABS(xn) < 0.999995f ) {	// checked on noisy fractal grid
					
					float d1, d2;

					vlr1= RE_vlakren_copy(obr, vlr);
					vlr1->flag |= R_FACE_SPLIT;
					
					/* split direction based on vnorms */
					normal_tri_v3(nor, vlr->v1->co, vlr->v2->co, vlr->v3->co);
					d1 = dot_v3v3(nor, vlr->v1->n);

					normal_tri_v3(nor, vlr->v2->co, vlr->v3->co, vlr->v4->co);
					d2 = dot_v3v3(nor, vlr->v2->n);

					if ( fabs(d1) < fabs(d2) ) vlr->flag |= R_DIVIDE_24;
					else vlr->flag &= ~R_DIVIDE_24;

					/* new vertex pointers */
					if (vlr->flag & R_DIVIDE_24) {
						vlr1->v1= vlr->v2;
						vlr1->v2= vlr->v3;
						vlr1->v3= vlr->v4;

						vlr->v3 = vlr->v4;
						
						vlr1->flag |= R_DIVIDE_24;
					}
					else {
						vlr1->v1= vlr->v1;
						vlr1->v2= vlr->v3;
						vlr1->v3= vlr->v4;
						
						vlr1->flag &= ~R_DIVIDE_24;
					}
					vlr->v4 = vlr1->v4 = NULL;
					
					/* new normals */
					normal_tri_v3(vlr->n, vlr->v3->co, vlr->v2->co, vlr->v1->co);
					normal_tri_v3(vlr1->n, vlr1->v3->co, vlr1->v2->co, vlr1->v1->co);
				}
				/* clear the flag when not divided */
				else vlr->flag &= ~R_DIVIDE_24;
			}
		}
	}
}

static void finalize_render_object(Render *re, ObjectRen *obr, int timeoffset)
{
	Object *ob= obr->ob;
	VertRen *ver= NULL;
	StrandRen *strand= NULL;
	StrandBound *sbound= NULL;
	float min[3], max[3], smin[3], smax[3];
	int a, b;

	if (obr->totvert || obr->totvlak || obr->tothalo || obr->totstrand) {
		/* the exception below is because displace code now is in init_render_mesh call, 
		 * I will look at means to have autosmooth enabled for all object types
		 * and have it as general postprocess, like displace */
		if (ob->type!=OB_MESH && test_for_displace(re, ob))
			do_displacement(re, obr, NULL, NULL);
	
		if (!timeoffset) {
			/* phong normal interpolation can cause error in tracing
			 * (terminator problem) */
			ob->smoothresh= 0.0;
			if ((re->r.mode & R_RAYTRACE) && (re->r.mode & R_SHADOW))
				set_phong_threshold(obr);
			
			if (re->flag & R_BAKING && re->r.bake_quad_split != 0) {
				/* Baking lets us define a quad split order */
				split_quads(obr, re->r.bake_quad_split);
			}
<<<<<<< HEAD
			else if(BKE_object_is_animated(re->scene, ob))
=======
			else if (BKE_object_is_animated(re->scene, ob))
>>>>>>> dab1d8e4
				split_quads(obr, 1);
			else {
				if ((re->r.mode & R_SIMPLIFY && re->r.simplify_flag & R_SIMPLE_NO_TRIANGULATE) == 0)
					check_non_flat_quads(obr);
			}
			
			set_fullsample_trace_flag(re, obr);

			/* compute bounding boxes for clipping */
			INIT_MINMAX(min, max);
			for (a=0; a<obr->totvert; a++) {
				if ((a & 255)==0) ver= obr->vertnodes[a>>8].vert;
				else ver++;

				minmax_v3v3_v3(min, max, ver->co);
			}

			if (obr->strandbuf) {
				float width;
				
				/* compute average bounding box of strandpoint itself (width) */
				if (obr->strandbuf->flag & R_STRAND_B_UNITS)
					obr->strandbuf->maxwidth= MAX2(obr->strandbuf->ma->strand_sta, obr->strandbuf->ma->strand_end);
				else
					obr->strandbuf->maxwidth= 0.0f;
				
				width= obr->strandbuf->maxwidth;
				sbound= obr->strandbuf->bound;
				for (b=0; b<obr->strandbuf->totbound; b++, sbound++) {
					
					INIT_MINMAX(smin, smax);

					for (a=sbound->start; a<sbound->end; a++) {
						strand= RE_findOrAddStrand(obr, a);
						strand_minmax(strand, smin, smax, width);
					}

					copy_v3_v3(sbound->boundbox[0], smin);
					copy_v3_v3(sbound->boundbox[1], smax);

					minmax_v3v3_v3(min, max, smin);
					minmax_v3v3_v3(min, max, smax);
				}
			}

			copy_v3_v3(obr->boundbox[0], min);
			copy_v3_v3(obr->boundbox[1], max);
		}
	}
}

/* ------------------------------------------------------------------------- */
/* Database																	 */
/* ------------------------------------------------------------------------- */

static int render_object_type(short type)
{
	return OB_TYPE_SUPPORT_MATERIAL(type);
}

static void find_dupli_instances(Render *re, ObjectRen *obr)
{
	ObjectInstanceRen *obi;
	float imat[4][4], obmat[4][4], obimat[4][4], nmat[3][3];
	int first = 1;

	mult_m4_m4m4(obmat, re->viewmat, obr->obmat);
	invert_m4_m4(imat, obmat);

	/* for objects instanced by dupliverts/faces/particles, we go over the
	 * list of instances to find ones that instance obr, and setup their
	 * matrices and obr pointer */
	for (obi=re->instancetable.last; obi; obi=obi->prev) {
		if (!obi->obr && obi->ob == obr->ob && obi->psysindex == obr->psysindex) {
			obi->obr= obr;

			/* compute difference between object matrix and
			 * object matrix with dupli transform, in viewspace */
			copy_m4_m4(obimat, obi->mat);
			mult_m4_m4m4(obi->mat, obimat, imat);

			copy_m3_m4(nmat, obi->mat);
			invert_m3_m3(obi->nmat, nmat);
			transpose_m3(obi->nmat);

			if (!first) {
				re->totvert += obr->totvert;
				re->totvlak += obr->totvlak;
				re->tothalo += obr->tothalo;
				re->totstrand += obr->totstrand;
			}
			else
				first= 0;
		}
	}
}

static void assign_dupligroup_dupli(Render *re, ObjectInstanceRen *obi, ObjectRen *obr)
{
	float imat[4][4], obmat[4][4], obimat[4][4], nmat[3][3];

	mult_m4_m4m4(obmat, re->viewmat, obr->obmat);
	invert_m4_m4(imat, obmat);

	obi->obr= obr;

	/* compute difference between object matrix and
	 * object matrix with dupli transform, in viewspace */
	copy_m4_m4(obimat, obi->mat);
	mult_m4_m4m4(obi->mat, obimat, imat);

	copy_m3_m4(nmat, obi->mat);
	invert_m3_m3(obi->nmat, nmat);
	transpose_m3(obi->nmat);

	re->totvert += obr->totvert;
	re->totvlak += obr->totvlak;
	re->tothalo += obr->tothalo;
	re->totstrand += obr->totstrand;
}

static ObjectRen *find_dupligroup_dupli(Render *re, Object *ob, int psysindex)
{
	ObjectRen *obr;

	/* if the object is itself instanced, we don't want to create an instance
	 * for it */
	if (ob->transflag & OB_RENDER_DUPLI)
		return NULL;

	/* try to find an object that was already created so we can reuse it
	 * and save memory */
	for (obr=re->objecttable.first; obr; obr=obr->next)
		if (obr->ob == ob && obr->psysindex == psysindex && (obr->flag & R_INSTANCEABLE))
			return obr;
	
	return NULL;
}

static void set_dupli_tex_mat(Render *re, ObjectInstanceRen *obi, DupliObject *dob)
{
	/* For duplis we need to have a matrix that transform the coordinate back
	 * to it's original position, without the dupli transforms. We also check
	 * the matrix is actually needed, to save memory on lots of dupliverts for
	 * example */
	static Object *lastob= NULL;
	static int needtexmat= 0;

	/* init */
	if (!re) {
		lastob= NULL;
		needtexmat= 0;
		return;
	}

	/* check if we actually need it */
	if (lastob != dob->ob) {
		Material ***material;
		short a, *totmaterial;

		lastob= dob->ob;
		needtexmat= 0;

		totmaterial= give_totcolp(dob->ob);
		material= give_matarar(dob->ob);

		if (totmaterial && material)
			for (a= 0; a<*totmaterial; a++)
				if ((*material)[a] && (*material)[a]->texco & TEXCO_OBJECT)
					needtexmat= 1;
	}

	if (needtexmat) {
		float imat[4][4];

		obi->duplitexmat= BLI_memarena_alloc(re->memArena, sizeof(float)*4*4);
		invert_m4_m4(imat, dob->mat);
		mul_serie_m4(obi->duplitexmat, re->viewmat, dob->omat, imat, re->viewinv, 0, 0, 0, 0);
	}
}

static void init_render_object_data(Render *re, ObjectRen *obr, int timeoffset)
{
	Object *ob= obr->ob;
	ParticleSystem *psys;
	int i;

	if (obr->psysindex) {
		if ((!obr->prev || obr->prev->ob != ob || (obr->prev->flag & R_INSTANCEABLE)==0) && ob->type==OB_MESH) {
			/* the emitter mesh wasn't rendered so the modifier stack wasn't
			 * evaluated with render settings */
			DerivedMesh *dm;
			dm = mesh_create_derived_render(re->scene, ob,	CD_MASK_BAREMESH|CD_MASK_MTFACE|CD_MASK_MCOL);
			dm->release(dm);
		}

		for (psys=ob->particlesystem.first, i=0; i<obr->psysindex-1; i++)
			psys= psys->next;

		render_new_particle_system(re, obr, psys, timeoffset);
	}
	else {
		if (ELEM(ob->type, OB_FONT, OB_CURVE))
			init_render_curve(re, obr, timeoffset);
		else if (ob->type==OB_SURF)
			init_render_surf(re, obr, timeoffset);
		else if (ob->type==OB_MESH)
			init_render_mesh(re, obr, timeoffset);
		else if (ob->type==OB_MBALL)
			init_render_mball(re, obr);
	}

	finalize_render_object(re, obr, timeoffset);

	re->totvert += obr->totvert;
	re->totvlak += obr->totvlak;
	re->tothalo += obr->tothalo;
	re->totstrand += obr->totstrand;
}

static void add_render_object(Render *re, Object *ob, Object *par, DupliObject *dob, int timeoffset)
{
	ObjectRen *obr;
	ObjectInstanceRen *obi;
	ParticleSystem *psys;
	int show_emitter, allow_render= 1, index, psysindex, i;

	index= (dob)? dob->index: 0;

	/* the emitter has to be processed first (render levels of modifiers) */
	/* so here we only check if the emitter should be rendered */
	if (ob->particlesystem.first) {
		show_emitter= 0;
		for (psys=ob->particlesystem.first; psys; psys=psys->next) {
			show_emitter += psys->part->draw & PART_DRAW_EMITTER;
			psys_render_set(ob, psys, re->viewmat, re->winmat, re->winx, re->winy, timeoffset);
		}

		/* if no psys has "show emitter" selected don't render emitter */
		if (show_emitter == 0)
			allow_render= 0;
	}

	/* one render object for the data itself */
	if (allow_render) {
		obr= RE_addRenderObject(re, ob, par, index, 0, ob->lay);
		if ((dob && !dob->animated) || (ob->transflag & OB_RENDER_DUPLI)) {
			obr->flag |= R_INSTANCEABLE;
			copy_m4_m4(obr->obmat, ob->obmat);
		}
		init_render_object_data(re, obr, timeoffset);

		/* only add instance for objects that have not been used for dupli */
		if (!(ob->transflag & OB_RENDER_DUPLI)) {
			obi= RE_addRenderInstance(re, obr, ob, par, index, 0, NULL, ob->lay);
			if (dob) set_dupli_tex_mat(re, obi, dob);
		}
		else
			find_dupli_instances(re, obr);
			
		for (i=1; i<=ob->totcol; i++) {
			Material* ma = give_render_material(re, ob, i);
			if (ma && ma->material_type == MA_TYPE_VOLUME)
				add_volume(re, obr, ma);
		}
	}

	/* and one render object per particle system */
	if (ob->particlesystem.first) {
		psysindex= 1;
		for (psys=ob->particlesystem.first; psys; psys=psys->next, psysindex++) {
			obr= RE_addRenderObject(re, ob, par, index, psysindex, ob->lay);
			if ((dob && !dob->animated) || (ob->transflag & OB_RENDER_DUPLI)) {
				obr->flag |= R_INSTANCEABLE;
				copy_m4_m4(obr->obmat, ob->obmat);
			}
			if (dob)
				psys->flag |= PSYS_USE_IMAT;
			init_render_object_data(re, obr, timeoffset);
			psys_render_restore(ob, psys);
			psys->flag &= ~PSYS_USE_IMAT;

			/* only add instance for objects that have not been used for dupli */
			if (!(ob->transflag & OB_RENDER_DUPLI)) {
				obi= RE_addRenderInstance(re, obr, ob, par, index, psysindex, NULL, ob->lay);
				if (dob) set_dupli_tex_mat(re, obi, dob);
			}
			else
				find_dupli_instances(re, obr);
		}
	}
}

/* par = pointer to duplicator parent, needed for object lookup table */
/* index = when duplicater copies same object (particle), the counter */
static void init_render_object(Render *re, Object *ob, Object *par, DupliObject *dob, int timeoffset)
{
	static double lasttime= 0.0;
	double time;
	float mat[4][4];

	if (ob->type==OB_LAMP)
		add_render_lamp(re, ob);
	else if (render_object_type(ob->type))
		add_render_object(re, ob, par, dob, timeoffset);
	else {
		mult_m4_m4m4(mat, re->viewmat, ob->obmat);
		invert_m4_m4(ob->imat, mat);
	}
	
	time= PIL_check_seconds_timer();
	if (time - lasttime > 1.0) {
		lasttime= time;
		/* clumsy copying still */
		re->i.totvert= re->totvert;
		re->i.totface= re->totvlak;
		re->i.totstrand= re->totstrand;
		re->i.tothalo= re->tothalo;
		re->i.totlamp= re->totlamp;
		re->stats_draw(re->sdh, &re->i);
	}

	ob->flag |= OB_DONE;
}

void RE_Database_Free(Render *re)
{
	LampRen *lar;
	
	/* statistics for debugging render memory usage */
	if ((G.debug & G_DEBUG) && (G.rendering)) {
		if ((re->r.scemode & R_PREVIEWBUTS)==0) {
			BKE_image_print_memlist();
			MEM_printmemlist_stats();
		}
	}

	/* FREE */
	
	for (lar= re->lampren.first; lar; lar= lar->next) {
		freeshadowbuf(lar);
		if (lar->jitter) MEM_freeN(lar->jitter);
		if (lar->shadsamp) MEM_freeN(lar->shadsamp);
		if (lar->sunsky) MEM_freeN(lar->sunsky);
		curvemapping_free(lar->curfalloff);
	}
	
	free_volume_precache(re);
	
	BLI_freelistN(&re->lampren);
	BLI_freelistN(&re->lights);

	free_renderdata_tables(re);

	/* free orco */
	free_mesh_orco_hash(re);

	end_render_materials(re->main);
	end_render_textures(re);
	
	free_pointdensities(re);
	
	free_camera_inside_volumes(re);
	
	if (re->wrld.aosphere) {
		MEM_freeN(re->wrld.aosphere);
		re->wrld.aosphere= NULL;
		re->scene->world->aosphere= NULL;
	}
	if (re->wrld.aotables) {
		MEM_freeN(re->wrld.aotables);
		re->wrld.aotables= NULL;
		re->scene->world->aotables= NULL;
	}
	if (re->r.mode & R_RAYTRACE)
		free_render_qmcsampler(re);
	
	if (re->r.mode & R_RAYTRACE) freeraytree(re);

	free_sss(re);
	free_occ(re);
	free_strand_surface(re);
	
	re->totvlak=re->totvert=re->totstrand=re->totlamp=re->tothalo= 0;
	re->i.convertdone = FALSE;

	re->bakebuf= NULL;

	if (re->scene)
		if (re->scene->r.scemode & R_FREE_IMAGE)
			if ((re->r.scemode & R_PREVIEWBUTS)==0)
				BKE_image_free_all_textures();

	if (re->memArena) {
		BLI_memarena_free(re->memArena);
		re->memArena = NULL;
	}
}

static int allow_render_object(Render *re, Object *ob, int nolamps, int onlyselected, Object *actob)
{
	/* override not showing object when duplis are used with particles */
	if (ob->transflag & OB_DUPLIPARTS)
		; /* let particle system(s) handle showing vs. not showing */
	else if ((ob->transflag & OB_DUPLI) && !(ob->transflag & OB_DUPLIFRAMES))
		return 0;
	
	/* don't add non-basic meta objects, ends up having renderobjects with no geometry */
	if (ob->type == OB_MBALL && ob!=BKE_mball_basis_find(re->scene, ob))
		return 0;
	
	if (nolamps && (ob->type==OB_LAMP))
		return 0;
	
	if (onlyselected && (ob!=actob && !(ob->flag & SELECT)))
		return 0;
	
	return 1;
}

static int allow_render_dupli_instance(Render *UNUSED(re), DupliObject *dob, Object *obd)
{
	ParticleSystem *psys;
	Material *ma;
	short a, *totmaterial;

	/* don't allow objects with halos. we need to have
	 * all halo's to sort them globally in advance */
	totmaterial= give_totcolp(obd);

	if (totmaterial) {
		for (a= 0; a<*totmaterial; a++) {
			ma= give_current_material(obd, a);
			if (ma && (ma->material_type == MA_TYPE_HALO))
				return 0;
		}
	}

	for (psys=obd->particlesystem.first; psys; psys=psys->next)
		if (!ELEM5(psys->part->ren_as, PART_DRAW_BB, PART_DRAW_LINE, PART_DRAW_PATH, PART_DRAW_OB, PART_DRAW_GR))
			return 0;

	/* don't allow lamp, animated duplis, or radio render */
	return (render_object_type(obd->type) &&
			(!(dob->type == OB_DUPLIGROUP) || !dob->animated));
}

static void dupli_render_particle_set(Render *re, Object *ob, int timeoffset, int level, int enable)
{
	/* ugly function, but we need to set particle systems to their render
	 * settings before calling object_duplilist, to get render level duplis */
	Group *group;
	GroupObject *go;
	ParticleSystem *psys;
	DerivedMesh *dm;

	if (level >= MAX_DUPLI_RECUR)
		return;
	
	if (ob->transflag & OB_DUPLIPARTS) {
		for (psys=ob->particlesystem.first; psys; psys=psys->next) {
			if (ELEM(psys->part->ren_as, PART_DRAW_OB, PART_DRAW_GR)) {
				if (enable)
					psys_render_set(ob, psys, re->viewmat, re->winmat, re->winx, re->winy, timeoffset);
				else
					psys_render_restore(ob, psys);
			}
		}

		if (enable) {
			/* this is to make sure we get render level duplis in groups:
			 * the derivedmesh must be created before init_render_mesh,
			 * since object_duplilist does dupliparticles before that */
			dm = mesh_create_derived_render(re->scene, ob, CD_MASK_BAREMESH|CD_MASK_MTFACE|CD_MASK_MCOL);
			dm->release(dm);

			for (psys=ob->particlesystem.first; psys; psys=psys->next)
				psys_get_modifier(ob, psys)->flag &= ~eParticleSystemFlag_psys_updated;
		}
	}

	if (ob->dup_group==NULL) return;
	group= ob->dup_group;

	for (go= group->gobject.first; go; go= go->next)
		dupli_render_particle_set(re, go->ob, timeoffset, level+1, enable);
}

static int get_vector_renderlayers(Scene *sce)
{
	SceneRenderLayer *srl;
	unsigned int lay= 0;

	for (srl= sce->r.layers.first; srl; srl= srl->next)
		if (srl->passflag & SCE_PASS_VECTOR)
			lay |= srl->lay;

	return lay;
}

static void add_group_render_dupli_obs(Render *re, Group *group, int nolamps, int onlyselected, Object *actob, int timeoffset, int level)
{
	GroupObject *go;
	Object *ob;

	/* simple preventing of too deep nested groups */
	if (level>MAX_DUPLI_RECUR) return;

	/* recursively go into dupligroups to find objects with OB_RENDER_DUPLI
	 * that were not created yet */
	for (go= group->gobject.first; go; go= go->next) {
		ob= go->ob;

		if (ob->flag & OB_DONE) {
			if (ob->transflag & OB_RENDER_DUPLI) {
				if (allow_render_object(re, ob, nolamps, onlyselected, actob)) {
					init_render_object(re, ob, NULL, 0, timeoffset);
					ob->transflag &= ~OB_RENDER_DUPLI;

					if (ob->dup_group)
						add_group_render_dupli_obs(re, ob->dup_group, nolamps, onlyselected, actob, timeoffset, level+1);
				}
			}
		}
	}
}

static void database_init_objects(Render *re, unsigned int renderlay, int nolamps, int onlyselected, Object *actob, int timeoffset)
{
	Base *base;
	Object *ob;
	Group *group;
	ObjectInstanceRen *obi;
	Scene *sce_iter;
	float mat[4][4];
	int lay, vectorlay;

	/* for duplis we need the Object texture mapping to work as if
	 * untransformed, set_dupli_tex_mat sets the matrix to allow that
	 * NULL is just for init */
	set_dupli_tex_mat(NULL, NULL, NULL);

	/* loop over all objects rather then using SETLOOPER because we may
	 * reference an mtex-mapped object which isn't rendered or is an
	 * empty in a dupli group. We could scan all render material/lamp/world
	 * mtex's for mapto objects but its easier just to set the
	 * 'imat' / 'imat_ren' on all and unlikely to be a performance hit
	 * See bug: [#28744] - campbell */
	for (ob= re->main->object.first; ob; ob= ob->id.next) {
		/* imat objects has to be done here, since displace can have texture using Object map-input */
		mult_m4_m4m4(mat, re->viewmat, ob->obmat);
		invert_m4_m4(ob->imat_ren, mat);
		copy_m4_m4(ob->imat, ob->imat_ren);
		/* each object should only be rendered once */
		ob->flag &= ~OB_DONE;
		ob->transflag &= ~OB_RENDER_DUPLI;
	}

	for (SETLOOPER(re->scene, sce_iter, base)) {
		ob= base->object;

		/* in the prev/next pass for making speed vectors, avoid creating
		 * objects that are not on a renderlayer with a vector pass, can
		 * save a lot of time in complex scenes */
		vectorlay= get_vector_renderlayers(re->scene);
		lay= (timeoffset)? renderlay & vectorlay: renderlay;

		/* if the object has been restricted from rendering in the outliner, ignore it */
		if (ob->restrictflag & OB_RESTRICT_RENDER) continue;

		/* OB_DONE means the object itself got duplicated, so was already converted */
		if (ob->flag & OB_DONE) {
			/* OB_RENDER_DUPLI means instances for it were already created, now
			 * it still needs to create the ObjectRen containing the data */
			if (ob->transflag & OB_RENDER_DUPLI) {
				if (allow_render_object(re, ob, nolamps, onlyselected, actob)) {
					init_render_object(re, ob, NULL, 0, timeoffset);
					ob->transflag &= ~OB_RENDER_DUPLI;
				}
			}
		}
		else if ((base->lay & lay) || (ob->type==OB_LAMP && (base->lay & re->lay)) ) {
			if ((ob->transflag & OB_DUPLI) && (ob->type!=OB_MBALL)) {
				DupliObject *dob;
				ListBase *lb;

				/* create list of duplis generated by this object, particle
				 * system need to have render settings set for dupli particles */
				dupli_render_particle_set(re, ob, timeoffset, 0, 1);
				lb= object_duplilist(re->scene, ob);
				dupli_render_particle_set(re, ob, timeoffset, 0, 0);

				for (dob= lb->first; dob; dob= dob->next) {
					Object *obd= dob->ob;
					
					copy_m4_m4(obd->obmat, dob->mat);

					/* group duplis need to set ob matrices correct, for deform. so no_draw is part handled */
					if (!(obd->transflag & OB_RENDER_DUPLI) && dob->no_draw)
						continue;

					if (obd->restrictflag & OB_RESTRICT_RENDER)
						continue;

					if (obd->type==OB_MBALL)
						continue;

					if (!allow_render_object(re, obd, nolamps, onlyselected, actob))
						continue;

					if (allow_render_dupli_instance(re, dob, obd)) {
						ParticleSystem *psys;
						ObjectRen *obr = NULL;
						int psysindex;
						float mat[4][4];

						obi=NULL;

						/* instances instead of the actual object are added in two cases, either
						 * this is a duplivert/face/particle, or it is a non-animated object in
						 * a dupligroup that has already been created before */
						if (dob->type != OB_DUPLIGROUP || (obr=find_dupligroup_dupli(re, obd, 0))) {
							mult_m4_m4m4(mat, re->viewmat, dob->mat);
							obi= RE_addRenderInstance(re, NULL, obd, ob, dob->index, 0, mat, obd->lay);

							/* fill in instance variables for texturing */
							set_dupli_tex_mat(re, obi, dob);
							if (dob->type != OB_DUPLIGROUP) {
								copy_v3_v3(obi->dupliorco, dob->orco);
								obi->dupliuv[0]= dob->uv[0];
								obi->dupliuv[1]= dob->uv[1];
							}
							else {
								/* for the second case, setup instance to point to the already
								 * created object, and possibly setup instances if this object
								 * itself was duplicated. for the first case find_dupli_instances
								 * will be called later. */
								assign_dupligroup_dupli(re, obi, obr);
								if (obd->transflag & OB_RENDER_DUPLI)
									find_dupli_instances(re, obr);
							}
						}

						/* same logic for particles, each particle system has it's own object, so
						 * need to go over them separately */
						psysindex= 1;
						for (psys=obd->particlesystem.first; psys; psys=psys->next) {
							if (dob->type != OB_DUPLIGROUP || (obr=find_dupligroup_dupli(re, obd, psysindex))) {
								if (obi == NULL)
									mult_m4_m4m4(mat, re->viewmat, dob->mat);
								obi= RE_addRenderInstance(re, NULL, obd, ob, dob->index, psysindex++, mat, obd->lay);

								set_dupli_tex_mat(re, obi, dob);
								if (dob->type != OB_DUPLIGROUP) {
									copy_v3_v3(obi->dupliorco, dob->orco);
									obi->dupliuv[0]= dob->uv[0];
									obi->dupliuv[1]= dob->uv[1];
								}
								else {
									assign_dupligroup_dupli(re, obi, obr);
									if (obd->transflag & OB_RENDER_DUPLI)
										find_dupli_instances(re, obr);
								}
							}
						}

						if (obi==NULL)
							/* can't instance, just create the object */
							init_render_object(re, obd, ob, dob, timeoffset);
						
						if (dob->type != OB_DUPLIGROUP) {
							obd->flag |= OB_DONE;
							obd->transflag |= OB_RENDER_DUPLI;
						}
					}
					else
						init_render_object(re, obd, ob, dob, timeoffset);
					
					if (re->test_break(re->tbh)) break;
				}
				free_object_duplilist(lb);

				if (allow_render_object(re, ob, nolamps, onlyselected, actob))
					init_render_object(re, ob, NULL, 0, timeoffset);
			}
			else if (allow_render_object(re, ob, nolamps, onlyselected, actob))
				init_render_object(re, ob, NULL, 0, timeoffset);
		}

		if (re->test_break(re->tbh)) break;
	}

	/* objects in groups with OB_RENDER_DUPLI set still need to be created,
	 * since they may not be part of the scene */
	for (group= re->main->group.first; group; group=group->id.next)
		add_group_render_dupli_obs(re, group, nolamps, onlyselected, actob, timeoffset, 0);

	if (!re->test_break(re->tbh))
		RE_makeRenderInstances(re);
}

/* used to be 'rotate scene' */
void RE_Database_FromScene(Render *re, Main *bmain, Scene *scene, unsigned int lay, int use_camera_view)
{
	Scene *sce;
	float mat[4][4];
	float amb[3];
	Object *camera= RE_GetCamera(re);

	re->main= bmain;
	re->scene= scene;
	re->lay= lay;
	
	/* per second, per object, stats print this */
	re->i.infostr= "Preparing Scene data";
	re->i.cfra= scene->r.cfra;
	BLI_strncpy(re->i.scenename, scene->id.name+2, sizeof(re->i.scenename));
	
	/* XXX add test if dbase was filled already? */
	
	re->memArena = BLI_memarena_new(BLI_MEMARENA_STD_BUFSIZE, "render db arena");
	re->totvlak=re->totvert=re->totstrand=re->totlamp=re->tothalo= 0;
	re->lights.first= re->lights.last= NULL;
	re->lampren.first= re->lampren.last= NULL;
	
	slurph_opt= 0;
	re->i.partsdone = FALSE;	/* signal now in use for previewrender */
	
	/* in localview, lamps are using normal layers, objects only local bits */
	if (re->lay & 0xFF000000)
		lay &= 0xFF000000;
	
	/* applies changes fully */
	if ((re->r.scemode & (R_NO_FRAME_UPDATE|R_PREVIEWBUTS))==0)
		BKE_scene_update_for_newframe(re->main, re->scene, lay);
	
	/* if no camera, viewmat should have been set! */
	if (use_camera_view && camera) {
		/* called before but need to call again in case of lens animation from the
		 * above call to BKE_scene_update_for_newframe, fixes bug. [#22702].
		 * following calls don't depend on 'RE_SetCamera' */
		RE_SetCamera(re, camera);

		normalize_m4(camera->obmat);
		invert_m4_m4(mat, camera->obmat);
		RE_SetView(re, mat);
		camera->recalc= OB_RECALC_OB; /* force correct matrix for scaled cameras */
	}
	
	init_render_world(re);	/* do first, because of ambient. also requires re->osa set correct */
	if (re->r.mode & R_RAYTRACE) {
		init_render_qmcsampler(re);

		if (re->wrld.mode & (WO_AMB_OCC|WO_ENV_LIGHT|WO_INDIRECT_LIGHT))
			if (re->wrld.ao_samp_method == WO_AOSAMP_CONSTANT)
				init_ao_sphere(&re->wrld);
	}
	
	/* still bad... doing all */
	init_render_textures(re);
	copy_v3_v3(amb, &re->wrld.ambr);
	init_render_materials(re->main, re->r.mode, amb);
	set_node_shader_lamp_loop(shade_material_loop);

	/* MAKE RENDER DATA */
	database_init_objects(re, lay, 0, 0, 0, 0);
	
	if (!re->test_break(re->tbh)) {
		int tothalo;

		set_material_lightgroups(re);
		for (sce= re->scene; sce; sce= sce->set)
			set_renderlayer_lightgroups(re, sce);
		
		slurph_opt= 1;
		
		/* for now some clumsy copying still */
		re->i.totvert= re->totvert;
		re->i.totface= re->totvlak;
		re->i.totstrand= re->totstrand;
		re->i.tothalo= re->tothalo;
		re->i.totlamp= re->totlamp;
		re->stats_draw(re->sdh, &re->i);
		
		/* don't sort stars */
		tothalo= re->tothalo;
		if (!re->test_break(re->tbh)) {
			if (re->wrld.mode & WO_STARS) {
				re->i.infostr= "Creating Starfield";
				re->stats_draw(re->sdh, &re->i);
				RE_make_stars(re, NULL, NULL, NULL, NULL);
			}
		}
		sort_halos(re, tothalo);
		
		init_camera_inside_volumes(re);
		
		re->i.infostr= "Creating Shadowbuffers";
		re->stats_draw(re->sdh, &re->i);

		/* SHADOW BUFFER */
		threaded_makeshadowbufs(re);

		/* old code checked for internal render (aka not yafray) */
		{
			/* raytree */
			if (!re->test_break(re->tbh)) {
				if (re->r.mode & R_RAYTRACE) {
					makeraytree(re);
				}
			}
			/* ENVIRONMENT MAPS */
			if (!re->test_break(re->tbh))
				make_envmaps(re);
				
			/* point density texture */
			if (!re->test_break(re->tbh))
				make_pointdensities(re);
			/* voxel data texture */
			if (!re->test_break(re->tbh))
				make_voxeldata(re);
		}
		
		if (!re->test_break(re->tbh))
			project_renderdata(re, projectverto, re->r.mode & R_PANORAMA, 0, 1);
		
		/* Occlusion */
		if ((re->wrld.mode & (WO_AMB_OCC|WO_ENV_LIGHT|WO_INDIRECT_LIGHT)) && !re->test_break(re->tbh))
			if (re->wrld.ao_gather_method == WO_AOGATHER_APPROX)
				if (re->r.mode & R_SHADOW)
					make_occ_tree(re);

		/* SSS */
		if ((re->r.mode & R_SSS) && !re->test_break(re->tbh))
			make_sss_tree(re);
		
		if (!re->test_break(re->tbh))
			if (re->r.mode & R_RAYTRACE)
				volume_precache(re);
		
	}
	
	if (re->test_break(re->tbh))
		RE_Database_Free(re);
	else
		re->i.convertdone = TRUE;
	
	re->i.infostr= NULL;
	re->stats_draw(re->sdh, &re->i);
}

/* exported call to recalculate hoco for vertices, when winmat changed */
void RE_DataBase_ApplyWindow(Render *re)
{
	project_renderdata(re, projectverto, 0, 0, 0);
}

void RE_DataBase_GetView(Render *re, float mat[][4])
{
	copy_m4_m4(mat, re->viewmat);
}

/* ------------------------------------------------------------------------- */
/* Speed Vectors															 */
/* ------------------------------------------------------------------------- */

static void database_fromscene_vectors(Render *re, Scene *scene, unsigned int lay, int timeoffset)
{
	Object *camera= RE_GetCamera(re);
	float mat[4][4];
	
	re->scene= scene;
	re->lay= lay;
	
	/* XXX add test if dbase was filled already? */
	
	re->memArena = BLI_memarena_new(BLI_MEMARENA_STD_BUFSIZE, "vector render db arena");
	re->totvlak=re->totvert=re->totstrand=re->totlamp=re->tothalo= 0;
	re->i.totface=re->i.totvert=re->i.totstrand=re->i.totlamp=re->i.tothalo= 0;
	re->lights.first= re->lights.last= NULL;

	slurph_opt= 0;
	
	/* in localview, lamps are using normal layers, objects only local bits */
	if (re->lay & 0xFF000000)
		lay &= 0xFF000000;
	
	/* applies changes fully */
	scene->r.cfra += timeoffset;
	BKE_scene_update_for_newframe(re->main, re->scene, lay);
	
	/* if no camera, viewmat should have been set! */
	if (camera) {
		normalize_m4(camera->obmat);
		invert_m4_m4(mat, camera->obmat);
		RE_SetView(re, mat);
	}
	
	/* MAKE RENDER DATA */
	database_init_objects(re, lay, 0, 0, 0, timeoffset);
	
	if (!re->test_break(re->tbh))
		project_renderdata(re, projectverto, re->r.mode & R_PANORAMA, 0, 1);

	/* do this in end, particles for example need cfra */
	scene->r.cfra -= timeoffset;
}

/* choose to use static, to prevent giving too many args to this call */
static void speedvector_project(Render *re, float zco[2], const float co[3], const float ho[4])
{
	static float pixelphix=0.0f, pixelphiy=0.0f, zmulx=0.0f, zmuly=0.0f;
	static int pano= 0;
	float div;
	
	/* initialize */
	if (re) {
		pano= re->r.mode & R_PANORAMA;
		
		/* precalculate amount of radians 1 pixel rotates */
		if (pano) {
			/* size of 1 pixel mapped to viewplane coords */
			float psize= (re->viewplane.xmax-re->viewplane.xmin)/(float)re->winx;
			/* x angle of a pixel */
			pixelphix= atan(psize/re->clipsta);
			
			psize= (re->viewplane.ymax-re->viewplane.ymin)/(float)re->winy;
			/* y angle of a pixel */
			pixelphiy= atan(psize/re->clipsta);
		}
		zmulx= re->winx/2;
		zmuly= re->winy/2;
		
		return;
	}
	
	/* now map hocos to screenspace, uses very primitive clip still */
	if (ho[3]<0.1f) div= 10.0f;
	else div= 1.0f/ho[3];
	
	/* use cylinder projection */
	if (pano) {
		float vec[3], ang;
		/* angle between (0, 0, -1) and (co) */
		copy_v3_v3(vec, co);

		ang= saacos(-vec[2]/sqrtf(vec[0]*vec[0] + vec[2]*vec[2]));
		if (vec[0]<0.0f) ang= -ang;
		zco[0]= ang/pixelphix + zmulx;
		
		ang= 0.5f*(float)M_PI - saacos(vec[1] / len_v3(vec));
		zco[1]= ang/pixelphiy + zmuly;
		
	}
	else {
		zco[0]= zmulx*(1.0f+ho[0]*div);
		zco[1]= zmuly*(1.0f+ho[1]*div);
	}
}

static void calculate_speedvector(const float vectors[2], int step, float winsq, float winroot, const float co[3], const float ho[4], float speed[4])
{
	float zco[2], len;

	speedvector_project(NULL, zco, co, ho);
	
	zco[0]= vectors[0] - zco[0];
	zco[1]= vectors[1] - zco[1];
	
	/* enable nice masks for hardly moving stuff or float inaccuracy */
	if (zco[0]<0.1f && zco[0]>-0.1f && zco[1]<0.1f && zco[1]>-0.1f ) {
		zco[0]= 0.0f;
		zco[1]= 0.0f;
	}
	
	/* maximize speed for image width, otherwise it never looks good */
	len= zco[0]*zco[0] + zco[1]*zco[1];
	if (len > winsq) {
		len= winroot/sqrtf(len);
		zco[0]*= len;
		zco[1]*= len;
	}
	
	/* note; in main vecblur loop speedvec is negated again */
	if (step) {
		speed[2]= -zco[0];
		speed[3]= -zco[1];
	}
	else {
		speed[0]= zco[0];
		speed[1]= zco[1];
	}
}

static float *calculate_strandsurface_speedvectors(Render *re, ObjectInstanceRen *obi, StrandSurface *mesh)
{
	if (mesh->co && mesh->prevco && mesh->nextco) {
		float winsq= (float)re->winx*(float)re->winy; /* int's can wrap on large images */
		float winroot= sqrt(winsq);
		float (*winspeed)[4];
		float ho[4], prevho[4], nextho[4], winmat[4][4], vec[2];
		int a;

		if (obi->flag & R_TRANSFORMED)
			mult_m4_m4m4(winmat, re->winmat, obi->mat);
		else
			copy_m4_m4(winmat, re->winmat);

		winspeed= MEM_callocN(sizeof(float)*4*mesh->totvert, "StrandSurfWin");

		for (a=0; a<mesh->totvert; a++) {
			projectvert(mesh->co[a], winmat, ho);

			projectvert(mesh->prevco[a], winmat, prevho);
			speedvector_project(NULL, vec, mesh->prevco[a], prevho);
			calculate_speedvector(vec, 0, winsq, winroot, mesh->co[a], ho, winspeed[a]);

			projectvert(mesh->nextco[a], winmat, nextho);
			speedvector_project(NULL, vec, mesh->nextco[a], nextho);
			calculate_speedvector(vec, 1, winsq, winroot, mesh->co[a], ho, winspeed[a]);
		}

		return (float*)winspeed;
	}

	return NULL;
}

static void calculate_speedvectors(Render *re, ObjectInstanceRen *obi, float *vectors, int step)
{
	ObjectRen *obr= obi->obr;
	VertRen *ver= NULL;
	StrandRen *strand= NULL;
	StrandBuffer *strandbuf;
	StrandSurface *mesh= NULL;
	float *speed, (*winspeed)[4]=NULL, ho[4], winmat[4][4];
	float *co1, *co2, *co3, *co4, w[4];
	float winsq= (float)re->winx*(float)re->winy, winroot= sqrt(winsq);  /* int's can wrap on large images */
	int a, *face, *index;

	if (obi->flag & R_TRANSFORMED)
		mult_m4_m4m4(winmat, re->winmat, obi->mat);
	else
		copy_m4_m4(winmat, re->winmat);

	if (obr->vertnodes) {
		for (a=0; a<obr->totvert; a++, vectors+=2) {
			if ((a & 255)==0) ver= obr->vertnodes[a>>8].vert;
			else ver++;

			speed= RE_vertren_get_winspeed(obi, ver, 1);
			projectvert(ver->co, winmat, ho);
			calculate_speedvector(vectors, step, winsq, winroot, ver->co, ho, speed);
		}
	}

	if (obr->strandnodes) {
		strandbuf= obr->strandbuf;
		mesh= (strandbuf)? strandbuf->surface: NULL;

		/* compute speed vectors at surface vertices */
		if (mesh)
			winspeed= (float(*)[4])calculate_strandsurface_speedvectors(re, obi, mesh);

		if (winspeed) {
			for (a=0; a<obr->totstrand; a++, vectors+=2) {
				if ((a & 255)==0) strand= obr->strandnodes[a>>8].strand;
				else strand++;

				index= RE_strandren_get_face(obr, strand, 0);
				if (index && *index < mesh->totface) {
					speed= RE_strandren_get_winspeed(obi, strand, 1);

					/* interpolate speed vectors from strand surface */
					face= mesh->face[*index];

					co1= mesh->co[face[0]];
					co2= mesh->co[face[1]];
					co3= mesh->co[face[2]];
					co4= (face[3])? mesh->co[face[3]]: NULL;

					interp_weights_face_v3(w, co1, co2, co3, co4, strand->vert->co);

					zero_v4(speed);
					madd_v4_v4fl(speed, winspeed[face[0]], w[0]);
					madd_v4_v4fl(speed, winspeed[face[1]], w[1]);
					madd_v4_v4fl(speed, winspeed[face[2]], w[2]);
					if (face[3])
						madd_v4_v4fl(speed, winspeed[face[3]], w[3]);
				}
			}

			MEM_freeN(winspeed);
		}
	}
}

static int load_fluidsimspeedvectors(Render *re, ObjectInstanceRen *obi, float *vectors, int step)
{
	ObjectRen *obr= obi->obr;
	Object *fsob= obr->ob;
	VertRen *ver= NULL;
	float *speed, div, zco[2], avgvel[4] = {0.0, 0.0, 0.0, 0.0};
	float zmulx= re->winx/2, zmuly= re->winy/2, len;
	float winsq= (float)re->winx*(float)re->winy, winroot= sqrt(winsq); /* int's can wrap on large images */
	int a, j;
	float hoco[4], ho[4], fsvec[4], camco[4];
	float mat[4][4], winmat[4][4];
	float imat[4][4];
	FluidsimModifierData *fluidmd = (FluidsimModifierData *)modifiers_findByType(fsob, eModifierType_Fluidsim);
	FluidsimSettings *fss;
	FluidVertexVelocity *velarray = NULL;
	
	/* only one step needed */
	if (step) return 1;
	
	if (fluidmd)
		fss = fluidmd->fss;
	else
		return 0;
	
	copy_m4_m4(mat, re->viewmat);
	invert_m4_m4(imat, mat);

	/* set first vertex OK */
	if (!fss->meshVelocities) return 0;
	
	if ( obr->totvert != fss->totvert) {
		//fprintf(stderr, "load_fluidsimspeedvectors - modified fluidsim mesh, not using speed vectors (%d,%d)...\n", obr->totvert, fsob->fluidsimSettings->meshSurface->totvert); // DEBUG
		return 0;
	}
	
	velarray = fss->meshVelocities;

	if (obi->flag & R_TRANSFORMED)
		mult_m4_m4m4(winmat, re->winmat, obi->mat);
	else
		copy_m4_m4(winmat, re->winmat);
	
	/* (bad) HACK calculate average velocity */
	/* better solution would be fixing getVelocityAt() in intern/elbeem/intern/solver_util.cpp
	 * so that also small drops/little water volumes return a velocity != 0.
	 * But I had no luck in fixing that function - DG */
	for (a=0; a<obr->totvert; a++) {
		for (j=0;j<3;j++) avgvel[j] += velarray[a].vel[j];
		
	}
	for (j=0;j<3;j++) avgvel[j] /= (float)(obr->totvert);
	
	
	for (a=0; a<obr->totvert; a++, vectors+=2) {
		if ((a & 255)==0)
			ver= obr->vertnodes[a>>8].vert;
		else
			ver++;

		// get fluid velocity
		fsvec[3] = 0.0f;
		//fsvec[0] = fsvec[1] = fsvec[2] = fsvec[3] = 0.0; fsvec[2] = 2.0f; // NT fixed test
		for (j=0;j<3;j++) fsvec[j] = velarray[a].vel[j];
		
		/* (bad) HACK insert average velocity if none is there (see previous comment) */
		if ((fsvec[0] == 0.0f) && (fsvec[1] == 0.0f) && (fsvec[2] == 0.0f)) {
			fsvec[0] = avgvel[0];
			fsvec[1] = avgvel[1];
			fsvec[2] = avgvel[2];
		}
		
		// transform (=rotate) to cam space
		camco[0] = dot_v3v3(imat[0], fsvec);
		camco[1] = dot_v3v3(imat[1], fsvec);
		camco[2] = dot_v3v3(imat[2], fsvec);

		// get homogenous coordinates
		projectvert(camco, winmat, hoco);
		projectvert(ver->co, winmat, ho);
		
		/* now map hocos to screenspace, uses very primitive clip still */
		// use ho[3] of original vertex, xy component of vel. direction
		if (ho[3]<0.1f) div= 10.0f;
		else div= 1.0f/ho[3];
		zco[0]= zmulx*hoco[0]*div;
		zco[1]= zmuly*hoco[1]*div;
		
		// maximize speed as usual
		len= zco[0]*zco[0] + zco[1]*zco[1];
		if (len > winsq) {
			len= winroot/sqrtf(len);
			zco[0]*= len; zco[1]*= len;
		}
		
		speed= RE_vertren_get_winspeed(obi, ver, 1);
		// set both to the same value
		speed[0]= speed[2]= zco[0];
		speed[1]= speed[3]= zco[1];
		//if (a < 20) fprintf(stderr,"speed %d %f,%f | camco %f,%f,%f | hoco %f,%f,%f,%f\n", a, speed[0], speed[1], camco[0],camco[1], camco[2], hoco[0],hoco[1], hoco[2],hoco[3]); // NT DEBUG
	}

	return 1;
}

/* makes copy per object of all vectors */
/* result should be that we can free entire database */
static void copy_dbase_object_vectors(Render *re, ListBase *lb)
{
	ObjectInstanceRen *obi, *obilb;
	ObjectRen *obr;
	VertRen *ver= NULL;
	float *vec, ho[4], winmat[4][4];
	int a, totvector;

	for (obi= re->instancetable.first; obi; obi= obi->next) {
		obr= obi->obr;

		obilb= MEM_mallocN(sizeof(ObjectInstanceRen), "ObInstanceVector");
		memcpy(obilb, obi, sizeof(ObjectInstanceRen));
		BLI_addtail(lb, obilb);

		obilb->totvector= totvector= obr->totvert;

		if (totvector > 0) {
			vec= obilb->vectors= MEM_mallocN(2*sizeof(float)*totvector, "vector array");

			if (obi->flag & R_TRANSFORMED)
				mult_m4_m4m4(winmat, re->winmat, obi->mat);
			else
				copy_m4_m4(winmat, re->winmat);

			for (a=0; a<obr->totvert; a++, vec+=2) {
				if ((a & 255)==0) ver= obr->vertnodes[a>>8].vert;
				else ver++;
				
				projectvert(ver->co, winmat, ho);
				speedvector_project(NULL, vec, ver->co, ho);
			}
		}
	}
}

static void free_dbase_object_vectors(ListBase *lb)
{
	ObjectInstanceRen *obi;
	
	for (obi= lb->first; obi; obi= obi->next)
		if (obi->vectors)
			MEM_freeN(obi->vectors);
	BLI_freelistN(lb);
}

void RE_Database_FromScene_Vectors(Render *re, Main *bmain, Scene *sce, unsigned int lay)
{
	ObjectInstanceRen *obi, *oldobi;
	StrandSurface *mesh;
	ListBase *table;
	ListBase oldtable= {NULL, NULL}, newtable= {NULL, NULL};
	ListBase strandsurface;
	int step;
	
	re->i.infostr= "Calculating previous frame vectors";
	re->r.mode |= R_SPEED;
	
	speedvector_project(re, NULL, NULL, NULL);	/* initializes projection code */
	
	/* creates entire dbase */
	database_fromscene_vectors(re, sce, lay, -1);
	
	/* copy away vertex info */
	copy_dbase_object_vectors(re, &oldtable);
		
	/* free dbase and make the future one */
	strandsurface= re->strandsurface;
	memset(&re->strandsurface, 0, sizeof(ListBase));
	RE_Database_Free(re);
	re->strandsurface= strandsurface;
	
	if (!re->test_break(re->tbh)) {
		/* creates entire dbase */
		re->i.infostr= "Calculating next frame vectors";
		
		database_fromscene_vectors(re, sce, lay, +1);
	}	
	/* copy away vertex info */
	copy_dbase_object_vectors(re, &newtable);
	
	/* free dbase and make the real one */
	strandsurface= re->strandsurface;
	memset(&re->strandsurface, 0, sizeof(ListBase));
	RE_Database_Free(re);
	re->strandsurface= strandsurface;
	
	if (!re->test_break(re->tbh))
		RE_Database_FromScene(re, bmain, sce, lay, 1);
	
	if (!re->test_break(re->tbh)) {
		int vectorlay= get_vector_renderlayers(re->scene);

		for (step= 0; step<2; step++) {
			
			if (step)
				table= &newtable;
			else
				table= &oldtable;
			
			oldobi= table->first;
			for (obi= re->instancetable.first; obi && oldobi; obi= obi->next) {
				int ok= 1;
				FluidsimModifierData *fluidmd;

				if (!(obi->lay & vectorlay))
					continue;

				obi->totvector= obi->obr->totvert;

				/* find matching object in old table */
				if (oldobi->ob!=obi->ob || oldobi->par!=obi->par || oldobi->index!=obi->index || oldobi->psysindex!=obi->psysindex) {
					ok= 0;
					for (oldobi= table->first; oldobi; oldobi= oldobi->next)
						if (oldobi->ob==obi->ob && oldobi->par==obi->par && oldobi->index==obi->index && oldobi->psysindex==obi->psysindex)
							break;
					if (oldobi==NULL)
						oldobi= table->first;
					else
						ok= 1;
				}
				if (ok==0) {
					 printf("speed table: missing object %s\n", obi->ob->id.name+2);
					continue;
				}

				// NT check for fluidsim special treatment
				fluidmd = (FluidsimModifierData *)modifiers_findByType(obi->ob, eModifierType_Fluidsim);
				if (fluidmd && fluidmd->fss && (fluidmd->fss->type & OB_FLUIDSIM_DOMAIN)) {
					/* use preloaded per vertex simulation data, only does calculation for step=1 */
					/* NOTE/FIXME - velocities and meshes loaded unnecessarily often during the database_fromscene_vectors calls... */
					load_fluidsimspeedvectors(re, obi, oldobi->vectors, step);
				}
				else {
					/* check if both have same amounts of vertices */
					if (obi->totvector==oldobi->totvector)
						calculate_speedvectors(re, obi, oldobi->vectors, step);
					else
						printf("Warning: object %s has different amount of vertices or strands on other frame\n", obi->ob->id.name+2);
				} // not fluidsim

				oldobi= oldobi->next;
			}
		}
	}
	
	free_dbase_object_vectors(&oldtable);
	free_dbase_object_vectors(&newtable);

	for (mesh=re->strandsurface.first; mesh; mesh=mesh->next) {
		if (mesh->prevco) {
			MEM_freeN(mesh->prevco);
			mesh->prevco= NULL;
		}
		if (mesh->nextco) {
			MEM_freeN(mesh->nextco);
			mesh->nextco= NULL;
		}
	}
	
	re->i.infostr= NULL;
	re->stats_draw(re->sdh, &re->i);
}


/* ------------------------------------------------------------------------- */
/* Baking																	 */
/* ------------------------------------------------------------------------- */

/* setup for shaded view or bake, so only lamps and materials are initialized */
/* type:
 * RE_BAKE_LIGHT:  for shaded view, only add lamps
 * RE_BAKE_ALL:    for baking, all lamps and objects
 * RE_BAKE_NORMALS:for baking, no lamps and only selected objects
 * RE_BAKE_AO:     for baking, no lamps, but all objects
 * RE_BAKE_TEXTURE:for baking, no lamps, only selected objects
 * RE_BAKE_DISPLACEMENT:for baking, no lamps, only selected objects
 * RE_BAKE_SHADOW: for baking, only shadows, but all objects
*/
void RE_Database_Baking(Render *re, Main *bmain, Scene *scene, unsigned int lay, const int type, Object *actob)
{
	Object *camera;
	float mat[4][4];
	float amb[3];
	const short onlyselected= !ELEM4(type, RE_BAKE_LIGHT, RE_BAKE_ALL, RE_BAKE_SHADOW, RE_BAKE_AO);
	const short nolamps= ELEM3(type, RE_BAKE_NORMALS, RE_BAKE_TEXTURE, RE_BAKE_DISPLACEMENT);

	re->main= bmain;
	re->scene= scene;
	re->lay= lay;

	/* renderdata setup and exceptions */
	re->r= scene->r;
	
	RE_init_threadcount(re);
	
	re->flag |= R_BAKING;
	re->excludeob= actob;
	if (actob)
		re->flag |= R_BAKE_TRACE;

	if (type==RE_BAKE_NORMALS && re->r.bake_normal_space==R_BAKE_SPACE_TANGENT)
		re->flag |= R_NEED_TANGENT;
	
	if (!actob && ELEM4(type, RE_BAKE_LIGHT, RE_BAKE_NORMALS, RE_BAKE_TEXTURE, RE_BAKE_DISPLACEMENT)) {
		re->r.mode &= ~R_SHADOW;
		re->r.mode &= ~R_RAYTRACE;
	}
	
	if (!actob && (type==RE_BAKE_SHADOW)) {
		re->r.mode |= R_SHADOW;
	}
	
	/* setup render stuff */
	re->memArena = BLI_memarena_new(BLI_MEMARENA_STD_BUFSIZE, "bake db arena");
	
	re->totvlak=re->totvert=re->totstrand=re->totlamp=re->tothalo= 0;
	re->lights.first= re->lights.last= NULL;
	re->lampren.first= re->lampren.last= NULL;

	/* in localview, lamps are using normal layers, objects only local bits */
	if (re->lay & 0xFF000000)
		lay &= 0xFF000000;
	
	camera= RE_GetCamera(re);
	
	/* if no camera, set unit */
	if (camera) {
		normalize_m4(camera->obmat);
		invert_m4_m4(mat, camera->obmat);
		RE_SetView(re, mat);
	}
	else {
		unit_m4(mat);
		RE_SetView(re, mat);
	}
	copy_m3_m4(re->imat, re->viewinv);

	/* TODO: deep shadow maps + baking + strands */
	/* strands use the window matrix and view size, there is to correct
	 * window matrix but at least avoids malloc and crash loop [#27807] */
	unit_m4(re->winmat);
	re->winx= re->winy= 256;
	/* done setting dummy values */

	init_render_world(re);	/* do first, because of ambient. also requires re->osa set correct */
	if (re->r.mode & R_RAYTRACE) {
		init_render_qmcsampler(re);
		
		if (re->wrld.mode & (WO_AMB_OCC|WO_ENV_LIGHT|WO_INDIRECT_LIGHT))
			if (re->wrld.ao_samp_method == WO_AOSAMP_CONSTANT)
				init_ao_sphere(&re->wrld);
	}
	
	/* still bad... doing all */
	init_render_textures(re);
	
	copy_v3_v3(amb, &re->wrld.ambr);
	init_render_materials(re->main, re->r.mode, amb);
	
	set_node_shader_lamp_loop(shade_material_loop);
	
	/* MAKE RENDER DATA */
	database_init_objects(re, lay, nolamps, onlyselected, actob, 0);

	set_material_lightgroups(re);
	
	/* SHADOW BUFFER */
	if (type!=RE_BAKE_LIGHT)
		if (re->r.mode & R_SHADOW)
			threaded_makeshadowbufs(re);

	/* raytree */
	if (!re->test_break(re->tbh))
		if (re->r.mode & R_RAYTRACE)
			makeraytree(re);
	
	/* point density texture */
	if (!re->test_break(re->tbh))
		make_pointdensities(re);

	/* voxel data texture */
	if (!re->test_break(re->tbh))
		make_voxeldata(re);

	/* occlusion */
	if ((re->wrld.mode & (WO_AMB_OCC|WO_ENV_LIGHT|WO_INDIRECT_LIGHT)) && !re->test_break(re->tbh))
		if (re->wrld.ao_gather_method == WO_AOGATHER_APPROX)
			if (re->r.mode & R_SHADOW)
				make_occ_tree(re);
}

/* ------------------------------------------------------------------------- */
/* Sticky texture coords													 */
/* ------------------------------------------------------------------------- */

void RE_make_sticky(Scene *scene, View3D *v3d)
{
	Object *ob;
	Base *base;
	MVert *mvert;
	Mesh *me;
	MSticky *ms;
	Render *re;
	float ho[4], mat[4][4];
	int a;
	Object *camera= NULL;

	if (v3d==NULL) {
		printf("Need a 3d view to make sticky\n");
		return;
	}

	if (v3d)				camera= V3D_CAMERA_LOCAL(v3d);
	if (camera == NULL)	camera= scene->camera;

	if (camera==NULL) {
		printf("Need camera to make sticky\n");
		return;
	}
	if (scene->obedit) {
		printf("Unable to make sticky in Edit Mode\n");
		return;
	}
	
	re= RE_NewRender("_make sticky_");
	RE_InitState(re, NULL, &scene->r, NULL, scene->r.xsch, scene->r.ysch, NULL);
	
	/* use renderdata and camera to set viewplane */
	RE_SetCamera(re, camera);

	/* and set view matrix */
	normalize_m4(camera->obmat);
	invert_m4_m4(mat, camera->obmat);
	RE_SetView(re, mat);
	
	for (base= FIRSTBASE; base; base= base->next) {
		if (TESTBASELIB(v3d, base)) {
			if (base->object->type==OB_MESH) {
				ob= base->object;
				
				me= ob->data;
				mvert= me->mvert;
				if (me->msticky)
					CustomData_free_layer_active(&me->vdata, CD_MSTICKY, me->totvert);
				me->msticky= CustomData_add_layer(&me->vdata, CD_MSTICKY,
					CD_CALLOC, NULL, me->totvert);
				
				BKE_object_where_is_calc(scene, ob);
				mult_m4_m4m4(mat, re->viewmat, ob->obmat);
				
				ms= me->msticky;
				for (a=0; a<me->totvert; a++, ms++, mvert++) {
					copy_v3_v3(ho, mvert->co);
					mul_m4_v3(mat, ho);
					projectverto(ho, re->winmat, ho);
					ms->co[0]= ho[0]/ho[3];
					ms->co[1]= ho[1]/ho[3];
				}
			}
		}
	}
}
<|MERGE_RESOLUTION|>--- conflicted
+++ resolved
@@ -4318,11 +4318,7 @@
 				/* Baking lets us define a quad split order */
 				split_quads(obr, re->r.bake_quad_split);
 			}
-<<<<<<< HEAD
-			else if(BKE_object_is_animated(re->scene, ob))
-=======
 			else if (BKE_object_is_animated(re->scene, ob))
->>>>>>> dab1d8e4
 				split_quads(obr, 1);
 			else {
 				if ((re->r.mode & R_SIMPLIFY && re->r.simplify_flag & R_SIMPLE_NO_TRIANGULATE) == 0)
