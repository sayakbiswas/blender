--- conflicted
+++ resolved
@@ -335,12 +335,8 @@
 				}
 			}
 			if (ELEM(note->category, NC_SCENE, NC_OBJECT, NC_GEOM, NC_WM)) {
-<<<<<<< HEAD
-				ED_info_stats_clear(scene);
-=======
 				SceneLayer *sl = BKE_scene_layer_context_active(scene);
 				ED_info_stats_clear(sl);
->>>>>>> c2f6ca31
 				WM_event_add_notifier(C, NC_SPACE | ND_SPACE_INFO, NULL);
 			}
 		}
@@ -387,13 +383,8 @@
 				for (ar = screen->regionbase.first; ar; ar = ar->next) {
 					ED_region_do_listen(screen, NULL, ar, note, scene);
 				}
-<<<<<<< HEAD
 
 				ED_screen_areas_iter(win, screen, sa) {
-=======
-				
-				for (sa = screen->areabase.first; sa; sa = sa->next) {
->>>>>>> c2f6ca31
 					ED_area_do_listen(screen, sa, note, scene);
 					for (ar = sa->regionbase.first; ar; ar = ar->next) {
 						ED_region_do_listen(screen, sa, ar, note, scene);
@@ -417,16 +408,9 @@
 	for (win = wm->windows.first; win; win = win->next) {
 		const bScreen *screen = WM_window_get_active_screen(win);
 		Scene *scene = WM_window_get_active_scene(win);
-<<<<<<< HEAD
 		
 		CTX_wm_window_set(C, win);
 		ED_screen_areas_iter(win, screen, sa) {
-=======
-		ScrArea *sa;
-		
-		CTX_wm_window_set(C, win);
-		for (sa = screen->areabase.first; sa; sa = sa->next) {
->>>>>>> c2f6ca31
 			if (sa->do_refresh) {
 				CTX_wm_area_set(C, sa);
 				ED_area_do_refresh(C, sa);
@@ -2584,11 +2568,7 @@
 				}
 #endif
 
-<<<<<<< HEAD
 				ED_screen_areas_iter(win, screen, sa) {
-=======
-				for (sa = screen->areabase.first; sa; sa = sa->next) {
->>>>>>> c2f6ca31
 					/* after restoring a screen from SCREENMAXIMIZED we have to wait
 					 * with the screen handling till the region coordinates are updated */
 					if (screen->skip_handling == true) {
