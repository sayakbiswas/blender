--- conflicted
+++ resolved
@@ -4925,7 +4925,6 @@
 	ot->exec = previews_ensure_exec;
 }
 
-<<<<<<< HEAD
 /* *************************** Datablocks previews clear ************* */
 
 /* Only types supporting previews currently. */
@@ -4994,7 +4993,10 @@
 	                             FILTER_ID_SCE | FILTER_ID_OB | FILTER_ID_GR |
 		                         FILTER_ID_MA | FILTER_ID_LA | FILTER_ID_WO | FILTER_ID_TE | FILTER_ID_IM,
 	                             "DataBlock Type", "Which datablock previews to clear");
-=======
+}
+
+/* *************************** Doc from UI ************* */
+
 static int doc_view_manual_ui_context_exec(bContext *C, wmOperator *UNUSED(op))
 {
 	PointerRNA ptr_props;
@@ -5025,7 +5027,6 @@
 	/* callbacks */
 	ot->poll = ED_operator_regionactive;
 	ot->exec = doc_view_manual_ui_context_exec;
->>>>>>> 920fa0f9
 }
 
 /* ******************************************************* */
@@ -5124,11 +5125,8 @@
 	WM_operatortype_append(WM_OT_console_toggle);
 #endif
 	WM_operatortype_append(WM_OT_previews_ensure);
-<<<<<<< HEAD
 	WM_operatortype_append(WM_OT_previews_clear);
-=======
 	WM_operatortype_append(WM_OT_doc_view_manual_ui_context);
->>>>>>> 920fa0f9
 }
 
 /* circleselect-like modal operators */
