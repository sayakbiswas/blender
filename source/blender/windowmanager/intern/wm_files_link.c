--- conflicted
+++ resolved
@@ -297,7 +297,7 @@
 
 		switch (item->idcode) {
 			case ID_IM:
-				new_id = (ID *)BKE_image_load_exists_ex(item->name, &id_exists);
+				new_id = (ID *)BKE_image_load_exists_ex(bmain, item->name, &id_exists);
 				if (id_exists) {
 					if (!new_id->uuid || !ASSETUUID_EQUAL(new_id->uuid, item->uuid)) {
 						/* Fake 'same ID' (same path, but different uuid or whatever), force loading into new ID. */
@@ -476,11 +476,7 @@
 		BKE_reportf(op->reports, RPT_ERROR, "'%s': nothing indicated", path);
 		return OPERATOR_CANCELLED;
 	}
-<<<<<<< HEAD
-	else if (libname[0] && BLI_path_cmp(bmain->name, libname) == 0) {
-=======
-	else if (BLI_path_cmp(BKE_main_blendfile_path(bmain), libname) == 0) {
->>>>>>> 324e10e7
+	else if (libname[0] && BLI_path_cmp(BKE_main_blendfile_path(bmain), libname) == 0) {
 		BKE_reportf(op->reports, RPT_ERROR, "'%s': cannot use current file as library", path);
 		return OPERATOR_CANCELLED;
 	}
@@ -662,7 +658,9 @@
 				ID *new_id = ((WMLinkAppendDataItem *)(itemlink->link))->new_id;
 
 				if (new_id && GS(new_id->name) == ID_MA) {
-					assign_material(obbase->object, (Material *)new_id, obbase->object->actcol, BKE_MAT_ASSIGN_USERPREF);
+					assign_material(
+					            bmain, obbase->object,
+					            (Material *)new_id, obbase->object->actcol, BKE_MAT_ASSIGN_USERPREF);
 				}
 			}
 		}
