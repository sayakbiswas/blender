/*
 * ***** BEGIN GPL LICENSE BLOCK *****
 *
 * This program is free software; you can redistribute it and/or
 * modify it under the terms of the GNU General Public License
 * as published by the Free Software Foundation; either version 2
 * of the License, or (at your option) any later version.
 *
 * This program is distributed in the hope that it will be useful,
 * but WITHOUT ANY WARRANTY; without even the implied warranty of
 * MERCHANTABILITY or FITNESS FOR A PARTICULAR PURPOSE.  See the
 * GNU General Public License for more details.
 *
 * You should have received a copy of the GNU General Public License
 * along with this program; if not, write to the Free Software Foundation,
 * Inc., 51 Franklin Street, Fifth Floor, Boston, MA 02110-1301, USA.
 *
 * The Original Code is Copyright (C) 2007 Blender Foundation.
 * All rights reserved.
 *
 *
 * Contributor(s): Blender Foundation
 *
 * ***** END GPL LICENSE BLOCK *****
 */

/** \file blender/windowmanager/intern/wm.c
 *  \ingroup wm
 *
 * Internal functions for managing UI registrable types (operator, UI and menu types)
 *
 * Also Blenders main event loop (WM_main)
 */

#include <string.h>
#include <stddef.h>

#include "BLI_sys_types.h"

#include "DNA_windowmanager_types.h"

#include "MEM_guardedalloc.h"

#include "BLI_utildefines.h"
#include "BLI_blenlib.h"
#include "BLI_ghash.h"

#include "BKE_context.h"
#include "BKE_idprop.h"
#include "BKE_library.h"
#include "BKE_main.h"
#include "BKE_screen.h"
#include "BKE_report.h"
#include "BKE_global.h"
#include "BKE_workspace.h"

#include "WM_api.h"
#include "WM_types.h"
#include "WM_message.h"
#include "wm_window.h"
#include "wm_event_system.h"
#include "wm_draw.h"
#include "wm.h"

#include "ED_screen.h"
#include "BKE_undo_system.h"

#ifdef WITH_PYTHON
#include "BPY_extern.h"
#endif

/* ****************************************************** */

#define MAX_OP_REGISTERED   32

void WM_operator_free(wmOperator *op)
{

#ifdef WITH_PYTHON
	if (op->py_instance) {
		/* do this first in case there are any __del__ functions or
		 * similar that use properties */
		BPY_DECREF_RNA_INVALIDATE(op->py_instance);
	}
#endif

	if (op->ptr) {
		op->properties = op->ptr->data;
		MEM_freeN(op->ptr);
	}

	if (op->properties) {
		IDP_FreeProperty(op->properties);
		MEM_freeN(op->properties);
	}

	if (op->reports && (op->reports->flag & RPT_FREE)) {
		BKE_reports_clear(op->reports);
		MEM_freeN(op->reports);
	}

	if (op->macro.first) {
		wmOperator *opm, *opmnext;
		for (opm = op->macro.first; opm; opm = opmnext) {
			opmnext = opm->next;
			WM_operator_free(opm);
		}
	}
	
	MEM_freeN(op);
}

void WM_operator_free_all_after(wmWindowManager *wm, struct wmOperator *op)
{
	op = op->next;
	while (op != NULL) {
		wmOperator *op_next = op->next;
		BLI_remlink(&wm->operators, op);
		WM_operator_free(op);
		op = op_next;
	}
}

/**
 * Use with extreme care!,
 * properties, customdata etc - must be compatible.
 *
 * \param op  Operator to assign the type to.
 * \param ot  OperatorType to assign.
 */
void WM_operator_type_set(wmOperator *op, wmOperatorType *ot)
{
	/* not supported for Python */
	BLI_assert(op->py_instance == NULL);

	op->type = ot;
	op->ptr->type = ot->srna;

	/* ensure compatible properties */
	if (op->properties) {
		PointerRNA ptr;

		WM_operator_properties_create_ptr(&ptr, ot);

		WM_operator_properties_default(&ptr, false);

		if (ptr.data) {
			IDP_SyncGroupTypes(op->properties, ptr.data, true);
		}

		WM_operator_properties_free(&ptr);
	}
}

static void wm_reports_free(wmWindowManager *wm)
{
	BKE_reports_clear(&wm->reports);
	WM_event_remove_timer(wm, NULL, wm->reports.reporttimer);
}

/* all operations get registered in the windowmanager here */
/* called on event handling by event_system.c */
void wm_operator_register(bContext *C, wmOperator *op)
{
	wmWindowManager *wm = CTX_wm_manager(C);
	int tot = 0;

	op->execution_area = CTX_wm_area(C);
	op->execution_region = CTX_wm_region(C);

	BLI_addtail(&wm->operators, op);

	/* only count registered operators */
	while (op) {
		wmOperator *op_prev = op->prev;
		if (op->type->flag & OPTYPE_REGISTER) {
			tot += 1;
		}
		if (tot > MAX_OP_REGISTERED) {
			BLI_remlink(&wm->operators, op);
			WM_operator_free(op);
		}
		op = op_prev;
	}

	/* so the console is redrawn */
	WM_event_add_notifier(C, NC_SPACE | ND_SPACE_INFO_REPORT, NULL);
	WM_event_add_notifier(C, NC_WM | ND_HISTORY, NULL);
}


void WM_operator_stack_clear(wmWindowManager *wm)
{
	wmOperator *op;
	
	while ((op = BLI_pophead(&wm->operators))) {
		WM_operator_free(op);
	}
	
	WM_main_add_notifier(NC_WM | ND_HISTORY, NULL);
}

/**
 * This function is needed in the case when an addon id disabled
 * while a modal operator it defined is running.
 */
void WM_operator_handlers_clear(wmWindowManager *wm, wmOperatorType *ot)
{
	wmWindow *win;
	for (win = wm->windows.first; win; win = win->next) {
		ListBase *lb[2] = {&win->handlers, &win->modalhandlers};
		wmEventHandler *handler;
		int i;

		for (i = 0; i < 2; i++) {
			for (handler = lb[i]->first; handler; handler = handler->next) {
				if (handler->op && handler->op->type == ot) {
					/* don't run op->cancel because it needs the context,
					 * assume whoever unregisters the operator will cleanup */
					handler->flag |= WM_HANDLER_DO_FREE;
					WM_operator_free(handler->op);
					handler->op = NULL;
				}
			}
		}
	}
}

/* ************ uiListType handling ************** */

static GHash *uilisttypes_hash = NULL;

uiListType *WM_uilisttype_find(const char *idname, bool quiet)
{
	uiListType *ult;

	if (idname[0]) {
		ult = BLI_ghash_lookup(uilisttypes_hash, idname);
		if (ult) {
			return ult;
		}
	}

	if (!quiet) {
		printf("search for unknown uilisttype %s\n", idname);
	}

	return NULL;
}

bool WM_uilisttype_add(uiListType *ult)
{
	BLI_ghash_insert(uilisttypes_hash, ult->idname, ult);
	return 1;
}

void WM_uilisttype_freelink(uiListType *ult)
{
	bool ok;

	ok = BLI_ghash_remove(uilisttypes_hash, ult->idname, NULL, MEM_freeN);

	BLI_assert(ok);
	(void)ok;
}

/* called on initialize WM_init() */
void WM_uilisttype_init(void)
{
	uilisttypes_hash = BLI_ghash_str_new_ex("uilisttypes_hash gh", 16);
}

void WM_uilisttype_free(void)
{
	GHashIterator gh_iter;

	GHASH_ITER (gh_iter, uilisttypes_hash) {
		uiListType *ult = BLI_ghashIterator_getValue(&gh_iter);
		if (ult->ext.free) {
			ult->ext.free(ult->ext.data);
		}
	}

	BLI_ghash_free(uilisttypes_hash, NULL, MEM_freeN);
	uilisttypes_hash = NULL;
}

/* ************ MenuType handling ************** */

static GHash *menutypes_hash = NULL;

MenuType *WM_menutype_find(const char *idname, bool quiet)
{
	MenuType *mt;

	if (idname[0]) {
		mt = BLI_ghash_lookup(menutypes_hash, idname);
		if (mt)
			return mt;
	}

	if (!quiet)
		printf("search for unknown menutype %s\n", idname);

	return NULL;
}

bool WM_menutype_add(MenuType *mt)
{
	BLI_ghash_insert(menutypes_hash, mt->idname, mt);
	return true;
}

void WM_menutype_freelink(MenuType *mt)
{
	bool ok;

	ok = BLI_ghash_remove(menutypes_hash, mt->idname, NULL, MEM_freeN);

	BLI_assert(ok);
	(void)ok;
}

/* called on initialize WM_init() */
void WM_menutype_init(void)
{
	/* reserve size is set based on blender default setup */
	menutypes_hash = BLI_ghash_str_new_ex("menutypes_hash gh", 512);
}

void WM_menutype_free(void)
{
	GHashIterator gh_iter;

	GHASH_ITER (gh_iter, menutypes_hash) {
		MenuType *mt = BLI_ghashIterator_getValue(&gh_iter);
		if (mt->ext.free) {
			mt->ext.free(mt->ext.data);
		}
	}

	BLI_ghash_free(menutypes_hash, NULL, MEM_freeN);
	menutypes_hash = NULL;
}

bool WM_menutype_poll(bContext *C, MenuType *mt)
{
	/* If we're tagged, only use compatible. */
	if (mt->owner_id[0] != '\0') {
		const WorkSpace *workspace = CTX_wm_workspace(C);
		if (BKE_workspace_owner_id_check(workspace, mt->owner_id) == false) {
			return false;
		}
	}

	if (mt->poll != NULL) {
		return mt->poll(C, mt);
	}
	return true;
}

/* ****************************************** */

void WM_keymap_init(bContext *C)
{
	wmWindowManager *wm = CTX_wm_manager(C);

	/* create standard key configs */
	if (!wm->defaultconf)
		wm->defaultconf = WM_keyconfig_new(wm, "Blender");
	if (!wm->addonconf)
		wm->addonconf = WM_keyconfig_new(wm, "Blender Addon");
	if (!wm->userconf)
		wm->userconf = WM_keyconfig_new(wm, "Blender User");
	
	/* initialize only after python init is done, for keymaps that
	 * use python operators */
	if (CTX_py_init_get(C) && (wm->initialized & WM_KEYMAP_IS_INITIALIZED) == 0) {
		/* create default key config, only initialize once,
		 * it's persistent across sessions */
		if (!(wm->defaultconf->flag & KEYCONF_INIT_DEFAULT)) {
			wm_window_keymap(wm->defaultconf);
			ED_spacetypes_keymap(wm->defaultconf);

			wm->defaultconf->flag |= KEYCONF_INIT_DEFAULT;
		}

		WM_keyconfig_update_tag(NULL, NULL);
		WM_keyconfig_update(wm);

		wm->initialized |= WM_KEYMAP_IS_INITIALIZED;
	}
}

void WM_check(bContext *C)
{
	Main *bmain = CTX_data_main(C);
	wmWindowManager *wm = CTX_wm_manager(C);
	
	/* wm context */
	if (wm == NULL) {
		wm = CTX_data_main(C)->wm.first;
		CTX_wm_manager_set(C, wm);
	}

	if (wm == NULL || BLI_listbase_is_empty(&wm->windows)) {
		return;
	}

	if (!G.background) {
		/* case: fileread */
		if ((wm->initialized & WM_WINDOW_IS_INITIALIZED) == 0) {
			WM_keymap_init(C);
			WM_autosave_init(wm);
		}

		/* case: no open windows at all, for old file reads */
		wm_window_ghostwindows_ensure(wm);
	}

	if (wm->message_bus == NULL) {
		wm->message_bus = WM_msgbus_create();
	}

	/* case: fileread */
	/* note: this runs in bg mode to set the screen context cb */
<<<<<<< HEAD
	if ((wm->initialized & WM_WINDOW_IS_INITIALIZED) == 0) {
		ED_screens_initialize(wm);
		wm->initialized |= WM_WINDOW_IS_INITIALIZED;
=======
	if ((wm->initialized & WM_INIT_WINDOW) == 0) {
		ED_screens_initialize(bmain, wm);
		wm->initialized |= WM_INIT_WINDOW;
>>>>>>> 48e871ab
	}
}

void wm_clear_default_size(bContext *C)
{
	wmWindowManager *wm = CTX_wm_manager(C);
	wmWindow *win;
	
	/* wm context */
	if (wm == NULL) {
		wm = CTX_data_main(C)->wm.first;
		CTX_wm_manager_set(C, wm);
	}

	if (wm == NULL || BLI_listbase_is_empty(&wm->windows)) {
		return;
	}
	
	for (win = wm->windows.first; win; win = win->next) {
		win->sizex = 0;
		win->sizey = 0;
		win->posx = 0;
		win->posy = 0;
	}

}

/* on startup, it adds all data, for matching */
void wm_add_default(Main *bmain, bContext *C)
{
	wmWindowManager *wm = BKE_libblock_alloc(bmain, ID_WM, "WinMan", 0);
	wmWindow *win;
	bScreen *screen = CTX_wm_screen(C); /* XXX from file read hrmf */
	WorkSpace *workspace;
	WorkSpaceLayout *layout = BKE_workspace_layout_find_global(bmain, screen, &workspace);

	CTX_wm_manager_set(C, wm);
	win = wm_window_new(C);
	win->scene = CTX_data_scene(C);
	WM_window_set_active_workspace(win, workspace);
	WM_window_set_active_layout(win, workspace, layout);
	screen->winid = win->winid;

	wm->winactive = win;
	wm->file_saved = 1;
	wm_window_make_drawable(wm, win);
}


/* context is allowed to be NULL, do not free wm itself (library.c) */
void wm_close_and_free(bContext *C, wmWindowManager *wm)
{
	wmWindow *win;
	wmOperator *op;
	wmKeyConfig *keyconf;

	if (wm->autosavetimer)
		wm_autosave_timer_ended(wm);

	while ((win = BLI_pophead(&wm->windows))) {
		WM_window_set_active_workspace(win, NULL); /* prevent draw clear to use screen */
		wm_window_free(C, wm, win);
	}
	
	while ((op = BLI_pophead(&wm->operators))) {
		WM_operator_free(op);
	}

	while ((keyconf = BLI_pophead(&wm->keyconfigs))) {
		WM_keyconfig_free(keyconf);
	}

	BLI_freelistN(&wm->queue);

	if (wm->message_bus != NULL) {
		WM_msgbus_destroy(wm->message_bus);
	}

	BLI_freelistN(&wm->paintcursors);

	WM_drag_free_list(&wm->drags);
	
	wm_reports_free(wm);

	if (wm->undo_stack) {
		BKE_undosys_stack_destroy(wm->undo_stack);
		wm->undo_stack = NULL;
	}

	if (C && CTX_wm_manager(C) == wm) CTX_wm_manager_set(C, NULL);
}

void wm_close_and_free_all(bContext *C, ListBase *wmlist)
{
	wmWindowManager *wm;

	while ((wm = wmlist->first)) {
		wm_close_and_free(C, wm);
		BLI_remlink(wmlist, wm);
		BKE_libblock_free_data(&wm->id, true);
		MEM_freeN(wm);
	}
}

void WM_main(bContext *C)
{
	/* Single refresh before handling events.
	 * This ensures we don't run operators before the depsgraph has been evaluated. */
	wm_event_do_refresh_wm_and_depsgraph(C);

	while (1) {
		
		/* get events from ghost, handle window events, add to window queues */
		wm_window_process_events(C); 
		
		/* per window, all events to the window, screen, area and region handlers */
		wm_event_do_handlers(C);
		
		/* events have left notes about changes, we handle and cache it */
		wm_event_do_notifiers(C);
		
		/* execute cached changes draw */
		wm_draw_update(C);
	}
}

<|MERGE_RESOLUTION|>--- conflicted
+++ resolved
@@ -424,15 +424,9 @@
 
 	/* case: fileread */
 	/* note: this runs in bg mode to set the screen context cb */
-<<<<<<< HEAD
 	if ((wm->initialized & WM_WINDOW_IS_INITIALIZED) == 0) {
-		ED_screens_initialize(wm);
+		ED_screens_initialize(bmain, wm);
 		wm->initialized |= WM_WINDOW_IS_INITIALIZED;
-=======
-	if ((wm->initialized & WM_INIT_WINDOW) == 0) {
-		ED_screens_initialize(bmain, wm);
-		wm->initialized |= WM_INIT_WINDOW;
->>>>>>> 48e871ab
 	}
 }
 
