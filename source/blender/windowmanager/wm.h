--- conflicted
+++ resolved
@@ -52,13 +52,8 @@
 /* widgets are set per screen/area/region by registering them on widgetmaps */
 typedef struct wmWidget {
 	struct wmWidget *next, *prev;
-<<<<<<< HEAD
-
-	void *customdata;
-=======
 	
 	char idname[64];
->>>>>>> 58fedf3b
 
 	/* draw widget */
 	void (*draw)(struct wmWidget *widget, const struct bContext *C);
@@ -68,40 +63,22 @@
 	/* determines 3d intersection by rendering the widget in a selection routine. */
 	void (*render_3d_intersection)(const struct bContext *C, struct wmWidget *widget, int selectionbase);
 
-<<<<<<< HEAD
-	/* initialize the operator properties when the user clicks the widget */
-	int (*initialize_op)(struct bContext *C, const struct wmEvent *event, struct wmWidget *widget, struct PointerRNA *ptr);
-
-	/* handler used by the widget. Usually handles interaction tied to a widget type */
-	int  (*handler)(struct bContext *C, const struct wmEvent *event, struct wmWidget *widget, struct wmOperator *op);
-
-	/* widget-specific handler to update widget attributes when a property is bound */
-	void (*bind_to_prop)(struct wmWidget *widget);
-=======
 	/* handler used by the widget. Usually handles interaction tied to a widget type */
 	int  (*handler)(struct bContext *C, const struct wmEvent *event, struct wmWidget *widget);
 
 	/* widget-specific handler to update widget attributes when a property is bound */
 	void (*bind_to_prop)(struct wmWidget *widget, int slot);
->>>>>>> 58fedf3b
 
 	/* returns the final position which may be different from the origin, depending on the widget.
 	 * used in calculations of scale */
 	void (*get_final_position)(struct wmWidget *widget, float vec[3]);
 
-<<<<<<< HEAD
-	int  flag; /* flags set by drawing and interaction, such as highlighting */
-
-	/* activate a widget state when the user clicks on it */
-	int (*activate_state)(struct bContext *C, const struct wmEvent *event, struct wmWidget *widget, int state);
-=======
 	/* activate a widget state when the user clicks on it */
 	int (*invoke)(struct bContext *C, const struct wmEvent *event, struct wmWidget *widget);
 	
 	int  flag; /* flags set by drawing and interaction, such as highlighting */
 
 	unsigned char highlighted_part;
->>>>>>> 58fedf3b
 
 	/* center of widget in space, 2d or 3d */
 	float origin[3];
@@ -118,20 +95,6 @@
 	/* name of operator to spawn when activating the widget */
 	const char *opname;
 
-<<<<<<< HEAD
-	/* property name of the operator or pointer that the widget controls */
-	const char *propname;
-
-	/* operator properties if widget spawns and controls an operator, or owner pointer if widget spawns and controls a property */
-	struct PointerRNA *ptr;
-	struct IDProperty *properties;	/* operator properties, assigned to ptr->data and can be written to a file */
-	struct PropertyRNA *prop;
-} wmWidget;
-
-#define WIDGET_ACTIVATE 1
-#define WIDGET_DEACTIVATE 2
-
-=======
 	/* operator properties if widget spawns and controls an operator, or owner pointer if widget spawns and controls a property */
 	struct PointerRNA opptr;
 
@@ -143,26 +106,15 @@
 	struct PropertyRNA **props;
 } wmWidget;
 
->>>>>>> 58fedf3b
 /* wmWidget->flag */
 enum widgetflags {
 	/* states */
 	WM_WIDGET_HIGHLIGHT  = (1 << 0),
 	WM_WIDGET_ACTIVE     = (1 << 1),
 
-<<<<<<< HEAD
-	/* other stuff */
-	WM_WIDGET_FREE_DATA  = (1 << 2),
-	WM_WIDGET_SKIP_DRAW  = (1 << 3),
-
-	WM_WIDGET_DRAW_HOVER = (1 << 4),
-
-	WM_WIDGET_SCALE_3D   = (1 << 5),
-=======
 	WM_WIDGET_DRAW_HOVER = (1 << 2),
 
 	WM_WIDGET_SCALE_3D   = (1 << 3),
->>>>>>> 58fedf3b
 };
 
 extern void wm_close_and_free(bContext *C, wmWindowManager *);
@@ -204,11 +156,8 @@
 
 /* wm_widgets.c */
 bool wm_widgetmap_is_3d(struct wmWidgetMap *wmap);
-<<<<<<< HEAD
-=======
 bool wm_widget_register(struct wmWidgetGroup *wgroup, struct wmWidget *widget);
 
->>>>>>> 58fedf3b
 
 /* hack to store circle select size - campbell, must replace with nice operator memory */
 #define GESTURE_MEMORY
