--- conflicted
+++ resolved
@@ -1,4 +1,3 @@
-<<<<<<< HEAD
 /*
  * ***** BEGIN GPL LICENSE BLOCK *****
  *
@@ -1683,7 +1682,6 @@
 		}
 #endif
 		
-		step += dstep;
 	}
 	
 	/* copy results back to strand data */
@@ -1697,1735 +1695,4 @@
 	}
 	
 	return true;
-}
-=======
-/*
- * ***** BEGIN GPL LICENSE BLOCK *****
- *
- * This program is free software; you can redistribute it and/or
- * modify it under the terms of the GNU General Public License
- * as published by the Free Software Foundation; either version 2
- * of the License, or (at your option) any later version.
- *
- * This program is distributed in the hope that it will be useful,
- * but WITHOUT ANY WARRANTY; without even the implied warranty of
- * MERCHANTABILITY or FITNESS FOR A PARTICULAR PURPOSE.  See the
- * GNU General Public License for more details.
- *
- * You should have received a copy of the GNU General Public License
- * along with this program; if not, write to the Free Software Foundation,
- * Inc., 51 Franklin Street, Fifth Floor, Boston, MA 02110-1301, USA.
- *
- * The Original Code is Copyright (C) Blender Foundation
- * All rights reserved.
- *
- * The Original Code is: all of this file.
- *
- * Contributor(s): Lukas Toenne
- *
- * ***** END GPL LICENSE BLOCK *****
- */
-
-/** \file blender/physics/intern/BPH_mass_spring.cpp
- *  \ingroup bph
- */
-
-extern "C" {
-#include "MEM_guardedalloc.h"
-
-#include "DNA_cache_library_types.h"
-#include "DNA_cloth_types.h"
-#include "DNA_scene_types.h"
-#include "DNA_object_force.h"
-#include "DNA_object_types.h"
-#include "DNA_meshdata_types.h"
-#include "DNA_modifier_types.h"
-
-#include "BLI_math.h"
-#include "BLI_linklist.h"
-#include "BLI_utildefines.h"
-
-#include "BKE_cache_library.h"
-#include "BKE_cloth.h"
-#include "BKE_collision.h"
-#include "BKE_colortools.h"
-#include "BKE_effect.h"
-#include "BKE_strands.h"
-}
-
-#include "BPH_mass_spring.h"
-#include "implicit.h"
-
-static float I3[3][3] = {{1.0, 0.0, 0.0}, {0.0, 1.0, 0.0}, {0.0, 0.0, 1.0}};
-
-/* Number of off-diagonal non-zero matrix blocks.
- * Basically there is one of these for each vertex-vertex interaction.
- */
-static int cloth_count_nondiag_blocks(Cloth *cloth)
-{
-	LinkNode *link;
-	int nondiag = 0;
-	
-	for (link = cloth->springs; link; link = link->next) {
-		ClothSpring *spring = (ClothSpring *)link->link;
-		switch (spring->type) {
-			case CLOTH_SPRING_TYPE_BENDING_ANG:
-				/* angular bending combines 3 vertices */
-				nondiag += 3;
-				break;
-				
-			default:
-				/* all other springs depend on 2 vertices only */
-				nondiag += 1;
-				break;
-		}
-	}
-	
-	return nondiag;
-}
-
-int BPH_cloth_solver_init(Object *UNUSED(ob), ClothModifierData *clmd)
-{
-	Cloth *cloth = clmd->clothObject;
-	ClothVertex *verts = cloth->verts;
-	const float ZERO[3] = {0.0f, 0.0f, 0.0f};
-	Implicit_Data *id;
-	unsigned int i, nondiag;
-	
-	nondiag = cloth_count_nondiag_blocks(cloth);
-	cloth->implicit = id = BPH_mass_spring_solver_create(cloth->numverts, nondiag);
-	
-	for (i = 0; i < cloth->numverts; i++) {
-		BPH_mass_spring_set_vertex_mass(id, i, verts[i].mass);
-	}
-	
-	for (i = 0; i < cloth->numverts; i++) {
-		BPH_mass_spring_set_motion_state(id, i, verts[i].x, ZERO);
-	}
-	
-	return 1;
-}
-
-void BPH_cloth_solver_free(ClothModifierData *clmd)
-{
-	Cloth *cloth = clmd->clothObject;
-	
-	if (cloth->implicit) {
-		BPH_mass_spring_solver_free(cloth->implicit);
-		cloth->implicit = NULL;
-	}
-}
-
-void BKE_cloth_solver_set_positions(ClothModifierData *clmd)
-{
-	Cloth *cloth = clmd->clothObject;
-	ClothVertex *verts = cloth->verts;
-	unsigned int numverts = cloth->numverts, i;
-	ClothHairData *cloth_hairdata = clmd->hairdata;
-	Implicit_Data *id = cloth->implicit;
-	
-	for (i = 0; i < numverts; i++) {
-		if (cloth_hairdata) {
-			ClothHairData *root = &cloth_hairdata[i];
-			BPH_mass_spring_set_rest_transform(id, i, root->rot);
-		}
-		else
-			BPH_mass_spring_set_rest_transform(id, i, I3);
-		
-		BPH_mass_spring_set_motion_state(id, i, verts[i].x, verts[i].v);
-	}
-}
-
-static bool collision_response(ClothModifierData *clmd, CollisionModifierData *collmd, CollPair *collpair, float dt, float restitution, float r_impulse[3])
-{
-	Cloth *cloth = clmd->clothObject;
-	int index = collpair->ap1;
-	bool result = false;
-	
-	float v1[3], v2_old[3], v2_new[3], v_rel_old[3], v_rel_new[3];
-	float epsilon2 = BLI_bvhtree_getepsilon(collmd->bvhtree);
-
-	float margin_distance = (float)collpair->distance - epsilon2;
-	float mag_v_rel;
-	
-	zero_v3(r_impulse);
-	
-	if (margin_distance > 0.0f)
-		return false; /* XXX tested before already? */
-	
-	/* only handle static collisions here */
-	if ( collpair->flag & COLLISION_IN_FUTURE )
-		return false;
-	
-	/* velocity */
-	copy_v3_v3(v1, cloth->verts[index].v);
-	collision_get_collider_velocity(v2_old, v2_new, collmd, collpair);
-	/* relative velocity = velocity of the cloth point relative to the collider */
-	sub_v3_v3v3(v_rel_old, v1, v2_old);
-	sub_v3_v3v3(v_rel_new, v1, v2_new);
-	/* normal component of the relative velocity */
-	mag_v_rel = dot_v3v3(v_rel_old, collpair->normal);
-	
-	/* only valid when moving toward the collider */
-	if (mag_v_rel < -ALMOST_ZERO) {
-		float v_nor_old, v_nor_new;
-		float v_tan_old[3], v_tan_new[3];
-		float bounce, repulse;
-		
-		/* Collision response based on
-		 * "Simulating Complex Hair with Robust Collision Handling" (Choe, Choi, Ko, ACM SIGGRAPH 2005)
-		 * http://graphics.snu.ac.kr/publications/2005-choe-HairSim/Choe_2005_SCA.pdf
-		 */
-		
-		v_nor_old = mag_v_rel;
-		v_nor_new = dot_v3v3(v_rel_new, collpair->normal);
-		
-		madd_v3_v3v3fl(v_tan_old, v_rel_old, collpair->normal, -v_nor_old);
-		madd_v3_v3v3fl(v_tan_new, v_rel_new, collpair->normal, -v_nor_new);
-		
-		bounce = -v_nor_old * restitution;
-		
-		repulse = -margin_distance / dt; /* base repulsion velocity in normal direction */
-		/* XXX this clamping factor is quite arbitrary ...
-		 * not sure if there is a more scientific approach, but seems to give good results
-		 */
-		CLAMP(repulse, 0.0f, 4.0f * bounce);
-		
-		if (margin_distance < -epsilon2) {
-			mul_v3_v3fl(r_impulse, collpair->normal, max_ff(repulse, bounce) - v_nor_new);
-		}
-		else {
-			bounce = 0.0f;
-			mul_v3_v3fl(r_impulse, collpair->normal, repulse - v_nor_new);
-		}
-		
-		result = true;
-	}
-	
-	return result;
-}
-
-/* Init constraint matrix
- * This is part of the modified CG method suggested by Baraff/Witkin in
- * "Large Steps in Cloth Simulation" (Siggraph 1998)
- */
-static void cloth_setup_constraints(ClothModifierData *clmd, ColliderContacts *contacts, int totcolliders, float dt)
-{
-	Cloth *cloth = clmd->clothObject;
-	Implicit_Data *data = cloth->implicit;
-	ClothVertex *verts = cloth->verts;
-	int numverts = cloth->numverts;
-	int i, j, v;
-	
-	const float ZERO[3] = {0.0f, 0.0f, 0.0f};
-	
-	BPH_mass_spring_clear_constraints(data);
-	
-	for (v = 0; v < numverts; v++) {
-		if (verts[v].flags & CLOTH_VERT_FLAG_PINNED) {
-			/* pinned vertex constraints */
-			BPH_mass_spring_add_constraint_ndof0(data, v, ZERO); /* velocity is defined externally */
-		}
-		
-		verts[v].impulse_count = 0;
-	}
-
-	for (i = 0; i < totcolliders; ++i) {
-		ColliderContacts *ct = &contacts[i];
-		for (j = 0; j < ct->totcollisions; ++j) {
-			CollPair *collpair = &ct->collisions[j];
-//			float restitution = (1.0f - clmd->coll_parms->damping) * (1.0f - ct->ob->pd->pdef_sbdamp);
-			float restitution = 0.0f;
-			int v = collpair->face1;
-			float impulse[3];
-			
-			/* pinned verts handled separately */
-			if (verts[v].flags & CLOTH_VERT_FLAG_PINNED)
-				continue;
-			
-			/* XXX cheap way of avoiding instability from multiple collisions in the same step
-			 * this should eventually be supported ...
-			 */
-			if (verts[v].impulse_count > 0)
-				continue;
-			
-			/* calculate collision response */
-			if (!collision_response(clmd, ct->collmd, collpair, dt, restitution, impulse))
-				continue;
-			
-			BPH_mass_spring_add_constraint_ndof2(data, v, collpair->normal, impulse);
-			++verts[v].impulse_count;
-		}
-	}
-}
-
-/* computes where the cloth would be if it were subject to perfectly stiff edges
- * (edge distance constraints) in a lagrangian solver.  then add forces to help
- * guide the implicit solver to that state.  this function is called after
- * collisions*/
-static int UNUSED_FUNCTION(cloth_calc_helper_forces)(Object *UNUSED(ob), ClothModifierData *clmd, float (*initial_cos)[3], float UNUSED(step), float dt)
-{
-	Cloth *cloth= clmd->clothObject;
-	float (*cos)[3] = (float (*)[3])MEM_callocN(sizeof(float)*3*cloth->numverts, "cos cloth_calc_helper_forces");
-	float *masses = (float *)MEM_callocN(sizeof(float)*cloth->numverts, "cos cloth_calc_helper_forces");
-	LinkNode *node;
-	ClothSpring *spring;
-	ClothVertex *cv;
-	int i, steps;
-	
-	cv = cloth->verts;
-	for (i=0; i<cloth->numverts; i++, cv++) {
-		copy_v3_v3(cos[i], cv->tx);
-		
-		if (cv->goal == 1.0f || len_squared_v3v3(initial_cos[i], cv->tx) != 0.0f) {
-			masses[i] = 1e+10;
-		}
-		else {
-			masses[i] = cv->mass;
-		}
-	}
-	
-	steps = 55;
-	for (i=0; i<steps; i++) {
-		for (node=cloth->springs; node; node=node->next) {
-			/* ClothVertex *cv1, *cv2; */ /* UNUSED */
-			int v1, v2;
-			float len, c, l, vec[3];
-			
-			spring = (ClothSpring *)node->link;
-			if (spring->type != CLOTH_SPRING_TYPE_STRUCTURAL && spring->type != CLOTH_SPRING_TYPE_SHEAR) 
-				continue;
-			
-			v1 = spring->ij; v2 = spring->kl;
-			/* cv1 = cloth->verts + v1; */ /* UNUSED */
-			/* cv2 = cloth->verts + v2; */ /* UNUSED */
-			len = len_v3v3(cos[v1], cos[v2]);
-			
-			sub_v3_v3v3(vec, cos[v1], cos[v2]);
-			normalize_v3(vec);
-			
-			c = (len - spring->restlen);
-			if (c == 0.0f)
-				continue;
-			
-			l = c / ((1.0f / masses[v1]) + (1.0f / masses[v2]));
-			
-			mul_v3_fl(vec, -(1.0f / masses[v1]) * l);
-			add_v3_v3(cos[v1], vec);
-	
-			sub_v3_v3v3(vec, cos[v2], cos[v1]);
-			normalize_v3(vec);
-			
-			mul_v3_fl(vec, -(1.0f / masses[v2]) * l);
-			add_v3_v3(cos[v2], vec);
-		}
-	}
-	
-	cv = cloth->verts;
-	for (i=0; i<cloth->numverts; i++, cv++) {
-		float vec[3];
-		
-		/*compute forces*/
-		sub_v3_v3v3(vec, cos[i], cv->tx);
-		mul_v3_fl(vec, cv->mass*dt*20.0f);
-		add_v3_v3(cv->tv, vec);
-		//copy_v3_v3(cv->tx, cos[i]);
-	}
-	
-	MEM_freeN(cos);
-	MEM_freeN(masses);
-	
-	return 1;
-}
-
-BLI_INLINE void cloth_calc_spring_force(ClothModifierData *clmd, ClothSpring *s, float time)
-{
-	Cloth *cloth = clmd->clothObject;
-	ClothSimSettings *parms = clmd->sim_parms;
-	Implicit_Data *data = cloth->implicit;
-	ClothVertex *verts = cloth->verts;
-	
-	bool no_compress = parms->flags & CLOTH_SIMSETTINGS_FLAG_NO_SPRING_COMPRESS;
-	
-	zero_v3(s->f);
-	zero_m3(s->dfdx);
-	zero_m3(s->dfdv);
-	
-	s->flags &= ~CLOTH_SPRING_FLAG_NEEDED;
-	
-	// calculate force of structural + shear springs
-	if ((s->type & CLOTH_SPRING_TYPE_STRUCTURAL) || (s->type & CLOTH_SPRING_TYPE_SHEAR) || (s->type & CLOTH_SPRING_TYPE_SEWING) ) {
-#ifdef CLOTH_FORCE_SPRING_STRUCTURAL
-		float k, scaling;
-		
-		s->flags |= CLOTH_SPRING_FLAG_NEEDED;
-		
-		scaling = parms->structural + s->stiffness * fabsf(parms->max_struct - parms->structural);
-		k = scaling / (parms->avg_spring_len + FLT_EPSILON);
-		
-		if (s->type & CLOTH_SPRING_TYPE_SEWING) {
-			// TODO: verify, half verified (couldn't see error)
-			// sewing springs usually have a large distance at first so clamp the force so we don't get tunnelling through colission objects
-			BPH_mass_spring_force_spring_linear(data, s->ij, s->kl, s->restlen, k, parms->Cdis, no_compress, parms->max_sewing, s->f, s->dfdx, s->dfdv);
-		}
-		else {
-			BPH_mass_spring_force_spring_linear(data, s->ij, s->kl, s->restlen, k, parms->Cdis, no_compress, 0.0f, s->f, s->dfdx, s->dfdv);
-		}
-#endif
-	}
-	else if (s->type & CLOTH_SPRING_TYPE_GOAL) {
-#ifdef CLOTH_FORCE_SPRING_GOAL
-		float goal_x[3], goal_v[3];
-		float k, scaling;
-		
-		s->flags |= CLOTH_SPRING_FLAG_NEEDED;
-		
-		// current_position = xold + t * (newposition - xold)
-		interp_v3_v3v3(goal_x, verts[s->ij].xold, verts[s->ij].xconst, time);
-		sub_v3_v3v3(goal_v, verts[s->ij].xconst, verts[s->ij].xold); // distance covered over dt==1
-		
-		scaling = parms->goalspring + s->stiffness * fabsf(parms->max_struct - parms->goalspring);
-		k = verts[s->ij].goal * scaling / (parms->avg_spring_len + FLT_EPSILON);
-		
-		BPH_mass_spring_force_spring_goal(data, s->ij, goal_x, goal_v, k, parms->goalfrict * 0.01f, s->f, s->dfdx, s->dfdv);
-#endif
-	}
-	else if (s->type & CLOTH_SPRING_TYPE_BENDING) {  /* calculate force of bending springs */
-#ifdef CLOTH_FORCE_SPRING_BEND
-		float kb, cb, scaling;
-		
-		s->flags |= CLOTH_SPRING_FLAG_NEEDED;
-		
-		scaling = parms->bending + s->stiffness * fabsf(parms->max_bend - parms->bending);
-		kb = scaling / (20.0f * (parms->avg_spring_len + FLT_EPSILON));
-		
-		scaling = parms->bending_damping;
-		cb = scaling / (20.0f * (parms->avg_spring_len + FLT_EPSILON));
-		
-		BPH_mass_spring_force_spring_bending(data, s->ij, s->kl, s->restlen, kb, cb, s->f, s->dfdx, s->dfdv);
-#endif
-	}
-	else if (s->type & CLOTH_SPRING_TYPE_BENDING_ANG) {
-#ifdef CLOTH_FORCE_SPRING_BEND
-		float kb, cb, scaling;
-		
-		s->flags |= CLOTH_SPRING_FLAG_NEEDED;
-		
-		/* XXX WARNING: angular bending springs for hair apply stiffness factor as an overall factor, unlike cloth springs!
-		 * this is crap, but needed due to cloth/hair mixing ...
-		 * max_bend factor is not even used for hair, so ...
-		 */
-		scaling = s->stiffness * parms->bending;
-		kb = scaling / (20.0f * (parms->avg_spring_len + FLT_EPSILON));
-		
-		scaling = parms->bending_damping;
-		cb = scaling / (20.0f * (parms->avg_spring_len + FLT_EPSILON));
-		
-		/* XXX assuming same restlen for ij and jk segments here, this can be done correctly for hair later */
-		BPH_mass_spring_force_spring_bending_angular(data, s->ij, s->kl, s->mn, s->target, kb, cb, NULL, NULL, NULL);
-		
-#if 0
-		{
-			float x_kl[3], x_mn[3], v[3], d[3];
-			
-			BPH_mass_spring_get_motion_state(data, s->kl, x_kl, v);
-			BPH_mass_spring_get_motion_state(data, s->mn, x_mn, v);
-			
-			BKE_sim_debug_data_add_dot(clmd->debug_data, x_kl, 0.9, 0.9, 0.9, "target", 7980, s->kl);
-			BKE_sim_debug_data_add_line(clmd->debug_data, x_kl, x_mn, 0.8, 0.8, 0.8, "target", 7981, s->kl);
-			
-			copy_v3_v3(d, s->target);
-			BKE_sim_debug_data_add_vector(clmd->debug_data, x_kl, d, 0.8, 0.8, 0.2, "target", 7982, s->kl);
-			
-//			copy_v3_v3(d, s->target_ij);
-//			BKE_sim_debug_data_add_vector(clmd->debug_data, x, d, 1, 0.4, 0.4, "target", 7983, s->kl);
-		}
-#endif
-#endif
-	}
-}
-
-static void hair_get_boundbox(ClothModifierData *clmd, float gmin[3], float gmax[3])
-{
-	Cloth *cloth = clmd->clothObject;
-	Implicit_Data *data = cloth->implicit;
-	unsigned int numverts = cloth->numverts;
-	int i;
-	
-	INIT_MINMAX(gmin, gmax);
-	for (i = 0; i < numverts; i++) {
-		float x[3];
-		BPH_mass_spring_get_motion_state(data, i, x, NULL);
-		DO_MINMAX(x, gmin, gmax);
-	}
-}
-
-static void cloth_calc_force(ClothModifierData *clmd, float UNUSED(frame), ListBase *effectors, float time)
-{
-	/* Collect forces and derivatives:  F, dFdX, dFdV */
-	Cloth *cloth = clmd->clothObject;
-	Implicit_Data *data = cloth->implicit;
-	unsigned int i	= 0;
-	float 		drag 	= clmd->sim_parms->Cvi * 0.01f; /* viscosity of air scaled in percent */
-	float 		gravity[3] = {0.0f, 0.0f, 0.0f};
-	MFace 		*mfaces 	= cloth->mfaces;
-	unsigned int numverts = cloth->numverts;
-	ClothVertex *vert;
-	
-#ifdef CLOTH_FORCE_GRAVITY
-	/* global acceleration (gravitation) */
-	if (clmd->scene->physics_settings.flag & PHYS_GLOBAL_GRAVITY) {
-		/* scale gravity force */
-		mul_v3_v3fl(gravity, clmd->scene->physics_settings.gravity, 0.001f * clmd->sim_parms->effector_weights->global_gravity);
-	}
-	vert = cloth->verts;
-	for (i = 0; i < cloth->numverts; i++, vert++) {
-		BPH_mass_spring_force_gravity(data, i, vert->mass, gravity);
-	}
-#endif
-
-	/* cloth_calc_volume_force(clmd); */
-
-#ifdef CLOTH_FORCE_DRAG
-	BPH_mass_spring_force_drag(data, drag);
-#endif
-	
-	/* handle external forces like wind */
-	if (effectors) {
-		/* cache per-vertex forces to avoid redundant calculation */
-		float (*winvec)[3] = (float (*)[3])MEM_callocN(sizeof(float) * 3 * numverts, "effector forces");
-		for (i = 0; i < cloth->numverts; i++) {
-			float x[3], v[3];
-			EffectedPoint epoint;
-			
-			BPH_mass_spring_get_motion_state(data, i, x, v);
-			pd_point_from_loc(clmd->scene, x, v, i, &epoint);
-			pdDoEffectors(effectors, NULL, clmd->sim_parms->effector_weights, &epoint, winvec[i], NULL);
-		}
-		
-		for (i = 0; i < cloth->numfaces; i++) {
-			MFace *mf = &mfaces[i];
-			BPH_mass_spring_force_face_wind(data, mf->v1, mf->v2, mf->v3, mf->v4, winvec);
-		}
-
-		/* Hair has only edges */
-		if (cloth->numfaces == 0) {
-			const float density = 0.01f; /* XXX arbitrary value, corresponds to effect of air density */
-#if 0
-			ClothHairData *hairdata = clmd->hairdata;
-			ClothHairData *hair_ij, *hair_kl;
-			
-			for (LinkNode *link = cloth->springs; link; link = link->next) {
-				ClothSpring *spring = (ClothSpring *)link->link;
-				if (spring->type == CLOTH_SPRING_TYPE_STRUCTURAL) {
-					if (hairdata) {
-						hair_ij = &hairdata[spring->ij];
-						hair_kl = &hairdata[spring->kl];
-						BPH_mass_spring_force_edge_wind(data, spring->ij, spring->kl, hair_ij->radius, hair_kl->radius, winvec);
-					}
-					else
-						BPH_mass_spring_force_edge_wind(data, spring->ij, spring->kl, 1.0f, 1.0f, winvec);
-				}
-			}
-#else
-			ClothHairData *hairdata = clmd->hairdata;
-			
-			vert = cloth->verts;
-			for (i = 0; i < cloth->numverts; i++, vert++) {
-				if (hairdata) {
-					ClothHairData *hair = &hairdata[i];
-					BPH_mass_spring_force_vertex_wind(data, i, hair->radius * density, winvec);
-				}
-				else
-					BPH_mass_spring_force_vertex_wind(data, i, density, winvec);
-			}
-		}
-#endif
-
-		MEM_freeN(winvec);
-	}
-	
-	// calculate spring forces
-	for (LinkNode *link = cloth->springs; link; link = link->next) {
-		ClothSpring *spring = (ClothSpring *)link->link;
-		// only handle active springs
-		if (!(spring->flags & CLOTH_SPRING_FLAG_DEACTIVATE))
-			cloth_calc_spring_force(clmd, spring, time);
-	}
-}
-
-/* returns vertexes' motion state */
-BLI_INLINE void cloth_get_grid_location(Implicit_Data *data, float cell_scale, const float cell_offset[3],
-                                        int index, float x[3], float v[3])
-{
-	BPH_mass_spring_get_position(data, index, x);
-	BPH_mass_spring_get_new_velocity(data, index, v);
-	
-	mul_v3_fl(x, cell_scale);
-	add_v3_v3(x, cell_offset);
-}
-
-/* returns next spring forming a continous hair sequence */
-BLI_INLINE LinkNode *hair_spring_next(LinkNode *spring_link)
-{
-	ClothSpring *spring = (ClothSpring *)spring_link->link;
-	LinkNode *next = spring_link->next;
-	if (next) {
-		ClothSpring *next_spring = (ClothSpring *)next->link;
-		if (next_spring->type == CLOTH_SPRING_TYPE_STRUCTURAL && next_spring->kl == spring->ij)
-			return next;
-	}
-	return NULL;
-}
-
-/* XXX this is nasty: cloth meshes do not explicitly store
- * the order of hair segments!
- * We have to rely on the spring build function for now,
- * which adds structural springs in reverse order:
- *   (3,4), (2,3), (1,2)
- * This is currently the only way to figure out hair geometry inside this code ...
- */
-static LinkNode *cloth_continuum_add_hair_segments(HairGrid *grid, const float cell_scale, const float cell_offset[3], Cloth *cloth, LinkNode *spring_link)
-{
-	Implicit_Data *data = cloth->implicit;
-	LinkNode *next_spring_link = NULL; /* return value */
-	ClothSpring *spring1, *spring2, *spring3;
-	// ClothVertex *verts = cloth->verts;
-	// ClothVertex *vert3, *vert4;
-	float x1[3], v1[3], x2[3], v2[3], x3[3], v3[3], x4[3], v4[3];
-	float dir1[3], dir2[3], dir3[3];
-	
-	spring1 = NULL;
-	spring2 = NULL;
-	spring3 = (ClothSpring *)spring_link->link;
-	
-	zero_v3(x1); zero_v3(v1);
-	zero_v3(dir1);
-	zero_v3(x2); zero_v3(v2);
-	zero_v3(dir2);
-	
-	// vert3 = &verts[spring3->kl];
-	cloth_get_grid_location(data, cell_scale, cell_offset, spring3->kl, x3, v3);
-	// vert4 = &verts[spring3->ij];
-	cloth_get_grid_location(data, cell_scale, cell_offset, spring3->ij, x4, v4);
-	sub_v3_v3v3(dir3, x4, x3);
-	normalize_v3(dir3);
-	
-	while (spring_link) {
-		/* move on */
-		spring1 = spring2;
-		spring2 = spring3;
-		
-		// vert3 = vert4;
-		
-		copy_v3_v3(x1, x2); copy_v3_v3(v1, v2);
-		copy_v3_v3(x2, x3); copy_v3_v3(v2, v3);
-		copy_v3_v3(x3, x4); copy_v3_v3(v3, v4);
-		
-		copy_v3_v3(dir1, dir2);
-		copy_v3_v3(dir2, dir3);
-		
-		/* read next segment */
-		next_spring_link = spring_link->next;
-		spring_link = hair_spring_next(spring_link);
-		
-		if (spring_link) {
-			spring3 = (ClothSpring *)spring_link->link;
-			// vert4 = &verts[spring3->ij];
-			cloth_get_grid_location(data, cell_scale, cell_offset, spring3->ij, x4, v4);
-			sub_v3_v3v3(dir3, x4, x3);
-			normalize_v3(dir3);
-		}
-		else {
-			spring3 = NULL;
-			// vert4 = NULL;
-			zero_v3(x4); zero_v3(v4);
-			zero_v3(dir3);
-		}
-		
-		BPH_hair_volume_add_segment(grid, x1, v1, x2, v2, x3, v3, x4, v4,
-		                            spring1 ? dir1 : NULL,
-		                            dir2,
-		                            spring3 ? dir3 : NULL);
-	}
-	
-	return next_spring_link;
-}
-
-static void cloth_continuum_fill_grid(HairGrid *grid, Cloth *cloth)
-{
-#if 0
-	Implicit_Data *data = cloth->implicit;
-	int numverts = cloth->numverts;
-	ClothVertex *vert;
-	int i;
-	
-	for (i = 0, vert = cloth->verts; i < numverts; i++, vert++) {
-		float x[3], v[3];
-		
-		cloth_get_vertex_motion_state(data, vert, x, v);
-		BPH_hair_volume_add_vertex(grid, x, v);
-	}
-#else
-	LinkNode *link;
-	float cellsize, gmin[3], cell_scale, cell_offset[3];
-	
-	/* scale and offset for transforming vertex locations into grid space
-	 * (cell size is 0..1, gmin becomes origin)
-	 */
-	BPH_hair_volume_grid_geometry(grid, &cellsize, NULL, gmin, NULL);
-	cell_scale = cellsize > 0.0f ? 1.0f / cellsize : 0.0f;
-	mul_v3_v3fl(cell_offset, gmin, cell_scale);
-	negate_v3(cell_offset);
-	
-	link = cloth->springs;
-	while (link) {
-		ClothSpring *spring = (ClothSpring *)link->link;
-		if (spring->type == CLOTH_SPRING_TYPE_STRUCTURAL)
-			link = cloth_continuum_add_hair_segments(grid, cell_scale, cell_offset, cloth, link);
-		else
-			link = link->next;
-	}
-#endif
-	BPH_hair_volume_normalize_vertex_grid(grid);
-}
-
-static void cloth_continuum_step(ClothModifierData *clmd, float dt)
-{
-	ClothSimSettings *parms = clmd->sim_parms;
-	Cloth *cloth = clmd->clothObject;
-	Implicit_Data *data = cloth->implicit;
-	int numverts = cloth->numverts;
-	ClothVertex *vert;
-	
-	const float fluid_factor = 0.95f; /* blend between PIC and FLIP methods */
-	float smoothfac = parms->velocity_smooth;
-	/* XXX FIXME arbitrary factor!!! this should be based on some intuitive value instead,
-	 * like number of hairs per cell and time decay instead of "strength"
-	 */
-	float density_target = parms->density_target;
-	float density_strength = parms->density_strength;
-	float gmin[3], gmax[3];
-	int i;
-	
-	/* clear grid info */
-	zero_v3_int(clmd->hair_grid_res);
-	zero_v3(clmd->hair_grid_min);
-	zero_v3(clmd->hair_grid_max);
-	clmd->hair_grid_cellsize = 0.0f;
-	
-	hair_get_boundbox(clmd, gmin, gmax);
-	
-	/* gather velocities & density */
-	if (smoothfac > 0.0f || density_strength > 0.0f) {
-		HairGrid *grid = BPH_hair_volume_create_vertex_grid(clmd->sim_parms->voxel_cell_size, gmin, gmax);
-		
-		cloth_continuum_fill_grid(grid, cloth);
-		
-		/* main hair continuum solver */
-		BPH_hair_volume_solve_divergence(grid, dt, density_target, density_strength);
-		
-		for (i = 0, vert = cloth->verts; i < numverts; i++, vert++) {
-			float x[3], v[3], nv[3];
-			
-			/* calculate volumetric velocity influence */
-			BPH_mass_spring_get_position(data, i, x);
-			BPH_mass_spring_get_new_velocity(data, i, v);
-			
-			BPH_hair_volume_grid_velocity(grid, x, v, fluid_factor, nv);
-			
-			interp_v3_v3v3(nv, v, nv, smoothfac);
-			
-			/* apply on hair data */
-			BPH_mass_spring_set_new_velocity(data, i, nv);
-		}
-		
-		/* store basic grid info in the modifier data */
-		BPH_hair_volume_grid_geometry(grid, &clmd->hair_grid_cellsize, clmd->hair_grid_res, clmd->hair_grid_min, clmd->hair_grid_max);
-		
-#if 0 /* DEBUG hair velocity vector field */
-		{
-			const int size = 64;
-			int i, j;
-			float offset[3], a[3], b[3];
-			const int axis = 0;
-			const float shift = 0.0f;
-			
-			copy_v3_v3(offset, clmd->hair_grid_min);
-			zero_v3(a);
-			zero_v3(b);
-			
-			offset[axis] = shift * clmd->hair_grid_cellsize;
-			a[(axis+1) % 3] = clmd->hair_grid_max[(axis+1) % 3] - clmd->hair_grid_min[(axis+1) % 3];
-			b[(axis+2) % 3] = clmd->hair_grid_max[(axis+2) % 3] - clmd->hair_grid_min[(axis+2) % 3];
-			
-			BKE_sim_debug_data_clear_category(clmd->debug_data, "grid velocity");
-			for (j = 0; j < size; ++j) {
-				for (i = 0; i < size; ++i) {
-					float x[3], v[3], gvel[3], gvel_smooth[3], gdensity;
-					
-					madd_v3_v3v3fl(x, offset, a, (float)i / (float)(size-1));
-					madd_v3_v3fl(x, b, (float)j / (float)(size-1));
-					zero_v3(v);
-					
-					BPH_hair_volume_grid_interpolate(grid, x, &gdensity, gvel, gvel_smooth, NULL, NULL);
-					
-//					BKE_sim_debug_data_add_circle(clmd->debug_data, x, gdensity, 0.7, 0.3, 1, "grid density", i, j, 3111);
-					if (!is_zero_v3(gvel) || !is_zero_v3(gvel_smooth)) {
-						float dvel[3];
-						sub_v3_v3v3(dvel, gvel_smooth, gvel);
-//						BKE_sim_debug_data_add_vector(clmd->debug_data, x, gvel, 0.4, 0, 1, "grid velocity", i, j, 3112);
-//						BKE_sim_debug_data_add_vector(clmd->debug_data, x, gvel_smooth, 0.6, 1, 1, "grid velocity", i, j, 3113);
-						BKE_sim_debug_data_add_vector(clmd->debug_data, x, dvel, 0.4, 1, 0.7, "grid velocity", i, j, 3114);
-#if 0
-						if (gdensity > 0.0f) {
-							float col0[3] = {0.0, 0.0, 0.0};
-							float col1[3] = {0.0, 1.0, 0.0};
-							float col[3];
-							
-							interp_v3_v3v3(col, col0, col1, CLAMPIS(gdensity * clmd->sim_parms->density_strength, 0.0, 1.0));
-//							BKE_sim_debug_data_add_circle(clmd->debug_data, x, gdensity * clmd->sim_parms->density_strength, 0, 1, 0.4, "grid velocity", i, j, 3115);
-//							BKE_sim_debug_data_add_dot(clmd->debug_data, x, col[0], col[1], col[2], "grid velocity", i, j, 3115);
-							BKE_sim_debug_data_add_circle(clmd->debug_data, x, 0.01f, col[0], col[1], col[2], "grid velocity", i, j, 3115);
-						}
-#endif
-					}
-				}
-			}
-		}
-#endif
-		
-		BPH_hair_volume_free_vertex_grid(grid);
-	}
-}
-
-#if 0
-static void cloth_calc_volume_force(ClothModifierData *clmd)
-{
-	ClothSimSettings *parms = clmd->sim_parms;
-	Cloth *cloth = clmd->clothObject;
-	Implicit_Data *data = cloth->implicit;
-	int numverts = cloth->numverts;
-	ClothVertex *vert;
-	
-	/* 2.0f is an experimental value that seems to give good results */
-	float smoothfac = 2.0f * parms->velocity_smooth;
-	float collfac = 2.0f * parms->collider_friction;
-	float pressfac = parms->pressure;
-	float minpress = parms->pressure_threshold;
-	float gmin[3], gmax[3];
-	int i;
-	
-	hair_get_boundbox(clmd, gmin, gmax);
-	
-	/* gather velocities & density */
-	if (smoothfac > 0.0f || pressfac > 0.0f) {
-		HairVertexGrid *vertex_grid = BPH_hair_volume_create_vertex_grid(clmd->sim_parms->voxel_res, gmin, gmax);
-		
-		vert = cloth->verts;
-		for (i = 0; i < numverts; i++, vert++) {
-			float x[3], v[3];
-			
-			if (vert->solver_index < 0) {
-				copy_v3_v3(x, vert->x);
-				copy_v3_v3(v, vert->v);
-			}
-			else {
-				BPH_mass_spring_get_motion_state(data, vert->solver_index, x, v);
-			}
-			BPH_hair_volume_add_vertex(vertex_grid, x, v);
-		}
-		BPH_hair_volume_normalize_vertex_grid(vertex_grid);
-		
-		vert = cloth->verts;
-		for (i = 0; i < numverts; i++, vert++) {
-			float x[3], v[3], f[3], dfdx[3][3], dfdv[3][3];
-			
-			if (vert->solver_index < 0)
-				continue;
-			
-			/* calculate volumetric forces */
-			BPH_mass_spring_get_motion_state(data, vert->solver_index, x, v);
-			BPH_hair_volume_vertex_grid_forces(vertex_grid, x, v, smoothfac, pressfac, minpress, f, dfdx, dfdv);
-			/* apply on hair data */
-			BPH_mass_spring_force_extern(data, vert->solver_index, f, dfdx, dfdv);
-		}
-		
-		BPH_hair_volume_free_vertex_grid(vertex_grid);
-	}
-}
-#endif
-
-/* old collision stuff for cloth, use for continuity
- * until a good replacement is ready
- */
-static void cloth_collision_solve_extra(Object *ob, ClothModifierData *clmd, ListBase *effectors, float frame, float step, float dt)
-{
-	Cloth *cloth = clmd->clothObject;
-	Implicit_Data *id = cloth->implicit;
-	ClothVertex *verts = cloth->verts;
-	int numverts = cloth->numverts;
-	const float spf = (float)clmd->sim_parms->stepsPerFrame / clmd->sim_parms->timescale;;
-	
-	bool do_extra_solve;
-	int i;
-	
-	if (!(clmd->coll_parms->flags & CLOTH_COLLSETTINGS_FLAG_ENABLED))
-		return;
-	if (!clmd->clothObject->bvhtree)
-		return;
-	
-	// update verts to current positions
-	for (i = 0; i < numverts; i++) {
-		BPH_mass_spring_get_new_position(id, i, verts[i].tx);
-		
-		sub_v3_v3v3(verts[i].tv, verts[i].tx, verts[i].txold);
-		copy_v3_v3(verts[i].v, verts[i].tv);
-	}
-	
-#if 0 /* unused */
-	for (i=0, cv=cloth->verts; i<cloth->numverts; i++, cv++) {
-		copy_v3_v3(initial_cos[i], cv->tx);
-	}
-#endif
-	
-	// call collision function
-	// TODO: check if "step" or "step+dt" is correct - dg
-	do_extra_solve = cloth_bvh_objcollision(ob, clmd, step / clmd->sim_parms->timescale, dt / clmd->sim_parms->timescale);
-	
-	// copy corrected positions back to simulation
-	for (i = 0; i < numverts; i++) {
-		float curx[3];
-		BPH_mass_spring_get_position(id, i, curx);
-		// correct velocity again, just to be sure we had to change it due to adaptive collisions
-		sub_v3_v3v3(verts[i].tv, verts[i].tx, curx);
-	}
-	
-	if (do_extra_solve) {
-//		cloth_calc_helper_forces(ob, clmd, initial_cos, step/clmd->sim_parms->timescale, dt/clmd->sim_parms->timescale);
-		
-		for (i = 0; i < numverts; i++) {
-		
-			float newv[3];
-			
-			if ((clmd->sim_parms->flags & CLOTH_SIMSETTINGS_FLAG_GOAL) && (verts [i].flags & CLOTH_VERT_FLAG_PINNED))
-				continue;
-			
-			BPH_mass_spring_set_new_position(id, i, verts[i].tx);
-			mul_v3_v3fl(newv, verts[i].tv, spf);
-			BPH_mass_spring_set_new_velocity(id, i, newv);
-		}
-	}
-	
-	// X = Xnew;
-	BPH_mass_spring_apply_result(id);
-	
-	if (do_extra_solve) {
-		ImplicitSolverResult result;
-		
-		/* initialize forces to zero */
-		BPH_mass_spring_clear_forces(id);
-		
-		// calculate forces
-		cloth_calc_force(clmd, frame, effectors, step);
-		
-		// calculate new velocity and position
-		BPH_mass_spring_solve_velocities(id, dt, &result);
-//		cloth_record_result(clmd, &result, clmd->sim_parms->stepsPerFrame);
-		
-		/* note: positions are advanced only once in the main solver step! */
-		
-		BPH_mass_spring_apply_result(id);
-	}
-}
-
-static void cloth_clear_result(ClothModifierData *clmd)
-{
-	ClothSolverResult *sres = clmd->solver_result;
-	
-	sres->status = 0;
-	sres->max_error = sres->min_error = sres->avg_error = 0.0f;
-	sres->max_iterations = sres->min_iterations = 0;
-	sres->avg_iterations = 0.0f;
-}
-
-static void cloth_record_result(ClothModifierData *clmd, ImplicitSolverResult *result, int steps)
-{
-	ClothSolverResult *sres = clmd->solver_result;
-	
-	if (sres->status) { /* already initialized ? */
-		/* error only makes sense for successful iterations */
-		if (result->status == BPH_SOLVER_SUCCESS) {
-			sres->min_error = min_ff(sres->min_error, result->error);
-			sres->max_error = max_ff(sres->max_error, result->error);
-			sres->avg_error += result->error / (float)steps;
-		}
-		
-		sres->min_iterations = min_ii(sres->min_iterations, result->iterations);
-		sres->max_iterations = max_ii(sres->max_iterations, result->iterations);
-		sres->avg_iterations += (float)result->iterations / (float)steps;
-	}
-	else {
-		/* error only makes sense for successful iterations */
-		if (result->status == BPH_SOLVER_SUCCESS) {
-			sres->min_error = sres->max_error = result->error;
-			sres->avg_error += result->error / (float)steps;
-		}
-		
-		sres->min_iterations = sres->max_iterations  = result->iterations;
-		sres->avg_iterations += (float)result->iterations / (float)steps;
-	}
-	
-	sres->status |= result->status;
-}
-
-int BPH_cloth_solve(Object *ob, float frame, ClothModifierData *clmd, ListBase *effectors)
-{
-	/* Hair currently is a cloth sim in disguise ...
-	 * Collision detection and volumetrics work differently then.
-	 * Bad design, TODO
-	 */
-	const bool is_hair = (clmd->hairdata != NULL);
-	
-	unsigned int i=0;
-	float step=0.0f, tf=clmd->sim_parms->timescale;
-	Cloth *cloth = clmd->clothObject;
-	ClothVertex *verts = cloth->verts/*, *cv*/;
-	unsigned int numverts = cloth->numverts;
-	float dt = clmd->sim_parms->timescale / clmd->sim_parms->stepsPerFrame;
-	Implicit_Data *id = cloth->implicit;
-	ColliderContacts *contacts = NULL;
-	int totcolliders = 0;
-	
-	BKE_sim_debug_data_clear_category("collision");
-	
-	if (!clmd->solver_result)
-		clmd->solver_result = (ClothSolverResult *)MEM_callocN(sizeof(ClothSolverResult), "cloth solver result");
-	cloth_clear_result(clmd);
-	
-	if (clmd->sim_parms->flags & CLOTH_SIMSETTINGS_FLAG_GOAL) { /* do goal stuff */
-		for (i = 0; i < numverts; i++) {
-			// update velocities with constrained velocities from pinned verts
-			if (verts [i].flags & CLOTH_VERT_FLAG_PINNED) {
-				float v[3];
-				sub_v3_v3v3(v, verts[i].xconst, verts[i].xold);
-				// mul_v3_fl(v, clmd->sim_parms->stepsPerFrame);
-				BPH_mass_spring_set_velocity(id, i, v);
-			}
-		}
-	}
-	
-	while (step < tf) {
-		ImplicitSolverResult result;
-		
-		/* copy velocities for collision */
-		for (i = 0; i < numverts; i++) {
-			BPH_mass_spring_get_motion_state(id, i, NULL, verts[i].tv);
-			copy_v3_v3(verts[i].v, verts[i].tv);
-		}
-		
-		if (is_hair) {
-			/* determine contact points */
-			if (clmd->coll_parms->flags & CLOTH_COLLSETTINGS_FLAG_ENABLED) {
-				cloth_find_point_contacts(ob, clmd, 0.0f, tf, &contacts, &totcolliders);
-			}
-			
-			/* setup vertex constraints for pinned vertices and contacts */
-			cloth_setup_constraints(clmd, contacts, totcolliders, dt);
-		}
-		else {
-			/* setup vertex constraints for pinned vertices */
-			cloth_setup_constraints(clmd, NULL, 0, dt);
-		}
-		
-		/* initialize forces to zero */
-		BPH_mass_spring_clear_forces(id);
-		
-		// damping velocity for artistic reasons
-		// this is a bad way to do it, should be removed imo - lukas_t
-		if (clmd->sim_parms->vel_damping != 1.0f) {
-			for (i = 0; i < numverts; i++) {
-				float v[3];
-				BPH_mass_spring_get_motion_state(id, i, NULL, v);
-				mul_v3_fl(v, clmd->sim_parms->vel_damping);
-				BPH_mass_spring_set_velocity(id, i, v);
-			}
-		}
-		
-		// calculate forces
-		cloth_calc_force(clmd, frame, effectors, step);
-		
-		// calculate new velocity and position
-		BPH_mass_spring_solve_velocities(id, dt, &result);
-		cloth_record_result(clmd, &result, clmd->sim_parms->stepsPerFrame);
-		
-		if (is_hair) {
-			cloth_continuum_step(clmd, dt);
-		}
-		
-		BPH_mass_spring_solve_positions(id, dt);
-		
-		if (!is_hair) {
-			cloth_collision_solve_extra(ob, clmd, effectors, frame, step, dt);
-		}
-		
-		BPH_mass_spring_apply_result(id);
-		
-		/* move pinned verts to correct position */
-		for (i = 0; i < numverts; i++) {
-			if (clmd->sim_parms->flags & CLOTH_SIMSETTINGS_FLAG_GOAL) {
-				if (verts[i].flags & CLOTH_VERT_FLAG_PINNED) {
-					float x[3];
-					interp_v3_v3v3(x, verts[i].xold, verts[i].xconst, step + dt);
-					BPH_mass_spring_set_position(id, i, x);
-				}
-			}
-			
-			BPH_mass_spring_get_motion_state(id, i, verts[i].txold, NULL);
-		}
-		
-		/* free contact points */
-		if (contacts) {
-			cloth_free_contacts(contacts, totcolliders);
-		}
-		
-		step += dt;
-	}
-	
-	/* copy results back to cloth data */
-	for (i = 0; i < numverts; i++) {
-		BPH_mass_spring_get_motion_state(id, i, verts[i].x, verts[i].v);
-		copy_v3_v3(verts[i].txold, verts[i].x);
-	}
-	
-	return 1;
-}
-
-bool BPH_cloth_solver_get_texture_data(Object *UNUSED(ob), ClothModifierData *clmd, VoxelData *vd)
-{
-	Cloth *cloth = clmd->clothObject;
-	HairGrid *grid;
-	float gmin[3], gmax[3];
-	
-	if (!clmd->clothObject || !clmd->clothObject->implicit)
-		return false;
-	
-	hair_get_boundbox(clmd, gmin, gmax);
-	
-	grid = BPH_hair_volume_create_vertex_grid(clmd->sim_parms->voxel_cell_size, gmin, gmax);
-	cloth_continuum_fill_grid(grid, cloth);
-	
-	BPH_hair_volume_get_texture_data(grid, vd);
-	
-	BPH_hair_volume_free_vertex_grid(grid);
-	
-	return true;
-}
-
-/* ========================================================================= */
-
-struct Implicit_Data *BPH_strands_solver_create(struct Strands *strands, struct HairSimParams *params)
-{
-	static float I3[3][3] = { {1.0f, 0.0f, 0.0f}, {0.0f, 1.0f, 0.0f}, {0.0f, 0.0f, 1.0f} };
-	
-	struct Implicit_Data *id;
-	int numverts = strands->totverts;
-	int numcurves = strands->totcurves;
-	int numgoalverts = numverts - numcurves; /* extra virtual vertices to act as goal spring targets */
-	int numedges = max_ii(numverts - numcurves, 0);
-	int numbends = max_ii(numverts - 2*numcurves, 0);
-	
-	/* goal springs:    1 per vertex, except roots
-	 * stretch springs: 1 per edge
-	 * bending sprints: 3 per bend // XXX outdated, 1 is enough
-	 */
-	int numsprings = numgoalverts + numedges + 3*numbends;
-	int i;
-	
-	id = BPH_mass_spring_solver_create(numverts + numgoalverts, numsprings);
-	
-	for (i = 0; i < numverts; i++) {
-		float mass = params->mass;
-		BPH_mass_spring_set_vertex_mass(id, i, mass);
-	}
-	for (i = numverts; i < numverts + numgoalverts; i++) {
-		BPH_mass_spring_set_vertex_mass(id, i, 1.0f);
-	}
-	
-	for (i = 0; i < numverts; i++) {
-		BPH_mass_spring_set_rest_transform(id, i, I3);
-	}
-	for (i = numverts; i < numverts + numgoalverts; i++) {
-		BPH_mass_spring_set_rest_transform(id, i, I3);
-	}
-	
-	return id;
-}
-
-/* Init constraint matrix
- * This is part of the modified CG method suggested by Baraff/Witkin in
- * "Large Steps in Cloth Simulation" (Siggraph 1998)
- */
-static void strands_setup_constraints(Strands *strands, Implicit_Data *data, ColliderContacts *UNUSED(contacts), int UNUSED(totcolliders), float UNUSED(dt))
-{
-	static const float ZERO[3] = { 0.0f, 0.0f, 0.0f };
-	
-	BPH_mass_spring_clear_constraints(data);
-	
-	StrandIterator it_strand;
-	for (BKE_strand_iter_init(&it_strand, strands); BKE_strand_iter_valid(&it_strand); BKE_strand_iter_next(&it_strand)) {
-		int index = BKE_strand_iter_vertex_offset(strands, &it_strand);
-		
-		/* pin strand roots */
-		BPH_mass_spring_add_constraint_ndof0(data, index, ZERO); /* velocity is defined externally */
-		
-//		StrandVertexIterator it_vert;
-//		for (BKE_strand_vertex_iter_init(&it_vert, &it_strand); BKE_strand_vertex_iter_valid(&it_vert); BKE_strand_vertex_iter_next(&it_vert)) {
-//		}
-	}
-
-	/* pin virtual goal targets */
-	{
-		int goalstart = strands->totverts;
-		int goalend = goalstart + strands->totverts - strands->totcurves;
-		for (int i = goalstart; i < goalend; ++i) {
-			BPH_mass_spring_add_constraint_ndof0(data, i, ZERO); /* velocity is defined externally */
-		}
-	}
-
-#if 0
-	for (i = 0; i < totcolliders; ++i) {
-		ColliderContacts *ct = &contacts[i];
-		for (j = 0; j < ct->totcollisions; ++j) {
-			CollPair *collpair = &ct->collisions[j];
-//			float restitution = (1.0f - clmd->coll_parms->damping) * (1.0f - ct->ob->pd->pdef_sbdamp);
-			float restitution = 0.0f;
-			int v = collpair->face1;
-			float impulse[3];
-			
-			/* pinned verts handled separately */
-			if (verts[v].flags & CLOTH_VERT_FLAG_PINNED)
-				continue;
-			
-			/* XXX cheap way of avoiding instability from multiple collisions in the same step
-			 * this should eventually be supported ...
-			 */
-			if (verts[v].impulse_count > 0)
-				continue;
-			
-			/* calculate collision response */
-			if (!collision_response(clmd, ct->collmd, collpair, dt, restitution, impulse))
-				continue;
-			
-			BPH_mass_spring_add_constraint_ndof2(data, v, collpair->normal, impulse);
-			++verts[v].impulse_count;
-		}
-	}
-#endif
-}
-
-/* stretch forces are created between 2 vertices of each segment */
-static void strands_calc_curve_stretch_forces(Strands *strands, float UNUSED(space[4][4]), HairSimParams *params, Implicit_Data *data, StrandIterator *it_strand)
-{
-	StrandEdgeIterator it_edge;
-	
-	for (BKE_strand_edge_iter_init(&it_edge, it_strand); BKE_strand_edge_iter_valid(&it_edge); BKE_strand_edge_iter_next(&it_edge)) {
-		int vi = BKE_strand_edge_iter_vertex0_offset(strands, &it_edge);
-		int vj = BKE_strand_edge_iter_vertex1_offset(strands, &it_edge);
-		float restlen = len_v3v3(it_edge.vertex0->co, it_edge.vertex1->co);
-		
-		float stiffness = params->stretch_stiffness;
-		float damping = stiffness * params->stretch_damping;
-		float f[3];
-		BPH_mass_spring_force_spring_linear(data, vi, vj, restlen, stiffness, damping, true, 0.0f, f, NULL, NULL);
-	}
-}
-
-static float strands_bending_stiffness(Strands *UNUSED(strands), HairSimParams *params, StrandsVertex *UNUSED(vert), float t)
-{
-	float weight;
-	
-	if (params->flag & eHairSimParams_Flag_UseBendStiffnessCurve)
-		weight = curvemapping_evaluateF(params->bend_stiffness_mapping, 0, t);
-	else
-		weight = 1.0f;
-	CLAMP(weight, 0.0f, 1.0f);
-	
-	return params->bend_stiffness * weight;
-}
-
-/* bending forces aim to restore the rest shape of each strand locally */
-static void strands_calc_curve_bending_forces(Strands *strands, float space[4][4], HairSimParams *params, Implicit_Data *data, StrandIterator *it_strand)
-{
-	StrandBendIterator it_bend;
-	
-	float length = 0.0f;
-	StrandEdgeIterator it_edge;
-	for (BKE_strand_edge_iter_init(&it_edge, it_strand); BKE_strand_edge_iter_valid(&it_edge); BKE_strand_edge_iter_next(&it_edge))
-		length += len_v3v3(it_edge.vertex1->co, it_edge.vertex0->co);
-	float length_inv = length > 0.0f ? 1.0f / length : 0.0f;
-	
-	float t = 0.0f;
-	BKE_strand_bend_iter_init(&it_bend, it_strand);
-	if (!BKE_strand_bend_iter_valid(&it_bend))
-		return;
-	
-	/* The 'mat' matrix (here: A) contains the relative transform between the local rest and motion state coordinate systems.
-	 * In the beginning both systems are the root matrix R, so the relative transform is the unit matrix.
-	 * 
-	 * A = M_state * M_rest^T
-	 *   = R * R^T
-	 *   = I
-	 * 
-	 * With each bend the matrices are rotated along the curvature, described by matrix B^T. Since we are only
-	 * interested in the combined transform however, the resulting operation becomes
-	 * 
-	 * A' = M_state' * M_rest'
-	 *    = (B_state^T * M_state) * (B_rest^T * M_rest)^T
-	 *    = B_state^T * M_state * M_rest^T * B_rest
-	 *    = B_state^T * A * B_rest
-	 * 
-	 * The target vector is originally the direction of the first segment. For each bend, the target vector
-	 * is the _previous_ segment's direction, i.e. the target vector is rotated by B with a 1-step delay.
-	 * 
-	 * The target vector in the current motion state system for each segment could thus be calculated by multiplying
-	 * 
-	 * t_state = M * t_rest
-	 * 
-	 * but using the edge vector directly is more practical.
-	 * 
-	 */
-	float mat[3][3];
-//	float Mrest[3][3], Mstate[3][3];
-	
-	{ /* initialize using the first edge deviation from the rest direction */
-		float edge_rest[3], edge_state[3], rot[3][3];
-		sub_v3_v3v3(edge_rest, it_strand->verts[1].co, it_strand->verts[0].co);
-		sub_v3_v3v3(edge_state, it_strand->state[1].co, it_strand->state[0].co);
-		normalize_v3(edge_rest);
-		normalize_v3(edge_state);
-		rotation_between_vecs_to_mat3(rot, edge_rest, edge_state);
-		
-		copy_m3_m3(mat, rot);
-//		copy_m3_m3(Mrest, it_strand->curve->root_matrix);
-//		mul_m3_m3m3(Mstate, rot, Mrest);
-	}
-	
-	{ /* apply force */
-		/* Note: applying forces to the first segment is necessary to equalize forces on the root,
-		 * otherwise energy gets introduced at the root and can destabilize the simulation.
-		 */
-		float target[3];
-		sub_v3_v3v3(target, it_strand->verts[1].co, it_strand->verts[0].co);
-		mul_mat3_m4_v3(space, target); /* to solver space (world space) */
-		
-		float target_state[3];
-		mul_v3_m3v3(target_state, mat, target);
-		
-		const float stiffness = strands_bending_stiffness(strands, params, it_bend.vertex0, t * length_inv);
-		const float damping = stiffness * params->bend_damping;
-		
-		int vroot = BKE_strand_bend_iter_vertex0_offset(strands, &it_bend); /* root velocity used as goal velocity */
-		int vj = BKE_strand_bend_iter_vertex1_offset(strands, &it_bend);
-		float goal[3], rootvel[3];
-		mul_v3_m4v3(goal, space, it_strand->verts[1].co);
-		BPH_mass_spring_get_velocity(data, vroot, rootvel);
-		BPH_mass_spring_force_spring_goal(data, vj, goal, rootvel, stiffness, damping, NULL, NULL, NULL);
-	}
-	
-	do {
-		float restlen = len_v3v3(it_bend.vertex1->co, it_bend.vertex0->co);
-		t += restlen;
-		
-		{ /* advance the coordinate frame */
-			float rotrest[3][3], rotrest_inv[3][3], rotstate[3][3], rotstate_inv[3][3];
-			BKE_strand_bend_iter_transform_rest(&it_bend, rotrest);
-			BKE_strand_bend_iter_transform_state(&it_bend, rotstate);
-			transpose_m3_m3(rotrest_inv, rotrest);
-			transpose_m3_m3(rotstate_inv, rotstate);
-			
-//			mul_m3_m3m3(Mrest, rotrest_inv, Mrest);
-//			mul_m3_m3m3(Mstate, rotstate_inv, Mstate);
-			
-			mul_m3_m3m3(mat, mat, rotrest);
-			mul_m3_m3m3(mat, rotstate_inv, mat);
-		}
-		
-		{ /* apply force */
-			float target[3];
-			sub_v3_v3v3(target, it_bend.vertex1->co, it_bend.vertex0->co);
-			mul_mat3_m4_v3(space, target); /* to solver space (world space) */
-			
-			float target_state[3];
-			mul_v3_m3v3(target_state, mat, target);
-			
-			const float stiffness = strands_bending_stiffness(strands, params, it_bend.vertex1, t * length_inv);
-			const float damping = stiffness * params->bend_damping;
-			
-			int vi = BKE_strand_bend_iter_vertex0_offset(strands, &it_bend);
-			int vj = BKE_strand_bend_iter_vertex1_offset(strands, &it_bend);
-			int vk = BKE_strand_bend_iter_vertex2_offset(strands, &it_bend);
-			float f[3];
-			BPH_mass_spring_force_spring_bending_angular(data, vi, vj, vk, target_state, stiffness, damping, f, NULL, NULL);
-			
-#if 0 /* debug */
-			{
-				float mscale = 0.1f;
-				
-				float x[3];
-				BPH_mass_spring_get_position(data, vj, x);
-				BKE_sim_debug_data_add_vector(x, target, 0,0,1, "hairsim", 2598, vi, vj, vk);
-				BKE_sim_debug_data_add_vector(x, target_state, 0.4,0.4,1, "hairsim", 2599, vi, vj, vk);
-				
-				float mr[3][3];
-				copy_m3_m3(mr, Mrest);
-				mul_m3_fl(mr, mscale);
-				BKE_sim_debug_data_add_vector(x, mr[0], 0.7,0.0,0.0, "hairsim", 1957, vi, vj, vk);
-				BKE_sim_debug_data_add_vector(x, mr[1], 0.0,0.7,0.0, "hairsim", 1958, vi, vj, vk);
-				BKE_sim_debug_data_add_vector(x, mr[2], 0.0,0.0,0.7, "hairsim", 1959, vi, vj, vk);
-				
-				float ms[3][3];
-				copy_m3_m3(ms, Mstate);
-				mul_m3_fl(ms, mscale);
-				BKE_sim_debug_data_add_vector(x, ms[0], 1.0,0.4,0.4, "hairsim", 1857, vi, vj, vk);
-				BKE_sim_debug_data_add_vector(x, ms[1], 0.4,1.0,0.4, "hairsim", 1858, vi, vj, vk);
-				BKE_sim_debug_data_add_vector(x, ms[2], 0.4,0.4,1.0, "hairsim", 1859, vi, vj, vk);
-			}
-#endif
-		}
-		
-		BKE_strand_bend_iter_next(&it_bend);
-	} while (BKE_strand_bend_iter_valid(&it_bend));
-}
-
-static float strands_goal_stiffness(Strands *UNUSED(strands), HairSimParams *params, StrandsVertex *vert, float t)
-{
-	/* XXX There is no possibility of tweaking them in linked data currently,
-	 * so the original workflow of painting weights in particle edit mode is virtually useless.
-	 */
-	float weight;
-	
-	if (params->flag & eHairSimParams_Flag_UseGoalStiffnessCurve)
-		weight = curvemapping_evaluateF(params->goal_stiffness_mapping, 0, t);
-	else
-		weight = vert->weight;
-	CLAMP(weight, 0.0f, 1.0f);
-	
-	return params->goal_stiffness * weight;
-}
-
-/* goal forces pull vertices toward their rest position */
-static void strands_calc_vertex_goal_forces(Strands *strands, float UNUSED(space[4][4]), HairSimParams *params, Implicit_Data *data, StrandIterator *it_strand)
-{
-	const int goalstart = strands->totverts;
-	StrandEdgeIterator it_edge;
-	
-	float length = 0.0f;
-	for (BKE_strand_edge_iter_init(&it_edge, it_strand); BKE_strand_edge_iter_valid(&it_edge); BKE_strand_edge_iter_next(&it_edge))
-		length += len_v3v3(it_edge.vertex1->co, it_edge.vertex0->co);
-	float length_inv = length > 0.0f ? 1.0f / length : 0.0f;
-	
-	float t = 0.0f;
-	for (BKE_strand_edge_iter_init(&it_edge, it_strand); BKE_strand_edge_iter_valid(&it_edge); BKE_strand_edge_iter_next(&it_edge)) {
-		int vj = BKE_strand_edge_iter_vertex1_offset(strands, &it_edge);
-		int numroots = it_strand->index + 1; /* roots don't have goal verts, skip this many */
-		int goalj = goalstart + vj - numroots;
-		
-		float restlen = len_v3v3(it_edge.vertex1->co, it_edge.vertex0->co);
-		t += restlen;
-		
-		float stiffness = strands_goal_stiffness(strands, params, it_edge.vertex1, t * length_inv);
-		float damping = stiffness * params->goal_damping;
-		
-		float f[3];
-		BPH_mass_spring_force_spring_linear(data, vj, goalj, 0.0f, stiffness, damping, true, 0.0f, f, NULL, NULL);
-	}
-	
-#if 0
-	StrandEdgeIterator it_edge;
-	
-	float rootvel[3];
-	BPH_mass_spring_get_velocity(data, BKE_strand_iter_vertex_offset(strands, it_strand), rootvel);
-	
-	float length = 0.0f;
-	for (BKE_strand_edge_iter_init(&it_edge, it_strand); BKE_strand_edge_iter_valid(&it_edge); BKE_strand_edge_iter_next(&it_edge))
-		length += len_v3v3(it_edge.vertex1->co, it_edge.vertex0->co);
-	float length_inv = length > 0.0f ? 1.0f / length : 0.0f;
-	
-	float t = 0.0f;
-	for (BKE_strand_edge_iter_init(&it_edge, it_strand); BKE_strand_edge_iter_valid(&it_edge); BKE_strand_edge_iter_next(&it_edge)) {
-		int vj = BKE_strand_edge_iter_vertex1_offset(strands, &it_edge);
-		t += len_v3v3(it_edge.vertex1->co, it_edge.vertex0->co);
-		
-		float stiffness = strands_goal_stiffness(strands, params, it_edge.vertex1, t * length_inv);
-		float damping = stiffness * params->goal_damping;
-		
-		float goal[3];
-		mul_v3_m4v3(goal, space, it_edge.vertex1->co);
-		
-		float f[3];
-		BPH_mass_spring_force_spring_goal(data, vj, goal, rootvel, stiffness, damping, f, NULL, NULL);
-	}
-#endif
-}
-
-/* calculates internal forces for a single strand curve */
-static void strands_calc_curve_forces(Strands *strands, float space[4][4], HairSimParams *params, Implicit_Data *data, StrandIterator *it_strand)
-{
-	strands_calc_curve_stretch_forces(strands, space, params, data, it_strand);
-	strands_calc_curve_bending_forces(strands, space, params, data, it_strand);
-	strands_calc_vertex_goal_forces(strands, space, params, data, it_strand);
-}
-
-/* Collect forces and derivatives:  F, dFdX, dFdV */
-static void strands_calc_force(Strands *strands, float space[4][4], HairSimParams *params, Implicit_Data *data, float UNUSED(frame), Scene *scene,
-                               ListBase *effectors, CacheEffector *cache_effectors, int tot_cache_effectors)
-{
-	unsigned int numverts = strands->totverts;
-	
-	int i = 0;
-	float gravity[3] = {0.0f, 0.0f, 0.0f};
-	
-	/* global acceleration (gravitation) */
-	if (scene->physics_settings.flag & PHYS_GLOBAL_GRAVITY) {
-		/* scale gravity force */
-		mul_v3_v3fl(gravity, scene->physics_settings.gravity, params->effector_weights->global_gravity);
-	}
-	for (i = 0; i < numverts; i++) {
-		float mass = params->mass;
-		BPH_mass_spring_force_gravity(data, i, mass, gravity);
-	}
-	
-	BPH_mass_spring_force_drag(data, params->drag);
-	
-	/* handle external forces like wind */
-	if (effectors || (cache_effectors && tot_cache_effectors > 0)) {
-		/* cache per-vertex forces to avoid redundant calculation */
-		float (*ext_forces)[3] = (float (*)[3])MEM_callocN(sizeof(float) * 3 * numverts, "effector forces");
-		
-		if (effectors) {
-			for (i = 0; i < numverts; ++i) {
-				float x[3], v[3];
-				EffectedPoint epoint;
-				
-				BPH_mass_spring_get_motion_state(data, i, x, v);
-				pd_point_from_loc(scene, x, v, i, &epoint);
-				pdDoEffectors(effectors, NULL, params->effector_weights, &epoint, ext_forces[i], NULL);
-			}
-		}
-		
-		if (cache_effectors && tot_cache_effectors > 0) {
-			for (i = 0; i < numverts; ++i) {
-				CacheEffectorPoint point;
-				point.index = i;
-				BPH_mass_spring_get_motion_state(data, i, point.x, point.v);
-				
-				CacheEffectorResult result;
-				if (BKE_cache_effectors_eval(cache_effectors, tot_cache_effectors, &point, &result) > 0) {
-					add_v3_v3(ext_forces[i], result.f);
-				}
-			}
-		}
-		
-		for (i = 0; i < numverts; ++i) {
-			BPH_mass_spring_force_vertex_wind(data, i, 1.0f, ext_forces);
-		}
-
-		MEM_freeN(ext_forces);
-	}
-	
-	/* spring forces */
-	StrandIterator it_strand;
-	for (BKE_strand_iter_init(&it_strand, strands); BKE_strand_iter_valid(&it_strand); BKE_strand_iter_next(&it_strand)) {
-		strands_calc_curve_forces(strands, space, params, data, &it_strand);
-	}
-}
-
-/* calculates the velocity of strand roots using the new rest location (verts->co) and the current motion state */
-static void strands_calc_root_velocity(Strands *strands, float mat[4][4], Implicit_Data *data, float timestep)
-{
-	StrandIterator it_strand;
-	for (BKE_strand_iter_init(&it_strand, strands); BKE_strand_iter_valid(&it_strand); BKE_strand_iter_next(&it_strand)) {
-		if (it_strand.curve->numverts > 0) {
-			int index = BKE_strand_iter_vertex_offset(strands, &it_strand);
-			
-			float vel[3];
-			sub_v3_v3v3(vel, it_strand.verts[0].co, it_strand.state[0].co);
-			mul_v3_fl(vel, 1.0f/timestep);
-			mul_mat3_m4_v3(mat, vel);
-			
-			BPH_mass_spring_set_velocity(data, index, vel);
-		}
-	}
-}
-
-/* calculates the location of strand roots using the new rest location (verts->co) and the current motion state */
-static void strands_calc_root_location(Strands *strands, float mat[4][4], Implicit_Data *data, float step)
-{
-	StrandIterator it_strand;
-	for (BKE_strand_iter_init(&it_strand, strands); BKE_strand_iter_valid(&it_strand); BKE_strand_iter_next(&it_strand)) {
-		if (it_strand.curve->numverts > 0) {
-			int index = BKE_strand_iter_vertex_offset(strands, &it_strand);
-			
-			float co[3];
-			interp_v3_v3v3(co, it_strand.state[0].co, it_strand.verts[0].co, step);
-			mul_m4_v3(mat, co);
-			
-			BPH_mass_spring_set_position(data, index, co);
-		}
-	}
-}
-
-/* calculates the location of virtual goal vertices */
-static void strands_calc_goal_velocities(Strands *strands, float mat[4][4], Implicit_Data *data, float timestep)
-{
-	const int goalstart = strands->totverts;
-	int goalindex = goalstart;
-	
-	StrandIterator it_strand;
-	for (BKE_strand_iter_init(&it_strand, strands); BKE_strand_iter_valid(&it_strand); BKE_strand_iter_next(&it_strand)) {
-		StrandVertexIterator it_vert;
-		for (BKE_strand_vertex_iter_init(&it_vert, &it_strand); BKE_strand_vertex_iter_valid(&it_vert); BKE_strand_vertex_iter_next(&it_vert)) {
-			/* skip root */
-			if (it_vert.index == 0)
-				continue;
-			
-			int index = BKE_strand_vertex_iter_vertex_offset(strands, &it_vert);
-			
-			float vel[3];
-			sub_v3_v3v3(vel, strands->verts[index].co, strands->state[index].co);
-			mul_v3_fl(vel, 1.0f/timestep);
-			mul_mat3_m4_v3(mat, vel);
-			
-			BPH_mass_spring_set_velocity(data, goalindex, vel);
-			
-			++goalindex;
-		}
-	}
-}
-
-/* calculates the location of virtual goal vertices */
-static void strands_calc_goal_locations(Strands *strands, float mat[4][4], Implicit_Data *data, float step)
-{
-	const int goalstart = strands->totverts;
-	int goalindex = goalstart;
-	
-	StrandIterator it_strand;
-	for (BKE_strand_iter_init(&it_strand, strands); BKE_strand_iter_valid(&it_strand); BKE_strand_iter_next(&it_strand)) {
-		StrandVertexIterator it_vert;
-		for (BKE_strand_vertex_iter_init(&it_vert, &it_strand); BKE_strand_vertex_iter_valid(&it_vert); BKE_strand_vertex_iter_next(&it_vert)) {
-			/* skip root */
-			if (it_vert.index == 0)
-				continue;
-			
-			int index = BKE_strand_vertex_iter_vertex_offset(strands, &it_vert);
-			
-			float co[3];
-			interp_v3_v3v3(co, strands->state[index].co, strands->verts[index].co, step);
-			mul_m4_v3(mat, co);
-			
-			BPH_mass_spring_set_position(data, goalindex, co);
-			
-			++goalindex;
-		}
-	}
-}
-
-/* XXX Do we need to take fictitious forces from the moving and/or accelerated frame of reference into account?
- * This would mean we pass not only the basic world transform mat, but also linear/angular velocity and acceleration.
- */
-bool BPH_strands_solve(Strands *strands, float mat[4][4], Implicit_Data *id, HairSimParams *params, float frame, float frame_prev, Scene *scene,
-                       ListBase *effectors, CacheEffector *cache_effectors, int tot_cache_effectors)
-{
-	if (params->timescale == 0.0f || params->substeps < 1)
-		return false;
-	
-	float timestep = (FRA2TIME(frame) - FRA2TIME(frame_prev)) * params->timescale;
-	float dstep = 1.0f / params->substeps;
-	float dtime = timestep * dstep;
-	int numverts = strands->totverts;
-	
-	int i;
-	ColliderContacts *contacts = NULL;
-	int totcolliders = 0;
-	
-	float imat[4][4];
-	invert_m4_m4(imat, mat);
-	
-//	if (!clmd->solver_result)
-//		clmd->solver_result = (ClothSolverResult *)MEM_callocN(sizeof(ClothSolverResult), "cloth solver result");
-//	cloth_clear_result(clmd);
-	
-	/* initialize solver data */
-	for (i = 0; i < numverts; i++) {
-		float wco[3], wvel[3];
-		copy_v3_v3(wco, strands->state[i].co);
-		copy_v3_v3(wvel, strands->state[i].vel);
-		mul_m4_v3(mat, wco);
-		mul_mat3_m4_v3(mat, wvel);
-		BPH_mass_spring_set_motion_state(id, i, wco, wvel);
-	}
-	strands_calc_root_velocity(strands, mat, id, timestep);
-	
-	strands_calc_goal_locations(strands, mat, id, 0.0f);
-	strands_calc_goal_velocities(strands, mat, id, timestep);
-	
-	for (float step = 0.0f; step < 1.0f; step += dstep) {
-		ImplicitSolverResult result;
-		
-#if 0
-		/* determine contact points */
-		if (clmd->coll_parms->flags & CLOTH_COLLSETTINGS_FLAG_ENABLED) {
-			cloth_find_point_contacts(ob, clmd, 0.0f, tf, &contacts, &totcolliders);
-		}
-#endif
-		
-		/* setup vertex constraints for pinned vertices and contacts */
-		strands_setup_constraints(strands, id, contacts, totcolliders, dtime);
-		
-		/* initialize forces to zero */
-		BPH_mass_spring_clear_forces(id);
-		
-		// calculate forces
-		strands_calc_force(strands, mat, params, id, frame, scene, effectors, cache_effectors, tot_cache_effectors);
-		
-		// calculate new velocity and position
-		BPH_mass_spring_solve_velocities(id, dtime, &result);
-//		cloth_record_result(clmd, &result, clmd->sim_parms->stepsPerFrame);
-		
-#if 0
-		if (is_hair) {
-			cloth_continuum_step(clmd, dtime);
-		}
-#endif
-		
-		BPH_mass_spring_solve_positions(id, dtime);
-		
-		BPH_mass_spring_apply_result(id);
-		
-		/* move pinned verts to correct position */
-		strands_calc_root_location(strands, mat, id, step + dstep);
-		strands_calc_goal_locations(strands, mat, id, step + dstep);
-		
-#if 0
-		/* free contact points */
-		if (contacts) {
-			cloth_free_contacts(contacts, totcolliders);
-		}
-#endif
-		
-	}
-	
-	/* copy results back to strand data */
-	for (i = 0; i < numverts; i++) {
-		float co[3], vel[3];
-		BPH_mass_spring_get_motion_state(id, i, co, vel);
-		mul_m4_v3(imat, co);
-		mul_mat3_m4_v3(imat, vel);
-		copy_v3_v3(strands->state[i].co, co);
-		copy_v3_v3(strands->state[i].vel, vel);
-	}
-	
-	return true;
-}
->>>>>>> 7335d667
+}