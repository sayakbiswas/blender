/*
 * This program is free software; you can redistribute it and/or
 * modify it under the terms of the GNU General Public License
 * as published by the Free Software Foundation; either version 2
 * of the License, or (at your option) any later version.
 *
 * This program is distributed in the hope that it will be useful,
 * but WITHOUT ANY WARRANTY; without even the implied warranty of
 * MERCHANTABILITY or FITNESS FOR A PARTICULAR PURPOSE.  See the
 * GNU General Public License for more details.
 *
 * You should have received a copy of the GNU General Public License
 * along with this program; if not, write to the Free Software Foundation,
 * Inc., 51 Franklin Street, Fifth Floor, Boston, MA 02110-1301, USA.
 */

/** \file
 * \ingroup collada
 */

/* TODO:
 * * name imported objects
 * * import object rotation as euler */

#include <string>
#include <map>
#include <algorithm>  // sort()

#include "COLLADAFWRoot.h"
#include "COLLADAFWStableHeaders.h"
#include "COLLADAFWColorOrTexture.h"
#include "COLLADAFWIndexList.h"
#include "COLLADAFWMeshPrimitiveWithFaceVertexCount.h"
#include "COLLADAFWPolygons.h"
#include "COLLADAFWSampler.h"
#include "COLLADAFWTypes.h"
#include "COLLADAFWVisualScene.h"
#include "COLLADAFWArrayPrimitiveType.h"
#include "COLLADAFWLibraryNodes.h"
#include "COLLADAFWCamera.h"
#include "COLLADAFWLight.h"

#include "COLLADASaxFWLLoader.h"
#include "COLLADASaxFWLIExtraDataCallbackHandler.h"

extern "C" {
#include "BLI_listbase.h"
#include "BLI_math.h"
#include "BLI_string.h"
#include "BLI_utildefines.h"
#include "BLI_fileops.h"

#include "BKE_camera.h"
#include "BKE_collection.h"
#include "BKE_fcurve.h"
#include "BKE_global.h"
#include "BKE_image.h"
#include "BKE_layer.h"
#include "BKE_light.h"
#include "BKE_library.h"
#include "BKE_material.h"
#include "BKE_scene.h"

#include "BLI_path_util.h"

#include "DNA_camera_types.h"
#include "DNA_light_types.h"

#include "RNA_access.h"

#include "MEM_guardedalloc.h"

#include "WM_api.h"
#include "WM_types.h"
}

#include "DEG_depsgraph.h"
#include "DEG_depsgraph_build.h"

#include "ExtraHandler.h"
#include "ErrorHandler.h"
#include "DocumentImporter.h"
#include "TransformReader.h"

#include "collada_internal.h"
#include "collada_utils.h"
#include "Materials.h"

/*
 * COLLADA Importer limitations:
 * - no multiple scene import, all objects are added to active scene
 */

// #define COLLADA_DEBUG
// creates empties for each imported bone on layer 2, for debugging
// #define ARMATURE_TEST

DocumentImporter::DocumentImporter(bContext *C, const ImportSettings *import_settings)
    : import_settings(import_settings),
      mImportStage(Fetching_Scene_data),
      mContext(C),
      view_layer(CTX_data_view_layer(mContext)),
      armature_importer(&unit_converter,
                        &mesh_importer,
                        CTX_data_main(C),
                        CTX_data_scene(C),
                        view_layer,
                        import_settings),
      mesh_importer(
          &unit_converter, &armature_importer, CTX_data_main(C), CTX_data_scene(C), view_layer),
      anim_importer(C, &unit_converter, &armature_importer, CTX_data_scene(C))
{
}

DocumentImporter::~DocumentImporter()
{
  TagsMap::iterator etit;
  etit = uid_tags_map.begin();
  while (etit != uid_tags_map.end()) {
    delete etit->second;
    etit++;
  }
}

bool DocumentImporter::import()
{
  ErrorHandler errorHandler;
  COLLADASaxFWL::Loader loader(&errorHandler);
  COLLADAFW::Root root(&loader, this);
  ExtraHandler *ehandler = new ExtraHandler(this, &(this->anim_importer));

  loader.registerExtraDataCallbackHandler(ehandler);

  /* deselect all to select new objects */
  BKE_view_layer_base_deselect_all(view_layer);

  std::string mFilename = std::string(this->import_settings->filepath);
  const std::string encodedFilename = bc_url_encode(mFilename);
  if (!root.loadDocument(encodedFilename)) {
    fprintf(stderr, "COLLADAFW::Root::loadDocument() returned false on 1st pass\n");
    delete ehandler;
    return false;
  }

  if (errorHandler.hasError()) {
    delete ehandler;
    return false;
  }

  /** TODO set up scene graph and such here */
  mImportStage = Fetching_Controller_data;
  COLLADASaxFWL::Loader loader2;
  COLLADAFW::Root root2(&loader2, this);

  if (!root2.loadDocument(encodedFilename)) {
    fprintf(stderr, "COLLADAFW::Root::loadDocument() returned false on 2nd pass\n");
    delete ehandler;
    return false;
  }

  delete ehandler;

  return true;
}

void DocumentImporter::cancel(const COLLADAFW::String &errorMessage)
{
  /* TODO: if possible show error info
   *
   * Should we get rid of invisible Meshes that were created so far
   * or maybe create objects at coordinate space origin?
   *
   * The latter sounds better. */
}

void DocumentImporter::start()
{
}

void DocumentImporter::finish()
{
  if (mImportStage == Fetching_Controller_data)
    return;

  Main *bmain = CTX_data_main(mContext);
  /* TODO: create a new scene except the selected <visual_scene> -
   * use current blender scene for it */
  Scene *sce = CTX_data_scene(mContext);
  unit_converter.calculate_scale(*sce);

  std::vector<Object *> *objects_to_scale = new std::vector<Object *>();

  /** TODO Break up and put into 2-pass parsing of DAE */
  std::vector<const COLLADAFW::VisualScene *>::iterator sit;
  for (sit = vscenes.begin(); sit != vscenes.end(); sit++) {
    PointerRNA sceneptr, unit_settings;
    PropertyRNA *system, *scale;

    /* for scene unit settings: system, scale_length */

    RNA_id_pointer_create(&sce->id, &sceneptr);
    unit_settings = RNA_pointer_get(&sceneptr, "unit_settings");
    system = RNA_struct_find_property(&unit_settings, "system");
    scale = RNA_struct_find_property(&unit_settings, "scale_length");

    if (this->import_settings->import_units) {

      switch (unit_converter.isMetricSystem()) {
        case UnitConverter::Metric:
          RNA_property_enum_set(&unit_settings, system, USER_UNIT_METRIC);
          break;
        case UnitConverter::Imperial:
          RNA_property_enum_set(&unit_settings, system, USER_UNIT_IMPERIAL);
          break;
        default:
          RNA_property_enum_set(&unit_settings, system, USER_UNIT_NONE);
          break;
      }
      float unit_factor = unit_converter.getLinearMeter();
      RNA_property_float_set(&unit_settings, scale, unit_factor);
      fprintf(stdout, "Collada: Adjusting Blender units to Importset units: %f.\n", unit_factor);
    }

    /* Write nodes to scene */
    fprintf(stderr, "+-- Import Scene --------\n");
    const COLLADAFW::NodePointerArray &roots = (*sit)->getRootNodes();
    for (unsigned int i = 0; i < roots.getCount(); i++) {
      std::vector<Object *> *objects_done = write_node(roots[i], NULL, sce, NULL, false);
      objects_to_scale->insert(
          objects_to_scale->end(), objects_done->begin(), objects_done->end());
      delete objects_done;
    }
  }

  mesh_importer.optimize_material_assignements();

  armature_importer.set_tags_map(this->uid_tags_map);
  armature_importer.make_armatures(mContext, *objects_to_scale);
  armature_importer.make_shape_keys(mContext);

#if 0
  armature_importer.fix_animation();
#endif

  for (std::vector<const COLLADAFW::VisualScene *>::iterator vsit = vscenes.begin();
       vsit != vscenes.end();
       vsit++) {
    const COLLADAFW::NodePointerArray &roots = (*vsit)->getRootNodes();

    for (unsigned int i = 0; i < roots.getCount(); i++) {
      translate_anim_recursive(roots[i], NULL, NULL);
    }
  }

  if (libnode_ob.size()) {

    fprintf(stderr, "| Cleanup: free %d library nodes\n", (int)libnode_ob.size());
    /* free all library_nodes */
    std::vector<Object *>::iterator it;
    for (it = libnode_ob.begin(); it != libnode_ob.end(); it++) {
      Object *ob = *it;
      BKE_scene_collections_object_remove(bmain, sce, ob, true);
    }
    libnode_ob.clear();
  }

  bc_match_scale(objects_to_scale, unit_converter, !this->import_settings->import_units);

  delete objects_to_scale;

  /* update scene */
  DEG_id_tag_update(&sce->id, ID_RECALC_COPY_ON_WRITE);
  DEG_relations_tag_update(bmain);
  WM_event_add_notifier(mContext, NC_OBJECT | ND_TRANSFORM, NULL);
}

void DocumentImporter::translate_anim_recursive(COLLADAFW::Node *node,
                                                COLLADAFW::Node *par = NULL,
                                                Object *parob = NULL)
{
  /* The split in #29246, rootmap must point at actual root when
   * calculating bones in apply_curves_as_matrix. - actual root is the root node.
   * This has to do with inverse bind poses being world space
   * (the sources for skinned bones' restposes) and the way
   * non-skinning nodes have their "restpose" recursively calculated.
   * XXX TODO: design issue, how to support unrelated joints taking
   * part in skinning. */
  if (par) {  // && par->getType() == COLLADAFW::Node::JOINT) {
    /* par is root if there's no corresp. key in root_map */
    if (root_map.find(par->getUniqueId()) == root_map.end())
      root_map[node->getUniqueId()] = node;
    else
      root_map[node->getUniqueId()] = root_map[par->getUniqueId()];
  }

#if 0
  COLLADAFW::Transformation::TransformationType types[] = {
      COLLADAFW::Transformation::ROTATE,
      COLLADAFW::Transformation::SCALE,
      COLLADAFW::Transformation::TRANSLATE,
      COLLADAFW::Transformation::MATRIX,
  };

  Object *ob;
#endif
  unsigned int i;

  if (node->getType() == COLLADAFW::Node::JOINT && par == NULL) {
    /* For Skeletons without root node we have to simulate the
     * root node here and recursively enter the same function
     * XXX: maybe this can be made more elegant. */
    translate_anim_recursive(node, node, parob);
  }
  else {
    anim_importer.translate_Animations(
        node, root_map, object_map, FW_object_map, uid_material_map);
    COLLADAFW::NodePointerArray &children = node->getChildNodes();
    for (i = 0; i < children.getCount(); i++) {
      translate_anim_recursive(children[i], node, NULL);
    }
  }
}

/**
 * If the imported file was made with Blender, return the Blender version used,
 * otherwise return an empty std::string
 */
std::string DocumentImporter::get_import_version(const COLLADAFW::FileInfo *asset)
{
  const char AUTORING_TOOL[] = "authoring_tool";
  const std::string BLENDER("Blender ");
  const COLLADAFW::FileInfo::ValuePairPointerArray &valuePairs = asset->getValuePairArray();
  for (size_t i = 0, count = valuePairs.getCount(); i < count; ++i) {
    const COLLADAFW::FileInfo::ValuePair *valuePair = valuePairs[i];
    const COLLADAFW::String &key = valuePair->first;
    const COLLADAFW::String &value = valuePair->second;
    if (key == AUTORING_TOOL) {
      if (value.compare(0, BLENDER.length(), BLENDER) == 0) {
        /* Was made with Blender, now get version string */
        std::string v = value.substr(BLENDER.length());
        std::string::size_type n = v.find(" ");
        if (n > 0) {
          return v.substr(0, n);
        }
      }
    }
  }
  return "";
}

/** When this method is called, the writer must write the global document asset.
 * \return The writer should return true, if writing succeeded, false otherwise.*/
bool DocumentImporter::writeGlobalAsset(const COLLADAFW::FileInfo *asset)
{
  unit_converter.read_asset(asset);
  import_from_version = get_import_version(asset);
  anim_importer.set_import_from_version(import_from_version);
  return true;
}

/** When this method is called, the writer must write the scene.
 * \return The writer should return true, if writing succeeded, false otherwise.*/
bool DocumentImporter::writeScene(const COLLADAFW::Scene *scene)
{
  /* XXX could store the scene id, but do nothing for now */
  return true;
}
Object *DocumentImporter::create_camera_object(COLLADAFW::InstanceCamera *camera, Scene *sce)
{
  const COLLADAFW::UniqueId &cam_uid = camera->getInstanciatedObjectId();
  if (uid_camera_map.find(cam_uid) == uid_camera_map.end()) {
    // fprintf(stderr, "Couldn't find camera by UID.\n");
    return NULL;
  }

  Main *bmain = CTX_data_main(mContext);
  Object *ob = bc_add_object(bmain, sce, view_layer, OB_CAMERA, NULL);
  Camera *cam = uid_camera_map[cam_uid];
  Camera *old_cam = (Camera *)ob->data;
  ob->data = cam;
  BKE_id_free_us(bmain, old_cam);
  return ob;
}

Object *DocumentImporter::create_light_object(COLLADAFW::InstanceLight *lamp, Scene *sce)
{
  const COLLADAFW::UniqueId &lamp_uid = lamp->getInstanciatedObjectId();
  if (uid_light_map.find(lamp_uid) == uid_light_map.end()) {
    fprintf(stderr, "Couldn't find light by UID.\n");
    return NULL;
  }

  Main *bmain = CTX_data_main(mContext);
  Object *ob = bc_add_object(bmain, sce, view_layer, OB_LAMP, NULL);
  Light *la = uid_light_map[lamp_uid];
  Light *old_light = (Light *)ob->data;
  ob->data = la;
  BKE_id_free_us(bmain, old_light);
  return ob;
}

Object *DocumentImporter::create_instance_node(Object *source_ob,
                                               COLLADAFW::Node *source_node,
                                               COLLADAFW::Node *instance_node,
                                               Scene *sce,
                                               bool is_library_node)
{
  // fprintf(stderr, "create <instance_node> under node id=%s from node id=%s\n", instance_node ?
  // instance_node->getOriginalId().c_str() : NULL, source_node ?
  // source_node->getOriginalId().c_str() : NULL);

  Main *bmain = CTX_data_main(mContext);
  Object *obn = BKE_object_copy(bmain, source_ob);
  DEG_id_tag_update(&obn->id, ID_RECALC_TRANSFORM | ID_RECALC_GEOMETRY | ID_RECALC_ANIMATION);
  BKE_collection_object_add_from(bmain, sce, source_ob, obn);

  if (instance_node) {
    anim_importer.read_node_transform(instance_node, obn);
    /* if we also have a source_node (always ;), take its
     * transformation matrix and apply it to the newly instantiated
     * object to account for node hierarchy transforms in
     * .dae */
    if (source_node) {
      COLLADABU::Math::Matrix4 mat4 = source_node->getTransformationMatrix();
      COLLADABU::Math::Matrix4 bmat4 =
          mat4.transpose();  // transpose to get blender row-major order
      float mat[4][4];
      for (int i = 0; i < 4; i++) {
        for (int j = 0; j < 4; j++) {
          mat[i][j] = bmat4[i][j];
        }
      }
      /* calc new matrix and apply */
      mul_m4_m4m4(obn->obmat, obn->obmat, mat);
      BKE_object_apply_mat4(obn, obn->obmat, 0, 0);
    }
  }
  else {
    anim_importer.read_node_transform(source_node, obn);
  }

  /*DAG_relations_tag_update(CTX_data_main(mContext));*/

  COLLADAFW::NodePointerArray &children = source_node->getChildNodes();
  if (children.getCount()) {
    for (unsigned int i = 0; i < children.getCount(); i++) {
      COLLADAFW::Node *child_node = children[i];
      const COLLADAFW::UniqueId &child_id = child_node->getUniqueId();
      if (object_map.find(child_id) == object_map.end())
        continue;
      COLLADAFW::InstanceNodePointerArray &inodes = child_node->getInstanceNodes();
      Object *new_child = NULL;
      if (inodes.getCount()) {  // \todo loop through instance nodes
        const COLLADAFW::UniqueId &id = inodes[0]->getInstanciatedObjectId();
        fprintf(stderr, "Doing %d child nodes\n", (int)node_map.count(id));
        new_child = create_instance_node(
            object_map.find(id)->second, node_map[id], child_node, sce, is_library_node);
      }
      else {
        new_child = create_instance_node(
            object_map.find(child_id)->second, child_node, NULL, sce, is_library_node);
      }
      bc_set_parent(new_child, obn, mContext, true);

      if (is_library_node)
        libnode_ob.push_back(new_child);
    }
  }

  return obn;
}

/* to create constraints off node <extra> tags. Assumes only constraint data in
 * current <extra> with blender profile. */
void DocumentImporter::create_constraints(ExtraTags *et, Object *ob)
{
  if (et && et->isProfile("blender")) {
    std::string name;
    short type = 0;
    et->setData("type", &type);
    BKE_constraint_add_for_object(ob, "Test_con", type);
  }
}

void DocumentImporter::report_unknown_reference(const COLLADAFW::Node &node,
                                                const std::string object_type)
{
  std::string id = node.getOriginalId();
  std::string name = node.getName();
  fprintf(stderr,
          "error: node id=\"%s\", name=\"%s\" refers to an undefined %s.\n",
          id.c_str(),
          name.c_str(),
          object_type.c_str());
}

std::vector<Object *> *DocumentImporter::write_node(COLLADAFW::Node *node,
                                                    COLLADAFW::Node *parent_node,
                                                    Scene *sce,
                                                    Object *par,
                                                    bool is_library_node)
{
  Main *bmain = CTX_data_main(mContext);
  Object *ob = NULL;
  bool is_joint = node->getType() == COLLADAFW::Node::JOINT;
  bool read_transform = true;
  std::string id = node->getOriginalId();
  std::string name = node->getName();

  /* if node has child nodes write them */
  COLLADAFW::NodePointerArray &child_nodes = node->getChildNodes();

  std::vector<Object *> *objects_done = new std::vector<Object *>();
  std::vector<Object *> *root_objects = new std::vector<Object *>();

  fprintf(
      stderr, "| %s id='%s', name='%s'\n", is_joint ? "JOINT" : "NODE ", id.c_str(), name.c_str());

  if (is_joint) {
    if (parent_node == NULL && !is_library_node) {
      /* A Joint on root level is a skeleton without root node.
       * Here we add the armature "on the fly": */
      par = bc_add_object(bmain, sce, view_layer, OB_ARMATURE, std::string("Armature").c_str());
      objects_done->push_back(par);
      root_objects->push_back(par);
      object_map.insert(std::pair<COLLADAFW::UniqueId, Object *>(node->getUniqueId(), par));
      node_map[node->getUniqueId()] = node;
    }
    if (parent_node == NULL || parent_node->getType() != COLLADAFW::Node::JOINT) {
      armature_importer.add_root_joint(node, par);
    }

    if (parent_node == NULL) {
      /* for skeletons without root node all has been done above.
       * Skeletons with root node are handled further down. */
      goto finally;
    }
  }
  else {
    COLLADAFW::InstanceGeometryPointerArray &geom = node->getInstanceGeometries();
    COLLADAFW::InstanceCameraPointerArray &camera = node->getInstanceCameras();
    COLLADAFW::InstanceLightPointerArray &lamp = node->getInstanceLights();
    COLLADAFW::InstanceControllerPointerArray &controller = node->getInstanceControllers();
    COLLADAFW::InstanceNodePointerArray &inst_node = node->getInstanceNodes();
    size_t geom_done = 0;
    size_t camera_done = 0;
    size_t lamp_done = 0;
    size_t controller_done = 0;
    size_t inst_done = 0;

    /* XXX linking object with the first <instance_geometry>, though a node may have more of
     * them... maybe join multiple <instance_...> meshes into 1, and link object with it? not
     * sure... <instance_geometry> */
    while (geom_done < geom.getCount()) {
      ob = mesh_importer.create_mesh_object(node, geom[geom_done], false, uid_material_map);
      if (ob == NULL) {
        report_unknown_reference(*node, "instance_mesh");
      }
      else {
        objects_done->push_back(ob);
        if (parent_node == NULL) {
          root_objects->push_back(ob);
        }
      }
      ++geom_done;
    }
    while (camera_done < camera.getCount()) {
      ob = create_camera_object(camera[camera_done], sce);
      if (ob == NULL) {
        report_unknown_reference(*node, "instance_camera");
      }
      else {
        objects_done->push_back(ob);
        if (parent_node == NULL) {
          root_objects->push_back(ob);
        }
      }
      ++camera_done;
    }
    while (lamp_done < lamp.getCount()) {
      ob = create_light_object(lamp[lamp_done], sce);
      if (ob == NULL) {
        report_unknown_reference(*node, "instance_light");
      }
      else {
        objects_done->push_back(ob);
        if (parent_node == NULL) {
          root_objects->push_back(ob);
        }
      }
      ++lamp_done;
    }
    while (controller_done < controller.getCount()) {
      COLLADAFW::InstanceGeometry *geometry = (COLLADAFW::InstanceGeometry *)
          controller[controller_done];
      ob = mesh_importer.create_mesh_object(node, geometry, true, uid_material_map);
      if (ob == NULL) {
        report_unknown_reference(*node, "instance_controller");
      }
      else {
        objects_done->push_back(ob);
        if (parent_node == NULL) {
          root_objects->push_back(ob);
        }
      }
      ++controller_done;
    }
    /* XXX instance_node is not supported yet */
    while (inst_done < inst_node.getCount()) {
      const COLLADAFW::UniqueId &node_id = inst_node[inst_done]->getInstanciatedObjectId();
      if (object_map.find(node_id) == object_map.end()) {
        fprintf(stderr,
                "Cannot find object for node referenced by <instance_node name=\"%s\">.\n",
                inst_node[inst_done]->getName().c_str());
        ob = NULL;
      }
      else {
        std::pair<std::multimap<COLLADAFW::UniqueId, Object *>::iterator,
                  std::multimap<COLLADAFW::UniqueId, Object *>::iterator>
            pair_iter = object_map.equal_range(node_id);
        for (std::multimap<COLLADAFW::UniqueId, Object *>::iterator it2 = pair_iter.first;
             it2 != pair_iter.second;
             it2++) {
          Object *source_ob = (Object *)it2->second;
          COLLADAFW::Node *source_node = node_map[node_id];
          ob = create_instance_node(source_ob, source_node, node, sce, is_library_node);
          objects_done->push_back(ob);
          if (parent_node == NULL) {
            root_objects->push_back(ob);
          }
        }
      }
      ++inst_done;

      read_transform = false;
    }

    /* if node is empty - create empty object
     * XXX empty node may not mean it is empty object, not sure about this */
    if ((geom_done + camera_done + lamp_done + controller_done + inst_done) < 1) {
      /* Check if Object is armature, by checking if immediate child is a JOINT node. */
      if (is_armature(node)) {
        ob = bc_add_object(bmain, sce, view_layer, OB_ARMATURE, name.c_str());
      }
      else {
        ob = bc_add_object(bmain, sce, view_layer, OB_EMPTY, NULL);
      }
      objects_done->push_back(ob);
      if (parent_node == NULL) {
        root_objects->push_back(ob);
      }
    }

    /* XXX: if there're multiple instances, only one is stored */

    if (!ob) {
      goto finally;
    }

    for (std::vector<Object *>::iterator it = objects_done->begin(); it != objects_done->end();
         ++it) {
      ob = *it;
      std::string nodename = node->getName().size() ? node->getName() : node->getOriginalId();
      BKE_libblock_rename(bmain, &ob->id, (char *)nodename.c_str());
      object_map.insert(std::pair<COLLADAFW::UniqueId, Object *>(node->getUniqueId(), ob));
      node_map[node->getUniqueId()] = node;

      if (is_library_node)
        libnode_ob.push_back(ob);
    }

    // create_constraints(et,ob);
  }

  for (std::vector<Object *>::iterator it = objects_done->begin(); it != objects_done->end();
       ++it) {
    ob = *it;

    if (read_transform)
      anim_importer.read_node_transform(node, ob);  // overwrites location set earlier

    if (!is_joint) {
      if (par && ob) {
        ob->parent = par;
        ob->partype = PAROBJECT;
        ob->parsubstr[0] = 0;

        // bc_set_parent(ob, par, mContext, false);
      }
    }
  }

  if (objects_done->size() > 0) {
    ob = *objects_done->begin();
  }
  else {
    ob = NULL;
  }

  for (unsigned int i = 0; i < child_nodes.getCount(); i++) {
    std::vector<Object *> *child_objects;
    child_objects = write_node(child_nodes[i], node, sce, ob, is_library_node);
    delete child_objects;
  }

finally:
  delete objects_done;

  return root_objects;
}

/**
 * When this method is called, the writer must write the entire visual scene.
 * Return The writer should return true, if writing succeeded, false otherwise.
 */
bool DocumentImporter::writeVisualScene(const COLLADAFW::VisualScene *visualScene)
{
  if (mImportStage == Fetching_Controller_data)
    return true;

  /* This method called on post process after writeGeometry, writeMaterial, etc. */

  /* For each <node> in <visual_scene>:
   * create an Object
   * if Mesh (previously created in writeGeometry) to which <node> corresponds exists,
   * link Object with that mesh.
   *
   * Update: since we cannot link a Mesh with Object in
   * writeGeometry because <geometry> does not reference <node>,
   * we link Objects with Meshes here.
   */
  vscenes.push_back(visualScene);

  return true;
}

/** When this method is called, the writer must handle all nodes contained in the
 * library nodes.
 * \return The writer should return true, if writing succeeded, false otherwise.*/
bool DocumentImporter::writeLibraryNodes(const COLLADAFW::LibraryNodes *libraryNodes)
{
  if (mImportStage == Fetching_Controller_data)
    return true;

  Scene *sce = CTX_data_scene(mContext);

  const COLLADAFW::NodePointerArray &nodes = libraryNodes->getNodes();

  fprintf(stderr, "+-- Read Library nodes ----------\n");
  for (unsigned int i = 0; i < nodes.getCount(); i++) {
    std::vector<Object *> *child_objects;
    child_objects = write_node(nodes[i], NULL, sce, NULL, true);
    delete child_objects;
  }
  return true;
}

/** When this method is called, the writer must write the geometry.
 * \return The writer should return true, if writing succeeded, false otherwise.*/
bool DocumentImporter::writeGeometry(const COLLADAFW::Geometry *geom)
{
  if (mImportStage == Fetching_Controller_data)
    return true;

  return mesh_importer.write_geometry(geom);
}

/** When this method is called, the writer must write the material.
 * \return The writer should return true, if writing succeeded, false otherwise.*/
bool DocumentImporter::writeMaterial(const COLLADAFW::Material *cmat)
{
  if (mImportStage == Fetching_Controller_data)
    return true;

  Main *bmain = CTX_data_main(mContext);
  const std::string &str_mat_id = cmat->getName().size() ? cmat->getName() : cmat->getOriginalId();
  Material *ma = BKE_material_add(bmain, (char *)str_mat_id.c_str());

  this->uid_effect_map[cmat->getInstantiatedEffect()] = ma;
  this->uid_material_map[cmat->getUniqueId()] = ma;

  return true;
}

void DocumentImporter::write_profile_COMMON(COLLADAFW::EffectCommon *ef, Material *ma)
{
  MaterialNode matNode = MaterialNode(mContext, ef, ma, uid_image_map);
  matNode.set_reflectivity(ef->getReflectivity().getFloatValue());
  matNode.set_ior(ef->getIndexOfRefraction().getFloatValue());
  matNode.set_diffuse(ef->getDiffuse(), "Diffuse");
  matNode.set_ambient(ef->getAmbient(), "Ambient");
  matNode.set_specular(ef->getSpecular(), "Specular");
  matNode.set_reflective(ef->getReflective(), "Reflective");
  matNode.set_emission(ef->getEmission(), "Emission");
  matNode.set_opacity(ef->getOpacity(), "Opacity");
}

/** When this method is called, the writer must write the effect.
 * \return The writer should return true, if writing succeeded, false otherwise.*/

bool DocumentImporter::writeEffect(const COLLADAFW::Effect *effect)
{
  if (mImportStage == Fetching_Controller_data)
    return true;

  const COLLADAFW::UniqueId &uid = effect->getUniqueId();

  if (uid_effect_map.find(uid) == uid_effect_map.end()) {
    fprintf(stderr, "Couldn't find a material by UID.\n");
    return true;
  }

  Material *ma = uid_effect_map[uid];
  std::map<COLLADAFW::UniqueId, Material *>::iterator iter;
  for (iter = uid_material_map.begin(); iter != uid_material_map.end(); iter++) {
    if (iter->second == ma) {
      this->FW_object_map[iter->first] = effect;
      break;
    }
  }
  COLLADAFW::CommonEffectPointerArray common_efs = effect->getCommonEffects();
  if (common_efs.getCount() < 1) {
    fprintf(stderr, "Couldn't find <profile_COMMON>.\n");
    return true;
  }
  /* XXX TODO: Take all <profile_common>s
   * Currently only first <profile_common> is supported */
  COLLADAFW::EffectCommon *ef = common_efs[0];
  write_profile_COMMON(ef, ma);
  this->FW_object_map[effect->getUniqueId()] = effect;

  return true;
}

/** When this method is called, the writer must write the camera.
 * \return The writer should return true, if writing succeeded, false otherwise.*/
bool DocumentImporter::writeCamera(const COLLADAFW::Camera *camera)
{
  if (mImportStage == Fetching_Controller_data)
    return true;

  Main *bmain = CTX_data_main(mContext);
  Camera *cam = NULL;
  std::string cam_id, cam_name;

  ExtraTags *et = getExtraTags(camera->getUniqueId());
  cam_id = camera->getOriginalId();
  cam_name = camera->getName();
  if (cam_name.size())
    cam = (Camera *)BKE_camera_add(bmain, (char *)cam_name.c_str());
  else
    cam = (Camera *)BKE_camera_add(bmain, (char *)cam_id.c_str());

  if (!cam) {
    fprintf(stderr, "Cannot create camera.\n");
    return true;
  }

  if (et && et->isProfile("blender")) {
    et->setData("shiftx", &(cam->shiftx));
    et->setData("shifty", &(cam->shifty));
    et->setData("dof_distance", &(cam->dof_distance));
  }
  cam->clip_start = camera->getNearClippingPlane().getValue();
  cam->clip_end = camera->getFarClippingPlane().getValue();

  COLLADAFW::Camera::CameraType type = camera->getCameraType();
  switch (type) {
    case COLLADAFW::Camera::ORTHOGRAPHIC: {
      cam->type = CAM_ORTHO;
    } break;
    case COLLADAFW::Camera::PERSPECTIVE: {
      cam->type = CAM_PERSP;
    } break;
    case COLLADAFW::Camera::UNDEFINED_CAMERATYPE: {
      fprintf(stderr, "Current camera type is not supported.\n");
      cam->type = CAM_PERSP;
    } break;
  }

  switch (camera->getDescriptionType()) {
    case COLLADAFW::Camera::ASPECTRATIO_AND_Y: {
      switch (cam->type) {
        case CAM_ORTHO: {
          double ymag = 2 * camera->getYMag().getValue();
          double aspect = camera->getAspectRatio().getValue();
          double xmag = aspect * ymag;
          cam->ortho_scale = (float)xmag;
        } break;
        case CAM_PERSP:
        default: {
          double yfov = camera->getYFov().getValue();
          double aspect = camera->getAspectRatio().getValue();

          /* NOTE: Needs more testing (As we curretnly have no official test data for this) */

          double xfov = 2.0f * atanf(aspect * tanf(DEG2RADF(yfov) * 0.5f));
          cam->lens = fov_to_focallength(xfov, cam->sensor_x);
        } break;
      }
    } break;
    /* XXX correct way to do following four is probably to get also render
     * size and determine proper settings from that somehow */
    case COLLADAFW::Camera::ASPECTRATIO_AND_X:
    case COLLADAFW::Camera::SINGLE_X:
    case COLLADAFW::Camera::X_AND_Y: {
      switch (cam->type) {
        case CAM_ORTHO:
          cam->ortho_scale = (float)camera->getXMag().getValue() * 2;
          break;
        case CAM_PERSP:
        default: {
          double x = camera->getXFov().getValue();
          /* x is in degrees, cam->lens is in millimiters */
          cam->lens = fov_to_focallength(DEG2RADF(x), cam->sensor_x);
        } break;
      }
    } break;
    case COLLADAFW::Camera::SINGLE_Y: {
      switch (cam->type) {
        case CAM_ORTHO:
          cam->ortho_scale = (float)camera->getYMag().getValue();
          break;
        case CAM_PERSP:
        default: {
          double yfov = camera->getYFov().getValue();
          /* yfov is in degrees, cam->lens is in millimiters */
          cam->lens = fov_to_focallength(DEG2RADF(yfov), cam->sensor_x);
        } break;
      }
    } break;
    case COLLADAFW::Camera::UNDEFINED:
      /* read nothing, use blender defaults. */
      break;
  }

  this->uid_camera_map[camera->getUniqueId()] = cam;
  this->FW_object_map[camera->getUniqueId()] = camera;
  /* XXX import camera options */
  return true;
}

/** When this method is called, the writer must write the image.
 * \return The writer should return true, if writing succeeded, false otherwise.*/
bool DocumentImporter::writeImage(const COLLADAFW::Image *image)
{
  if (mImportStage == Fetching_Controller_data)
    return true;

  const std::string &imagepath = image->getImageURI().toNativePath();

  char dir[FILE_MAX];
  char absolute_path[FILE_MAX];
  const char *workpath;

  BLI_split_dir_part(this->import_settings->filepath, dir, sizeof(dir));
  BLI_join_dirfile(absolute_path, sizeof(absolute_path), dir, imagepath.c_str());
  if (BLI_exists(absolute_path)) {
    workpath = absolute_path;
  }
  else {
    /* Maybe imagepath was already absolute ? */
    if (!BLI_exists(imagepath.c_str())) {
      fprintf(stderr, "|! Image not found: %s\n", imagepath.c_str());
      return true;
    }
    workpath = imagepath.c_str();
  }

  Image *ima = BKE_image_load_exists(CTX_data_main(mContext), workpath);
  if (!ima) {
    fprintf(stderr, "|! Cannot create image: %s\n", workpath);
    return true;
  }
  this->uid_image_map[image->getUniqueId()] = ima;
  fprintf(stderr, "| import Image: %s\n", workpath);
  return true;
}

/** When this method is called, the writer must write the light.
 * \return The writer should return true, if writing succeeded, false otherwise.*/
bool DocumentImporter::writeLight(const COLLADAFW::Light *light)
{
  if (mImportStage == Fetching_Controller_data)
    return true;

  Main *bmain = CTX_data_main(mContext);
  Light *lamp = NULL;
  std::string la_id, la_name;

  ExtraTags *et = getExtraTags(light->getUniqueId());
#if 0
  TagsMap::iterator etit;
  ExtraTags *et = 0;
  etit = uid_tags_map.find(light->getUniqueId().toAscii());
  if (etit != uid_tags_map.end()) {
    et = etit->second;
  }
#endif

  la_id = light->getOriginalId();
  la_name = light->getName();
  if (la_name.size())
    lamp = (Light *)BKE_light_add(bmain, (char *)la_name.c_str());
  else
    lamp = (Light *)BKE_light_add(bmain, (char *)la_id.c_str());

  if (!lamp) {
    fprintf(stderr, "Cannot create light.\n");
    return true;
  }

  /* if we find an ExtraTags for this, use that instead. */
  if (et && et->isProfile("blender")) {
    et->setData("type", &(lamp->type));
    et->setData("flag", &(lamp->flag));
    et->setData("mode", &(lamp->mode));
    et->setData("gamma", &(lamp->k));
    et->setData("red", &(lamp->r));
    et->setData("green", &(lamp->g));
    et->setData("blue", &(lamp->b));
    et->setData("shadow_r", &(lamp->shdwr));
    et->setData("shadow_g", &(lamp->shdwg));
    et->setData("shadow_b", &(lamp->shdwb));
    et->setData("energy", &(lamp->energy));
    et->setData("dist", &(lamp->dist));
    et->setData("spotsize", &(lamp->spotsize));
    lamp->spotsize = DEG2RADF(lamp->spotsize);
    et->setData("spotblend", &(lamp->spotblend));
    et->setData("att1", &(lamp->att1));
    et->setData("att2", &(lamp->att2));
    et->setData("falloff_type", &(lamp->falloff_type));
    et->setData("clipsta", &(lamp->clipsta));
    et->setData("clipend", &(lamp->clipend));
    et->setData("bias", &(lamp->bias));
    et->setData("soft", &(lamp->soft));
    et->setData("bufsize", &(lamp->bufsize));
    et->setData("buffers", &(lamp->buffers));
    et->setData("area_shape", &(lamp->area_shape));
    et->setData("area_size", &(lamp->area_size));
    et->setData("area_sizey", &(lamp->area_sizey));
    et->setData("area_sizez", &(lamp->area_sizez));
  }
  else {
    float constatt = light->getConstantAttenuation().getValue();
    float linatt = light->getLinearAttenuation().getValue();
    float quadatt = light->getQuadraticAttenuation().getValue();
    float d = 25.0f;
    float att1 = 0.0f;
    float att2 = 0.0f;
    float e = 1.0f;

    if (light->getColor().isValid()) {
      COLLADAFW::Color col = light->getColor();
      lamp->r = col.getRed();
      lamp->g = col.getGreen();
      lamp->b = col.getBlue();
    }

    if (IS_EQ(linatt, 0.0f) && quadatt > 0.0f) {
      att2 = quadatt;
      d = sqrt(1.0f / quadatt);
    }
    /* linear light */
    else if (IS_EQ(quadatt, 0.0f) && linatt > 0.0f) {
      att1 = linatt;
      d = (1.0f / linatt);
    }
    else if (IS_EQ(constatt, 1.0f)) {
      att1 = 1.0f;
    }
    else {
      /* assuming point light (const att = 1.0); */
      att1 = 1.0f;
    }

    d *= (1.0f / unit_converter.getLinearMeter());

    lamp->energy = e;
    lamp->dist = d;

    switch (light->getLightType()) {
      case COLLADAFW::Light::AMBIENT_LIGHT: {
        lamp->type = LA_SUN;  // TODO needs more thoughts
      } break;
      case COLLADAFW::Light::SPOT_LIGHT: {
        lamp->type = LA_SPOT;
        lamp->att1 = att1;
        lamp->att2 = att2;
        if (IS_EQ(att1, 0.0f) && att2 > 0)
          lamp->falloff_type = LA_FALLOFF_INVSQUARE;
        if (IS_EQ(att2, 0.0f) && att1 > 0)
          lamp->falloff_type = LA_FALLOFF_INVLINEAR;
        lamp->spotsize = DEG2RADF(light->getFallOffAngle().getValue());
        lamp->spotblend = light->getFallOffExponent().getValue();
      } break;
      case COLLADAFW::Light::DIRECTIONAL_LIGHT: {
        /* our sun is very strong, so pick a smaller energy level */
        lamp->type = LA_SUN;
      } break;
      case COLLADAFW::Light::POINT_LIGHT: {
        lamp->type = LA_LOCAL;
        lamp->att1 = att1;
        lamp->att2 = att2;
        if (IS_EQ(att1, 0.0f) && att2 > 0)
          lamp->falloff_type = LA_FALLOFF_INVSQUARE;
        if (IS_EQ(att2, 0.0f) && att1 > 0)
          lamp->falloff_type = LA_FALLOFF_INVLINEAR;
      } break;
      case COLLADAFW::Light::UNDEFINED: {
        fprintf(stderr, "Current light type is not supported.\n");
        lamp->type = LA_LOCAL;
      } break;
    }
  }

  this->uid_light_map[light->getUniqueId()] = lamp;
  this->FW_object_map[light->getUniqueId()] = light;
  return true;
}

/* this function is called only for animations that pass COLLADAFW::validate */
bool DocumentImporter::writeAnimation(const COLLADAFW::Animation *anim)
{
  if (mImportStage == Fetching_Controller_data)
    return true;

<<<<<<< HEAD
=======
  /* return true; */
>>>>>>> ffaf91b5
  return anim_importer.write_animation(anim);
}

/* called on post-process stage after writeVisualScenes */
bool DocumentImporter::writeAnimationList(const COLLADAFW::AnimationList *animationList)
{
  if (mImportStage == Fetching_Controller_data)
    return true;

  /* return true; */
  return anim_importer.write_animation_list(animationList);
}

#if WITH_OPENCOLLADA_ANIMATION_CLIP
/* Since opencollada 1.6.68
 * called on post-process stage after writeVisualScenes */
bool DocumentImporter::writeAnimationClip(const COLLADAFW::AnimationClip *animationClip)
{
  if (mImportStage == Fetching_Controller_data)
    return true;

  return true;
  /* TODO: implement import of AnimationClips */
  // return animation_clip_importer.write_animation_clip(animationClip);
}
#endif

/** When this method is called, the writer must write the skin controller data.
 * \return The writer should return true, if writing succeeded, false otherwise.*/
bool DocumentImporter::writeSkinControllerData(const COLLADAFW::SkinControllerData *skin)
{
  return armature_importer.write_skin_controller_data(skin);
}

/* this is called on postprocess, before writeVisualScenes */
bool DocumentImporter::writeController(const COLLADAFW::Controller *controller)
{
  if (mImportStage == Fetching_Controller_data)
    return true;

  return armature_importer.write_controller(controller);
}

bool DocumentImporter::writeFormulas(const COLLADAFW::Formulas *formulas)
{
  return true;
}

bool DocumentImporter::writeKinematicsScene(const COLLADAFW::KinematicsScene *kinematicsScene)
{
  return true;
}

ExtraTags *DocumentImporter::getExtraTags(const COLLADAFW::UniqueId &uid)
{
  if (uid_tags_map.find(uid.toAscii()) == uid_tags_map.end()) {
    return NULL;
  }
  return uid_tags_map[uid.toAscii()];
}

bool DocumentImporter::addExtraTags(const COLLADAFW::UniqueId &uid, ExtraTags *extra_tags)
{
  uid_tags_map[uid.toAscii()] = extra_tags;
  return true;
}

bool DocumentImporter::is_armature(COLLADAFW::Node *node)
{
  COLLADAFW::NodePointerArray &child_nodes = node->getChildNodes();
  for (unsigned int i = 0; i < child_nodes.getCount(); i++) {
    if (child_nodes[i]->getType() == COLLADAFW::Node::JOINT) {
      return true;
    }
    else {
      continue;
    }
  }

  /* no child is JOINT */
  return false;
}<|MERGE_RESOLUTION|>--- conflicted
+++ resolved
@@ -1125,10 +1125,6 @@
   if (mImportStage == Fetching_Controller_data)
     return true;
 
-<<<<<<< HEAD
-=======
-  /* return true; */
->>>>>>> ffaf91b5
   return anim_importer.write_animation(anim);
 }
 
