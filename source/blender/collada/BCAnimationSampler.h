--- conflicted
+++ resolved
@@ -148,43 +148,8 @@
 };
 
 class BCAnimationSampler {
-<<<<<<< HEAD
-private:
-	BCExportSettings &export_settings;
-	BCSampleFrameContainer sample_data;
-	BCAnimationObjectMap objects;
-
-	void generate_transform(Object *ob, const BCCurveKey &key, BCAnimationCurveMap &curves);
-	void generate_transforms(Object *ob, const std::string prep, const BC_animation_type type, BCAnimationCurveMap &curves);
-	void generate_transforms(Object *ob, Bone *bone, BCAnimationCurveMap &curves);
-
-	void initialize_curves(BCAnimationCurveMap &curves, Object *ob);
-	void initialize_keyframes(BCFrameSet &frameset, Object *ob);
-	BCSample &sample_object(Object *ob, int frame_index, bool for_opensim);
-	void update_animation_curves(BCAnimation &animation, BCSample &sample, Object *ob, int frame_index);
-	void check_property_is_animated(BCAnimation &animation, float *ref, float *val, std::string data_path, int length);
-
-public:
-	BCAnimationSampler(BCExportSettings &export_settings, BCObjectSet &animated_subset);
-	~BCAnimationSampler();
-
-	void add_object(Object *ob);
-
-	void sample_scene(BCExportSettings &export_settings, bool keyframe_at_end);
-
-	BCAnimationCurveMap *get_curves(Object *ob);
-	void get_object_frames(BCFrames &frames, Object *ob);
-	bool get_object_samples(BCMatrixSampleMap &samples, Object *ob);
-	void get_bone_frames(BCFrames &frames, Object *ob, Bone *bone);
-	bool get_bone_samples(BCMatrixSampleMap &samples, Object *ob, Bone *bone);
-
-	static void get_animated_from_export_set(std::set<Object *> &animated_objects, LinkNode &export_set);
-	static void find_depending_animated(std::set<Object *> &animated_objects, std::set<Object *> &candidates);
-	static bool is_animated_by_constraint(Object *ob, ListBase *conlist, std::set<Object *> &animated_objects);
-
-=======
  private:
-  BlenderContext &blender_context;
+  BCExportSettings &export_settings;
   BCSampleFrameContainer sample_data;
   BCAnimationObjectMap objects;
 
@@ -206,16 +171,12 @@
       BCAnimation &animation, float *ref, float *val, std::string data_path, int length);
 
  public:
-  BCAnimationSampler(BlenderContext &blender_context, BCObjectSet &animated_subset);
+  BCAnimationSampler(BCExportSettings &export_settings, BCObjectSet &animated_subset);
   ~BCAnimationSampler();
 
   void add_object(Object *ob);
 
-  void sample_scene(int sampling_rate,
-                    int keyframe_at_end,
-                    bool for_opensim,
-                    bool keep_keyframes,
-                    BC_export_animation_type export_animation_type);
+  void sample_scene(BCExportSettings &export_settings, bool keyframe_at_end);
 
   BCAnimationCurveMap *get_curves(Object *ob);
   void get_object_frames(BCFrames &frames, Object *ob);
@@ -230,7 +191,6 @@
   static bool is_animated_by_constraint(Object *ob,
                                         ListBase *conlist,
                                         std::set<Object *> &animated_objects);
->>>>>>> 3076d95b
 };
 
 #endif