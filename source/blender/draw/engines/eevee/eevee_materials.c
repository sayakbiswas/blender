/*
 * Copyright 2016, Blender Foundation.
 *
 * This program is free software; you can redistribute it and/or
 * modify it under the terms of the GNU General Public License
 * as published by the Free Software Foundation; either version 2
 * of the License, or (at your option) any later version.
 *
 * This program is distributed in the hope that it will be useful,
 * but WITHOUT ANY WARRANTY; without even the implied warranty of
 * MERCHANTABILITY or FITNESS FOR A PARTICULAR PURPOSE.  See the
 * GNU General Public License for more details.
 *
 * You should have received a copy of the GNU General Public License
 * along with this program; if not, write to the Free Software Foundation,
 * Inc., 51 Franklin Street, Fifth Floor, Boston, MA 02110-1301, USA.
 *
 * Contributor(s): Blender Institute
 *
 */

/** \file eevee_materials.c
 *  \ingroup draw_engine
 */

#include "DRW_render.h"

#include "BLI_dynstr.h"
#include "BLI_ghash.h"
#include "BLI_alloca.h"
#include "BLI_rand.h"
#include "BLI_string_utils.h"

#include "BKE_hair.h"
#include "BKE_particle.h"
#include "BKE_paint.h"
#include "BKE_pbvh.h"
#include "BKE_studiolight.h"

#include "DNA_world_types.h"
#include "DNA_modifier_types.h"
#include "DNA_view3d_types.h"
#include "DNA_hair_types.h"

#include "GPU_material.h"

#include "eevee_engine.h"
#include "eevee_lut.h"
#include "eevee_private.h"

/* *********** STATIC *********** */
static struct {
	char *frag_shader_lib;
	char *vert_shader_str;
	char *volume_shader_lib;

	struct GPUShader *default_prepass_sh;
	struct GPUShader *default_prepass_clip_sh;
	struct GPUShader *default_hair_prepass_sh;
	struct GPUShader *default_hair_prepass_clip_sh;
	struct GPUShader *default_lit[VAR_MAT_MAX];
	struct GPUShader *default_background;
	struct GPUShader *default_studiolight_background;
	struct GPUShader *update_noise_sh;

	/* 64*64 array texture containing all LUTs and other utilitarian arrays.
	 * Packing enables us to same precious textures slots. */
	struct GPUTexture *util_tex;
	struct GPUTexture *noise_tex;

	uint sss_count;

	float alpha_hash_offset;
	float noise_offsets[3];
} e_data = {NULL}; /* Engine data */

extern char datatoc_lamps_lib_glsl[];
extern char datatoc_lightprobe_lib_glsl[];
extern char datatoc_ambient_occlusion_lib_glsl[];
extern char datatoc_prepass_frag_glsl[];
extern char datatoc_prepass_vert_glsl[];
extern char datatoc_default_frag_glsl[];
extern char datatoc_default_world_frag_glsl[];
extern char datatoc_ltc_lib_glsl[];
extern char datatoc_bsdf_lut_frag_glsl[];
extern char datatoc_btdf_lut_frag_glsl[];
extern char datatoc_bsdf_common_lib_glsl[];
extern char datatoc_bsdf_sampling_lib_glsl[];
extern char datatoc_common_uniforms_lib_glsl[];
extern char datatoc_common_hair_lib_glsl[];
extern char datatoc_common_view_lib_glsl[];
extern char datatoc_irradiance_lib_glsl[];
extern char datatoc_octahedron_lib_glsl[];
extern char datatoc_lit_surface_frag_glsl[];
extern char datatoc_lit_surface_vert_glsl[];
extern char datatoc_raytrace_lib_glsl[];
extern char datatoc_ssr_lib_glsl[];
extern char datatoc_shadow_vert_glsl[];
extern char datatoc_lightprobe_geom_glsl[];
extern char datatoc_lightprobe_vert_glsl[];
extern char datatoc_background_vert_glsl[];
extern char datatoc_update_noise_frag_glsl[];
extern char datatoc_volumetric_vert_glsl[];
extern char datatoc_volumetric_geom_glsl[];
extern char datatoc_volumetric_frag_glsl[];
extern char datatoc_volumetric_lib_glsl[];

extern char datatoc_gpu_shader_uniform_color_frag_glsl[];

extern Material defmaterial;
extern GlobalsUboStorage ts;

/* *********** FUNCTIONS *********** */

#if 0 /* Used only to generate the LUT values */
static struct GPUTexture *create_ggx_lut_texture(int UNUSED(w), int UNUSED(h))
{
	struct GPUTexture *tex;
	struct GPUFrameBuffer *fb = NULL;
	static float samples_len = 8192.0f;
	static float inv_samples_len = 1.0f / 8192.0f;

	char *lib_str = BLI_string_joinN(
	        datatoc_bsdf_common_lib_glsl,
	        datatoc_bsdf_sampling_lib_glsl);

	struct GPUShader *sh = DRW_shader_create_with_lib(
	        datatoc_lightprobe_vert_glsl, datatoc_lightprobe_geom_glsl, datatoc_bsdf_lut_frag_glsl, lib_str,
	        "#define HAMMERSLEY_SIZE 8192\n"
	        "#define BRDF_LUT_SIZE 64\n"
	        "#define NOISE_SIZE 64\n");

	DRWPass *pass = DRW_pass_create("LightProbe Filtering", DRW_STATE_WRITE_COLOR);
	DRWShadingGroup *grp = DRW_shgroup_create(sh, pass);
	DRW_shgroup_uniform_float(grp, "sampleCount", &samples_len, 1);
	DRW_shgroup_uniform_float(grp, "invSampleCount", &inv_samples_len, 1);
	DRW_shgroup_uniform_texture(grp, "texHammersley", e_data.hammersley);
	DRW_shgroup_uniform_texture(grp, "texJitter", e_data.jitter);

	struct Gwn_Batch *geom = DRW_cache_fullscreen_quad_get();
	DRW_shgroup_call_add(grp, geom, NULL);

	float *texels = MEM_mallocN(sizeof(float[2]) * w * h, "lut");

	tex = DRW_texture_create_2D(w, h, GPU_RG16F, DRW_TEX_FILTER, (float *)texels);

	DRWFboTexture tex_filter = {&tex, GPU_RG16F, DRW_TEX_FILTER};
	GPU_framebuffer_init(&fb, &draw_engine_eevee_type, w, h, &tex_filter, 1);

	GPU_framebuffer_bind(fb);
	DRW_draw_pass(pass);

	float *data = MEM_mallocN(sizeof(float[3]) * w * h, "lut");
	glReadBuffer(GL_COLOR_ATTACHMENT0);
	glReadPixels(0, 0, w, h, GL_RGB, GL_FLOAT, data);

	printf("{");
	for (int i = 0; i < w*h * 3; i+=3) {
		printf("%ff, %ff, ", data[i],  data[i+1]); i+=3;
		printf("%ff, %ff, ", data[i],  data[i+1]); i+=3;
		printf("%ff, %ff, ", data[i],  data[i+1]); i+=3;
		printf("%ff, %ff, \n", data[i],  data[i+1]);
	}
	printf("}");

	MEM_freeN(texels);
	MEM_freeN(data);

	return tex;
}

static struct GPUTexture *create_ggx_refraction_lut_texture(int w, int h)
{
	struct GPUTexture *tex;
	struct GPUTexture *hammersley = create_hammersley_sample_texture(8192);
	struct GPUFrameBuffer *fb = NULL;
	static float samples_len = 8192.0f;
	static float a2 = 0.0f;
	static float inv_samples_len = 1.0f / 8192.0f;

	char *frag_str = BLI_string_joinN(
	        datatoc_bsdf_common_lib_glsl,
	        datatoc_bsdf_sampling_lib_glsl,
	        datatoc_btdf_lut_frag_glsl);

	struct GPUShader *sh = DRW_shader_create_fullscreen(frag_str,
	        "#define HAMMERSLEY_SIZE 8192\n"
	        "#define BRDF_LUT_SIZE 64\n"
	        "#define NOISE_SIZE 64\n"
	        "#define LUT_SIZE 64\n");

	MEM_freeN(frag_str);

	DRWPass *pass = DRW_pass_create("LightProbe Filtering", DRW_STATE_WRITE_COLOR);
	DRWShadingGroup *grp = DRW_shgroup_create(sh, pass);
	DRW_shgroup_uniform_float(grp, "a2", &a2, 1);
	DRW_shgroup_uniform_float(grp, "sampleCount", &samples_len, 1);
	DRW_shgroup_uniform_float(grp, "invSampleCount", &inv_samples_len, 1);
	DRW_shgroup_uniform_texture(grp, "texHammersley", hammersley);
	DRW_shgroup_uniform_texture(grp, "utilTex", e_data.util_tex);

	struct Gwn_Batch *geom = DRW_cache_fullscreen_quad_get();
	DRW_shgroup_call_add(grp, geom, NULL);

	float *texels = MEM_mallocN(sizeof(float[2]) * w * h, "lut");

	tex = DRW_texture_create_2D(w, h, GPU_R16F, DRW_TEX_FILTER, (float *)texels);

	DRWFboTexture tex_filter = {&tex, GPU_R16F, DRW_TEX_FILTER};
	GPU_framebuffer_init(&fb, &draw_engine_eevee_type, w, h, &tex_filter, 1);

	GPU_framebuffer_bind(fb);

	float *data = MEM_mallocN(sizeof(float[3]) * w * h, "lut");

	float inc = 1.0f / 31.0f;
	float roughness = 1e-8f - inc;
	FILE *f = BLI_fopen("btdf_split_sum_ggx.h", "w");
	fprintf(f, "static float btdf_split_sum_ggx[32][64 * 64] = {\n");
	do {
		roughness += inc;
		CLAMP(roughness, 1e-4f, 1.0f);
		a2 = powf(roughness, 4.0f);
		DRW_draw_pass(pass);

		GPU_framebuffer_read_data(0, 0, w, h, 3, 0, data);

#if 1
		fprintf(f, "\t{\n\t\t");
		for (int i = 0; i < w*h * 3; i+=3) {
			fprintf(f, "%ff,", data[i]);
			if (((i/3)+1) % 12 == 0) fprintf(f, "\n\t\t");
			else fprintf(f, " ");
		}
		fprintf(f, "\n\t},\n");
#else
		for (int i = 0; i < w*h * 3; i+=3) {
			if (data[i] < 0.01) printf(" ");
			else if (data[i] < 0.3) printf(".");
			else if (data[i] < 0.6) printf("+");
			else if (data[i] < 0.9) printf("%%");
			else printf("#");
			if ((i/3+1) % 64 == 0) printf("\n");
		}
#endif

	} while (roughness < 1.0f);
	fprintf(f, "\n};\n");

	fclose(f);

	MEM_freeN(texels);
	MEM_freeN(data);

	return tex;
}
#endif
/* XXX TODO define all shared resources in a shared place without duplication */
struct GPUTexture *EEVEE_materials_get_util_tex(void)
{
	return e_data.util_tex;
}

static int eevee_material_shadow_option(int shadow_method)
{
	switch (shadow_method) {
		case SHADOW_ESM: return VAR_MAT_ESM;
		case SHADOW_VSM: return VAR_MAT_VSM;
		default:
			BLI_assert(!"Incorrect Shadow Method");
			break;
	}

	return 0;
}

static char *eevee_get_defines(int options)
{
	char *str = NULL;

	DynStr *ds = BLI_dynstr_new();
	BLI_dynstr_appendf(ds, SHADER_DEFINES);

	if ((options & VAR_MAT_MESH) != 0) {
		BLI_dynstr_appendf(ds, "#define MESH_SHADER\n");
	}
	if ((options & VAR_MAT_HAIR) != 0) {
		BLI_dynstr_appendf(ds, "#define HAIR_SHADER\n");
	}
	if ((options & VAR_MAT_PROBE) != 0) {
		BLI_dynstr_appendf(ds, "#define PROBE_CAPTURE\n");
	}
	if ((options & VAR_MAT_FLAT) != 0) {
		BLI_dynstr_appendf(ds, "#define USE_FLAT_NORMAL\n");
	}
	if ((options & VAR_MAT_CLIP) != 0) {
		BLI_dynstr_appendf(ds, "#define USE_ALPHA_CLIP\n");
	}
	if ((options & VAR_MAT_SHADOW) != 0) {
		BLI_dynstr_appendf(ds, "#define SHADOW_SHADER\n");
	}
	if ((options & VAR_MAT_HASH) != 0) {
		BLI_dynstr_appendf(ds, "#define USE_ALPHA_HASH\n");
	}
	if ((options & VAR_MAT_BLEND) != 0) {
		BLI_dynstr_appendf(ds, "#define USE_ALPHA_BLEND\n");
	}
	if ((options & VAR_MAT_MULT) != 0) {
		BLI_dynstr_appendf(ds, "#define USE_MULTIPLY\n");
	}
	if ((options & VAR_MAT_REFRACT) != 0) {
		BLI_dynstr_appendf(ds, "#define USE_REFRACTION\n");
	}
	if ((options & VAR_MAT_SSS) != 0) {
		BLI_dynstr_appendf(ds, "#define USE_SSS\n");
	}
	if ((options & VAR_MAT_SSSALBED) != 0) {
		BLI_dynstr_appendf(ds, "#define USE_SSS_ALBEDO\n");
	}
	if ((options & VAR_MAT_TRANSLUC) != 0) {
		BLI_dynstr_appendf(ds, "#define USE_TRANSLUCENCY\n");
	}
	if ((options & VAR_MAT_VSM) != 0) {
		BLI_dynstr_appendf(ds, "#define SHADOW_VSM\n");
	}
	if ((options & VAR_MAT_ESM) != 0) {
		BLI_dynstr_appendf(ds, "#define SHADOW_ESM\n");
	}
	if (((options & VAR_MAT_VOLUME) != 0) && ((options & VAR_MAT_BLEND) != 0)) {
		BLI_dynstr_appendf(ds, "#define USE_ALPHA_BLEND_VOLUMETRICS\n");
	}
	if ((options & VAR_MAT_LOOKDEV) != 0) {
		BLI_dynstr_appendf(ds, "#define LOOKDEV\n");
	}

	str = BLI_dynstr_get_cstring(ds);
	BLI_dynstr_free(ds);

	return str;
}

static char *eevee_get_volume_defines(int options)
{
	char *str = NULL;

	DynStr *ds = BLI_dynstr_new();
	BLI_dynstr_appendf(ds, SHADER_DEFINES);
	BLI_dynstr_appendf(ds, "#define VOLUMETRICS\n");

	if ((options & VAR_MAT_VOLUME) != 0) {
		BLI_dynstr_appendf(ds, "#define MESH_SHADER\n");
	}

	str = BLI_dynstr_get_cstring(ds);
	BLI_dynstr_free(ds);

	return str;
}

/**
 * ssr_id can be null to disable ssr contribution.
 **/
static void add_standard_uniforms(
        DRWShadingGroup *shgrp, EEVEE_ViewLayerData *sldata, EEVEE_Data *vedata,
        int *ssr_id, float *refract_depth, bool use_ssrefraction, bool use_alpha_blend)
{
	LightCache *lcache = vedata->stl->g_data->light_cache;

	if (ssr_id == NULL) {
		static int no_ssr = -1.0f;
		ssr_id = &no_ssr;
	}

	DRW_shgroup_uniform_block(shgrp, "probe_block", sldata->probe_ubo);
	DRW_shgroup_uniform_block(shgrp, "grid_block", sldata->grid_ubo);
	DRW_shgroup_uniform_block(shgrp, "planar_block", sldata->planar_ubo);
	DRW_shgroup_uniform_block(shgrp, "light_block", sldata->light_ubo);
	DRW_shgroup_uniform_block(shgrp, "shadow_block", sldata->shadow_ubo);
	DRW_shgroup_uniform_block(shgrp, "common_block", sldata->common_ubo);
	DRW_shgroup_uniform_block(shgrp, "clip_block", sldata->clip_ubo);

	/* TODO if glossy or diffuse bsdf */
	if (true) {
		DRW_shgroup_uniform_texture(shgrp, "utilTex", e_data.util_tex);
		DRW_shgroup_uniform_texture_ref(shgrp, "shadowCubeTexture", &sldata->shadow_cube_pool);
		DRW_shgroup_uniform_texture_ref(shgrp, "shadowCascadeTexture", &sldata->shadow_cascade_pool);
		DRW_shgroup_uniform_texture_ref(shgrp, "maxzBuffer", &vedata->txl->maxzbuffer);

		if ((vedata->stl->effects->enabled_effects & EFFECT_GTAO) != 0) {
			DRW_shgroup_uniform_texture_ref(shgrp, "horizonBuffer", &vedata->stl->effects->gtao_horizons);
		}
		else {
			/* Use maxzbuffer as fallback to avoid sampling problem on certain platform, see: T52593 */
			DRW_shgroup_uniform_texture_ref(shgrp, "horizonBuffer", &vedata->txl->maxzbuffer);
		}
	}

	/* TODO if diffuse bsdf */
	if (true) {
		DRW_shgroup_uniform_texture_ref(shgrp, "irradianceGrid", &lcache->grid_tx.tex);
	}

	/* TODO if glossy bsdf */
	if (true) {
		DRW_shgroup_uniform_texture_ref(shgrp, "probeCubes", &lcache->cube_tx.tex);
		DRW_shgroup_uniform_texture_ref(shgrp, "probePlanars", &vedata->txl->planar_pool);
		DRW_shgroup_uniform_int(shgrp, "outputSsrId", ssr_id, 1);
	}

	if (use_ssrefraction) {
		BLI_assert(refract_depth != NULL);
		DRW_shgroup_uniform_float(shgrp, "refractionDepth", refract_depth, 1);
		DRW_shgroup_uniform_texture_ref(shgrp, "colorBuffer", &vedata->txl->refract_color);
	}

	if ((vedata->stl->effects->enabled_effects & EFFECT_VOLUMETRIC) != 0 &&
	     use_alpha_blend)
	{
		/* Do not use history buffers as they already have been swapped */
		DRW_shgroup_uniform_texture_ref(shgrp, "inScattering", &vedata->txl->volume_scatter);
		DRW_shgroup_uniform_texture_ref(shgrp, "inTransmittance", &vedata->txl->volume_transmittance);
	}
}

static void create_default_shader(int options)
{
	char *frag_str = BLI_string_joinN(
	        e_data.frag_shader_lib,
	        datatoc_default_frag_glsl);

	char *defines = eevee_get_defines(options);

	e_data.default_lit[options] = DRW_shader_create(e_data.vert_shader_str, NULL, frag_str, defines);

	MEM_freeN(defines);
	MEM_freeN(frag_str);
}

static void eevee_init_noise_texture(void)
{
	e_data.noise_tex = DRW_texture_create_2D(64, 64, GPU_RGBA16F, 0, (float *)blue_noise);
}

static void eevee_init_util_texture(void)
{
	const int layers = 3 + 16;
	float (*texels)[4] = MEM_mallocN(sizeof(float[4]) * 64 * 64 * layers, "utils texels");
	float (*texels_layer)[4] = texels;

	/* Copy ltc_mat_ggx into 1st layer */
	memcpy(texels_layer, ltc_mat_ggx, sizeof(float[4]) * 64 * 64);
	texels_layer += 64 * 64;

	/* Copy bsdf_split_sum_ggx into 2nd layer red and green channels.
	   Copy ltc_mag_ggx into 2nd layer blue channel. */
	for (int i = 0; i < 64 * 64; i++) {
		texels_layer[i][0] = bsdf_split_sum_ggx[i * 2 + 0];
		texels_layer[i][1] = bsdf_split_sum_ggx[i * 2 + 1];
		texels_layer[i][2] = ltc_mag_ggx[i];
		texels_layer[i][3] = ltc_disk_integral[i];
	}
	texels_layer += 64 * 64;

	/* Copy blue noise in 3rd layer  */
	for (int i = 0; i < 64 * 64; i++) {
		texels_layer[i][0] = blue_noise[i][0];
		texels_layer[i][1] = blue_noise[i][2];
		texels_layer[i][2] = cosf(blue_noise[i][1] * 2.0f * M_PI);
		texels_layer[i][3] = sinf(blue_noise[i][1] * 2.0f * M_PI);
	}
	texels_layer += 64 * 64;

	/* Copy Refraction GGX LUT in layer 4 - 20 */
	for (int j = 0; j < 16; ++j) {
		for (int i = 0; i < 64 * 64; i++) {
			texels_layer[i][0] = btdf_split_sum_ggx[j * 2][i];
			texels_layer[i][1] = btdf_split_sum_ggx[j * 2][i];
			texels_layer[i][2] = btdf_split_sum_ggx[j * 2][i];
			texels_layer[i][3] = btdf_split_sum_ggx[j * 2][i];
		}
		texels_layer += 64 * 64;
	}

	e_data.util_tex = DRW_texture_create_2D_array(
	        64, 64, layers, GPU_RGBA16F, DRW_TEX_FILTER | DRW_TEX_WRAP, (float *)texels);

	MEM_freeN(texels);
}

void EEVEE_update_noise(EEVEE_PassList *psl, EEVEE_FramebufferList *fbl, const double offsets[3])
{
	e_data.noise_offsets[0] = offsets[0];
	e_data.noise_offsets[1] = offsets[1];
	e_data.noise_offsets[2] = offsets[2];

	/* Attach & detach because we don't currently support multiple FB per texture,
	 * and this would be the case for multiple viewport. */
	GPU_framebuffer_bind(fbl->update_noise_fb);
	DRW_draw_pass(psl->update_noise_pass);
}

static void EEVEE_update_viewvecs(float invproj[4][4], float winmat[4][4], float (*r_viewvecs)[4])
{
	/* view vectors for the corners of the view frustum.
	 * Can be used to recreate the world space position easily */
	float view_vecs[4][4] = {
	    {-1.0f, -1.0f, -1.0f, 1.0f},
	    { 1.0f, -1.0f, -1.0f, 1.0f},
	    {-1.0f,  1.0f, -1.0f, 1.0f},
	    {-1.0f, -1.0f,  1.0f, 1.0f}
	};

	/* convert the view vectors to view space */
	const bool is_persp = (winmat[3][3] == 0.0f);
	for (int i = 0; i < 4; i++) {
		mul_project_m4_v3(invproj, view_vecs[i]);
		/* normalized trick see:
		 * http://www.derschmale.com/2014/01/26/reconstructing-positions-from-the-depth-buffer */
		if (is_persp) {
			/* Divide XY by Z. */
			mul_v2_fl(view_vecs[i], 1.0f / view_vecs[i][2]);
		}
	}

	/**
	 * If ortho : view_vecs[0] is the near-bottom-left corner of the frustum and
	 *            view_vecs[1] is the vector going from the near-bottom-left corner to
	 *            the far-top-right corner.
	 * If Persp : view_vecs[0].xy and view_vecs[1].xy are respectively the bottom-left corner
	 *            when Z = 1, and top-left corner if Z = 1.
	 *            view_vecs[0].z the near clip distance and view_vecs[1].z is the (signed)
	 *            distance from the near plane to the far clip plane.
	 **/
	copy_v4_v4(r_viewvecs[0], view_vecs[0]);

	/* we need to store the differences */
	r_viewvecs[1][0] = view_vecs[1][0] - view_vecs[0][0];
	r_viewvecs[1][1] = view_vecs[2][1] - view_vecs[0][1];
	r_viewvecs[1][2] = view_vecs[3][2] - view_vecs[0][2];
}

void EEVEE_materials_init(EEVEE_ViewLayerData *sldata, EEVEE_StorageList *stl, EEVEE_FramebufferList *fbl)
{
	if (!e_data.frag_shader_lib) {
		/* Shaders */
		e_data.frag_shader_lib = BLI_string_joinN(
		        datatoc_common_view_lib_glsl,
		        datatoc_common_uniforms_lib_glsl,
		        datatoc_bsdf_common_lib_glsl,
		        datatoc_bsdf_sampling_lib_glsl,
		        datatoc_ambient_occlusion_lib_glsl,
		        datatoc_raytrace_lib_glsl,
		        datatoc_ssr_lib_glsl,
		        datatoc_octahedron_lib_glsl,
		        datatoc_irradiance_lib_glsl,
		        datatoc_lightprobe_lib_glsl,
		        datatoc_ltc_lib_glsl,
		        datatoc_lamps_lib_glsl,
		        /* Add one for each Closure */
		        datatoc_lit_surface_frag_glsl,
		        datatoc_lit_surface_frag_glsl,
		        datatoc_lit_surface_frag_glsl,
		        datatoc_lit_surface_frag_glsl,
		        datatoc_lit_surface_frag_glsl,
		        datatoc_lit_surface_frag_glsl,
		        datatoc_lit_surface_frag_glsl,
		        datatoc_lit_surface_frag_glsl,
		        datatoc_volumetric_lib_glsl);

		e_data.volume_shader_lib = BLI_string_joinN(
		        datatoc_common_view_lib_glsl,
		        datatoc_common_uniforms_lib_glsl,
		        datatoc_bsdf_common_lib_glsl,
		        datatoc_ambient_occlusion_lib_glsl,
		        datatoc_octahedron_lib_glsl,
		        datatoc_irradiance_lib_glsl,
		        datatoc_lightprobe_lib_glsl,
		        datatoc_ltc_lib_glsl,
		        datatoc_lamps_lib_glsl,
		        datatoc_volumetric_lib_glsl,
		        datatoc_volumetric_frag_glsl);

		e_data.vert_shader_str = BLI_string_joinN(
		        datatoc_common_view_lib_glsl,
		        datatoc_common_hair_lib_glsl,
		        datatoc_lit_surface_vert_glsl);

		e_data.default_background = DRW_shader_create(
		        datatoc_background_vert_glsl, NULL, datatoc_default_world_frag_glsl,
		        NULL);

		e_data.default_studiolight_background = DRW_shader_create(
		        datatoc_background_vert_glsl, NULL, datatoc_default_world_frag_glsl,
		        "#define LOOKDEV\n");

		e_data.default_prepass_sh = DRW_shader_create(
		        datatoc_prepass_vert_glsl, NULL, datatoc_prepass_frag_glsl,
		        NULL);

		e_data.default_prepass_clip_sh = DRW_shader_create(
		        datatoc_prepass_vert_glsl, NULL, datatoc_prepass_frag_glsl,
		        "#define CLIP_PLANES\n");

		char *vert_str = BLI_string_joinN(
		        datatoc_common_view_lib_glsl,
		        datatoc_common_hair_lib_glsl,
		        datatoc_prepass_vert_glsl);

		e_data.default_hair_prepass_sh = DRW_shader_create(
		        vert_str, NULL, datatoc_prepass_frag_glsl,
		        "#define HAIR_SHADER\n");

		e_data.default_hair_prepass_clip_sh = DRW_shader_create(
		        vert_str, NULL, datatoc_prepass_frag_glsl,
		        "#define HAIR_SHADER\n"
		        "#define CLIP_PLANES\n");

		MEM_freeN(vert_str);

		e_data.update_noise_sh = DRW_shader_create_fullscreen(
		        datatoc_update_noise_frag_glsl, NULL);

		eevee_init_util_texture();
		eevee_init_noise_texture();
	}

	if (!DRW_state_is_image_render() &&
	    ((stl->effects->enabled_effects & EFFECT_TAA) == 0))
	{
		e_data.alpha_hash_offset = 0.0f;
	}
	else {
		double r;
		BLI_halton_1D(5, 0.0, stl->effects->taa_current_sample - 1, &r);
		e_data.alpha_hash_offset = (float)r;
	}

	{
		/* Update view_vecs */
		float invproj[4][4], winmat[4][4];
		DRW_viewport_matrix_get(winmat, DRW_MAT_WIN);
		DRW_viewport_matrix_get(invproj, DRW_MAT_WININV);

		EEVEE_update_viewvecs(invproj, winmat, sldata->common_data.view_vecs);
	}

	{
		/* Update noise Framebuffer. */
		GPU_framebuffer_ensure_config(&fbl->update_noise_fb, {
			GPU_ATTACHMENT_NONE,
			GPU_ATTACHMENT_TEXTURE_LAYER(e_data.util_tex, 2)
		});
	}
}

struct GPUMaterial *EEVEE_material_world_lightprobe_get(struct Scene *scene, World *wo)
{
	const void *engine = &DRW_engine_viewport_eevee_type;
	const int options = VAR_WORLD_PROBE;

	GPUMaterial *mat = DRW_shader_find_from_world(wo, engine, options, false);
	if (mat != NULL) {
		return mat;
	}
	return DRW_shader_create_from_world(
	        scene, wo, engine, options,
	        datatoc_background_vert_glsl, NULL, e_data.frag_shader_lib,
	        SHADER_DEFINES "#define PROBE_CAPTURE\n", false);
}

struct GPUMaterial *EEVEE_material_world_background_get(struct Scene *scene, World *wo)
{
	const void *engine = &DRW_engine_viewport_eevee_type;
	int options = VAR_WORLD_BACKGROUND;

	GPUMaterial *mat = DRW_shader_find_from_world(wo, engine, options, true);
	if (mat != NULL) {
		return mat;
	}
	return DRW_shader_create_from_world(
	        scene, wo, engine, options,
	        datatoc_background_vert_glsl, NULL, e_data.frag_shader_lib,
	        SHADER_DEFINES "#define WORLD_BACKGROUND\n", true);
}

struct GPUMaterial *EEVEE_material_world_volume_get(struct Scene *scene, World *wo)
{
	const void *engine = &DRW_engine_viewport_eevee_type;
	int options = VAR_WORLD_VOLUME;

	GPUMaterial *mat = DRW_shader_find_from_world(wo, engine, options, true);
	if (mat != NULL) {
		return mat;
	}

	char *defines = eevee_get_volume_defines(options);

	mat = DRW_shader_create_from_world(
	        scene, wo, engine, options,
	        datatoc_volumetric_vert_glsl, datatoc_volumetric_geom_glsl, e_data.volume_shader_lib,
	        defines, true);

	MEM_freeN(defines);

	return mat;
}

struct GPUMaterial *EEVEE_material_mesh_get(
        struct Scene *scene, Material *ma, EEVEE_Data *vedata,
        bool use_blend, bool use_multiply, bool use_refract, bool use_sss, bool use_translucency, int shadow_method)
{
	EEVEE_EffectsInfo *effects = vedata->stl->effects;
	const void *engine = &DRW_engine_viewport_eevee_type;
	int options = VAR_MAT_MESH;

	if (use_blend) options |= VAR_MAT_BLEND;
	if (use_multiply) options |= VAR_MAT_MULT;
	if (use_refract) options |= VAR_MAT_REFRACT;
	if (use_sss) options |= VAR_MAT_SSS;
	if (use_sss && effects->sss_separate_albedo) options |= VAR_MAT_SSSALBED;
	if (use_translucency) options |= VAR_MAT_TRANSLUC;
	if (((effects->enabled_effects & EFFECT_VOLUMETRIC) != 0) && use_blend) options |= VAR_MAT_VOLUME;

	options |= eevee_material_shadow_option(shadow_method);

	GPUMaterial *mat = DRW_shader_find_from_material(ma, engine, options, true);
	if (mat) {
		return mat;
	}

	char *defines = eevee_get_defines(options);

	mat = DRW_shader_create_from_material(
	        scene, ma, engine, options,
	        e_data.vert_shader_str, NULL, e_data.frag_shader_lib,
	        defines, true);

	MEM_freeN(defines);

	return mat;
}

struct GPUMaterial *EEVEE_material_mesh_volume_get(struct Scene *scene, Material *ma)
{
	const void *engine = &DRW_engine_viewport_eevee_type;
	int options = VAR_MAT_VOLUME;

	GPUMaterial *mat = DRW_shader_find_from_material(ma, engine, options, true);
	if (mat != NULL) {
		return mat;
	}

	char *defines = eevee_get_volume_defines(options);

	mat = DRW_shader_create_from_material(
	        scene, ma, engine, options,
	        datatoc_volumetric_vert_glsl, datatoc_volumetric_geom_glsl, e_data.volume_shader_lib,
	        defines, true);

	MEM_freeN(defines);

	return mat;
}

struct GPUMaterial *EEVEE_material_mesh_depth_get(
        struct Scene *scene, Material *ma,
        bool use_hashed_alpha, bool is_shadow)
{
	const void *engine = &DRW_engine_viewport_eevee_type;
	int options = VAR_MAT_MESH;

	if (use_hashed_alpha) {
		options |= VAR_MAT_HASH;
	}
	else {
		options |= VAR_MAT_CLIP;
	}

	if (is_shadow)
		options |= VAR_MAT_SHADOW;

	GPUMaterial *mat = DRW_shader_find_from_material(ma, engine, options, true);
	if (mat) {
		return mat;
	}

	char *defines = eevee_get_defines(options);

	char *frag_str = BLI_string_joinN(
	        e_data.frag_shader_lib,
	        datatoc_prepass_frag_glsl);

	mat = DRW_shader_create_from_material(
	        scene, ma, engine, options,
	        (is_shadow) ? datatoc_shadow_vert_glsl : e_data.vert_shader_str,
	        NULL,
	        frag_str,
	        defines,
	        true);

	MEM_freeN(frag_str);
	MEM_freeN(defines);

	return mat;
}

struct GPUMaterial *EEVEE_material_hair_get(
        struct Scene *scene, Material *ma, int shadow_method)
{
	const void *engine = &DRW_engine_viewport_eevee_type;
	int options = VAR_MAT_MESH | VAR_MAT_HAIR;

	options |= eevee_material_shadow_option(shadow_method);
<<<<<<< HEAD

	GPUMaterial *mat = DRW_shader_find_from_material(ma, engine, options);
=======
	if (use_fibers) {
		options |= VAR_MAT_HAIR_FIBERS;
	}
	GPUMaterial *mat = DRW_shader_find_from_material(ma, engine, options, true);

>>>>>>> a9be42df
	if (mat) {
		return mat;
	}

	char *defines = eevee_get_defines(options);

	mat = DRW_shader_create_from_material(
	        scene, ma, engine, options,
	        e_data.vert_shader_str, NULL, e_data.frag_shader_lib,
	        defines, true);

	MEM_freeN(defines);

	return mat;
}

/**
 * Create a default shading group inside the given pass.
 **/
static struct DRWShadingGroup *EEVEE_default_shading_group_create(
        EEVEE_ViewLayerData *sldata, EEVEE_Data *vedata, DRWPass *pass,
        bool is_hair, bool is_flat_normal, bool use_blend, bool use_ssr, int shadow_method)
{
	EEVEE_EffectsInfo *effects = vedata->stl->effects;
	static int ssr_id;
	ssr_id = (use_ssr) ? 1 : -1;
	int options = VAR_MAT_MESH;

	if (is_hair) options |= VAR_MAT_HAIR;
	if (is_flat_normal) options |= VAR_MAT_FLAT;
	if (use_blend) options |= VAR_MAT_BLEND;
	if (((effects->enabled_effects & EFFECT_VOLUMETRIC) != 0) && use_blend) options |= VAR_MAT_VOLUME;

	options |= eevee_material_shadow_option(shadow_method);

	if (e_data.default_lit[options] == NULL) {
		create_default_shader(options);
	}

	DRWShadingGroup *shgrp = DRW_shgroup_create(e_data.default_lit[options], pass);
	add_standard_uniforms(shgrp, sldata, vedata, &ssr_id, NULL, false, use_blend);

	return shgrp;
}

/**
 * Create a default shading group inside the default pass without standard uniforms.
 **/
static struct DRWShadingGroup *EEVEE_default_shading_group_get(
        EEVEE_ViewLayerData *sldata, EEVEE_Data *vedata,
        Object *ob,
        ParticleSystem *psys, ModifierData *md,
        HairSystem *hsys, const HairDrawSettings *hdraw, struct Mesh *scalp,
        bool is_hair, bool is_flat_normal, bool use_ssr, int shadow_method)
{
	static int ssr_id;
	ssr_id = (use_ssr) ? 1 : -1;
	int options = VAR_MAT_MESH;

	BLI_assert(!is_hair || (ob && psys && md) || (ob && hsys && hdraw && scalp));

	if (is_hair) options |= VAR_MAT_HAIR;
	if (is_flat_normal) options |= VAR_MAT_FLAT;

	options |= eevee_material_shadow_option(shadow_method);

	if (e_data.default_lit[options] == NULL) {
		create_default_shader(options);
	}

	if (vedata->psl->default_pass[options] == NULL) {
		DRWState state = DRW_STATE_WRITE_COLOR | DRW_STATE_DEPTH_EQUAL | DRW_STATE_CLIP_PLANES | DRW_STATE_WIRE;
		vedata->psl->default_pass[options] = DRW_pass_create("Default Lit Pass", state);

		/* XXX / WATCH: This creates non persistent binds for the ubos and textures.
		 * But it's currently OK because the following shgroups does not add any bind.
		 * EDIT: THIS IS NOT THE CASE FOR HAIRS !!! DUMMY!!! */
		if (!is_hair) {
			DRWShadingGroup *shgrp = DRW_shgroup_create(e_data.default_lit[options], vedata->psl->default_pass[options]);
			add_standard_uniforms(shgrp, sldata, vedata, &ssr_id, NULL, false, false);
		}
	}

	if (is_hair) {
		DRWShadingGroup *shgrp = NULL;
		if (psys && md) {
			shgrp = DRW_shgroup_particle_hair_create(ob, psys, md,
			                                         vedata->psl->default_pass[options],
			                                         e_data.default_lit[options]);
		}
		else if (hsys && hdraw && scalp) {
			shgrp = DRW_shgroup_hair_create(ob, hsys, scalp, hdraw,
			                                vedata->psl->default_pass[options],
			                                e_data.default_lit[options]);
		}
		add_standard_uniforms(shgrp, sldata, vedata, &ssr_id, NULL, false, false);
		return shgrp;
	}
	else {
		return DRW_shgroup_create(e_data.default_lit[options], vedata->psl->default_pass[options]);
	}
}

/**
 * Create a default shading group inside the lookdev pass without standard uniforms.
 **/
static struct DRWShadingGroup *EEVEE_lookdev_shading_group_get(
        EEVEE_ViewLayerData *sldata, EEVEE_Data *vedata,
        bool use_ssr, int shadow_method)
{
	static int ssr_id;
	ssr_id = (use_ssr) ? 1 : -1;
	int options = VAR_MAT_MESH | VAR_MAT_LOOKDEV;

	options |= eevee_material_shadow_option(shadow_method);

	if (e_data.default_lit[options] == NULL) {
		create_default_shader(options);
	}

	if (vedata->psl->lookdev_pass == NULL) {
		DRWState state = DRW_STATE_WRITE_COLOR | DRW_STATE_WRITE_DEPTH | DRW_STATE_DEPTH_ALWAYS | DRW_STATE_CULL_BACK;
		vedata->psl->lookdev_pass = DRW_pass_create("LookDev Pass", state);

		DRWShadingGroup *shgrp = DRW_shgroup_create(e_data.default_lit[options], vedata->psl->lookdev_pass);
		/* XXX / WATCH: This creates non persistent binds for the ubos and textures.
		 * But it's currently OK because the following shgroups does not add any bind. */
		add_standard_uniforms(shgrp, sldata, vedata, &ssr_id, NULL, false, false);
	}

	return DRW_shgroup_create(e_data.default_lit[options], vedata->psl->lookdev_pass);
}
void EEVEE_materials_cache_init(EEVEE_ViewLayerData *sldata, EEVEE_Data *vedata)
{
	EEVEE_PassList *psl = ((EEVEE_Data *)vedata)->psl;
	EEVEE_StorageList *stl = ((EEVEE_Data *)vedata)->stl;

	/* Create Material Ghash */
	{
		stl->g_data->material_hash = BLI_ghash_ptr_new("Eevee_material ghash");
	}

	{
		psl->background_pass = DRW_pass_create("Background Pass", DRW_STATE_WRITE_COLOR | DRW_STATE_DEPTH_EQUAL);

		struct Gwn_Batch *geom = DRW_cache_fullscreen_quad_get();
		DRWShadingGroup *grp = NULL;

		const DRWContextState *draw_ctx = DRW_context_state_get();
		Scene *scene = draw_ctx->scene;
		World *wo = scene->world;

		float *col = ts.colorBackground;

		/* LookDev */
		EEVEE_lookdev_cache_init(vedata, &grp, e_data.default_studiolight_background, psl->background_pass, wo, NULL);
		/* END */

		if (!grp && wo) {
			col = &wo->horr;

			if (wo->use_nodes && wo->nodetree) {
				static float error_col[3] = {1.0f, 0.0f, 1.0f};
				static float compile_col[3] = {0.5f, 0.5f, 0.5f};
				struct GPUMaterial *gpumat = EEVEE_material_world_background_get(scene, wo);

				switch (GPU_material_status(gpumat)) {
					case GPU_MAT_SUCCESS:
						grp = DRW_shgroup_material_create(gpumat, psl->background_pass);
						DRW_shgroup_uniform_float(grp, "backgroundAlpha", &stl->g_data->background_alpha, 1);
						DRW_shgroup_call_add(grp, geom, NULL);
						break;
					case GPU_MAT_QUEUED:
						/* TODO Bypass probe compilation. */
						col = compile_col;
						break;
					case GPU_MAT_FAILED:
					default:
						col = error_col;
						break;
				}
			}
		}

		/* Fallback if shader fails or if not using nodetree. */
		if (grp == NULL) {
			grp = DRW_shgroup_create(e_data.default_background, psl->background_pass);
			DRW_shgroup_uniform_vec3(grp, "color", col, 1);
			DRW_shgroup_uniform_float(grp, "backgroundAlpha", &stl->g_data->background_alpha, 1);
			DRW_shgroup_call_add(grp, geom, NULL);
		}
	}

	{
		DRWState state = DRW_STATE_WRITE_DEPTH | DRW_STATE_DEPTH_LESS_EQUAL | DRW_STATE_WIRE;
		psl->depth_pass = DRW_pass_create("Depth Pass", state);
		stl->g_data->depth_shgrp = DRW_shgroup_create(e_data.default_prepass_sh, psl->depth_pass);

		state = DRW_STATE_WRITE_DEPTH | DRW_STATE_DEPTH_LESS_EQUAL | DRW_STATE_CULL_BACK;
		psl->depth_pass_cull = DRW_pass_create("Depth Pass Cull", state);
		stl->g_data->depth_shgrp_cull = DRW_shgroup_create(e_data.default_prepass_sh, psl->depth_pass_cull);

		state = DRW_STATE_WRITE_DEPTH | DRW_STATE_DEPTH_LESS_EQUAL | DRW_STATE_CLIP_PLANES | DRW_STATE_WIRE;
		psl->depth_pass_clip = DRW_pass_create("Depth Pass Clip", state);
		stl->g_data->depth_shgrp_clip = DRW_shgroup_create(e_data.default_prepass_clip_sh, psl->depth_pass_clip);
		DRW_shgroup_uniform_block(stl->g_data->depth_shgrp_clip, "clip_block", sldata->clip_ubo);

		state = DRW_STATE_WRITE_DEPTH | DRW_STATE_DEPTH_LESS_EQUAL | DRW_STATE_CLIP_PLANES | DRW_STATE_CULL_BACK;
		psl->depth_pass_clip_cull = DRW_pass_create("Depth Pass Cull Clip", state);
		stl->g_data->depth_shgrp_clip_cull = DRW_shgroup_create(
		        e_data.default_prepass_clip_sh, psl->depth_pass_clip_cull);
		DRW_shgroup_uniform_block(stl->g_data->depth_shgrp_clip_cull, "clip_block", sldata->clip_ubo);
	}

	{
		DRWState state = DRW_STATE_WRITE_COLOR | DRW_STATE_DEPTH_EQUAL | DRW_STATE_CLIP_PLANES | DRW_STATE_WIRE;
		psl->material_pass = DRW_pass_create("Material Shader Pass", state);
	}

	{
		DRWState state = DRW_STATE_WRITE_DEPTH | DRW_STATE_DEPTH_LESS_EQUAL | DRW_STATE_WIRE;
		psl->refract_depth_pass = DRW_pass_create("Refract Depth Pass", state);
		stl->g_data->refract_depth_shgrp = DRW_shgroup_create(e_data.default_prepass_sh, psl->refract_depth_pass);

		state = DRW_STATE_WRITE_DEPTH | DRW_STATE_DEPTH_LESS_EQUAL | DRW_STATE_CULL_BACK;
		psl->refract_depth_pass_cull = DRW_pass_create("Refract Depth Pass Cull", state);
		stl->g_data->refract_depth_shgrp_cull = DRW_shgroup_create(
		        e_data.default_prepass_sh, psl->refract_depth_pass_cull);

		state = DRW_STATE_WRITE_DEPTH | DRW_STATE_DEPTH_LESS_EQUAL | DRW_STATE_CLIP_PLANES | DRW_STATE_WIRE;
		psl->refract_depth_pass_clip = DRW_pass_create("Refract Depth Pass Clip", state);
		stl->g_data->refract_depth_shgrp_clip = DRW_shgroup_create(
		        e_data.default_prepass_clip_sh, psl->refract_depth_pass_clip);
		DRW_shgroup_uniform_block(stl->g_data->refract_depth_shgrp_clip, "clip_block", sldata->clip_ubo);

		state = DRW_STATE_WRITE_DEPTH | DRW_STATE_DEPTH_LESS_EQUAL | DRW_STATE_CLIP_PLANES | DRW_STATE_CULL_BACK;
		psl->refract_depth_pass_clip_cull = DRW_pass_create("Refract Depth Pass Cull Clip", state);
		stl->g_data->refract_depth_shgrp_clip_cull = DRW_shgroup_create(
		        e_data.default_prepass_clip_sh, psl->refract_depth_pass_clip_cull);
		DRW_shgroup_uniform_block(stl->g_data->refract_depth_shgrp_clip_cull, "clip_block", sldata->clip_ubo);
	}

	{
		DRWState state = (
		        DRW_STATE_WRITE_COLOR | DRW_STATE_DEPTH_EQUAL | DRW_STATE_CLIP_PLANES |
		        DRW_STATE_WIRE);
		psl->refract_pass = DRW_pass_create("Opaque Refraction Pass", state);
	}

	{
		DRWState state = (
		        DRW_STATE_WRITE_COLOR | DRW_STATE_DEPTH_EQUAL | DRW_STATE_CLIP_PLANES |
		        DRW_STATE_WIRE | DRW_STATE_WRITE_STENCIL);
		psl->sss_pass = DRW_pass_create("Subsurface Pass", state);
		e_data.sss_count = 0;
	}

	{
		DRWState state = DRW_STATE_WRITE_COLOR | DRW_STATE_DEPTH_LESS_EQUAL | DRW_STATE_CLIP_PLANES | DRW_STATE_WIRE;
		psl->transparent_pass = DRW_pass_create("Material Transparent Pass", state);
	}

	{
		psl->update_noise_pass = DRW_pass_create("Update Noise Pass", DRW_STATE_WRITE_COLOR);
		DRWShadingGroup *grp = DRW_shgroup_create(e_data.update_noise_sh, psl->update_noise_pass);
		DRW_shgroup_uniform_texture(grp, "blueNoise", e_data.noise_tex);
		DRW_shgroup_uniform_vec3(grp, "offsets", e_data.noise_offsets, 1);
		DRW_shgroup_call_add(grp, DRW_cache_fullscreen_quad_get(), NULL);
	}
}

#define ADD_SHGROUP_CALL(shgrp, ob, geom, oedata) do { \
	if (is_sculpt_mode_draw) { \
		DRW_shgroup_call_sculpt_add(shgrp, ob, ob->obmat); \
	} \
	else { \
		if (oedata) { \
			DRW_shgroup_call_object_add_with_callback(shgrp, geom, ob, EEVEE_lightprobes_obj_visibility_cb, oedata); \
		} \
		else { \
			DRW_shgroup_call_object_add(shgrp, geom, ob); \
		} \
	} \
} while (0)

#define ADD_SHGROUP_CALL_SAFE(shgrp, ob, geom, oedata) do { \
	if (shgrp) { \
		ADD_SHGROUP_CALL(shgrp, ob, geom, oedata); \
	} \
} while (0)

typedef struct EeveeMaterialShadingGroups {
	struct DRWShadingGroup *shading_grp;
	struct DRWShadingGroup *depth_grp;
	struct DRWShadingGroup *depth_clip_grp;
} EeveeMaterialShadingGroups;

static void material_opaque(
        Material *ma, GHash *material_hash, EEVEE_ViewLayerData *sldata, EEVEE_Data *vedata,
        bool do_cull, bool use_flat_nor, struct GPUMaterial **gpumat, struct GPUMaterial **gpumat_depth,
        struct DRWShadingGroup **shgrp, struct DRWShadingGroup **shgrp_depth, struct DRWShadingGroup **shgrp_depth_clip)
{
	EEVEE_EffectsInfo *effects = vedata->stl->effects;
	const DRWContextState *draw_ctx = DRW_context_state_get();
	Scene *scene = draw_ctx->scene;
	EEVEE_StorageList *stl = ((EEVEE_Data *)vedata)->stl;
	EEVEE_PassList *psl = ((EEVEE_Data *)vedata)->psl;
	EEVEE_LampsInfo *linfo = sldata->lamps;

	float *color_p = &ma->r;
	float *metal_p = &ma->metallic;
	float *spec_p = &ma->spec;
	float *rough_p = &ma->roughness;

	const bool use_gpumat = (ma->use_nodes && ma->nodetree);
	const bool use_refract = ((ma->blend_flag & MA_BL_SS_REFRACTION) != 0) &&
	                         ((effects->enabled_effects & EFFECT_REFRACT) != 0);
	const bool use_sss = ((ma->blend_flag & MA_BL_SS_SUBSURFACE) != 0) &&
	                     ((effects->enabled_effects & EFFECT_SSS) != 0);
	const bool use_translucency = use_sss && ((ma->blend_flag & MA_BL_TRANSLUCENCY) != 0);

	EeveeMaterialShadingGroups *emsg = BLI_ghash_lookup(material_hash, (const void *)ma);

	if (emsg) {
		*shgrp = emsg->shading_grp;
		*shgrp_depth = emsg->depth_grp;
		*shgrp_depth_clip = emsg->depth_clip_grp;

		/* This will have been created already, just perform a lookup. */
		*gpumat = (use_gpumat) ? EEVEE_material_mesh_get(
		        scene, ma, vedata, false, false, use_refract, use_sss, use_translucency, linfo->shadow_method) : NULL;
		*gpumat_depth = (use_gpumat) ? EEVEE_material_mesh_depth_get(
		        scene, ma, (ma->blend_method == MA_BM_HASHED), false) : NULL;
		return;
	}

	if (use_gpumat) {
		static float error_col[3] = {1.0f, 0.0f, 1.0f};
		static float compile_col[3] = {0.5f, 0.5f, 0.5f};
		static float half = 0.5f;

		/* Shading */
		*gpumat = EEVEE_material_mesh_get(
		        scene, ma, vedata, false, false, use_refract,
		        use_sss, use_translucency, linfo->shadow_method);

		GPUMaterialStatus status_mat_surface = GPU_material_status(*gpumat);

		/* Alpha CLipped : Discard pixel from depth pass, then
		 * fail the depth test for shading. */
		if (ELEM(ma->blend_method, MA_BM_CLIP, MA_BM_HASHED)) {
			*gpumat_depth = EEVEE_material_mesh_depth_get(scene, ma, (ma->blend_method == MA_BM_HASHED), false);

			GPUMaterialStatus status_mat_depth = GPU_material_status(*gpumat_depth);
			if (status_mat_depth != GPU_MAT_SUCCESS) {
				/* Mixing both flags. If depth shader fails, show it to the user by not using
				 * the surface shader. */
				status_mat_surface = status_mat_depth;
			}
			else if (use_refract) {
				*shgrp_depth = DRW_shgroup_material_create(
				        *gpumat_depth, (do_cull) ? psl->refract_depth_pass_cull : psl->refract_depth_pass);
				*shgrp_depth_clip = DRW_shgroup_material_create(
				        *gpumat_depth, (do_cull) ? psl->refract_depth_pass_clip_cull : psl->refract_depth_pass_clip);
			}
			else {
				*shgrp_depth = DRW_shgroup_material_create(
				        *gpumat_depth, (do_cull) ? psl->depth_pass_cull : psl->depth_pass);
				*shgrp_depth_clip = DRW_shgroup_material_create(
				        *gpumat_depth, (do_cull) ? psl->depth_pass_clip_cull : psl->depth_pass_clip);
			}

			if (*shgrp_depth != NULL) {
				add_standard_uniforms(*shgrp_depth, sldata, vedata, NULL, NULL, false, false);
				add_standard_uniforms(*shgrp_depth_clip, sldata, vedata, NULL, NULL, false, false);

				if (ma->blend_method == MA_BM_CLIP) {
					DRW_shgroup_uniform_float(*shgrp_depth, "alphaThreshold", &ma->alpha_threshold, 1);
					DRW_shgroup_uniform_float(*shgrp_depth_clip, "alphaThreshold", &ma->alpha_threshold, 1);
				}
				else if (ma->blend_method == MA_BM_HASHED) {
					DRW_shgroup_uniform_float(*shgrp_depth, "hashAlphaOffset", &e_data.alpha_hash_offset, 1);
					DRW_shgroup_uniform_float(*shgrp_depth_clip, "hashAlphaOffset", &e_data.alpha_hash_offset, 1);
				}
			}
		}

		switch (status_mat_surface) {
			case GPU_MAT_SUCCESS:
			{
				static int no_ssr = -1;
				static int first_ssr = 1;
				int *ssr_id = (((effects->enabled_effects & EFFECT_SSR) != 0) && !use_refract) ? &first_ssr : &no_ssr;

				*shgrp = DRW_shgroup_material_create(
				        *gpumat,
				        (use_refract) ? psl->refract_pass :
				        (use_sss) ? psl->sss_pass : psl->material_pass);
				add_standard_uniforms(*shgrp, sldata, vedata, ssr_id, &ma->refract_depth, use_refract, false);

				if (use_sss) {
					struct GPUTexture *sss_tex_profile = NULL;
					struct GPUUniformBuffer *sss_profile = GPU_material_sss_profile_get(
					        *gpumat,
					        stl->effects->sss_sample_count,
					        &sss_tex_profile);

					if (sss_profile) {
						if (use_translucency) {
							DRW_shgroup_uniform_block(*shgrp, "sssProfile", sss_profile);
							DRW_shgroup_uniform_texture(*shgrp, "sssTexProfile", sss_tex_profile);
						}

						/* Limit of 8 bit stencil buffer. ID 255 is refraction. */
						if (e_data.sss_count < 254) {
							DRW_shgroup_stencil_mask(*shgrp, e_data.sss_count + 1);
							EEVEE_subsurface_add_pass(sldata, vedata, e_data.sss_count + 1, sss_profile);
							e_data.sss_count++;
						}
						else {
							/* TODO : display message. */
							printf("Error: Too many different Subsurface shader in the scene.\n");
						}
					}
				}
				break;
			}
			case GPU_MAT_QUEUED:
			{
				/* TODO Bypass probe compilation. */
				color_p = compile_col;
				metal_p = spec_p = rough_p = &half;
				break;
			}
			case GPU_MAT_FAILED:
			default:
				color_p = error_col;
				metal_p = spec_p = rough_p = &half;
				break;
		}
	}

	/* Fallback to default shader */
	if (*shgrp == NULL) {
		bool use_ssr = ((effects->enabled_effects & EFFECT_SSR) != 0);
		*shgrp = EEVEE_default_shading_group_get(sldata, vedata,
		                                         NULL, NULL, NULL, NULL, NULL, NULL,
		                                         false, use_flat_nor, use_ssr, linfo->shadow_method);
		DRW_shgroup_uniform_vec3(*shgrp, "basecol", color_p, 1);
		DRW_shgroup_uniform_float(*shgrp, "metallic", metal_p, 1);
		DRW_shgroup_uniform_float(*shgrp, "specular", spec_p, 1);
		DRW_shgroup_uniform_float(*shgrp, "roughness", rough_p, 1);
	}

	/* Fallback default depth prepass */
	if (*shgrp_depth == NULL) {
		if (use_refract) {
			*shgrp_depth = (do_cull) ? stl->g_data->refract_depth_shgrp_cull : stl->g_data->refract_depth_shgrp;
			*shgrp_depth_clip = (do_cull) ? stl->g_data->refract_depth_shgrp_clip_cull : stl->g_data->refract_depth_shgrp_clip;
		}
		else {
			*shgrp_depth = (do_cull) ? stl->g_data->depth_shgrp_cull : stl->g_data->depth_shgrp;
			*shgrp_depth_clip = (do_cull) ? stl->g_data->depth_shgrp_clip_cull : stl->g_data->depth_shgrp_clip;
		}
	}

	emsg = MEM_mallocN(sizeof(EeveeMaterialShadingGroups), "EeveeMaterialShadingGroups");
	emsg->shading_grp = *shgrp;
	emsg->depth_grp = *shgrp_depth;
	emsg->depth_clip_grp = *shgrp_depth_clip;
	BLI_ghash_insert(material_hash, ma, emsg);
}

static void material_transparent(
        Material *ma, EEVEE_ViewLayerData *sldata, EEVEE_Data *vedata,
        bool do_cull, bool use_flat_nor,
        struct GPUMaterial **gpumat, struct DRWShadingGroup **shgrp, struct DRWShadingGroup **shgrp_depth)
{
	const DRWContextState *draw_ctx = DRW_context_state_get();
	Scene *scene = draw_ctx->scene;
	EEVEE_StorageList *stl = ((EEVEE_Data *)vedata)->stl;
	EEVEE_PassList *psl = ((EEVEE_Data *)vedata)->psl;
	EEVEE_LampsInfo *linfo = sldata->lamps;

	const bool use_refract = (
	        ((ma->blend_flag & MA_BL_SS_REFRACTION) != 0) &&
	        ((stl->effects->enabled_effects & EFFECT_REFRACT) != 0)
	);
	float *color_p = &ma->r;
	float *metal_p = &ma->metallic;
	float *spec_p = &ma->spec;
	float *rough_p = &ma->roughness;

	if (ma->use_nodes && ma->nodetree) {
		static float error_col[3] = {1.0f, 0.0f, 1.0f};
		static float compile_col[3] = {0.5f, 0.5f, 0.5f};
		static float half = 0.5f;

		/* Shading */
		*gpumat = EEVEE_material_mesh_get(
		        scene, ma, vedata, true, (ma->blend_method == MA_BM_MULTIPLY), use_refract,
		        false, false, linfo->shadow_method);

		switch (GPU_material_status(*gpumat)) {
			case GPU_MAT_SUCCESS:
			{
				static int ssr_id = -1; /* TODO transparent SSR */
				bool use_blend = (ma->blend_method & MA_BM_BLEND) != 0;

				*shgrp = DRW_shgroup_material_create(*gpumat, psl->transparent_pass);
				add_standard_uniforms(*shgrp, sldata, vedata, &ssr_id, &ma->refract_depth, use_refract, use_blend);
				break;
			}
			case GPU_MAT_QUEUED:
			{
				/* TODO Bypass probe compilation. */
				color_p = compile_col;
				metal_p = spec_p = rough_p = &half;
				break;
			}
			case GPU_MAT_FAILED:
			default:
				color_p = error_col;
				metal_p = spec_p = rough_p = &half;
				break;
		}
	}

	/* Fallback to default shader */
	if (*shgrp == NULL) {
		*shgrp = EEVEE_default_shading_group_create(
		        sldata, vedata, psl->transparent_pass,
		        false, use_flat_nor, true, false, linfo->shadow_method);
		DRW_shgroup_uniform_vec3(*shgrp, "basecol", color_p, 1);
		DRW_shgroup_uniform_float(*shgrp, "metallic", metal_p, 1);
		DRW_shgroup_uniform_float(*shgrp, "specular", spec_p, 1);
		DRW_shgroup_uniform_float(*shgrp, "roughness", rough_p, 1);
	}

	const bool use_prepass = ((ma->blend_flag & MA_BL_HIDE_BACKSIDE) != 0);

	DRWState all_state = (
	        DRW_STATE_WRITE_DEPTH | DRW_STATE_WRITE_COLOR | DRW_STATE_CULL_BACK |
	        DRW_STATE_DEPTH_LESS_EQUAL | DRW_STATE_DEPTH_EQUAL |
	        DRW_STATE_BLEND | DRW_STATE_ADDITIVE | DRW_STATE_MULTIPLY
	);

	DRWState cur_state = DRW_STATE_WRITE_COLOR;
	cur_state |= (use_prepass) ? DRW_STATE_DEPTH_EQUAL : DRW_STATE_DEPTH_LESS_EQUAL;
	cur_state |= (do_cull) ? DRW_STATE_CULL_BACK : 0;

	switch (ma->blend_method) {
		case MA_BM_ADD:
			cur_state |= DRW_STATE_ADDITIVE;
			break;
		case MA_BM_MULTIPLY:
			cur_state |= DRW_STATE_MULTIPLY;
			break;
		case MA_BM_BLEND:
			cur_state |= DRW_STATE_BLEND;
			break;
		default:
			BLI_assert(0);
			break;
	}

	/* Disable other blend modes and use the one we want. */
	DRW_shgroup_state_disable(*shgrp, all_state);
	DRW_shgroup_state_enable(*shgrp, cur_state);

	/* Depth prepass */
	if (use_prepass) {
		*shgrp_depth = DRW_shgroup_create(e_data.default_prepass_clip_sh, psl->transparent_pass);
		DRW_shgroup_uniform_block(*shgrp_depth, "clip_block", sldata->clip_ubo);

		cur_state = DRW_STATE_WRITE_DEPTH | DRW_STATE_DEPTH_LESS_EQUAL;
		cur_state |= (do_cull) ? DRW_STATE_CULL_BACK : 0;

		DRW_shgroup_state_disable(*shgrp_depth, all_state);
		DRW_shgroup_state_enable(*shgrp_depth, cur_state);
	}
}

static void material_particle_hair(
        EEVEE_Data *vedata,
        EEVEE_ViewLayerData *sldata,
        Object *ob,
        ParticleSystem *psys,
        ModifierData *md)
{
	EEVEE_PassList *psl = ((EEVEE_Data *)vedata)->psl;
	EEVEE_StorageList *stl = ((EEVEE_Data *)vedata)->stl;
	const DRWContextState *draw_ctx = DRW_context_state_get();
	Scene *scene = draw_ctx->scene;
	bool use_ssr = ((stl->effects->enabled_effects & EFFECT_SSR) != 0);

	if (!psys_check_enabled(ob, psys, false)) {
		return;
	}
	if (!DRW_check_psys_visible_within_active_context(ob, psys)) {
		return;
	}
	ParticleSettings *part = psys->part;
	const int draw_as = (part->draw_as == PART_DRAW_REND) ? part->ren_as : part->draw_as;
	if (draw_as != PART_DRAW_PATH) {
		return;
	}

	DRWShadingGroup *shgrp = NULL;
	Material *ma = give_current_material(ob, part->omat);

	if (ma == NULL) {
		ma = &defmaterial;
	}

	float *color_p = &ma->r;
	float *metal_p = &ma->metallic;
	float *spec_p = &ma->spec;
	float *rough_p = &ma->roughness;

	shgrp = DRW_shgroup_particle_hair_create(
	        ob, psys, md,
	        psl->depth_pass,
	        e_data.default_hair_prepass_sh);

	shgrp = DRW_shgroup_particle_hair_create(
	        ob, psys, md,
	        psl->depth_pass_clip,
	        e_data.default_hair_prepass_clip_sh);
	DRW_shgroup_uniform_block(shgrp, "clip_block", sldata->clip_ubo);

	shgrp = NULL;
	if (ma->use_nodes && ma->nodetree) {
		static int ssr_id;
		ssr_id = (use_ssr) ? 1 : -1;
		static float half = 0.5f;
		static float error_col[3] = {1.0f, 0.0f, 1.0f};
		static float compile_col[3] = {0.5f, 0.5f, 0.5f};
		struct GPUMaterial *gpumat = EEVEE_material_hair_get(scene, ma, sldata->lamps->shadow_method);

		switch (GPU_material_status(gpumat)) {
			case GPU_MAT_SUCCESS:
			{
				shgrp = DRW_shgroup_material_particle_hair_create(
				        ob, psys, md,
				        psl->material_pass,
				        gpumat);
				add_standard_uniforms(shgrp, sldata, vedata, &ssr_id, NULL, false, false);
				break;
			}
			case GPU_MAT_QUEUED:
			{
				sldata->probes->all_materials_updated = false;
				color_p = compile_col;
				metal_p = spec_p = rough_p = &half;
				break;
			}
			case GPU_MAT_FAILED:
			default:
				color_p = error_col;
				metal_p = spec_p = rough_p = &half;
				break;
		}
	}

	/* Fallback to default shader */
	if (shgrp == NULL) {
		shgrp = EEVEE_default_shading_group_get(sldata, vedata,
		                                        ob, psys, md, NULL, NULL, NULL,
		                                        true, false, use_ssr,
		                                        sldata->lamps->shadow_method);
		DRW_shgroup_uniform_vec3(shgrp, "basecol", color_p, 1);
		DRW_shgroup_uniform_float(shgrp, "metallic", metal_p, 1);
		DRW_shgroup_uniform_float(shgrp, "specular", spec_p, 1);
		DRW_shgroup_uniform_float(shgrp, "roughness", rough_p, 1);
	}
	
	/* Shadows */
	DRW_shgroup_particle_hair_create(
	        ob, psys, md,
	        psl->shadow_pass,
	        e_data.default_hair_prepass_sh);
}

static void material_hair(
        EEVEE_Data *vedata,
        EEVEE_ViewLayerData *sldata,
        Object *ob,
        HairSystem *hsys,
        const HairDrawSettings *draw_set,
        Material *ma,
        struct Mesh *scalp)
{
	EEVEE_PassList *psl = ((EEVEE_Data *)vedata)->psl;
	EEVEE_StorageList *stl = ((EEVEE_Data *)vedata)->stl;
	const bool use_ssr = ((stl->effects->enabled_effects & EFFECT_SSR) != 0);
	const DRWContextState *draw_ctx = DRW_context_state_get();
	Scene *scene = draw_ctx->scene;
	float mat[4][4];
	copy_m4_m4(mat, ob->obmat);
	
	if (draw_set->fiber_mode != HAIR_DRAW_FIBER_CURVES)
	{
		return;
	}
	
	if (ma == NULL) {
		ma = &defmaterial;
	}
	
	{
		/*DRWShadingGroup *shgrp =*/ DRW_shgroup_hair_create(
		            ob, hsys, scalp, draw_set,
		            psl->depth_pass,
		            e_data.default_hair_prepass_sh);
	}
	{
		DRWShadingGroup *shgrp = DRW_shgroup_hair_create(
		                             ob, hsys, scalp, draw_set,
		                             psl->depth_pass_clip,
		                             e_data.default_hair_prepass_clip_sh);
		DRW_shgroup_uniform_block(shgrp, "clip_block", sldata->clip_ubo);
	}
	
	{
		float *color_p = &ma->r;
		float *metal_p = &ma->metallic;
		float *spec_p = &ma->spec;
		float *rough_p = &ma->roughness;
		
		DRWShadingGroup *shgrp = NULL;
		if (ma->use_nodes && ma->nodetree) {
			static int ssr_id;
			ssr_id = (use_ssr) ? 1 : -1;
			static float half = 0.5f;
			static float error_col[3] = {1.0f, 0.0f, 1.0f};
			static float compile_col[3] = {0.5f, 0.5f, 0.5f};
			struct GPUMaterial *gpumat = EEVEE_material_hair_get(scene, ma, sldata->lamps->shadow_method);
			
			switch (GPU_material_status(gpumat)) {
				case GPU_MAT_SUCCESS:
				{
					shgrp = DRW_shgroup_material_hair_create(
					            ob, hsys, scalp, draw_set,
					            psl->material_pass,
					            gpumat);
					add_standard_uniforms(shgrp, sldata, vedata, &ssr_id, NULL, false, false);
					break;
				}
				case GPU_MAT_QUEUED:
				{
					sldata->probes->all_materials_updated = false;
					color_p = compile_col;
					metal_p = spec_p = rough_p = &half;
					break;
				}
				case GPU_MAT_FAILED:
				default:
					color_p = error_col;
					metal_p = spec_p = rough_p = &half;
					break;
			}
		}
		
		/* Fallback to default shader */
		if (shgrp == NULL) {
			shgrp = EEVEE_default_shading_group_get(sldata, vedata,
			                                        ob, NULL, NULL, hsys, draw_set, scalp,
			                                        true, false, use_ssr,
			                                        sldata->lamps->shadow_method);
			DRW_shgroup_uniform_vec3(shgrp, "basecol", color_p, 1);
			DRW_shgroup_uniform_float(shgrp, "metallic", metal_p, 1);
			DRW_shgroup_uniform_float(shgrp, "specular", spec_p, 1);
			DRW_shgroup_uniform_float(shgrp, "roughness", rough_p, 1);
		}
	}
	
	/* Shadows */
	DRW_shgroup_hair_create(
	            ob, hsys, scalp, draw_set,
	            psl->shadow_pass,
	            e_data.default_hair_prepass_sh);
}

void EEVEE_materials_cache_populate(EEVEE_Data *vedata, EEVEE_ViewLayerData *sldata, Object *ob, bool *cast_shadow)
{
	EEVEE_PassList *psl = vedata->psl;
	EEVEE_StorageList *stl = vedata->stl;
	const DRWContextState *draw_ctx = DRW_context_state_get();
	Scene *scene = draw_ctx->scene;
	GHash *material_hash = stl->g_data->material_hash;

	const bool do_cull = (draw_ctx->v3d && (draw_ctx->v3d->flag2 & V3D_BACKFACE_CULLING));
	const bool is_active = (ob == draw_ctx->obact);
	const bool is_sculpt_mode = is_active && (draw_ctx->object_mode & OB_MODE_SCULPT) != 0;
#if 0
	const bool is_sculpt_mode_draw = is_sculpt_mode && (draw_ctx->v3d->flag2 & V3D_SHOW_MODE_SHADE_OVERRIDE) == 0;
#else
	/* For now just force fully shaded with eevee when supported. */
	const bool is_sculpt_mode_draw =
	        is_sculpt_mode &&
	        ((ob->sculpt && ob->sculpt->pbvh) && (BKE_pbvh_type(ob->sculpt->pbvh) != PBVH_FACES));
#endif
	const bool is_default_mode_shader = is_sculpt_mode;

	/* First get materials for this mesh. */
	if (ELEM(ob->type, OB_MESH, OB_CURVE, OB_SURF, OB_FONT, OB_MBALL)) {
		const int materials_len = MAX2(1, (is_sculpt_mode_draw ? 1 : ob->totcol));

		struct DRWShadingGroup **shgrp_array = BLI_array_alloca(shgrp_array, materials_len);
		struct DRWShadingGroup **shgrp_depth_array = BLI_array_alloca(shgrp_depth_array, materials_len);
		struct DRWShadingGroup **shgrp_depth_clip_array = BLI_array_alloca(shgrp_depth_clip_array, materials_len);

		struct GPUMaterial **gpumat_array = BLI_array_alloca(gpumat_array, materials_len);
		struct GPUMaterial **gpumat_depth_array = BLI_array_alloca(gpumat_array, materials_len);

		bool use_flat_nor = false;

		if (is_default_mode_shader) {
			if (is_sculpt_mode_draw) {
				use_flat_nor = DRW_object_is_flat_normal(ob);
			}
		}

		for (int i = 0; i < materials_len; ++i) {
			Material *ma;

			if (is_sculpt_mode_draw) {
				ma = NULL;
			}
			else {
				ma = give_current_material(ob, i + 1);
			}

			gpumat_array[i] = NULL;
			gpumat_depth_array[i] = NULL;
			shgrp_array[i] = NULL;
			shgrp_depth_array[i] = NULL;
			shgrp_depth_clip_array[i] = NULL;

			if (ma == NULL)
				ma = &defmaterial;

			switch (ma->blend_method) {
				case MA_BM_SOLID:
				case MA_BM_CLIP:
				case MA_BM_HASHED:
					material_opaque(ma, material_hash, sldata, vedata, do_cull, use_flat_nor,
					        &gpumat_array[i], &gpumat_depth_array[i],
					        &shgrp_array[i], &shgrp_depth_array[i], &shgrp_depth_clip_array[i]);
					break;
				case MA_BM_ADD:
				case MA_BM_MULTIPLY:
				case MA_BM_BLEND:
					material_transparent(ma, sldata, vedata, do_cull, use_flat_nor,
					        &gpumat_array[i], &shgrp_array[i], &shgrp_depth_array[i]);
					break;
				default:
					BLI_assert(0);
					break;
			}
		}

		if (is_sculpt_mode && is_sculpt_mode_draw == false) {
			DRW_cache_mesh_sculpt_coords_ensure(ob);
		}

		/* Only support single volume material for now. */
		/* XXX We rely on the previously compiled surface shader
		 * to know if the material has a "volume nodetree".
		 */
		bool use_volume_material = (gpumat_array[0] && GPU_material_use_domain_volume(gpumat_array[0]));

		/* Get per-material split surface */
		char *auto_layer_names;
		int *auto_layer_is_srgb;
		int auto_layer_count;
		struct Gwn_Batch **mat_geom = DRW_cache_object_surface_material_get(
		        ob, gpumat_array, materials_len,
		        &auto_layer_names,
		        &auto_layer_is_srgb,
		        &auto_layer_count);
		if (mat_geom) {
			for (int i = 0; i < materials_len; ++i) {
				if (mat_geom[i] == NULL) {
					continue;
				}
				EEVEE_ObjectEngineData *oedata = NULL;
				Material *ma = give_current_material(ob, i + 1);

				if (ma == NULL)
					ma = &defmaterial;

				/* Do not render surface if we are rendering a volume object
				 * and do not have a surface closure. */
				if (use_volume_material &&
				    (gpumat_array[i] && !GPU_material_use_domain_surface(gpumat_array[i])))
				{
					continue;
				}

				/* XXX TODO rewrite this to include the dupli objects.
				 * This means we cannot exclude dupli objects from reflections!!! */
				if ((ob->base_flag & BASE_FROMDUPLI) == 0) {
					oedata = EEVEE_object_data_ensure(ob);
					oedata->ob = ob;
					oedata->test_data = &sldata->probes->vis_data;
				}

				/* Shading pass */
				ADD_SHGROUP_CALL(shgrp_array[i], ob, mat_geom[i], oedata);

				/* Depth Prepass */
				ADD_SHGROUP_CALL_SAFE(shgrp_depth_array[i], ob, mat_geom[i], oedata);
				ADD_SHGROUP_CALL_SAFE(shgrp_depth_clip_array[i], ob, mat_geom[i], oedata);

				char *name = auto_layer_names;
				for (int j = 0; j < auto_layer_count; ++j) {
					/* TODO don't add these uniform when not needed (default pass shaders). */
					if (shgrp_array[i]) {
						DRW_shgroup_uniform_bool(shgrp_array[i], name, &auto_layer_is_srgb[j], 1);
					}
					if (shgrp_depth_array[i]) {
						DRW_shgroup_uniform_bool(shgrp_depth_array[i], name, &auto_layer_is_srgb[j], 1);
					}
					if (shgrp_depth_clip_array[i]) {
						DRW_shgroup_uniform_bool(shgrp_depth_clip_array[i], name, &auto_layer_is_srgb[j], 1);
					}
					/* Go to next layer name. */
					while (*name != '\0') { name++; }
					name += 1;
				}

				/* Shadow Pass */
				if (ma->use_nodes && ma->nodetree && (ma->blend_method != MA_BM_SOLID)) {
					struct GPUMaterial *gpumat;
					switch (ma->blend_shadow) {
						case MA_BS_SOLID:
							EEVEE_lights_cache_shcaster_add(
							        sldata, stl, mat_geom[i], ob);
							*cast_shadow = true;
							break;
						case MA_BS_CLIP:
							gpumat = EEVEE_material_mesh_depth_get(scene, ma, false, true);
							EEVEE_lights_cache_shcaster_material_add(
							        sldata, psl, gpumat, mat_geom[i], ob, &ma->alpha_threshold);
							*cast_shadow = true;
							break;
						case MA_BS_HASHED:
							gpumat = EEVEE_material_mesh_depth_get(scene, ma, true, true);
							EEVEE_lights_cache_shcaster_material_add(
							        sldata, psl, gpumat, mat_geom[i], ob, NULL);
							*cast_shadow = true;
							break;
						case MA_BS_NONE:
						default:
							break;
					}
				}
				else {
					EEVEE_lights_cache_shcaster_add(sldata, stl, mat_geom[i], ob);
					*cast_shadow = true;
				}
			}
		}

		/* Volumetrics */
		if (((stl->effects->enabled_effects & EFFECT_VOLUMETRIC) != 0) && use_volume_material) {
			EEVEE_volumes_cache_object_add(sldata, vedata, scene, ob);
		}
	}
}

void EEVEE_hair_cache_populate(EEVEE_Data *vedata, EEVEE_ViewLayerData *sldata, Object *ob, bool *cast_shadow)
{
	const DRWContextState *draw_ctx = DRW_context_state_get();

	if (ob->type == OB_MESH) {
		if (ob != draw_ctx->object_edit) {
			for (ModifierData *md = ob->modifiers.first; md; md = md->next) {
				if (md->type == eModifierType_ParticleSystem) {
					ParticleSystem *psys = ((ParticleSystemModifierData *)md)->psys;
					material_particle_hair(vedata, sldata, ob, psys, md);
					*cast_shadow = true;
				}
				else if (md->type == eModifierType_Hair) {
					HairModifierData *hmd = (HairModifierData *)md;
					
					const int material_index = 1; /* TODO */
					Material *material = give_current_material(ob, material_index);
					
					material_hair(vedata, sldata, ob, hmd->hair_system, hmd->draw_settings, material, ob->data);
				}
			}
		}
	}
}

void EEVEE_materials_cache_finish(EEVEE_Data *vedata)
{
	EEVEE_StorageList *stl = ((EEVEE_Data *)vedata)->stl;

	/* Look-Dev */
	const DRWContextState *draw_ctx = DRW_context_state_get();
	const View3D *v3d = draw_ctx->v3d;
	if (LOOK_DEV_OVERLAY_ENABLED(v3d)) {
		EEVEE_ViewLayerData *sldata = EEVEE_view_layer_data_ensure();
		EEVEE_LampsInfo *linfo = sldata->lamps;
		struct Gwn_Batch *sphere = DRW_cache_sphere_get();
		static float mat1[4][4];
		static float color[3] = {0.8f, 0.8f, 0.8f};
		static float metallic_on = 1.0f;
		static float metallic_off = 0.00f;
		static float specular_off = 0.5f;
		static float specular_on = 1.0f;
		static float roughness_off = 0.05f;
		static float roughness_on = 1.00f;

		float view_mat[4][4];
		DRW_viewport_matrix_get(view_mat, DRW_MAT_VIEWINV);

		DRWShadingGroup *shgrp = EEVEE_lookdev_shading_group_get(sldata, vedata, false, linfo->shadow_method);
		DRW_shgroup_uniform_vec3(shgrp, "basecol", color, 1);
		DRW_shgroup_uniform_float(shgrp, "metallic", &metallic_on, 1);
		DRW_shgroup_uniform_float(shgrp, "specular", &specular_on, 1);
		DRW_shgroup_uniform_float(shgrp, "roughness", &roughness_off, 1);
		unit_m4(mat1);
		mul_m4_m4m4(mat1, mat1, view_mat);
		translate_m4(mat1, -1.5f, 0.0f, -5.0f);
		DRW_shgroup_call_add(shgrp, sphere, mat1);

		shgrp = EEVEE_lookdev_shading_group_get(sldata, vedata, false, linfo->shadow_method);
		DRW_shgroup_uniform_vec3(shgrp, "basecol", color, 1);
		DRW_shgroup_uniform_float(shgrp, "metallic", &metallic_off, 1);
		DRW_shgroup_uniform_float(shgrp, "specular", &specular_off, 1);
		DRW_shgroup_uniform_float(shgrp, "roughness", &roughness_on, 1);
		translate_m4(mat1, 3.0f, 0.0f, 0.0f);
		DRW_shgroup_call_add(shgrp, sphere, mat1);
	}
	/* END */

	BLI_ghash_free(stl->g_data->material_hash, NULL, MEM_freeN);
}

void EEVEE_materials_free(void)
{
	for (int i = 0; i < VAR_MAT_MAX; ++i) {
		DRW_SHADER_FREE_SAFE(e_data.default_lit[i]);
	}
	MEM_SAFE_FREE(e_data.frag_shader_lib);
	MEM_SAFE_FREE(e_data.vert_shader_str);
	MEM_SAFE_FREE(e_data.volume_shader_lib);
	DRW_SHADER_FREE_SAFE(e_data.default_hair_prepass_sh);
	DRW_SHADER_FREE_SAFE(e_data.default_hair_prepass_clip_sh);
	DRW_SHADER_FREE_SAFE(e_data.default_prepass_sh);
	DRW_SHADER_FREE_SAFE(e_data.default_prepass_clip_sh);
	DRW_SHADER_FREE_SAFE(e_data.default_background);
	DRW_SHADER_FREE_SAFE(e_data.default_studiolight_background);
	DRW_SHADER_FREE_SAFE(e_data.update_noise_sh);
	DRW_TEXTURE_FREE_SAFE(e_data.util_tex);
	DRW_TEXTURE_FREE_SAFE(e_data.noise_tex);
}

void EEVEE_draw_default_passes(EEVEE_PassList *psl)
{
	for (int i = 0; i < VAR_MAT_MAX; ++i) {
		if (psl->default_pass[i]) {
			DRW_draw_pass(psl->default_pass[i]);
		}
	}
}<|MERGE_RESOLUTION|>--- conflicted
+++ resolved
@@ -811,16 +811,9 @@
 	int options = VAR_MAT_MESH | VAR_MAT_HAIR;
 
 	options |= eevee_material_shadow_option(shadow_method);
-<<<<<<< HEAD
-
-	GPUMaterial *mat = DRW_shader_find_from_material(ma, engine, options);
-=======
-	if (use_fibers) {
-		options |= VAR_MAT_HAIR_FIBERS;
-	}
+
 	GPUMaterial *mat = DRW_shader_find_from_material(ma, engine, options, true);
 
->>>>>>> a9be42df
 	if (mat) {
 		return mat;
 	}
