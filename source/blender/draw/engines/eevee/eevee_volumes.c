--- conflicted
+++ resolved
@@ -481,103 +481,6 @@
                                     Scene *scene,
                                     Object *ob)
 {
-<<<<<<< HEAD
-	const DRWContextState *draw_ctx = DRW_context_state_get();
-	static float white[3] = {1.0f, 1.0f, 1.0f};
-
-	float *texcoloc = NULL;
-	float *texcosize = NULL;
-	struct ModifierData *md = NULL;
-	Material *ma = give_current_material(ob, 1);
-
-	if (ma == NULL) {
-		return;
-	}
-
-	struct GPUMaterial *mat = EEVEE_material_mesh_volume_get(scene, ma);
-
-	/* If shader failed to compile or is currently compiling. */
-	if (GPU_material_status(mat) != GPU_MAT_SUCCESS) {
-		return;
-	}
-
-	DRWShadingGroup *grp = DRW_shgroup_material_empty_tri_batch_create(mat,
-	                                                                   vedata->psl->volumetric_objects_ps,
-	                                                                   sldata->common_data.vol_tex_size[2]);
-
-	/* Making sure it's updated. */
-	invert_m4_m4(ob->imat, ob->obmat);
-
-	BKE_mesh_texspace_get_reference((struct Mesh *)ob->data, NULL, &texcoloc, NULL, &texcosize);
-
-	float (*imat)[4] = ob->imat;
-
-	if ((ob->base_flag & BASE_FROM_DUPLI) != 0) {
-		/* TODO Remove from here and use a dedicated buffer. */
-		EEVEE_InstanceVolumeMatrix *ivm = (EEVEE_InstanceVolumeMatrix *)DRW_drawdata_ensure(
-		        &ob->id,
-		        (DrawEngineType *)EEVEE_volumes_cache_object_add,
-		        sizeof(EEVEE_InstanceVolumeMatrix),
-		        NULL, NULL);
-		copy_m4_m4(ivm->volume_mat, ob->imat);
-		imat = ivm->volume_mat;
-	}
-
-	/* TODO(fclem) remove those "unnecessary" UBOs */
-	DRW_shgroup_uniform_block(grp, "planar_block", sldata->planar_ubo);
-	DRW_shgroup_uniform_block(grp, "probe_block", sldata->probe_ubo);
-	DRW_shgroup_uniform_block(grp, "shadow_block", sldata->shadow_ubo);
-	DRW_shgroup_uniform_block(grp, "light_block", sldata->light_ubo);
-	DRW_shgroup_uniform_block(grp, "grid_block", sldata->grid_ubo);
-
-	DRW_shgroup_uniform_block(grp, "common_block", sldata->common_ubo);
-	DRW_shgroup_uniform_mat4(grp, "volumeObjectMatrix", imat);
-	DRW_shgroup_uniform_vec3(grp, "volumeOrcoLoc", texcoloc, 1);
-	DRW_shgroup_uniform_vec3(grp, "volumeOrcoSize", texcosize, 1);
-
-	/* Smoke Simulation */
-	if (((ob->base_flag & BASE_FROM_DUPLI) == 0) &&
-	    (md = modifiers_findByType(ob, eModifierType_Smoke)) &&
-	    (modifier_isEnabled(scene, md, eModifierMode_Realtime)) &&
-	    ((SmokeModifierData *)md)->domain != NULL)
-	{
-		SmokeModifierData *smd = (SmokeModifierData *)md;
-		SmokeDomainSettings *sds = smd->domain;
-
-		/* Don't show smoke before simulation starts, this could be made an option in the future. */
-		/* (sebbas): Always show smoke for manta */
-		/* const bool show_smoke = ((int)DEG_get_ctime(draw_ctx->depsgraph) >= sds->point_cache[0]->startframe); */
-
-		if (sds->fluid && (sds->type == FLUID_DOMAIN_TYPE_GAS) /* && show_smoke */ ) {
-			if (!(sds->flags & FLUID_DOMAIN_USE_NOISE)) {
-				GPU_create_smoke(smd, 0);
-			}
-			else if (sds->flags & FLUID_DOMAIN_USE_NOISE) {
-				GPU_create_smoke(smd, 1);
-			}
-			BLI_addtail(&e_data.smoke_domains, BLI_genericNodeN(smd));
-		}
-
-		DRW_shgroup_uniform_texture_ref(grp, "sampdensity", sds->tex ? &sds->tex : &e_data.dummy_density);
-		DRW_shgroup_uniform_texture_ref(grp, "sampflame", sds->tex_flame ? &sds->tex_flame : &e_data.dummy_flame);
-
-		/* Constant Volume color. */
-		static float white[3] = {1.0f, 1.0f, 1.0f};
-		bool use_constant_color = ((sds->active_fields & FLUID_DOMAIN_ACTIVE_COLORS) == 0 &&
-		                           (sds->active_fields & FLUID_DOMAIN_ACTIVE_COLOR_SET) != 0);
-
-		DRW_shgroup_uniform_vec3(grp, "volumeColor", (use_constant_color) ? sds->active_color : white, 1);
-
-		/* Output is such that 0..1 maps to 0..1000K */
-		DRW_shgroup_uniform_vec2(grp, "unftemperature", &sds->flame_ignition, 1);
-	}
-	else {
-		DRW_shgroup_uniform_texture(grp, "sampdensity", e_data.dummy_density);
-		DRW_shgroup_uniform_texture(grp, "sampflame", e_data.dummy_flame);
-		DRW_shgroup_uniform_vec3(grp, "volumeColor", white, 1);
-		DRW_shgroup_uniform_vec2(grp, "unftemperature", (float[2]){0.0f, 1.0f}, 1);
-	}
-=======
   const DRWContextState *draw_ctx = DRW_context_state_get();
   static float white[3] = {1.0f, 1.0f, 1.0f};
 
@@ -640,15 +543,14 @@
     SmokeDomainSettings *sds = smd->domain;
 
     /* Don't show smoke before simulation starts, this could be made an option in the future. */
-    const bool show_smoke = ((int)DEG_get_ctime(draw_ctx->depsgraph) >=
-                             sds->point_cache[0]->startframe);
-
-    if (sds->fluid && show_smoke) {
-      const bool show_highres = BKE_smoke_show_highres(scene, sds);
-      if (!sds->wt || !show_highres) {
+    /* (sebbas): Always show smoke for manta */
+    /* const bool show_smoke = ((int)DEG_get_ctime(draw_ctx->depsgraph) >= sds->point_cache[0]->startframe); */
+
+    if (sds->fluid && (sds->type == FLUID_DOMAIN_TYPE_GAS) /* && show_smoke */) {
+      if (!(sds->flags & FLUID_DOMAIN_USE_NOISE)) {
         GPU_create_smoke(smd, 0);
       }
-      else if (sds->wt && show_highres) {
+      else if (sds->flags & FLUID_DOMAIN_USE_NOISE) {
         GPU_create_smoke(smd, 1);
       }
       BLI_addtail(&e_data.smoke_domains, BLI_genericNodeN(smd));
@@ -660,8 +562,9 @@
         grp, "sampflame", sds->tex_flame ? &sds->tex_flame : &e_data.dummy_flame);
 
     /* Constant Volume color. */
-    bool use_constant_color = ((sds->active_fields & SM_ACTIVE_COLORS) == 0 &&
-                               (sds->active_fields & SM_ACTIVE_COLOR_SET) != 0);
+    static float white[3] = {1.0f, 1.0f, 1.0f};
+    bool use_constant_color = ((sds->active_fields & FLUID_DOMAIN_ACTIVE_COLORS) == 0 &&
+                               (sds->active_fields & FLUID_DOMAIN_ACTIVE_COLOR_SET) != 0);
 
     DRW_shgroup_uniform_vec3(
         grp, "volumeColor", (use_constant_color) ? sds->active_color : white, 1);
@@ -675,7 +578,6 @@
     DRW_shgroup_uniform_vec3(grp, "volumeColor", white, 1);
     DRW_shgroup_uniform_vec2(grp, "unftemperature", (float[2]){0.0f, 1.0f}, 1);
   }
->>>>>>> 3076d95b
 }
 
 void EEVEE_volumes_compute(EEVEE_ViewLayerData *UNUSED(sldata), EEVEE_Data *vedata)
