--- conflicted
+++ resolved
@@ -3549,21 +3549,6 @@
 void lanpr_id_update(struct LANPR_Data *vedata, ID *id);
 
 DrawEngineType draw_engine_object_type = {
-<<<<<<< HEAD
-	NULL, NULL,
-	N_("ObjectMode"),
-	&OBJECT_data_size,
-	&OBJECT_engine_init,
-	&OBJECT_engine_free,
-	&OBJECT_cache_init,
-	&OBJECT_cache_populate,
-	&OBJECT_cache_finish,
-	NULL,
-	&OBJECT_draw_scene,
-	NULL,
-	&lanpr_id_update,
-	NULL,
-=======
     NULL,
     NULL,
     N_("ObjectMode"),
@@ -3577,5 +3562,4 @@
     &OBJECT_draw_scene,
     NULL,
     NULL,
->>>>>>> 2a39f259
 };