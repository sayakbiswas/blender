--- conflicted
+++ resolved
@@ -83,17 +83,15 @@
 void BLF_draw_ascii(int fontid, const char *str, size_t len);
 int BLF_draw_mono(int fontid, const char *str, size_t len, int cwidth);
 
-<<<<<<< HEAD
 /* Draw large blocks of text more efficiently by
    explicitely reserving OpenGL for that purpose*/
 void BLF_draw_lock(int fontid);
 void BLF_draw_unlock(int fontid);
-=======
+
 /* Get the string byte offset that fits within a given width */
 size_t BLF_width_to_strlen(int fontid, const char *str, size_t len, float width, float *r_width);
 /* Same as BLF_width_to_strlen but search from the string end */
 size_t BLF_width_to_rstrlen(int fontid, const char *str, size_t len, float width, float *r_width);
->>>>>>> 42946c37
 
 /* This function return the bounding box of the string
  * and are not multiplied by the aspect.
