/*
 * This program is free software; you can redistribute it and/or
 * modify it under the terms of the GNU General Public License
 * as published by the Free Software Foundation; either version 2
 * of the License, or (at your option) any later version.
 *
 * This program is distributed in the hope that it will be useful,
 * but WITHOUT ANY WARRANTY; without even the implied warranty of
 * MERCHANTABILITY or FITNESS FOR A PARTICULAR PURPOSE.  See the
 * GNU General Public License for more details.
 *
 * You should have received a copy of the GNU General Public License
 * along with this program; if not, write to the Free Software Foundation,
 * Inc., 51 Franklin Street, Fifth Floor, Boston, MA 02110-1301, USA.
 *
 * The Original Code is Copyright (C) 2017, Blender Foundation
 * This is a new part of Blender
 */

/** \file
 * \ingroup modifiers
 */

#include <stdio.h>

#include "BLI_listbase.h"
#include "BLI_math.h"
#include "BLI_utildefines.h"

#include "BLT_translation.h"

#include "DNA_gpencil_modifier_types.h"
#include "DNA_gpencil_types.h"
#include "DNA_meshdata_types.h"
#include "DNA_object_types.h"
#include "DNA_scene_types.h"
#include "DNA_screen_types.h"

#include "BKE_colortools.h"
#include "BKE_context.h"
#include "BKE_deform.h"
#include "BKE_gpencil.h"
#include "BKE_gpencil_modifier.h"
<<<<<<< HEAD
#include "BKE_screen.h"
=======
#include "BKE_lib_query.h"
#include "BKE_modifier.h"
>>>>>>> 686eaad8

#include "DEG_depsgraph.h"

#include "UI_interface.h"
#include "UI_resources.h"

#include "RNA_access.h"

#include "MOD_gpencil_modifiertypes.h"
#include "MOD_gpencil_util.h"
#include "MOD_ui_common.h"

static void initData(GpencilModifierData *md)
{
  ThickGpencilModifierData *gpmd = (ThickGpencilModifierData *)md;
  gpmd->pass_index = 0;
  gpmd->thickness_fac = 1.0f;
  gpmd->thickness = 30;
  gpmd->material = NULL;
  gpmd->curve_thickness = BKE_curvemapping_add(1, 0.0f, 0.0f, 1.0f, 1.0f);
  if (gpmd->curve_thickness) {
    BKE_curvemapping_initialize(gpmd->curve_thickness);
  }
}

static void freeData(GpencilModifierData *md)
{
  ThickGpencilModifierData *gpmd = (ThickGpencilModifierData *)md;

  if (gpmd->curve_thickness) {
    BKE_curvemapping_free(gpmd->curve_thickness);
  }
}

static void copyData(const GpencilModifierData *md, GpencilModifierData *target)
{
  ThickGpencilModifierData *gmd = (ThickGpencilModifierData *)md;
  ThickGpencilModifierData *tgmd = (ThickGpencilModifierData *)target;

  if (tgmd->curve_thickness != NULL) {
    BKE_curvemapping_free(tgmd->curve_thickness);
    tgmd->curve_thickness = NULL;
  }

  BKE_gpencil_modifier_copydata_generic(md, target);

  tgmd->curve_thickness = BKE_curvemapping_copy(gmd->curve_thickness);
}

/* change stroke thickness */
static void deformStroke(GpencilModifierData *md,
                         Depsgraph *UNUSED(depsgraph),
                         Object *ob,
                         bGPDlayer *gpl,
                         bGPDframe *UNUSED(gpf),
                         bGPDstroke *gps)
{
  ThickGpencilModifierData *mmd = (ThickGpencilModifierData *)md;
  const int def_nr = BKE_object_defgroup_name_index(ob, mmd->vgname);

  if (!is_stroke_affected_by_modifier(ob,
                                      mmd->layername,
                                      mmd->material,
                                      mmd->pass_index,
                                      mmd->layer_pass,
                                      1,
                                      gpl,
                                      gps,
                                      mmd->flag & GP_THICK_INVERT_LAYER,
                                      mmd->flag & GP_THICK_INVERT_PASS,
                                      mmd->flag & GP_THICK_INVERT_LAYERPASS,
                                      mmd->flag & GP_THICK_INVERT_MATERIAL)) {
    return;
  }

  float stroke_thickness_inv = 1.0f / max_ii(gps->thickness, 1);

  for (int i = 0; i < gps->totpoints; i++) {
    bGPDspoint *pt = &gps->points[i];
    MDeformVert *dvert = gps->dvert != NULL ? &gps->dvert[i] : NULL;
    /* Verify point is part of vertex group. */
    float weight = get_modifier_point_weight(
        dvert, (mmd->flag & GP_THICK_INVERT_VGROUP) != 0, def_nr);
    if (weight < 0.0f) {
      continue;
    }

    float curvef = 1.0f;
    if ((mmd->flag & GP_THICK_CUSTOM_CURVE) && (mmd->curve_thickness)) {
      /* Normalize value to evaluate curve. */
      float value = (float)i / (gps->totpoints - 1);
      curvef = BKE_curvemapping_evaluateF(mmd->curve_thickness, 0, value);
    }

    float target;
    if (mmd->flag & GP_THICK_NORMALIZE) {
      target = mmd->thickness * stroke_thickness_inv;
      target *= curvef;
    }
    else {
      target = pt->pressure * mmd->thickness_fac;
      weight *= curvef;
    }

    pt->pressure = interpf(target, pt->pressure, weight);

    CLAMP_MIN(pt->pressure, 0.0f);
  }
}

static void bakeModifier(struct Main *UNUSED(bmain),
                         Depsgraph *depsgraph,
                         GpencilModifierData *md,
                         Object *ob)
{
  bGPdata *gpd = ob->data;

  LISTBASE_FOREACH (bGPDlayer *, gpl, &gpd->layers) {
    LISTBASE_FOREACH (bGPDframe *, gpf, &gpl->frames) {
      LISTBASE_FOREACH (bGPDstroke *, gps, &gpf->strokes) {
        deformStroke(md, depsgraph, ob, gpl, gpf, gps);
      }
    }
  }
}

<<<<<<< HEAD
static void panel_draw(const bContext *C, Panel *panel)
{
  uiLayout *layout = panel->layout;

  PointerRNA ptr;
  gpencil_modifier_panel_get_property_pointers(C, panel, NULL, &ptr);
  gpencil_modifier_panel_buttons(C, panel);

  uiLayoutSetPropSep(layout, true);

  uiItemR(layout, &ptr, "normalize_thickness", 0, NULL, ICON_NONE);

  if (RNA_boolean_get(&ptr, "normalize_thickness")) {
    uiItemR(layout, &ptr, "thickness", 0, NULL, ICON_NONE);
  }
  else {
    uiItemR(layout, &ptr, "thickness_factor", 0, NULL, ICON_NONE);
  }

  gpencil_modifier_panel_end(layout, &ptr);
}

static void mask_panel_draw(const bContext *C, Panel *panel)
{
  gpencil_modifier_masking_panel_draw(C, panel, true, true);
}

static void panelRegister(ARegionType *region_type)
{
  PanelType *panel_type = gpencil_modifier_panel_register(
      region_type, eGpencilModifierType_Thick, panel_draw);
  PanelType *mask_panel_type = gpencil_modifier_subpanel_register(
      region_type, "mask", "Influence", NULL, mask_panel_draw, panel_type);
  gpencil_modifier_subpanel_register(region_type,
                                     "curve",
                                     "",
                                     gpencil_modifier_curve_header_draw,
                                     gpencil_modifier_curve_panel_draw,
                                     mask_panel_type);
=======
static void foreachIDLink(GpencilModifierData *md, Object *ob, IDWalkFunc walk, void *userData)
{
  ThickGpencilModifierData *mmd = (ThickGpencilModifierData *)md;

  walk(userData, ob, (ID **)&mmd->material, IDWALK_CB_USER);
>>>>>>> 686eaad8
}

GpencilModifierTypeInfo modifierType_Gpencil_Thick = {
    /* name */ "Thickness",
    /* structName */ "ThickGpencilModifierData",
    /* structSize */ sizeof(ThickGpencilModifierData),
    /* type */ eGpencilModifierTypeType_Gpencil,
    /* flags */ eGpencilModifierTypeFlag_SupportsEditmode,

    /* copyData */ copyData,

    /* deformStroke */ deformStroke,
    /* generateStrokes */ NULL,
    /* bakeModifier */ bakeModifier,
    /* remapTime */ NULL,

    /* initData */ initData,
    /* freeData */ freeData,
    /* isDisabled */ NULL,
    /* updateDepsgraph */ NULL,
    /* dependsOnTime */ NULL,
    /* foreachObjectLink */ NULL,
    /* foreachIDLink */ foreachIDLink,
    /* foreachTexLink */ NULL,
    /* panelRegister */ panelRegister,
};<|MERGE_RESOLUTION|>--- conflicted
+++ resolved
@@ -41,12 +41,9 @@
 #include "BKE_deform.h"
 #include "BKE_gpencil.h"
 #include "BKE_gpencil_modifier.h"
-<<<<<<< HEAD
-#include "BKE_screen.h"
-=======
 #include "BKE_lib_query.h"
 #include "BKE_modifier.h"
->>>>>>> 686eaad8
+#include "BKE_screen.h"
 
 #include "DEG_depsgraph.h"
 
@@ -173,7 +170,13 @@
   }
 }
 
-<<<<<<< HEAD
+static void foreachIDLink(GpencilModifierData *md, Object *ob, IDWalkFunc walk, void *userData)
+{
+  ThickGpencilModifierData *mmd = (ThickGpencilModifierData *)md;
+
+  walk(userData, ob, (ID **)&mmd->material, IDWALK_CB_USER);
+}
+
 static void panel_draw(const bContext *C, Panel *panel)
 {
   uiLayout *layout = panel->layout;
@@ -213,13 +216,6 @@
                                      gpencil_modifier_curve_header_draw,
                                      gpencil_modifier_curve_panel_draw,
                                      mask_panel_type);
-=======
-static void foreachIDLink(GpencilModifierData *md, Object *ob, IDWalkFunc walk, void *userData)
-{
-  ThickGpencilModifierData *mmd = (ThickGpencilModifierData *)md;
-
-  walk(userData, ob, (ID **)&mmd->material, IDWALK_CB_USER);
->>>>>>> 686eaad8
 }
 
 GpencilModifierTypeInfo modifierType_Gpencil_Thick = {
