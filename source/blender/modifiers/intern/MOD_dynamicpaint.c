/*
 * ***** BEGIN GPL LICENSE BLOCK *****
 *
 * This program is free software; you can redistribute it and/or
 * modify it under the terms of the GNU General Public License
 * as published by the Free Software Foundation; either version 2
 * of the License, or (at your option) any later version.
 *
 * This program is distributed in the hope that it will be useful,
 * but WITHOUT ANY WARRANTY; without even the implied warranty of
 * MERCHANTABILITY or FITNESS FOR A PARTICULAR PURPOSE.  See the
 * GNU General Public License for more details.
 *
 * You should have received a copy of the GNU General Public License
 * along with this program; if not, write to the Free Software  Foundation,
 * Inc., 51 Franklin Street, Fifth Floor, Boston, MA 02110-1301, USA.
 *
 * Contributor(s): Miika Hämäläinen
 *
 * ***** END GPL LICENSE BLOCK *****
 *
 */

/** \file blender/modifiers/intern/MOD_dynamicpaint.c
 *  \ingroup modifiers
 */

#include <stddef.h>

#include "DNA_dynamicpaint_types.h"
#include "DNA_object_types.h"
#include "DNA_object_force_types.h"
#include "DNA_scene_types.h"

#include "BLI_utildefines.h"

#include "BKE_cdderivedmesh.h"
#include "BKE_dynamicpaint.h"
#include "BKE_layer.h"
#include "BKE_library.h"
#include "BKE_library_query.h"
#include "BKE_modifier.h"

#include "DEG_depsgraph.h"

#include "DEG_depsgraph_build.h"

#include "MOD_modifiertypes.h"

static void initData(ModifierData *md) 
{
	DynamicPaintModifierData *pmd = (DynamicPaintModifierData *) md;
	
	pmd->canvas = NULL;
	pmd->brush = NULL;
	pmd->type = MOD_DYNAMICPAINT_TYPE_CANVAS;
}

static void copyData(ModifierData *md, ModifierData *target)
{
	DynamicPaintModifierData *pmd  = (DynamicPaintModifierData *)md;
	DynamicPaintModifierData *tpmd = (DynamicPaintModifierData *)target;
	
	dynamicPaint_Modifier_copy(pmd, tpmd);

	if (tpmd->canvas) {
		for (DynamicPaintSurface *surface = tpmd->canvas->surfaces.first; surface; surface = surface->next) {
			id_us_plus((ID *)surface->init_texture);
		}
	}
	if (tpmd->brush) {
		id_us_plus((ID *)tpmd->brush->mat);
	}
}

static void freeData(ModifierData *md)
{
	DynamicPaintModifierData *pmd = (DynamicPaintModifierData *) md;
	dynamicPaint_Modifier_free(pmd);
}

static CustomDataMask requiredDataMask(Object *UNUSED(ob), ModifierData *md)
{
	DynamicPaintModifierData *pmd = (DynamicPaintModifierData *)md;
	CustomDataMask dataMask = 0;

	if (pmd->canvas) {
		DynamicPaintSurface *surface = pmd->canvas->surfaces.first;
		for (; surface; surface = surface->next) {
			/* tface */
			if (surface->format == MOD_DPAINT_SURFACE_F_IMAGESEQ || 
			    surface->init_color_type == MOD_DPAINT_INITIAL_TEXTURE)
			{
				dataMask |= CD_MASK_MLOOPUV;
			}
			/* mcol */
			if (surface->type == MOD_DPAINT_SURFACE_T_PAINT ||
			    surface->init_color_type == MOD_DPAINT_INITIAL_VERTEXCOLOR)
			{
				dataMask |= CD_MASK_MLOOPCOL;
			}
			/* CD_MDEFORMVERT */
			if (surface->type == MOD_DPAINT_SURFACE_T_WEIGHT) {
				dataMask |= CD_MASK_MDEFORMVERT;
			}
		}
	}

	if (pmd->brush) {
		if (pmd->brush->flags & MOD_DPAINT_USE_MATERIAL) {
			dataMask |= CD_MASK_MLOOPUV;
		}
	}
	return dataMask;
}

static DerivedMesh *applyModifier(ModifierData *md, const struct EvaluationContext *eval_ctx,
                                  Object *ob, DerivedMesh *dm,
                                  ModifierApplyFlag flag)
{
	DynamicPaintModifierData *pmd = (DynamicPaintModifierData *) md;

	/* dont apply dynamic paint on orco dm stack */
	if (!(flag & MOD_APPLY_ORCO)) {
		return dynamicPaint_Modifier_do(pmd, eval_ctx, md->scene, ob, dm);
	}
	return dm;
}

static bool is_brush_cb(Object *UNUSED(ob), ModifierData *pmd)
{
	return ((DynamicPaintModifierData *)pmd)->brush != NULL;
}

<<<<<<< HEAD
static void updateDepsgraph(ModifierData *md,
                            struct Main *UNUSED(bmain),
                            struct Scene *scene,
                            Object *ob,
                            struct DepsNodeHandle *node)
=======
static void updateDepgraph(ModifierData *md, const ModifierUpdateDepsgraphContext *ctx)
{
	DynamicPaintModifierData *pmd = (DynamicPaintModifierData *) md;

	/* add relation from canvases to all brush objects */
	if (pmd && pmd->canvas) {
#ifdef WITH_LEGACY_DEPSGRAPH
		for (DynamicPaintSurface *surface = pmd->canvas->surfaces.first; surface; surface = surface->next) {
			if (surface->effect & MOD_DPAINT_EFFECT_DO_DRIP) {
				dag_add_forcefield_relations(ctx->forest, ctx->scene, ctx->object, ctx->obNode, surface->effector_weights, true, 0, "Dynamic Paint Field");
			}

			/* Actual code uses custom loop over group/scene without layer checks in dynamicPaint_doStep */
			dag_add_collision_relations(ctx->forest, ctx->scene, ctx->object, ctx->obNode, surface->brush_group, -1, eModifierType_DynamicPaint, is_brush_cb, false, "Dynamic Paint Brush");
		}
#else
	(void)forest;
	(void)scene;
	(void)ob;
	(void)obNode;
#endif
	}
}

static void updateDepsgraph(ModifierData *md, const ModifierUpdateDepsgraphContext *ctx)
>>>>>>> df045206
{
	DynamicPaintModifierData *pmd = (DynamicPaintModifierData *)md;
	/* Add relation from canvases to all brush objects. */
	if (pmd->canvas != NULL) {
		for (DynamicPaintSurface *surface = pmd->canvas->surfaces.first; surface; surface = surface->next) {
			if (surface->effect & MOD_DPAINT_EFFECT_DO_DRIP) {
				DEG_add_forcefield_relations(ctx->node, ctx->scene, ctx->object, surface->effector_weights, true, 0, "Dynamic Paint Field");
			}

			/* Actual code uses custom loop over group/scene without layer checks in dynamicPaint_doStep */
<<<<<<< HEAD
			DEG_add_collision_relations(node, scene, ob, surface->brush_group,  eModifierType_DynamicPaint, is_brush_cb, false, "Dynamic Paint Brush");
=======
			DEG_add_collision_relations(ctx->node, ctx->scene, ctx->object, surface->brush_group, -1, eModifierType_DynamicPaint, is_brush_cb, false, "Dynamic Paint Brush");
>>>>>>> df045206
		}
	}
}

static bool dependsOnTime(ModifierData *UNUSED(md))
{
	return true;
}

static void foreachIDLink(ModifierData *md, Object *ob,
                          IDWalkFunc walk, void *userData)
{
	DynamicPaintModifierData *pmd = (DynamicPaintModifierData *) md;

	if (pmd->canvas) {
		DynamicPaintSurface *surface = pmd->canvas->surfaces.first;

		for (; surface; surface = surface->next) {
			walk(userData, ob, (ID **)&surface->brush_group, IDWALK_CB_NOP);
			walk(userData, ob, (ID **)&surface->init_texture, IDWALK_CB_USER);
			if (surface->effector_weights) {
				walk(userData, ob, (ID **)&surface->effector_weights->group, IDWALK_CB_NOP);
			}
		}
	}
	if (pmd->brush) {
		walk(userData, ob, (ID **)&pmd->brush->mat, IDWALK_CB_USER);
	}
}

static void foreachTexLink(ModifierData *UNUSED(md), Object *UNUSED(ob),
                           TexWalkFunc UNUSED(walk), void *UNUSED(userData))
{
	//walk(userData, ob, md, ""); /* re-enable when possible */
}

ModifierTypeInfo modifierType_DynamicPaint = {
	/* name */              "Dynamic Paint",
	/* structName */        "DynamicPaintModifierData",
	/* structSize */        sizeof(DynamicPaintModifierData),
	/* type */              eModifierTypeType_Constructive,
	/* flags */             eModifierTypeFlag_AcceptsMesh |
/*	                        eModifierTypeFlag_SupportsMapping |*/
	                        eModifierTypeFlag_UsesPointCache |
	                        eModifierTypeFlag_Single |
	                        eModifierTypeFlag_UsesPreview,

	/* copyData */          copyData,
	/* deformVerts */       NULL,
	/* deformMatrices */    NULL,
	/* deformVertsEM */     NULL,
	/* deformMatricesEM */  NULL,
	/* applyModifier */     applyModifier,
	/* applyModifierEM */   NULL,
	/* initData */          initData,
	/* requiredDataMask */  requiredDataMask,
	/* freeData */          freeData,
	/* isDisabled */        NULL,
	/* updateDepsgraph */   updateDepsgraph,
	/* dependsOnTime */     dependsOnTime,
	/* dependsOnNormals */  NULL,
	/* foreachObjectLink */ NULL,
	/* foreachIDLink */     foreachIDLink,
	/* foreachTexLink */    foreachTexLink,
};<|MERGE_RESOLUTION|>--- conflicted
+++ resolved
@@ -132,39 +132,7 @@
 	return ((DynamicPaintModifierData *)pmd)->brush != NULL;
 }
 
-<<<<<<< HEAD
-static void updateDepsgraph(ModifierData *md,
-                            struct Main *UNUSED(bmain),
-                            struct Scene *scene,
-                            Object *ob,
-                            struct DepsNodeHandle *node)
-=======
-static void updateDepgraph(ModifierData *md, const ModifierUpdateDepsgraphContext *ctx)
-{
-	DynamicPaintModifierData *pmd = (DynamicPaintModifierData *) md;
-
-	/* add relation from canvases to all brush objects */
-	if (pmd && pmd->canvas) {
-#ifdef WITH_LEGACY_DEPSGRAPH
-		for (DynamicPaintSurface *surface = pmd->canvas->surfaces.first; surface; surface = surface->next) {
-			if (surface->effect & MOD_DPAINT_EFFECT_DO_DRIP) {
-				dag_add_forcefield_relations(ctx->forest, ctx->scene, ctx->object, ctx->obNode, surface->effector_weights, true, 0, "Dynamic Paint Field");
-			}
-
-			/* Actual code uses custom loop over group/scene without layer checks in dynamicPaint_doStep */
-			dag_add_collision_relations(ctx->forest, ctx->scene, ctx->object, ctx->obNode, surface->brush_group, -1, eModifierType_DynamicPaint, is_brush_cb, false, "Dynamic Paint Brush");
-		}
-#else
-	(void)forest;
-	(void)scene;
-	(void)ob;
-	(void)obNode;
-#endif
-	}
-}
-
 static void updateDepsgraph(ModifierData *md, const ModifierUpdateDepsgraphContext *ctx)
->>>>>>> df045206
 {
 	DynamicPaintModifierData *pmd = (DynamicPaintModifierData *)md;
 	/* Add relation from canvases to all brush objects. */
@@ -175,11 +143,7 @@
 			}
 
 			/* Actual code uses custom loop over group/scene without layer checks in dynamicPaint_doStep */
-<<<<<<< HEAD
-			DEG_add_collision_relations(node, scene, ob, surface->brush_group,  eModifierType_DynamicPaint, is_brush_cb, false, "Dynamic Paint Brush");
-=======
-			DEG_add_collision_relations(ctx->node, ctx->scene, ctx->object, surface->brush_group, -1, eModifierType_DynamicPaint, is_brush_cb, false, "Dynamic Paint Brush");
->>>>>>> df045206
+			DEG_add_collision_relations(ctx->node, ctx->scene, ctx->object, surface->brush_group,  eModifierType_DynamicPaint, is_brush_cb, false, "Dynamic Paint Brush");
 		}
 	}
 }
