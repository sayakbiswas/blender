/*
 * ***** BEGIN GPL LICENSE BLOCK *****
 *
 * This program is free software; you can redistribute it and/or
 * modify it under the terms of the GNU General Public License
 * as published by the Free Software Foundation; either version 2
 * of the License, or (at your option) any later version.
 *
 * This program is distributed in the hope that it will be useful,
 * but WITHOUT ANY WARRANTY; without even the implied warranty of
 * MERCHANTABILITY or FITNESS FOR A PARTICULAR PURPOSE.  See the
 * GNU General Public License for more details.
 *
 * You should have received a copy of the GNU General Public License
 * along with this program; if not, write to the Free Software  Foundation,
 * Inc., 51 Franklin Street, Fifth Floor, Boston, MA 02110-1301, USA.
 *
 * The Original Code is Copyright (C) 2005 by the Blender Foundation.
 * All rights reserved.
 *
 * Contributor(s): Campbell Barton
 *                 Shinsuke Irie
 *                 Martin Felke
 *
 * ***** END GPL LICENSE BLOCK *****
 *
 */

/** \file blender/modifiers/intern/MOD_solidify.c
 *  \ingroup modifiers
 */

#include "DNA_mesh_types.h"
#include "DNA_meshdata_types.h"

#include "MEM_guardedalloc.h"

#include "BLI_utildefines.h"
#include "BLI_utildefines_stack.h"
#include "BLI_bitmap.h"
#include "BLI_math.h"

#include "BKE_cdderivedmesh.h"
#include "BKE_mesh.h"
#include "BKE_particle.h"
#include "BKE_deform.h"

#include "MOD_modifiertypes.h"
#include "MOD_util.h"

#ifdef __GNUC__
#  pragma GCC diagnostic error "-Wsign-conversion"
#endif

/* skip shell thickness for non-manifold edges, see [#35710] */
#define USE_NONMANIFOLD_WORKAROUND

/* *** derived mesh high quality normal calculation function  *** */
/* could be exposed for other functions to use */

typedef struct EdgeFaceRef {
	int f1; /* init as -1 */
	int f2;
} EdgeFaceRef;

BLI_INLINE bool edgeref_is_init(const EdgeFaceRef *edge_ref)
{
	return !((edge_ref->f1 == 0) && (edge_ref->f2 == 0));
}

/**
 * \param dm  Mesh to calculate normals for.
 * \param face_nors  Precalculated face normals.
 * \param r_vert_nors  Return vert normals.
 */
static void mesh_calc_hq_normal(Mesh *mesh, float (*face_nors)[3], float (*r_vert_nors)[3])
{
	int i, numVerts, numEdges, numFaces;
	MPoly *mpoly, *mp;
	MLoop *mloop, *ml;
	MEdge *medge, *ed;
	MVert *mvert, *mv;

	numVerts = mesh->totvert;
	numEdges = mesh->totedge;
	numFaces = mesh->totface;
	mpoly = mesh->mpoly;
	medge = mesh->medge;
	mvert = mesh->mvert;
	mloop = mesh->mloop;

	/* we don't want to overwrite any referenced layers */

	/* Doesn't work here! */
#if 0
	mv = CustomData_duplicate_referenced_layer(&dm->vertData, CD_MVERT, numVerts);
	cddm->mvert = mv;
#endif

	mv = mvert;
	mp = mpoly;

	{
		EdgeFaceRef *edge_ref_array = MEM_calloc_arrayN((size_t)numEdges, sizeof(EdgeFaceRef), "Edge Connectivity");
		EdgeFaceRef *edge_ref;
		float edge_normal[3];

		/* Add an edge reference if it's not there, pointing back to the face index. */
		for (i = 0; i < numFaces; i++, mp++) {
			int j;

			ml = mloop + mp->loopstart;

			for (j = 0; j < mp->totloop; j++, ml++) {
				/* --- add edge ref to face --- */
				edge_ref = &edge_ref_array[ml->e];
				if (!edgeref_is_init(edge_ref)) {
					edge_ref->f1 =  i;
					edge_ref->f2 = -1;
				}
				else if ((edge_ref->f1 != -1) && (edge_ref->f2 == -1)) {
					edge_ref->f2 = i;
				}
				else {
					/* 3+ faces using an edge, we can't handle this usefully */
					edge_ref->f1 = edge_ref->f2 = -1;
#ifdef USE_NONMANIFOLD_WORKAROUND
					medge[ml->e].flag |= ME_EDGE_TMP_TAG;
#endif
				}
				/* --- done --- */
			}
		}

		for (i = 0, ed = medge, edge_ref = edge_ref_array; i < numEdges; i++, ed++, edge_ref++) {
			/* Get the edge vert indices, and edge value (the face indices that use it) */

			if (edgeref_is_init(edge_ref) && (edge_ref->f1 != -1)) {
				if (edge_ref->f2 != -1) {
					/* We have 2 faces using this edge, calculate the edges normal
										* using the angle between the 2 faces as a weighting */
#if 0
					add_v3_v3v3(edge_normal, face_nors[edge_ref->f1], face_nors[edge_ref->f2]);
					normalize_v3_length(
					            edge_normal,
					            angle_normalized_v3v3(face_nors[edge_ref->f1], face_nors[edge_ref->f2]));
#else
					mid_v3_v3v3_angle_weighted(edge_normal, face_nors[edge_ref->f1], face_nors[edge_ref->f2]);
#endif
				}
				else {
					/* only one face attached to that edge */
					/* an edge without another attached- the weight on this is undefined */
					copy_v3_v3(edge_normal, face_nors[edge_ref->f1]);
				}
				add_v3_v3(r_vert_nors[ed->v1], edge_normal);
				add_v3_v3(r_vert_nors[ed->v2], edge_normal);
			}
		}
		MEM_freeN(edge_ref_array);
	}

	/* normalize vertex normals and assign */
	for (i = 0; i < numVerts; i++, mv++) {
		if (normalize_v3(r_vert_nors[i]) == 0.0f) {
			normal_short_to_float_v3(r_vert_nors[i], mv->no);
		}
	}
}

static void initData(ModifierData *md)
{
	SolidifyModifierData *smd = (SolidifyModifierData *) md;
	smd->offset = 0.01f;
	smd->offset_fac = -1.0f;
	smd->flag = MOD_SOLIDIFY_RIM;
}

static void copyData(ModifierData *md, ModifierData *target)
{
#if 0
	SolidifyModifierData *smd = (SolidifyModifierData *) md;
	SolidifyModifierData *tsmd = (SolidifyModifierData *) target;
#endif
	modifier_copyData_generic(md, target);
}

static CustomDataMask requiredDataMask(Object *UNUSED(ob), ModifierData *md)
{
	SolidifyModifierData *smd = (SolidifyModifierData *) md;
	CustomDataMask dataMask = 0;

	/* ask for vertexgroups if we need them */
	if (smd->defgrp_name[0]) dataMask |= CD_MASK_MDEFORMVERT;

	return dataMask;
}

/* specific function for solidify - define locally */
BLI_INLINE void madd_v3v3short_fl(float r[3], const short a[3], const float f)
{
	r[0] += (float)a[0] * f;
	r[1] += (float)a[1] * f;
	r[2] += (float)a[2] * f;
}

static Mesh *applyModifier(
        ModifierData *md, const ModifierEvalContext *ctx,
        Mesh *mesh)
{
	Mesh *result;
	const SolidifyModifierData *smd = (SolidifyModifierData *) md;

	MVert *mv, *mvert, *orig_mvert;
	MEdge *ed, *medge, *orig_medge;
	MLoop *ml, *mloop, *orig_mloop;
	MPoly *mp, *mpoly, *orig_mpoly;
	const unsigned int numVerts = (unsigned int)mesh->totvert;
	const unsigned int numEdges = (unsigned int)mesh->totedge;
	const unsigned int numFaces = (unsigned int)mesh->totpoly;
	const unsigned int numLoops = (unsigned int)mesh->totloop;
	unsigned int newLoops = 0, newFaces = 0, newEdges = 0, newVerts = 0, rimVerts = 0;

	/* only use material offsets if we have 2 or more materials  */
	const short mat_nr_max = ctx->object->totcol > 1 ? ctx->object->totcol - 1 : 0;
	const short mat_ofs = mat_nr_max ? smd->mat_ofs : 0;
	const short mat_ofs_rim = mat_nr_max ? smd->mat_ofs_rim : 0;

	/* use for edges */
	/* over-alloc new_vert_arr, old_vert_arr */
	unsigned int *new_vert_arr = NULL;
	STACK_DECLARE(new_vert_arr);

	unsigned int *new_edge_arr = NULL;
	STACK_DECLARE(new_edge_arr);

	unsigned int *old_vert_arr = MEM_calloc_arrayN(numVerts, sizeof(*old_vert_arr), "old_vert_arr in solidify");

	unsigned int *edge_users = NULL;
	char *edge_order = NULL;

	float (*vert_nors)[3] = NULL;
	float (*face_nors)[3] = NULL;

	const bool need_face_normals = (smd->flag & MOD_SOLIDIFY_NORMAL_CALC) || (smd->flag & MOD_SOLIDIFY_EVEN);

	const float ofs_orig = -(((-smd->offset_fac + 1.0f) * 0.5f) * smd->offset);
	const float ofs_new  = smd->offset + ofs_orig;
	const float offset_fac_vg = smd->offset_fac_vg;
	const float offset_fac_vg_inv = 1.0f - smd->offset_fac_vg;
	const bool do_flip = (smd->flag & MOD_SOLIDIFY_FLIP) != 0;
	const bool do_clamp = (smd->offset_clamp != 0.0f);
	const bool do_shell = ((smd->flag & MOD_SOLIDIFY_RIM) && (smd->flag & MOD_SOLIDIFY_NOSHELL)) == 0;

	/* weights */
	MDeformVert *dvert;
	const bool defgrp_invert = (smd->flag & MOD_SOLIDIFY_VGROUP_INV) != 0;
	int defgrp_index;

	/* array size is doubled in case of using a shell */
	const unsigned int stride = do_shell ? 2 : 1;

	modifier_get_vgroup_mesh(ctx->object, mesh, smd->defgrp_name, &dvert, &defgrp_index);

	orig_mvert = mesh->mvert;
	orig_medge = mesh->medge;
	orig_mloop = mesh->mloop;
	orig_mpoly = mesh->mpoly;

	if (need_face_normals) {
		/* calculate only face normals */
		face_nors = MEM_malloc_arrayN(numFaces, sizeof(*face_nors), __func__);
		BKE_mesh_calc_normals_poly(
		            orig_mvert, NULL, (int)numVerts,
		            orig_mloop, orig_mpoly,
		            (int)numLoops, (int)numFaces,
		            face_nors, true);
	}

	STACK_INIT(new_vert_arr, numVerts * 2);
	STACK_INIT(new_edge_arr, numEdges * 2);

	if (smd->flag & MOD_SOLIDIFY_RIM) {
		BLI_bitmap *orig_mvert_tag = BLI_BITMAP_NEW(numVerts, __func__);
		unsigned int eidx;
		unsigned int i;

#define INVALID_UNUSED ((unsigned int)-1)
#define INVALID_PAIR ((unsigned int)-2)

		new_vert_arr = MEM_malloc_arrayN(numVerts, 2 * sizeof(*new_vert_arr), __func__);
		new_edge_arr = MEM_malloc_arrayN(((numEdges * 2) + numVerts), sizeof(*new_edge_arr), __func__);

		edge_users = MEM_malloc_arrayN(numEdges, sizeof(*edge_users), "solid_mod edges");
		edge_order = MEM_malloc_arrayN(numEdges, sizeof(*edge_order), "solid_mod eorder");


		/* save doing 2 loops here... */
#if 0
		copy_vn_i(edge_users, numEdges, INVALID_UNUSED);
#endif

		for (eidx = 0, ed = orig_medge; eidx < numEdges; eidx++, ed++) {
			edge_users[eidx] = INVALID_UNUSED;
		}

		for (i = 0, mp = orig_mpoly; i < numFaces; i++, mp++) {
			MLoop *ml_prev;
			int j;

			ml = orig_mloop + mp->loopstart;
			ml_prev = ml + (mp->totloop - 1);

			for (j = 0; j < mp->totloop; j++, ml++) {
				/* add edge user */
				eidx = ml_prev->e;
				if (edge_users[eidx] == INVALID_UNUSED) {
					ed = orig_medge + eidx;
					BLI_assert(ELEM(ml_prev->v,    ed->v1, ed->v2) &&
					           ELEM(ml->v, ed->v1, ed->v2));
					edge_users[eidx] = (ml_prev->v > ml->v) == (ed->v1 < ed->v2) ? i : (i + numFaces);
					edge_order[eidx] = j;
				}
				else {
					edge_users[eidx] = INVALID_PAIR;
				}
				ml_prev = ml;
			}
		}

		for (eidx = 0, ed = orig_medge; eidx < numEdges; eidx++, ed++) {
			if (!ELEM(edge_users[eidx], INVALID_UNUSED, INVALID_PAIR)) {
				BLI_BITMAP_ENABLE(orig_mvert_tag, ed->v1);
				BLI_BITMAP_ENABLE(orig_mvert_tag, ed->v2);
				STACK_PUSH(new_edge_arr, eidx);
				newFaces++;
				newLoops += 4;
			}
		}

		for (i = 0; i < numVerts; i++) {
			if (BLI_BITMAP_TEST(orig_mvert_tag, i)) {
				old_vert_arr[i] = STACK_SIZE(new_vert_arr);
				STACK_PUSH(new_vert_arr, i);
				rimVerts++;
			}
			else {
				old_vert_arr[i] = INVALID_UNUSED;
			}
		}

		MEM_freeN(orig_mvert_tag);
	}

	if (do_shell == false) {
		/* only add rim vertices */
		newVerts = rimVerts;
		/* each extruded face needs an opposite edge */
		newEdges = newFaces;
	}
	else {
		/* (stride == 2) in this case, so no need to add newVerts/newEdges */
		BLI_assert(newVerts == 0);
		BLI_assert(newEdges == 0);
	}

	if (smd->flag & MOD_SOLIDIFY_NORMAL_CALC) {
		vert_nors = MEM_calloc_arrayN(numVerts, 3 * sizeof(float), "mod_solid_vno_hq");
		mesh_calc_hq_normal(mesh, face_nors, vert_nors);
	}

	result = BKE_mesh_from_template(mesh,
	                                (int)((numVerts * stride) + newVerts),
	                                (int)((numEdges * stride) + newEdges + rimVerts), 0,
	                                (int)((numLoops * stride) + newLoops),
	                                (int)((numFaces * stride) + newFaces));

	mpoly = result->mpoly;
	mloop = result->mloop;
	medge = result->medge;
	mvert = result->mvert;

	if (do_shell) {
		CustomData_copy_data(&mesh->vdata, &result->vdata, 0, 0, (int)numVerts);
		CustomData_copy_data(&mesh->vdata, &result->vdata, 0, (int)numVerts, (int)numVerts);

		CustomData_copy_data(&mesh->edata, &result->edata, 0, 0, (int)numEdges);
		CustomData_copy_data(&mesh->edata, &result->edata, 0, (int)numEdges, (int)numEdges);

		CustomData_copy_data(&mesh->ldata, &result->ldata, 0, 0, (int)numLoops);
		CustomData_copy_data(&mesh->ldata, &result->ldata, 0, (int)numLoops, (int)numLoops);

		CustomData_copy_data(&mesh->pdata, &result->pdata, 0, 0, (int)numFaces);
		CustomData_copy_data(&mesh->pdata, &result->pdata, 0, (int)numFaces, (int)numFaces);
	}
	else {
		int i, j;
		CustomData_copy_data(&mesh->vdata, &result->vdata, 0, 0, (int)numVerts);
		for (i = 0, j = (int)numVerts; i < numVerts; i++) {
			if (old_vert_arr[i] != INVALID_UNUSED) {
				CustomData_copy_data(&mesh->vdata, &result->vdata, i, j, 1);
				j++;
			}
		}

		CustomData_copy_data(&mesh->edata, &result->edata, 0, 0, (int)numEdges);

		for (i = 0, j = (int)numEdges; i < numEdges; i++) {
			if (!ELEM(edge_users[i], INVALID_UNUSED, INVALID_PAIR)) {
				MEdge *ed_src, *ed_dst;
				CustomData_copy_data(&mesh->edata, &result->edata, i, j, 1);

				ed_src = &medge[i];
				ed_dst = &medge[j];
				ed_dst->v1 = old_vert_arr[ed_src->v1] + numVerts;
				ed_dst->v2 = old_vert_arr[ed_src->v2] + numVerts;
				j++;
			}
		}

		/* will be created later */
		CustomData_copy_data(&mesh->ldata, &result->ldata, 0, 0, (int)numLoops);
		CustomData_copy_data(&mesh->pdata, &result->pdata, 0, 0, (int)numFaces);
	}

#undef INVALID_UNUSED
#undef INVALID_PAIR


	/* initializes: (i_end, do_shell_align, mv)  */
#define INIT_VERT_ARRAY_OFFSETS(test) \
	if (((ofs_new >= ofs_orig) == do_flip) == test) { \
		i_end = numVerts; \
		do_shell_align = true; \
		mv = mvert; \
	} \
	else { \
		if (do_shell) { \
			i_end = numVerts; \
			do_shell_align = true; \
		} \
		else { \
			i_end = newVerts ; \
			do_shell_align = false; \
		} \
		mv = &mvert[numVerts]; \
	} (void)0


	/* flip normals */

	if (do_shell) {
		unsigned int i;

		mp = mpoly + numFaces;
		for (i = 0; i < mesh->totpoly; i++, mp++) {
			const int loop_end = mp->totloop - 1;
			MLoop *ml2;
			unsigned int e;
			int j;

			/* reverses the loop direction (MLoop.v as well as custom-data)
			 * MLoop.e also needs to be corrected too, done in a separate loop below. */
			ml2 = mloop + mp->loopstart + mesh->totloop;
#if 0
			for (j = 0; j < mp->totloop; j++) {
				CustomData_copy_data(&mesh->ldata, &result->ldata, mp->loopstart + j,
				                     mp->loopstart + (loop_end - j) + mesh->totloop, 1);
			}
#else
			/* slightly more involved, keep the first vertex the same for the copy,
			 * ensures the diagonals in the new face match the original. */
			j = 0;
			for (int j_prev = loop_end; j < mp->totloop; j_prev = j++) {
				CustomData_copy_data(&mesh->ldata, &result->ldata, mp->loopstart + j,
				                     mp->loopstart + (loop_end - j_prev) + mesh->totloop, 1);
			}
#endif

			if (mat_ofs) {
				mp->mat_nr += mat_ofs;
				CLAMP(mp->mat_nr, 0, mat_nr_max);
			}

			e = ml2[0].e;
			for (j = 0; j < loop_end; j++) {
				ml2[j].e = ml2[j + 1].e;
			}
			ml2[loop_end].e = e;

			mp->loopstart += mesh->totloop;

			for (j = 0; j < mp->totloop; j++) {
				ml2[j].e += numEdges;
				ml2[j].v += numVerts;
			}
		}

		for (i = 0, ed = medge + numEdges; i < numEdges; i++, ed++) {
			ed->v1 += numVerts;
			ed->v2 += numVerts;
		}
	}

	/* note, copied vertex layers don't have flipped normals yet. do this after applying offset */
	if ((smd->flag & MOD_SOLIDIFY_EVEN) == 0) {
		/* no even thickness, very simple */
		float scalar_short;
		float scalar_short_vgroup;

		/* for clamping */
		float *vert_lens = NULL;
		const float offset    = fabsf(smd->offset) * smd->offset_clamp;
		const float offset_sq = offset * offset;

		if (do_clamp) {
			unsigned int i;

			vert_lens = MEM_malloc_arrayN(numVerts, sizeof(float), "vert_lens");
			copy_vn_fl(vert_lens, (int)numVerts, FLT_MAX);
			for (i = 0; i < numEdges; i++) {
				const float ed_len_sq = len_squared_v3v3(mvert[medge[i].v1].co, mvert[medge[i].v2].co);
				vert_lens[medge[i].v1] = min_ff(vert_lens[medge[i].v1], ed_len_sq);
				vert_lens[medge[i].v2] = min_ff(vert_lens[medge[i].v2], ed_len_sq);
			}
		}

		if (ofs_new != 0.0f) {
			unsigned int i_orig, i_end;
			bool do_shell_align;

			scalar_short = scalar_short_vgroup = ofs_new / 32767.0f;

			INIT_VERT_ARRAY_OFFSETS(false);

			for (i_orig = 0; i_orig < i_end; i_orig++, mv++) {
				const unsigned int i = do_shell_align ? i_orig : new_vert_arr[i_orig];
				if (dvert) {
					MDeformVert *dv = &dvert[i];
					if (defgrp_invert) scalar_short_vgroup = 1.0f - defvert_find_weight(dv, defgrp_index);
					else scalar_short_vgroup = defvert_find_weight(dv, defgrp_index);
					scalar_short_vgroup = (offset_fac_vg + (scalar_short_vgroup * offset_fac_vg_inv)) * scalar_short;
				}
				if (do_clamp) {
					/* always reset becaise we may have set before */
					if (dvert == NULL) {
						scalar_short_vgroup = scalar_short;
					}
					if (vert_lens[i] < offset_sq) {
						float scalar = sqrtf(vert_lens[i]) / offset;
						scalar_short_vgroup *= scalar;
					}
				}
				madd_v3v3short_fl(mv->co, mv->no, scalar_short_vgroup);
			}
		}

		if (ofs_orig != 0.0f) {
			unsigned int i_orig, i_end;
			bool do_shell_align;

			scalar_short = scalar_short_vgroup = ofs_orig / 32767.0f;

			/* as above but swapped */
			INIT_VERT_ARRAY_OFFSETS(true);

			for (i_orig = 0; i_orig < i_end; i_orig++, mv++) {
				const unsigned int i = do_shell_align ? i_orig : new_vert_arr[i_orig];
				if (dvert) {
					MDeformVert *dv = &dvert[i];
					if (defgrp_invert) scalar_short_vgroup = 1.0f - defvert_find_weight(dv, defgrp_index);
					else scalar_short_vgroup = defvert_find_weight(dv, defgrp_index);
					scalar_short_vgroup = (offset_fac_vg + (scalar_short_vgroup * offset_fac_vg_inv)) * scalar_short;
				}
				if (do_clamp) {
					/* always reset becaise we may have set before */
					if (dvert == NULL) {
						scalar_short_vgroup = scalar_short;
					}
					if (vert_lens[i] < offset_sq) {
						float scalar = sqrtf(vert_lens[i]) / offset;
						scalar_short_vgroup *= scalar;
					}
				}
				madd_v3v3short_fl(mv->co, mv->no, scalar_short_vgroup);
			}
		}

		if (do_clamp) {
			MEM_freeN(vert_lens);
		}
	}
	else {
#ifdef USE_NONMANIFOLD_WORKAROUND
		const bool check_non_manifold = (smd->flag & MOD_SOLIDIFY_NORMAL_CALC) != 0;
#endif
		/* same as EM_solidify() in editmesh_lib.c */
		float *vert_angles = MEM_calloc_arrayN(numVerts, 2 * sizeof(float), "mod_solid_pair"); /* 2 in 1 */
		float *vert_accum = vert_angles + numVerts;
		unsigned int vidx;
		unsigned int i;

		if (vert_nors == NULL) {
			vert_nors = MEM_malloc_arrayN(numVerts, 3 * sizeof(float), "mod_solid_vno");
			for (i = 0, mv = mvert; i < numVerts; i++, mv++) {
				normal_short_to_float_v3(vert_nors[i], mv->no);
			}
		}

		for (i = 0, mp = mpoly; i < numFaces; i++, mp++) {
			/* #BKE_mesh_calc_poly_angles logic is inlined here */
			float nor_prev[3];
			float nor_next[3];

			int i_curr = mp->totloop - 1;
			int i_next = 0;

			ml = &mloop[mp->loopstart];

			sub_v3_v3v3(nor_prev, mvert[ml[i_curr - 1].v].co, mvert[ml[i_curr].v].co);
			normalize_v3(nor_prev);

			while (i_next < mp->totloop) {
				float angle;
				sub_v3_v3v3(nor_next, mvert[ml[i_curr].v].co, mvert[ml[i_next].v].co);
				normalize_v3(nor_next);
				angle = angle_normalized_v3v3(nor_prev, nor_next);


				/* --- not related to angle calc --- */
				if (angle < FLT_EPSILON) {
					angle = FLT_EPSILON;
				}

				vidx = ml[i_curr].v;
				vert_accum[vidx] += angle;

#ifdef USE_NONMANIFOLD_WORKAROUND
				/* skip 3+ face user edges */
				if ((check_non_manifold == false) ||
				    LIKELY(((orig_medge[ml[i_curr].e].flag & ME_EDGE_TMP_TAG) == 0) &&
				           ((orig_medge[ml[i_next].e].flag & ME_EDGE_TMP_TAG) == 0)))
				{
					vert_angles[vidx] += shell_v3v3_normalized_to_dist(vert_nors[vidx], face_nors[i]) * angle;
				}
				else {
					vert_angles[vidx] += angle;
				}
#else
				vert_angles[vidx] += shell_v3v3_normalized_to_dist(vert_nors[vidx], face_nors[i]) * angle;
#endif
				/* --- end non-angle-calc section --- */


				/* step */
				copy_v3_v3(nor_prev, nor_next);
				i_curr = i_next;
				i_next++;
			}
		}

		/* vertex group support */
		if (dvert) {
			MDeformVert *dv = dvert;
			float scalar;

			if (defgrp_invert) {
				for (i = 0; i < numVerts; i++, dv++) {
					scalar = 1.0f - defvert_find_weight(dv, defgrp_index);
					scalar = offset_fac_vg + (scalar * offset_fac_vg_inv);
					vert_angles[i] *= scalar;
				}
			}
			else {
				for (i = 0; i < numVerts; i++, dv++) {
					scalar = defvert_find_weight(dv, defgrp_index);
					scalar = offset_fac_vg + (scalar * offset_fac_vg_inv);
					vert_angles[i] *= scalar;
				}
			}
		}

		if (do_clamp) {
			float *vert_lens_sq = MEM_malloc_arrayN(numVerts, sizeof(float), "vert_lens");
			const float offset    = fabsf(smd->offset) * smd->offset_clamp;
			const float offset_sq = offset * offset;
			copy_vn_fl(vert_lens_sq, (int)numVerts, FLT_MAX);
			for (i = 0; i < numEdges; i++) {
				const float ed_len = len_squared_v3v3(mvert[medge[i].v1].co, mvert[medge[i].v2].co);
				vert_lens_sq[medge[i].v1] = min_ff(vert_lens_sq[medge[i].v1], ed_len);
				vert_lens_sq[medge[i].v2] = min_ff(vert_lens_sq[medge[i].v2], ed_len);
			}
			for (i = 0; i < numVerts; i++) {
				if (vert_lens_sq[i] < offset_sq) {
					float scalar = sqrtf(vert_lens_sq[i]) / offset;
					vert_angles[i] *= scalar;
				}
			}
			MEM_freeN(vert_lens_sq);
		}

		if (ofs_new != 0.0f) {
			unsigned int i_orig, i_end;
			bool do_shell_align;

			INIT_VERT_ARRAY_OFFSETS(false);

			for (i_orig = 0; i_orig < i_end; i_orig++, mv++) {
				const unsigned int i_other = do_shell_align ? i_orig : new_vert_arr[i_orig];
				if (vert_accum[i_other]) { /* zero if unselected */
					madd_v3_v3fl(mv->co, vert_nors[i_other], ofs_new * (vert_angles[i_other] / vert_accum[i_other]));
				}
			}
		}

		if (ofs_orig != 0.0f) {
			unsigned int i_orig, i_end;
			bool do_shell_align;

			/* same as above but swapped, intentional use of 'ofs_new' */
			INIT_VERT_ARRAY_OFFSETS(true);

			for (i_orig = 0; i_orig < i_end; i_orig++, mv++) {
				const unsigned int i_other = do_shell_align ? i_orig : new_vert_arr[i_orig];
				if (vert_accum[i_other]) { /* zero if unselected */
					madd_v3_v3fl(mv->co, vert_nors[i_other], ofs_orig * (vert_angles[i_other] / vert_accum[i_other]));
				}
			}
		}

		MEM_freeN(vert_angles);
	}

	if (vert_nors)
		MEM_freeN(vert_nors);

	/* must recalculate normals with vgroups since they can displace unevenly [#26888] */
	if ((mesh->runtime.cd_dirty_vert & CD_MASK_NORMAL) || (smd->flag & MOD_SOLIDIFY_RIM) || dvert) {
		result->runtime.cd_dirty_vert |= CD_MASK_NORMAL;
	}
	else if (do_shell) {
		unsigned int i;
		/* flip vertex normals for copied verts */
		mv = mvert + numVerts;
		for (i = 0; i < numVerts; i++, mv++) {
			negate_v3_short(mv->no);
		}
	}

	if (smd->flag & MOD_SOLIDIFY_RIM) {
		unsigned int i;

		/* bugger, need to re-calculate the normals for the new edge faces.
		 * This could be done in many ways, but probably the quickest way
		 * is to calculate the average normals for side faces only.
		 * Then blend them with the normals of the edge verts.
		 *
		 * at the moment its easiest to allocate an entire array for every vertex,
		 * even though we only need edge verts - campbell
		 */

#define SOLIDIFY_SIDE_NORMALS

#ifdef SOLIDIFY_SIDE_NORMALS
		/* Note that, due to the code setting cd_dirty_vert a few lines above,
		 * do_side_normals is always false. - Sybren */
		const bool do_side_normals = !(result->runtime.cd_dirty_vert & CD_MASK_NORMAL);
		/* annoying to allocate these since we only need the edge verts, */
		float (*edge_vert_nos)[3] = do_side_normals ? MEM_calloc_arrayN(numVerts, 3 * sizeof(float), __func__) : NULL;
		float nor[3];
#endif
		const unsigned char crease_rim = smd->crease_rim * 255.0f;
		const unsigned char crease_outer = smd->crease_outer * 255.0f;
		const unsigned char crease_inner = smd->crease_inner * 255.0f;

		int *origindex_edge;
		int *orig_ed;
		unsigned int j;

		if (crease_rim || crease_outer || crease_inner) {
			result->cd_flag |= ME_CDFLAG_EDGE_CREASE;
		}

		/* add faces & edges */
		origindex_edge = CustomData_get_layer(&result->edata, CD_ORIGINDEX);
		BLI_assert(origindex_edge != NULL);
		ed = &medge[(numEdges * stride) + newEdges];  /* start after copied edges */
		orig_ed = &origindex_edge[(numEdges * stride) + newEdges];
		for (i = 0; i < rimVerts; i++, ed++, orig_ed++) {
			ed->v1 = new_vert_arr[i];
			ed->v2 = (do_shell ? new_vert_arr[i] : i) + numVerts;
			ed->flag |= ME_EDGEDRAW;

			*orig_ed = ORIGINDEX_NONE;

			if (crease_rim) {
				ed->crease = crease_rim;
			}
		}

		/* faces */
		mp = mpoly + (numFaces * stride);
		ml = mloop + (numLoops * stride);
		j = 0;
		for (i = 0; i < newFaces; i++, mp++) {
			unsigned int eidx = new_edge_arr[i];
			unsigned int fidx = edge_users[eidx];
			int k1, k2;
			bool flip;

			if (fidx >= numFaces) {
				fidx -= numFaces;
				flip = true;
			}
			else {
				flip = false;
			}

			ed = medge + eidx;

			/* copy most of the face settings */
			CustomData_copy_data(&mesh->pdata, &result->pdata, (int)fidx, (int)((numFaces * stride) + i), 1);
			mp->loopstart = (int)(j + (numLoops * stride));
			mp->flag = mpoly[fidx].flag;

			/* notice we use 'mp->totloop' which is later overwritten,
			 * we could lookup the original face but theres no point since this is a copy
			 * and will have the same value, just take care when changing order of assignment */
			k1 = mpoly[fidx].loopstart + (((edge_order[eidx] - 1) + mp->totloop) % mp->totloop);  /* prev loop */
			k2 = mpoly[fidx].loopstart +   (edge_order[eidx]);

			mp->totloop = 4;

			CustomData_copy_data(&mesh->ldata, &result->ldata, k2, (int)((numLoops * stride) + j + 0), 1);
			CustomData_copy_data(&mesh->ldata, &result->ldata, k1, (int)((numLoops * stride) + j + 1), 1);
			CustomData_copy_data(&mesh->ldata, &result->ldata, k1, (int)((numLoops * stride) + j + 2), 1);
			CustomData_copy_data(&mesh->ldata, &result->ldata, k2, (int)((numLoops * stride) + j + 3), 1);

			if (flip == false) {
				ml[j].v = ed->v1;
				ml[j++].e = eidx;

				ml[j].v = ed->v2;
				ml[j++].e = (numEdges * stride) + old_vert_arr[ed->v2] + newEdges;

				ml[j].v = (do_shell ? ed->v2 : old_vert_arr[ed->v2]) + numVerts;
				ml[j++].e = (do_shell ? eidx : i) + numEdges;

				ml[j].v = (do_shell ? ed->v1 : old_vert_arr[ed->v1]) + numVerts;
				ml[j++].e = (numEdges * stride) + old_vert_arr[ed->v1] + newEdges;
			}
			else {
				ml[j].v = ed->v2;
				ml[j++].e = eidx;

				ml[j].v = ed->v1;
				ml[j++].e = (numEdges * stride) + old_vert_arr[ed->v1] + newEdges;

				ml[j].v = (do_shell ? ed->v1 : old_vert_arr[ed->v1]) + numVerts;
				ml[j++].e = (do_shell ? eidx : i) + numEdges;

				ml[j].v = (do_shell ? ed->v2 : old_vert_arr[ed->v2]) + numVerts;
				ml[j++].e = (numEdges * stride) + old_vert_arr[ed->v2] + newEdges;
			}

			origindex_edge[ml[j - 3].e] = ORIGINDEX_NONE;
			origindex_edge[ml[j - 1].e] = ORIGINDEX_NONE;

			/* use the next material index if option enabled */
			if (mat_ofs_rim) {
				mp->mat_nr += mat_ofs_rim;
				CLAMP(mp->mat_nr, 0, mat_nr_max);
			}
			if (crease_outer) {
				/* crease += crease_outer; without wrapping */
				char *cr = &(ed->crease);
				int tcr = *cr + crease_outer;
				*cr = tcr > 255 ? 255 : tcr;
			}

			if (crease_inner) {
				/* crease += crease_inner; without wrapping */
				char *cr = &(medge[numEdges + (do_shell ? eidx : i)].crease);
				int tcr = *cr + crease_inner;
				*cr = tcr > 255 ? 255 : tcr;
			}

#ifdef SOLIDIFY_SIDE_NORMALS
			if (do_side_normals) {
				normal_quad_v3(nor,
				               mvert[ml[j - 4].v].co,
				               mvert[ml[j - 3].v].co,
				               mvert[ml[j - 2].v].co,
				               mvert[ml[j - 1].v].co);

				add_v3_v3(edge_vert_nos[ed->v1], nor);
				add_v3_v3(edge_vert_nos[ed->v2], nor);
			}
#endif
		}

#ifdef SOLIDIFY_SIDE_NORMALS
		if (do_side_normals) {
			const MEdge *ed_orig = medge;
			ed = medge + (numEdges * stride);
			for (i = 0; i < rimVerts; i++, ed++, ed_orig++) {
				float nor_cpy[3];
				short *nor_short;
				int k;

				/* note, only the first vertex (lower half of the index) is calculated */
<<<<<<< HEAD
				BLI_assert(ed->v1 < numVerts);
				normalize_v3_v3(nor_cpy, edge_vert_nos[ed->v1]);
=======
				normalize_v3_v3(nor_cpy, edge_vert_nos[ed_orig->v1]);
>>>>>>> 38b6f8e1

				for (k = 0; k < 2; k++) { /* loop over both verts of the edge */
					nor_short = mvert[*(&ed->v1 + k)].no;
					normal_short_to_float_v3(nor, nor_short);
					add_v3_v3(nor, nor_cpy);
					normalize_v3(nor);
					normal_float_to_short_v3(nor_short, nor);
				}
			}

			MEM_freeN(edge_vert_nos);
		}
#endif

		MEM_freeN(new_vert_arr);
		MEM_freeN(new_edge_arr);

		MEM_freeN(edge_users);
		MEM_freeN(edge_order);
	}

	if (old_vert_arr)
		MEM_freeN(old_vert_arr);

	if (face_nors)
		MEM_freeN(face_nors);

	if (numFaces == 0 && numEdges != 0) {
		modifier_setError(md, "Faces needed for useful output");
	}

	return result;
}

#undef SOLIDIFY_SIDE_NORMALS

static bool dependsOnNormals(ModifierData *UNUSED(md))
{
	/* even when we calculate our own normals,
	 * the vertex normals are used as a fallback */
	return true;
}

ModifierTypeInfo modifierType_Solidify = {
	/* name */              "Solidify",
	/* structName */        "SolidifyModifierData",
	/* structSize */        sizeof(SolidifyModifierData),
	/* type */              eModifierTypeType_Constructive,

	/* flags */             eModifierTypeFlag_AcceptsMesh |
	                        eModifierTypeFlag_AcceptsCVs |
	                        eModifierTypeFlag_SupportsMapping |
	                        eModifierTypeFlag_SupportsEditmode |
	                        eModifierTypeFlag_EnableInEditmode,

	/* copyData */          copyData,

	/* deformVerts_DM */    NULL,
	/* deformMatrices_DM */ NULL,
	/* deformVertsEM_DM */  NULL,
	/* deformMatricesEM_DM*/NULL,
	/* applyModifier_DM */  NULL,
	/* applyModifierEM_DM */NULL,

	/* deformVerts */       NULL,
	/* deformMatrices */    NULL,
	/* deformVertsEM */     NULL,
	/* deformMatricesEM */  NULL,
	/* applyModifier */     applyModifier,
	/* applyModifierEM */   NULL,

	/* initData */          initData,
	/* requiredDataMask */  requiredDataMask,
	/* freeData */          NULL,
	/* isDisabled */        NULL,
	/* updateDepsgraph */   NULL,
	/* dependsOnTime */     NULL,
	/* dependsOnNormals */  dependsOnNormals,
	/* foreachObjectLink */ NULL,
	/* foreachIDLink */     NULL,
	/* foreachTexLink */    NULL,
};<|MERGE_RESOLUTION|>--- conflicted
+++ resolved
@@ -138,12 +138,12 @@
 			if (edgeref_is_init(edge_ref) && (edge_ref->f1 != -1)) {
 				if (edge_ref->f2 != -1) {
 					/* We have 2 faces using this edge, calculate the edges normal
-										* using the angle between the 2 faces as a weighting */
+					 * using the angle between the 2 faces as a weighting */
 #if 0
 					add_v3_v3v3(edge_normal, face_nors[edge_ref->f1], face_nors[edge_ref->f2]);
 					normalize_v3_length(
-					            edge_normal,
-					            angle_normalized_v3v3(face_nors[edge_ref->f1], face_nors[edge_ref->f2]));
+					        edge_normal,
+					        angle_normalized_v3v3(face_nors[edge_ref->f1], face_nors[edge_ref->f2]));
 #else
 					mid_v3_v3v3_angle_weighted(edge_normal, face_nors[edge_ref->f1], face_nors[edge_ref->f2]);
 #endif
@@ -909,12 +909,8 @@
 				int k;
 
 				/* note, only the first vertex (lower half of the index) is calculated */
-<<<<<<< HEAD
 				BLI_assert(ed->v1 < numVerts);
-				normalize_v3_v3(nor_cpy, edge_vert_nos[ed->v1]);
-=======
 				normalize_v3_v3(nor_cpy, edge_vert_nos[ed_orig->v1]);
->>>>>>> 38b6f8e1
 
 				for (k = 0; k < 2; k++) { /* loop over both verts of the edge */
 					nor_short = mvert[*(&ed->v1 + k)].no;
