# ***** BEGIN GPL LICENSE BLOCK *****
#
# This program is free software; you can redistribute it and/or
# modify it under the terms of the GNU General Public License
# as published by the Free Software Foundation; either version 2
# of the License, or (at your option) any later version.
#
# This program is distributed in the hope that it will be useful,
# but WITHOUT ANY WARRANTY; without even the implied warranty of
# MERCHANTABILITY or FITNESS FOR A PARTICULAR PURPOSE.  See the
# GNU General Public License for more details.
#
# You should have received a copy of the GNU General Public License
# along with this program; if not, write to the Free Software Foundation,
# Inc., 51 Franklin Street, Fifth Floor, Boston, MA 02110-1301, USA.
#
# The Original Code is Copyright (C) 2006, Blender Foundation
# All rights reserved.
#
# ***** END GPL LICENSE BLOCK *****

#-----------------------------------------------------------------------------
# We don't allow in-source builds. This causes no end of troubles because
# all out-of-source builds will use the CMakeCache.txt file there and even
# build the libs and objects in it.

if(${CMAKE_SOURCE_DIR} STREQUAL ${CMAKE_BINARY_DIR})
  if(NOT DEFINED WITH_IN_SOURCE_BUILD)
    message(FATAL_ERROR
      "CMake generation for blender is not allowed within the source directory!"
      "\n Remove \"${CMAKE_SOURCE_DIR}/CMakeCache.txt\" and try again from another folder, e.g.:"
      "\n "
      "\n rm CMakeCache.txt"
      "\n cd .."
      "\n mkdir cmake-make"
      "\n cd cmake-make"
      "\n cmake ../blender"
      "\n "
      "\n Alternately define WITH_IN_SOURCE_BUILD to force this option (not recommended!)"
    )
  endif()
endif()

cmake_minimum_required(VERSION 3.5)

# Prever LEGACY OpenGL to eb compatible with all the existing releases and
# platforms which don't hare GLVND yet. Only do it if preference was not set
# externally.
if(NOT DEFINED OpenGL_GL_PREFERENCE)
  set(OpenGL_GL_PREFERENCE "LEGACY")
endif()

if(NOT EXECUTABLE_OUTPUT_PATH)
  set(FIRST_RUN TRUE)
else()
  set(FIRST_RUN FALSE)
endif()

# this starts out unset
list(APPEND CMAKE_MODULE_PATH "${CMAKE_SOURCE_DIR}/build_files/cmake/Modules")
list(APPEND CMAKE_MODULE_PATH "${CMAKE_SOURCE_DIR}/build_files/cmake/platform")

# avoid having empty buildtype
if(NOT DEFINED CMAKE_BUILD_TYPE_INIT)
  set(CMAKE_BUILD_TYPE_INIT "Release")
endif()

# Omit superfluous "Up-to-date" messages.
if(NOT DEFINED CMAKE_INSTALL_MESSAGE)
  set(CMAKE_INSTALL_MESSAGE "LAZY")
endif()

# quiet output for Makefiles, 'make -s' helps too
# set_property(GLOBAL PROPERTY RULE_MESSAGES OFF)

# global compile definitions since add_definitions() adds for all.
set_property(DIRECTORY APPEND PROPERTY COMPILE_DEFINITIONS
  $<$<CONFIG:Debug>:DEBUG;_DEBUG>
  $<$<CONFIG:Release>:NDEBUG>
  $<$<CONFIG:MinSizeRel>:NDEBUG>
  $<$<CONFIG:RelWithDebInfo>:NDEBUG>
)

#-----------------------------------------------------------------------------
# Set policy

# see "cmake --help-policy CMP0003"
# So library linking is more sane
cmake_policy(SET CMP0003 NEW)

# So BUILDINFO and BLENDERPATH strings are automatically quoted
cmake_policy(SET CMP0005 NEW)

# So syntax problems are errors
cmake_policy(SET CMP0010 NEW)

# Input directories must have CMakeLists.txt
cmake_policy(SET CMP0014 NEW)

# Silence draco warning on macOS, new policy works fine.
if(POLICY CMP0068)
  cmake_policy(SET CMP0068 NEW)
endif()

#-----------------------------------------------------------------------------
# Load some macros.
include(build_files/cmake/macros.cmake)


#-----------------------------------------------------------------------------
# Initialize project.

blender_project_hack_pre()

project(Blender)

blender_project_hack_post()

enable_testing()

#-----------------------------------------------------------------------------
# Redirect output files

set(EXECUTABLE_OUTPUT_PATH ${CMAKE_BINARY_DIR}/bin CACHE INTERNAL "" FORCE)
set(LIBRARY_OUTPUT_PATH ${CMAKE_BINARY_DIR}/lib CACHE INTERNAL "" FORCE)
if(MSVC)
  set(TESTS_OUTPUT_DIR ${EXECUTABLE_OUTPUT_PATH}/tests/$<CONFIG>/ CACHE INTERNAL "" FORCE)
else()
  set(TESTS_OUTPUT_DIR ${EXECUTABLE_OUTPUT_PATH}/tests/ CACHE INTERNAL "" FORCE)
endif()

#-----------------------------------------------------------------------------
# Set default config options

get_blender_version()


#-----------------------------------------------------------------------------
# Options

# First platform specific non-cached vars
if(UNIX AND NOT (APPLE OR HAIKU))
  set(WITH_X11 ON)
endif()

# Blender internal features
option(WITH_BLENDER "Build blender (disable to build only the blender player)" ON)
mark_as_advanced(WITH_BLENDER)

option(WITH_INTERNATIONAL "Enable I18N (International fonts and text)" ON)

option(WITH_PYTHON        "Enable Embedded Python API  (only disable for development)" ON)
option(WITH_PYTHON_SECURITY "Disables execution of scripts within blend files by default" ON)
mark_as_advanced(WITH_PYTHON)  # don't want people disabling this unless they really know what they are doing.
mark_as_advanced(WITH_PYTHON_SECURITY)  # some distributions see this as a security issue, rather than have them patch it, make a build option.

option(WITH_PYTHON_SAFETY "Enable internal API error checking to track invalid data to prevent crash on access (at the expense of some efficiency, only enable for development)." OFF)
mark_as_advanced(WITH_PYTHON_SAFETY)
option(WITH_PYTHON_MODULE "Enable building as a python module which runs without a user interface, like running regular blender in background mode (experimental, only enable for development), installs to PYTHON_SITE_PACKAGES (or CMAKE_INSTALL_PREFIX if WITH_INSTALL_PORTABLE is enabled)." OFF)
if(APPLE)
  option(WITH_PYTHON_FRAMEWORK "Enable building using the Python available in the framework (OSX only)" OFF)
endif()

option(WITH_BUILDINFO     "Include extra build details (only disable for development & faster builds)" ON)
if(${CMAKE_VERSION} VERSION_LESS 2.8.8)
  # add_library OBJECT arg unsupported
  set(WITH_BUILDINFO OFF)
endif()
set(BUILDINFO_OVERRIDE_DATE "" CACHE STRING "Use instead of the current date for reproducible builds (empty string disables this option)")
set(BUILDINFO_OVERRIDE_TIME "" CACHE STRING "Use instead of the current time for reproducible builds (empty string disables this option)")
set(CPACK_OVERRIDE_PACKAGENAME "" CACHE STRING "Use instead of the standard packagename (empty string disables this option)")
mark_as_advanced(CPACK_OVERRIDE_PACKAGENAME)
mark_as_advanced(BUILDINFO_OVERRIDE_DATE)
mark_as_advanced(BUILDINFO_OVERRIDE_TIME)

option(WITH_IK_ITASC      "Enable ITASC IK solver (only disable for development & for incompatible C++ compilers)" ON)
option(WITH_IK_SOLVER     "Enable Legacy IK solver (only disable for development)" ON)
option(WITH_FFTW3         "Enable FFTW3 support (Used for smoke, ocean sim, and audio effects)" ON)
option(WITH_BULLET        "Enable Bullet (Physics Engine)" ON)
option(WITH_SYSTEM_BULLET "Use the systems bullet library (currently unsupported due to missing features in upstream!)" )
mark_as_advanced(WITH_SYSTEM_BULLET)
option(WITH_OPENCOLORIO   "Enable OpenColorIO color management" ON)
if(APPLE)
  # There's no OpenXR runtime in sight for macOS, neither is code well
  # tested there -> disable it by default.
<<<<<<< HEAD
  option(WITH_OPENXR        "Enable VR features through the OpenXR specification" OFF)
  mark_as_advanced(WITH_GHOST_DEBUG)
else()
  option(WITH_OPENXR        "Enable VR features through the OpenXR specification" ON)
=======
  option(WITH_XR_OPENXR   "Enable VR features through the OpenXR specification" OFF)
  mark_as_advanced(WITH_XR_OPENXR)
else()
  # Disabled until there's more than just the build system stuff. Should be enabled soon.
  option(WITH_XR_OPENXR   "Enable VR features through the OpenXR specification" OFF)
>>>>>>> 4ccbbd30
endif()

# Compositor
option(WITH_COMPOSITOR         "Enable the tile based nodal compositor" ON)
option(WITH_OPENIMAGEDENOISE   "Enable the OpenImageDenoise compositing node" ON)

option(WITH_OPENSUBDIV    "Enable OpenSubdiv for surface subdivision" ON)

option(WITH_OPENVDB       "Enable features relying on OpenVDB" ON)
option(WITH_OPENVDB_BLOSC "Enable blosc compression for OpenVDB, only enable if OpenVDB was built with blosc support" ON)
option(WITH_OPENVDB_3_ABI_COMPATIBLE "Assume OpenVDB library has been compiled with version 3 ABI compatibility" OFF)
mark_as_advanced(WITH_OPENVDB_3_ABI_COMPATIBLE)

# GHOST Windowing Library Options
option(WITH_GHOST_DEBUG   "Enable debugging output for the GHOST library" OFF)
mark_as_advanced(WITH_GHOST_DEBUG)

option(WITH_GHOST_SDL    "Enable building Blender against SDL for windowing rather than the native APIs" OFF)
mark_as_advanced(WITH_GHOST_SDL)

if(WITH_X11)
  option(WITH_GHOST_XDND    "Enable drag'n'drop support on X11 using XDND protocol" ON)
endif()

# Misc...
option(WITH_HEADLESS      "Build without graphical support (renderfarm, server mode only)" OFF)
mark_as_advanced(WITH_HEADLESS)

option(WITH_QUADRIFLOW    "Build with quadriflow remesher support" ON)

option(WITH_AUDASPACE    "Build with blenders audio library (only disable if you know what you're doing!)" ON)
option(WITH_SYSTEM_AUDASPACE "Build with external audaspace library installed on the system (only enable if you know what you're doing!)" OFF)
mark_as_advanced(WITH_AUDASPACE)
mark_as_advanced(WITH_SYSTEM_AUDASPACE)

if(NOT WITH_AUDASPACE)
  set(WITH_SYSTEM_AUDASPACE OFF)
endif()

option(WITH_OPENMP        "Enable OpenMP (has to be supported by the compiler)" ON)
if(UNIX AND NOT APPLE)
  option(WITH_OPENMP_STATIC "Link OpenMP statically (only used by the release environment)" OFF)
  mark_as_advanced(WITH_OPENMP_STATIC)
endif()

if(WITH_X11)
  option(WITH_X11_XINPUT    "Enable X11 Xinput (tablet support and unicode input)"  ON)
  option(WITH_X11_XF86VMODE "Enable X11 video mode switching"                       ON)
  option(WITH_X11_XFIXES    "Enable X11 XWayland cursor warping workaround"         ON)
  option(WITH_X11_ALPHA     "Enable X11 transparent background"                     ON)
endif()

if(UNIX AND NOT APPLE)
  option(WITH_SYSTEM_GLEW "Use GLEW OpenGL wrapper library provided by the operating system" OFF)
  option(WITH_SYSTEM_GLES "Use OpenGL ES library provided by the operating system"           ON)
else()
  # not an option for other OS's
  set(WITH_SYSTEM_GLEW OFF)
  set(WITH_SYSTEM_GLES OFF)
endif()


if(UNIX AND NOT APPLE)
  option(WITH_SYSTEM_EIGEN3 "Use the systems Eigen3 library" OFF)
endif()


# Modifiers
option(WITH_MOD_FLUID           "Enable Mantaflow Fluid Simulation Framework" ON)
option(WITH_MOD_REMESH          "Enable Remesh Modifier" ON)
option(WITH_MOD_OCEANSIM        "Enable Ocean Modifier" ON)

# Image format support
option(WITH_OPENIMAGEIO         "Enable OpenImageIO Support (http://www.openimageio.org)" ON)
option(WITH_IMAGE_OPENEXR       "Enable OpenEXR Support (http://www.openexr.com)" ON)
option(WITH_IMAGE_OPENJPEG      "Enable OpenJpeg Support (http://www.openjpeg.org)" ON)
option(WITH_IMAGE_TIFF          "Enable LibTIFF Support" ON)
option(WITH_IMAGE_DDS           "Enable DDS Image Support" ON)
option(WITH_IMAGE_CINEON        "Enable CINEON and DPX Image Support" ON)
option(WITH_IMAGE_HDR           "Enable HDR Image Support" ON)

# Audio/Video format support
option(WITH_CODEC_AVI           "Enable Blenders own AVI file support (raw/jpeg)" ON)
option(WITH_CODEC_FFMPEG        "Enable FFMPeg Support (http://ffmpeg.org)" ON)
option(WITH_CODEC_SNDFILE       "Enable libsndfile Support (http://www.mega-nerd.com/libsndfile)" ON)

# Alembic support
option(WITH_ALEMBIC             "Enable Alembic Support" ON)
option(WITH_ALEMBIC_HDF5        "Enable Legacy Alembic Support (not officially supported)" OFF)

# Universal Scene Description support
option(WITH_USD                 "Enable Universal Scene Description (USD) Support" OFF)

# 3D format support
# Disable opencollada when we don't have precompiled libs
option(WITH_OPENCOLLADA   "Enable OpenCollada Support (http://www.opencollada.org)" ON)

# Sound output
option(WITH_SDL           "Enable SDL for sound and joystick support" ON)
option(WITH_OPENAL        "Enable OpenAL Support (http://www.openal.org)" ON)
if(NOT WIN32)
  option(WITH_JACK          "Enable JACK Support (http://www.jackaudio.org)" ON)
  if(UNIX AND NOT APPLE)
    option(WITH_JACK_DYNLOAD  "Enable runtime dynamic JACK libraries loading" OFF)
  endif()
endif()
if(UNIX AND NOT APPLE)
  option(WITH_SDL_DYNLOAD  "Enable runtime dynamic SDL libraries loading" OFF)
endif()

# Compression
option(WITH_LZO           "Enable fast LZO compression (used for pointcache)" ON)
option(WITH_LZMA          "Enable best LZMA compression, (used for pointcache)" ON)
if(UNIX AND NOT APPLE)
  option(WITH_SYSTEM_LZO    "Use the system LZO library" OFF)
endif()
option(WITH_DRACO         "Enable Draco mesh compression Python module (used for glTF)" ON)

# Camera/motion tracking
option(WITH_LIBMV         "Enable Libmv structure from motion library" ON)
option(WITH_LIBMV_SCHUR_SPECIALIZATIONS "Enable fixed-size schur specializations." ON)
mark_as_advanced(WITH_LIBMV_SCHUR_SPECIALIZATIONS)

# Logging/unbit test libraries.
option(WITH_SYSTEM_GFLAGS   "Use system-wide Gflags instead of a bundled one" OFF)
option(WITH_SYSTEM_GLOG     "Use system-wide Glog instead of a bundled one" OFF)
mark_as_advanced(WITH_SYSTEM_GFLAGS)
mark_as_advanced(WITH_SYSTEM_GLOG)

# Freestyle
option(WITH_FREESTYLE     "Enable Freestyle (advanced edges rendering)" ON)

# Misc
if(WIN32)
  option(WITH_INPUT_IME "Enable Input Method Editor (IME) for complex Asian character input" ON)
endif()
option(WITH_INPUT_NDOF "Enable NDOF input devices (SpaceNavigator and friends)" ON)
if(UNIX AND NOT APPLE)
  option(WITH_INSTALL_PORTABLE "Install redistributeable runtime, otherwise install into CMAKE_INSTALL_PREFIX" ON)
  option(WITH_STATIC_LIBS "Try to link with static libraries, as much as possible, to make blender more portable across distributions" OFF)
  if(WITH_STATIC_LIBS)
    option(WITH_BOOST_ICU "Boost uses ICU library (required for linking with static Boost built with libicu)." OFF)
    mark_as_advanced(WITH_BOOST_ICU)
  endif()
endif()

option(WITH_PYTHON_INSTALL       "Copy system python into the blender install folder" ON)
if(WIN32 OR APPLE)
  # Windows and macOS have this bundled with Python libraries.
elseif(WITH_PYTHON_INSTALL OR (WITH_AUDASPACE AND NOT WITH_SYSTEM_AUDASPACE))
  set(PYTHON_NUMPY_PATH            "" CACHE PATH "Path to python site-packages or dist-packages containing 'numpy' module")
  mark_as_advanced(PYTHON_NUMPY_PATH)
  set(PYTHON_NUMPY_INCLUDE_DIRS ${PYTHON_NUMPY_PATH}/numpy/core/include CACHE PATH "Path to the include directory of the numpy module")
  mark_as_advanced(PYTHON_NUMPY_INCLUDE_DIRS)
endif()
if(WITH_PYTHON_INSTALL)
  option(WITH_PYTHON_INSTALL_NUMPY "Copy system numpy into the blender install folder"  ON)

  if(UNIX AND NOT APPLE)
    option(WITH_PYTHON_INSTALL_REQUESTS "Copy system requests into the blender install folder" ON)
    set(PYTHON_REQUESTS_PATH "" CACHE PATH "Path to python site-packages or dist-packages containing 'requests' module")
    mark_as_advanced(PYTHON_REQUESTS_PATH)
  endif()
endif()

option(WITH_CPU_SSE              "Enable SIMD instruction if they're detected on the host machine" ON)
mark_as_advanced(WITH_CPU_SSE)

# Cycles
option(WITH_CYCLES                  "Enable Cycles Render Engine" ON)
option(WITH_CYCLES_STANDALONE       "Build Cycles standalone application" OFF)
option(WITH_CYCLES_STANDALONE_GUI   "Build Cycles standalone with GUI" OFF)
option(WITH_CYCLES_OSL              "Build Cycles with OSL support" ON)
option(WITH_CYCLES_EMBREE           "Build Cycles with Embree support" OFF)
option(WITH_CYCLES_CUDA_BINARIES    "Build Cycles CUDA binaries" OFF)
option(WITH_CYCLES_CUBIN_COMPILER   "Build cubins with nvrtc based compiler instead of nvcc" OFF)
option(WITH_CYCLES_CUDA_BUILD_SERIAL "Build cubins one after another (useful on machines with limited RAM)" OFF)
mark_as_advanced(WITH_CYCLES_CUDA_BUILD_SERIAL)
set(CYCLES_CUDA_BINARIES_ARCH sm_30 sm_35 sm_37 sm_50 sm_52 sm_60 sm_61 sm_70 sm_75 CACHE STRING "CUDA architectures to build binaries for")
mark_as_advanced(CYCLES_CUDA_BINARIES_ARCH)
unset(PLATFORM_DEFAULT)
option(WITH_CYCLES_LOGGING  "Build Cycles with logging support" ON)
option(WITH_CYCLES_DEBUG    "Build Cycles with extra debug capabilities" OFF)
option(WITH_CYCLES_NATIVE_ONLY  "Build Cycles with native kernel only (which fits current CPU, use for development only)" OFF)
option(WITH_CYCLES_KERNEL_ASAN  "Build Cycles kernels with address sanitizer when WITH_COMPILER_ASAN is on, even if it's very slow" OFF)
mark_as_advanced(WITH_CYCLES_KERNEL_ASAN)
mark_as_advanced(WITH_CYCLES_CUBIN_COMPILER)
mark_as_advanced(WITH_CYCLES_LOGGING)
mark_as_advanced(WITH_CYCLES_DEBUG)
mark_as_advanced(WITH_CYCLES_NATIVE_ONLY)

option(WITH_CYCLES_DEVICE_CUDA              "Enable Cycles CUDA compute support" ON)
option(WITH_CYCLES_DEVICE_OPTIX             "Enable Cycles OptiX support" OFF)
option(WITH_CYCLES_DEVICE_OPENCL            "Enable Cycles OpenCL compute support" ON)
option(WITH_CYCLES_NETWORK              "Enable Cycles compute over network support (EXPERIMENTAL and unfinished)" OFF)
mark_as_advanced(WITH_CYCLES_DEVICE_CUDA)
mark_as_advanced(WITH_CYCLES_DEVICE_OPENCL)
mark_as_advanced(WITH_CYCLES_NETWORK)

option(WITH_CUDA_DYNLOAD "Dynamically load CUDA libraries at runtime" ON)
mark_as_advanced(WITH_CUDA_DYNLOAD)

# LLVM
option(WITH_LLVM                    "Use LLVM" OFF)
if(APPLE)
  option(LLVM_STATIC                  "Link with LLVM static libraries" ON) # we prefer static llvm build on Apple, dyn build possible though
else()
  option(LLVM_STATIC                  "Link with LLVM static libraries" OFF)
endif()
mark_as_advanced(LLVM_STATIC)

# disable for now, but plan to support on all platforms eventually
option(WITH_MEM_JEMALLOC   "Enable malloc replacement (http://www.canonware.com/jemalloc)" ON)
mark_as_advanced(WITH_MEM_JEMALLOC)

# currently only used for BLI_mempool
option(WITH_MEM_VALGRIND "Enable extended valgrind support for better reporting" OFF)
mark_as_advanced(WITH_MEM_VALGRIND)

# Debug
option(WITH_CXX_GUARDEDALLOC "Enable GuardedAlloc for C++ memory allocation tracking (only enable for development)" OFF)
mark_as_advanced(WITH_CXX_GUARDEDALLOC)

option(WITH_ASSERT_ABORT "Call abort() when raising an assertion through BLI_assert()" ON)
mark_as_advanced(WITH_ASSERT_ABORT)

option(WITH_BOOST "Enable features depending on boost" ON)
option(WITH_TBB   "Enable features depending on TBB (OpenVDB, OpenImageDenoise, sculpt multithreading)" ON)

# TBB malloc is only supported on for windows currently
if(WIN32)
  option(WITH_TBB_MALLOC_PROXY "Enable the TBB malloc replacement" ON)
endif()

# Unit testsing
option(WITH_GTESTS "Enable GTest unit testing" OFF)
option(WITH_OPENGL_RENDER_TESTS "Enable OpenGL render related unit testing (Experimental)" OFF)
option(WITH_OPENGL_DRAW_TESTS "Enable OpenGL UI drawing related unit testing (Experimental)" OFF)

# Documentation
if(UNIX AND NOT APPLE)
  option(WITH_DOC_MANPAGE "Create a manual page (Unix manpage)" OFF)
endif()


# OpenGL

option(WITH_OPENGL              "When off limits visibility of the opengl headers to just bf_gpu and gawain (temporary option for development purposes)" ON)
option(WITH_GLEW_ES             "Switches to experimental copy of GLEW that has support for OpenGL ES. (temporary option for development purposes)" OFF)
option(WITH_GL_EGL              "Use the EGL OpenGL system library instead of the platform specific OpenGL system library (CGL, glX, or WGL)"       OFF)
option(WITH_GL_PROFILE_ES20     "Support using OpenGL ES 2.0. (through either EGL or the AGL/WGL/XGL 'es20' profile)"                               OFF)

mark_as_advanced(
  WITH_OPENGL
  WITH_GLEW_ES
  WITH_GL_EGL
  WITH_GL_PROFILE_ES20
)

if(WIN32)
  option(WITH_GL_ANGLE "Link with the ANGLE library, an OpenGL ES 2.0 implementation based on Direct3D, instead of the system OpenGL library." OFF)
  mark_as_advanced(WITH_GL_ANGLE)
endif()

if(WITH_GLEW_ES AND WITH_SYSTEM_GLEW)
  message(WARNING Ignoring WITH_SYSTEM_GLEW and using WITH_GLEW_ES)
  set(WITH_SYSTEM_GLEW OFF)
endif()

if(WIN32)
  getDefaultWindowsPrefixBase(CMAKE_GENERIC_PROGRAM_FILES)
  set(CPACK_INSTALL_PREFIX ${CMAKE_GENERIC_PROGRAM_FILES}/${})
endif()

# Compiler toolchain
if(CMAKE_COMPILER_IS_GNUCC)
  option(WITH_LINKER_GOLD "Use ld.gold linker which is usually faster than ld.bfd" ON)
  mark_as_advanced(WITH_LINKER_GOLD)
endif()

if(CMAKE_COMPILER_IS_GNUCC OR CMAKE_C_COMPILER_ID MATCHES "Clang")
  option(WITH_COMPILER_ASAN "Build and link against address sanitizer (only for Debug & RelWithDebInfo targets)." OFF)
  mark_as_advanced(WITH_COMPILER_ASAN)

  if(WITH_COMPILER_ASAN)
    set(_asan_defaults "\
-fsanitize=address \
-fsanitize=bool \
-fsanitize=bounds \
-fsanitize=enum \
-fsanitize=float-cast-overflow \
-fsanitize=float-divide-by-zero \
-fsanitize=nonnull-attribute \
-fsanitize=returns-nonnull-attribute \
-fsanitize=signed-integer-overflow \
-fsanitize=undefined \
-fsanitize=vla-bound \
-fno-sanitize=alignment \
")

    if(NOT MSVC) # not all sanitizers are supported with clang-cl, these two however are very vocal about it
      set(_asan_defaults "${_asan_defaults} -fsanitize=leak -fsanitize=object-size" )
    endif()
    set(COMPILER_ASAN_CFLAGS "${_asan_defaults}" CACHE STRING "C flags for address sanitizer")
    mark_as_advanced(COMPILER_ASAN_CFLAGS)
    set(COMPILER_ASAN_CXXFLAGS "${_asan_defaults}" CACHE STRING "C++ flags for address sanitizer")
    mark_as_advanced(COMPILER_ASAN_CXXFLAGS)

    unset(_asan_defaults)

    if(NOT MSVC)
      find_library(COMPILER_ASAN_LIBRARY asan ${CMAKE_C_IMPLICIT_LINK_DIRECTORIES})
    else()
      find_library(
        COMPILER_ASAN_LIBRARY NAMES clang_rt.asan-x86_64
        PATHS
        [HKEY_LOCAL_MACHINE\\SOFTWARE\\Wow6432Node\\LLVM\\LLVM;]/lib/clang/7.0.0/lib/windows
        [HKEY_LOCAL_MACHINE\\SOFTWARE\\Wow6432Node\\LLVM\\LLVM;]/lib/clang/6.0.0/lib/windows
      )
    endif()
    mark_as_advanced(COMPILER_ASAN_LIBRARY)
  endif()
endif()

if(WIN32)
  # Use hardcoded paths or find_package to find externals
  option(WITH_WINDOWS_FIND_MODULES "Use find_package to locate libraries" OFF)
  mark_as_advanced(WITH_WINDOWS_FIND_MODULES)

  option(WINDOWS_USE_VISUAL_STUDIO_PROJECT_FOLDERS "Organize the visual studio projects according to source folder structure." ON)
  mark_as_advanced(WINDOWS_USE_VISUAL_STUDIO_PROJECT_FOLDERS)

  option(WINDOWS_USE_VISUAL_STUDIO_SOURCE_FOLDERS "Organize the source files in filters matching the source folders." ON)
  mark_as_advanced(WINDOWS_USE_VISUAL_STUDIO_SOURCE_FOLDERS)

  option(WINDOWS_PYTHON_DEBUG "Include the files needed for debugging python scripts with visual studio 2017+." OFF)
  mark_as_advanced(WINDOWS_PYTHON_DEBUG)

  option(WITH_WINDOWS_BUNDLE_CRT "Bundle the C runtime for install free distribution." ON)
  mark_as_advanced(WITH_WINDOWS_BUNDLE_CRT)

endif()

# The following only works with the Ninja generator in CMake >= 3.0.
if("${CMAKE_GENERATOR}" MATCHES "Ninja")
  option(WITH_NINJA_POOL_JOBS
         "Enable Ninja pools of jobs, to try to ease building on machines with 16GB of RAM or less (if not yet defined, will try to set best values based on detected machine specifications)."
         OFF)
  mark_as_advanced(WITH_NINJA_POOL_JOBS)
endif()

if(UNIX AND NOT APPLE)
  option(WITH_CXX11_ABI "Use native C++11 ABI of compiler" ON)
  mark_as_advanced(WITH_CXX11_ABI)
endif()

# Installation process.
option(POSTINSTALL_SCRIPT "Run given CMake script after installation process" OFF)
mark_as_advanced(POSTINSTALL_SCRIPT)

# end option(...)



# By default we want to install to the directory we are compiling our executables
# unless specified otherwise, which we currently do not allow
if(CMAKE_INSTALL_PREFIX_INITIALIZED_TO_DEFAULT)
  if(WIN32)
    set(CMAKE_INSTALL_PREFIX ${EXECUTABLE_OUTPUT_PATH}/\${BUILD_TYPE} CACHE PATH "default install path" FORCE)
  elseif(APPLE)
    set(CMAKE_INSTALL_PREFIX ${EXECUTABLE_OUTPUT_PATH}/\${BUILD_TYPE} CACHE PATH "default install path" FORCE)
  else()
    if(WITH_INSTALL_PORTABLE)
      set(CMAKE_INSTALL_PREFIX ${EXECUTABLE_OUTPUT_PATH} CACHE PATH "default install path" FORCE)
    endif()
  endif()
endif()



# Apple

if(APPLE)
  include(platform_apple_xcode)
endif()


#-----------------------------------------------------------------------------
# Check for conflicting/unsupported configurations

if(NOT WITH_BLENDER AND NOT WITH_CYCLES_STANDALONE)
  message(FATAL_ERROR
    "At least one of WITH_BLENDER or WITH_CYCLES_STANDALONE "
    "must be enabled, nothing to do!"
  )
endif()

if(NOT WITH_AUDASPACE)
  if(WITH_OPENAL)
    message(WARNING "WITH_OPENAL requires WITH_AUDASPACE which is disabled")
    set(WITH_OPENAL OFF)
  endif()
  if(WITH_JACK)
    message(WARNING "WITH_JACK requires WITH_AUDASPACE which is disabled")
    set(WITH_JACK OFF)
  endif()
endif()

if(NOT WITH_SDL AND WITH_GHOST_SDL)
  message(FATAL_ERROR "WITH_GHOST_SDL requires WITH_SDL")
endif()

# python module, needs some different options
if(WITH_PYTHON_MODULE AND WITH_PYTHON_INSTALL)
  message(FATAL_ERROR "WITH_PYTHON_MODULE requires WITH_PYTHON_INSTALL to be OFF")
endif()


# may as well build python module without a UI
if(WITH_PYTHON_MODULE)
  set(WITH_HEADLESS ON)
endif()

if(NOT WITH_PYTHON)
  set(WITH_CYCLES OFF)
  set(WITH_DRACO OFF)
endif()

if(WITH_DRACO AND NOT WITH_PYTHON_INSTALL)
  message(STATUS "WITH_DRACO requires WITH_PYTHON_INSTALL to be ON, disabling WITH_DRACO for now")
  set(WITH_DRACO OFF)
endif()

# enable boost for cycles, audaspace or i18n
# otherwise if the user disabled

set_and_warn_dependency(WITH_BOOST WITH_CYCLES         OFF)
set_and_warn_dependency(WITH_BOOST WITH_INTERNATIONAL  OFF)
set_and_warn_dependency(WITH_BOOST WITH_OPENVDB        OFF)
set_and_warn_dependency(WITH_BOOST WITH_OPENCOLORIO    OFF)
set_and_warn_dependency(WITH_BOOST WITH_QUADRIFLOW     OFF)
set_and_warn_dependency(WITH_BOOST WITH_USD            OFF)

if(WITH_BOOST AND NOT (WITH_CYCLES OR WITH_OPENIMAGEIO OR WITH_INTERNATIONAL OR
   WITH_OPENVDB OR WITH_OPENCOLORIO OR WITH_USD))
  message(STATUS "No dependencies need 'WITH_BOOST' forcing WITH_BOOST=OFF")
  set(WITH_BOOST OFF)
endif()

set_and_warn_dependency(WITH_TBB WITH_USD               OFF)
set_and_warn_dependency(WITH_TBB WITH_OPENIMAGEDENOISE  OFF)
set_and_warn_dependency(WITH_TBB WITH_OPENVDB           OFF)
set_and_warn_dependency(WITH_TBB WITH_MOD_FLUID         OFF)

# OpenVDB uses 'half' type from OpenEXR & fails to link without OpenEXR enabled.
set_and_warn_dependency(WITH_IMAGE_OPENEXR WITH_OPENVDB OFF)

# auto enable openimageio for cycles
if(WITH_CYCLES)
  set(WITH_OPENIMAGEIO ON)

  # auto enable llvm for cycles_osl
  if(WITH_CYCLES_OSL)
    set(WITH_LLVM ON CACHE BOOL "" FORCE)
  endif()
else()
  set(WITH_CYCLES_OSL OFF)
endif()

# auto enable openimageio linking dependencies
if(WITH_OPENIMAGEIO)
  set(WITH_IMAGE_OPENEXR ON)
  set(WITH_IMAGE_TIFF ON)
endif()

# auto enable alembic linking dependencies
if(WITH_ALEMBIC)
  set(WITH_IMAGE_OPENEXR ON)
endif()

# don't store paths to libs for portable distribution
if(WITH_INSTALL_PORTABLE)
  set(CMAKE_SKIP_BUILD_RPATH TRUE)
endif()

if(WITH_GHOST_SDL OR WITH_HEADLESS)
  set(WITH_X11           OFF)
  set(WITH_X11_XINPUT    OFF)
  set(WITH_X11_XF86VMODE OFF)
  set(WITH_X11_XFIXES    OFF)
  set(WITH_X11_ALPHA     OFF)
  set(WITH_GHOST_XDND    OFF)
  set(WITH_INPUT_IME     OFF)
endif()

if(WITH_CPU_SSE)
  TEST_SSE_SUPPORT(COMPILER_SSE_FLAG COMPILER_SSE2_FLAG)
else()
  message(STATUS "SSE and SSE2 optimizations are DISABLED!")
  set(COMPILER_SSE_FLAG)
  set(COMPILER_SSE2_FLAG)
endif()

if(WITH_BUILDINFO)
  find_package(Git)
  if(NOT GIT_FOUND)
    message(WARNING "Git was not found, disabling WITH_BUILDINFO")
    set(WITH_BUILDINFO OFF)
  endif()
endif()

if(WITH_AUDASPACE)
  if(NOT WITH_SYSTEM_AUDASPACE)
    set(AUDASPACE_C_INCLUDE_DIRS "${CMAKE_SOURCE_DIR}/extern/audaspace/bindings/C" "${CMAKE_BINARY_DIR}/extern/audaspace")
    set(AUDASPACE_PY_INCLUDE_DIRS "${CMAKE_SOURCE_DIR}/extern/audaspace/bindings")
  endif()
endif()

# Auto-enable CUDA dynload if toolkit is not found.
if(NOT WITH_CUDA_DYNLOAD)
  find_package(CUDA)
  if(NOT CUDA_FOUND)
    message("CUDA toolkit not found, using dynamic runtime loading of libraries instead")
    set(WITH_CUDA_DYNLOAD ON)
  endif()
endif()

#-----------------------------------------------------------------------------
# Check check if submodules are cloned

if(WITH_INTERNATIONAL)
  file(GLOB RESULT "${CMAKE_SOURCE_DIR}/release/datafiles/locale")
  list(LENGTH RESULT DIR_LEN)
  if(DIR_LEN EQUAL 0)
    message(WARNING
      "Translation path '${CMAKE_SOURCE_DIR}/release/datafiles/locale' is missing, "
      "This is a 'git submodule', which are known not to work with bridges to other version "
      "control systems, disabling 'WITH_INTERNATIONAL'."
    )
    set(WITH_INTERNATIONAL OFF)
  endif()
endif()

if(WITH_PYTHON)
  # While we have this as an '#error' in 'bpy_capi_utils.h',
  # upgrading Python tends to cause confusion for users who build.
  # Give the error message early to make this more obvious.
  #
  # Do this before main 'platform_*' checks,
  # because UNIX will search for the old Python paths which may not exist.
  # giving errors about missing paths before this case is met.
  if(DEFINED PYTHON_VERSION AND "${PYTHON_VERSION}" VERSION_LESS "3.7")
    message(FATAL_ERROR "At least Python 3.7 is required to build")
  endif()

  file(GLOB RESULT "${CMAKE_SOURCE_DIR}/release/scripts/addons")
  list(LENGTH RESULT DIR_LEN)
  if(DIR_LEN EQUAL 0)
    message(WARNING
      "Addons path '${CMAKE_SOURCE_DIR}/release/scripts/addons' is missing, "
      "This is a 'git submodule', which are known not to work with bridges to other version "
      "control systems: * CONTINUING WITHOUT ADDONS *"
    )
  endif()
endif()

#-----------------------------------------------------------------------------
# Initialize un-cached vars, avoid unused warning

# linux only, not cached
set(WITH_BINRELOC OFF)

# MACOSX only, set to avoid uninitialized
set(EXETYPE "")

# C/C++ flags
set(PLATFORM_CFLAGS)

# these are added to later on.
set(C_WARNINGS)
set(CXX_WARNINGS)

# for gcc -Wno-blah-blah
set(C_REMOVE_STRICT_FLAGS)
set(CXX_REMOVE_STRICT_FLAGS)

# libraries to link the binary with passed to target_link_libraries()
# known as LLIBS to scons
set(PLATFORM_LINKLIBS "")

# Added to linker flags in setup_liblinks
# - CMAKE_EXE_LINKER_FLAGS
# - CMAKE_EXE_LINKER_FLAGS_DEBUG
set(PLATFORM_LINKFLAGS "")
set(PLATFORM_LINKFLAGS_DEBUG "")

if(NOT CMAKE_BUILD_TYPE MATCHES "Release")
  if(WITH_COMPILER_ASAN)
    set(CMAKE_C_FLAGS_DEBUG "${CMAKE_C_FLAGS_DEBUG} ${COMPILER_ASAN_CFLAGS}")
    set(CMAKE_C_FLAGS_RELWITHDEBINFO "${CMAKE_C_FLAGS_RELWITHDEBINFO} ${COMPILER_ASAN_CFLAGS}")

    set(CMAKE_CXX_FLAGS_DEBUG "${CMAKE_CXX_FLAGS_DEBUG} ${COMPILER_ASAN_CXXFLAGS}")
    set(CMAKE_CXX_FLAGS_RELWITHDEBINFO "${CMAKE_CXX_FLAGS_RELWITHDEBINFO} ${COMPILER_ASAN_CXXFLAGS}")
    if(MSVC)
      set(COMPILER_ASAN_LINKER_FLAGS "/FUNCTIONPADMIN:6")
    endif()
    if(COMPILER_ASAN_LIBRARY)
      set(PLATFORM_LINKLIBS "${PLATFORM_LINKLIBS};${COMPILER_ASAN_LIBRARY}")
      set(PLATFORM_LINKFLAGS "${COMPILER_ASAN_LIBRARY} ${COMPILER_ASAN_LINKER_FLAGS}")
      set(PLATFORM_LINKFLAGS_DEBUG "${COMPILER_ASAN_LIBRARY} ${COMPILER_ASAN_LINKER_FLAGS}")
    endif()
  endif()
endif()

# ----------------------------------------------------------------------------
# Main Platform Checks
#
# - UNIX
# - WIN32
# - APPLE

if(UNIX AND NOT APPLE)
  include(platform_unix)
elseif(WIN32)
  include(platform_win32)
elseif(APPLE)
  include(platform_apple)
endif()

#-----------------------------------------------------------------------------
# Common.

if(NOT WITH_FFTW3 AND WITH_MOD_OCEANSIM)
  message(FATAL_ERROR "WITH_MOD_OCEANSIM requires WITH_FFTW3 to be ON")
endif()

if(WITH_CYCLES)
  if(NOT WITH_OPENIMAGEIO)
    message(FATAL_ERROR
      "Cycles requires WITH_OPENIMAGEIO, the library may not have been found. "
      "Configure OIIO or disable WITH_CYCLES"
    )
  endif()
  if(NOT WITH_BOOST)
    message(FATAL_ERROR
      "Cycles requires WITH_BOOST, the library may not have been found. "
      "Configure BOOST or disable WITH_CYCLES"
    )
  endif()

  if(WITH_CYCLES_OSL)
    if(NOT WITH_LLVM)
      message(FATAL_ERROR
        "Cycles OSL requires WITH_LLVM, the library may not have been found. "
        "Configure LLVM or disable WITH_CYCLES_OSL"
      )
    endif()
  endif()
endif()

if(WITH_INTERNATIONAL)
  if(NOT WITH_BOOST)
    message(FATAL_ERROR
      "Internationalization requires WITH_BOOST, the library may not have been found. "
      "Configure BOOST or disable WITH_INTERNATIONAL"
    )
  endif()
endif()

# See TEST_SSE_SUPPORT() for how this is defined.

# Do it globally, SSE2 is required for quite some time now.
# Doing it now allows to use SSE/SSE2 in inline headers.
if(SUPPORT_SSE_BUILD)
  set(PLATFORM_CFLAGS " ${COMPILER_SSE_FLAG} ${PLATFORM_CFLAGS}")
  add_definitions(-D__SSE__ -D__MMX__)
endif()
if(SUPPORT_SSE2_BUILD)
  set(PLATFORM_CFLAGS " ${PLATFORM_CFLAGS} ${COMPILER_SSE2_FLAG}")
  add_definitions(-D__SSE2__)
  if(NOT SUPPORT_SSE_BUILD) # don't double up
    add_definitions(-D__MMX__)
  endif()
endif()


# set the endian define
if(MSVC)
  # for some reason this fails on msvc
  add_definitions(-D__LITTLE_ENDIAN__)

  # OSX-Note: as we do cross-compiling with specific set architecture,
  # endianess-detection and auto-setting is counterproductive
  # so we just set endianness according CMAKE_OSX_ARCHITECTURES

elseif(CMAKE_OSX_ARCHITECTURES MATCHES i386 OR CMAKE_OSX_ARCHITECTURES MATCHES x86_64)
  add_definitions(-D__LITTLE_ENDIAN__)
elseif(CMAKE_OSX_ARCHITECTURES MATCHES ppc OR CMAKE_OSX_ARCHITECTURES MATCHES ppc64)
  add_definitions(-D__BIG_ENDIAN__)

else()
  include(TestBigEndian)
  test_big_endian(_SYSTEM_BIG_ENDIAN)
  if(_SYSTEM_BIG_ENDIAN)
    add_definitions(-D__BIG_ENDIAN__)
  else()
    add_definitions(-D__LITTLE_ENDIAN__)
  endif()
  unset(_SYSTEM_BIG_ENDIAN)
endif()
if(WITH_IMAGE_OPENJPEG)
  # Special handling of Windows platform where openjpeg is always static.
  if(WIN32)
    set(OPENJPEG_DEFINES "-DOPJ_STATIC")
  else()
    set(OPENJPEG_DEFINES "")
  endif()
endif()

if(NOT WITH_SYSTEM_EIGEN3)
  set(EIGEN3_INCLUDE_DIRS ${CMAKE_SOURCE_DIR}/extern/Eigen3)
endif()

if(WITH_OPENVDB)
  list(APPEND OPENVDB_DEFINITIONS -DWITH_OPENVDB)

  if(WITH_OPENVDB_3_ABI_COMPATIBLE)
    list(APPEND OPENVDB_DEFINITIONS -DOPENVDB_3_ABI_COMPATIBLE)
  endif()

  list(APPEND OPENVDB_INCLUDE_DIRS
    ${BOOST_INCLUDE_DIR}
    ${TBB_INCLUDE_DIRS}
    ${OPENEXR_INCLUDE_DIRS})

  list(APPEND OPENVDB_LIBRARIES ${OPENEXR_LIBRARIES} ${ZLIB_LIBRARIES})

  if(WITH_OPENVDB_BLOSC)
    list(APPEND OPENVDB_DEFINITIONS -DWITH_OPENVDB_BLOSC)
    list(APPEND OPENVDB_LIBRARIES ${BLOSC_LIBRARIES} ${ZLIB_LIBRARIES})
  endif()

  list(APPEND OPENVDB_LIBRARIES ${BOOST_LIBRARIES} ${TBB_LIBRARIES})
endif()

#-----------------------------------------------------------------------------
# Configure OpenGL.

find_package(OpenGL)
blender_include_dirs_sys("${OPENGL_INCLUDE_DIR}")

if(WITH_OPENGL)
  add_definitions(-DWITH_OPENGL)
endif()

if(WITH_SYSTEM_GLES)
  find_package_wrapper(OpenGLES)
endif()

if(WITH_GL_PROFILE_ES20)
  if(WITH_SYSTEM_GLES)
    if(NOT OPENGLES_LIBRARY)
      message(FATAL_ERROR
        "Unable to find OpenGL ES libraries. "
        "Install them or disable WITH_SYSTEM_GLES."
      )
    endif()

    list(APPEND BLENDER_GL_LIBRARIES "${OPENGLES_LIBRARY}")

  else()
    set(OPENGLES_LIBRARY "" CACHE FILEPATH "OpenGL ES 2.0 library file")
    mark_as_advanced(OPENGLES_LIBRARY)

    list(APPEND BLENDER_GL_LIBRARIES "${OPENGLES_LIBRARY}")

    if(NOT OPENGLES_LIBRARY)
      message(FATAL_ERROR
        "To compile WITH_GL_EGL you need to set OPENGLES_LIBRARY "
        "to the file path of an OpenGL ES 2.0 library."
      )
    endif()

  endif()

  if(WIN32)
    # Setup paths to files needed to install and redistribute Windows Blender with OpenGL ES

    set(OPENGLES_DLL "" CACHE FILEPATH "OpenGL ES 2.0 redistributable DLL file")
    mark_as_advanced(OPENGLES_DLL)

    if(NOT OPENGLES_DLL)
      message(FATAL_ERROR
        "To compile WITH_GL_PROFILE_ES20 you need to set OPENGLES_DLL to the file "
        "path of an OpenGL ES 2.0 runtime dynamic link library (DLL)."
      )
    endif()

    if(WITH_GL_ANGLE)
      list(APPEND GL_DEFINITIONS -DWITH_ANGLE)

      set(D3DCOMPILER_DLL "" CACHE FILEPATH "Direct3D Compiler redistributable DLL file (needed by ANGLE)")

      get_filename_component(D3DCOMPILER_FILENAME "${D3DCOMPILER_DLL}" NAME)
      list(APPEND GL_DEFINITIONS "-DD3DCOMPILER=\"\\\"${D3DCOMPILER_FILENAME}\\\"\"")

      mark_as_advanced(D3DCOMPILER_DLL)

      if(D3DCOMPILER_DLL STREQUAL "")
        message(FATAL_ERROR
          "To compile WITH_GL_ANGLE you need to set D3DCOMPILER_DLL to the file "
          "path of a copy of the DirectX redistributable DLL file: D3DCompiler_46.dll"
        )
      endif()

    endif()

  endif()

else()
  if(OpenGL_GL_PREFERENCE STREQUAL "LEGACY" AND OPENGL_gl_LIBRARY)
    list(APPEND BLENDER_GL_LIBRARIES ${OPENGL_gl_LIBRARY})
  else()
    list(APPEND BLENDER_GL_LIBRARIES ${OPENGL_opengl_LIBRARY} ${OPENGL_glx_LIBRARY})
  endif()
endif()

if(WITH_GL_EGL)
  find_package(OpenGL REQUIRED EGL)
  list(APPEND BLENDER_GL_LIBRARIES OpenGL::EGL)

  list(APPEND GL_DEFINITIONS -DWITH_GL_EGL -DGLEW_EGL -DGLEW_INC_EGL)

  if(WITH_SYSTEM_GLES)
    if(NOT OPENGLES_EGL_LIBRARY)
      message(FATAL_ERROR
        "Unable to find OpenGL ES libraries. "
        "Install them or disable WITH_SYSTEM_GLES."
      )
    endif()

    list(APPEND BLENDER_GL_LIBRARIES ${OPENGLES_EGL_LIBRARY})

  else()
    set(OPENGLES_EGL_LIBRARY "" CACHE FILEPATH "EGL library file")
    mark_as_advanced(OPENGLES_EGL_LIBRARY)

    list(APPEND BLENDER_GL_LIBRARIES "${OPENGLES_LIBRARY}" "${OPENGLES_EGL_LIBRARY}")

    if(NOT OPENGLES_EGL_LIBRARY)
      message(FATAL_ERROR
        "To compile WITH_GL_EGL you need to set OPENGLES_EGL_LIBRARY "
        "to the file path of an EGL library."
      )
    endif()

  endif()

  if(WIN32)
    # Setup paths to files needed to install and redistribute Windows Blender with OpenGL ES

    set(OPENGLES_EGL_DLL "" CACHE FILEPATH "EGL redistributable DLL file")
    mark_as_advanced(OPENGLES_EGL_DLL)

    if(NOT OPENGLES_EGL_DLL)
      message(FATAL_ERROR
        "To compile WITH_GL_EGL you need to set OPENGLES_EGL_DLL "
        "to the file path of an EGL runtime dynamic link library (DLL)."
      )
    endif()

  endif()

endif()

if(WITH_GL_PROFILE_ES20)
  list(APPEND GL_DEFINITIONS -DWITH_GL_PROFILE_ES20)
else()
  list(APPEND GL_DEFINITIONS -DWITH_GL_PROFILE_CORE)
endif()

#-----------------------------------------------------------------------------
# Configure OpenMP.
if(WITH_OPENMP)
  if(NOT OPENMP_CUSTOM)
    find_package(OpenMP)
  endif()

  if(OPENMP_FOUND)
    if(NOT WITH_OPENMP_STATIC)
      set(CMAKE_C_FLAGS "${CMAKE_C_FLAGS} ${OpenMP_C_FLAGS}")
      set(CMAKE_CXX_FLAGS "${CMAKE_CXX_FLAGS} ${OpenMP_CXX_FLAGS}")
    else()
      # Typically avoid adding flags as defines but we can't
      # pass OpenMP flags to the linker for static builds, meaning
      # we can't add any OpenMP related flags to CFLAGS variables
      # since they're passed to the linker as well.
      add_definitions("${OpenMP_C_FLAGS}")

      find_library_static(OpenMP_LIBRARIES gomp ${CMAKE_CXX_IMPLICIT_LINK_DIRECTORIES})
    endif()
  else()
    set(WITH_OPENMP OFF)
  endif()

  mark_as_advanced(
    OpenMP_C_FLAGS
    OpenMP_CXX_FLAGS
  )
endif()

#-----------------------------------------------------------------------------
# Configure GLEW

if(WITH_SYSTEM_GLEW)
  find_package(GLEW)

  # Note: There is an assumption here that the system GLEW is not a static library.

  if(NOT GLEW_FOUND)
    message(FATAL_ERROR "GLEW is required to build Blender. Install it or disable WITH_SYSTEM_GLEW.")
  endif()

  set(GLEW_INCLUDE_PATH "${GLEW_INCLUDE_DIR}")
  set(BLENDER_GLEW_LIBRARIES ${GLEW_LIBRARY})
else()
  if(WITH_GLEW_ES)
    set(GLEW_INCLUDE_PATH "${CMAKE_SOURCE_DIR}/extern/glew-es/include")

    list(APPEND GL_DEFINITIONS -DGLEW_STATIC -DWITH_GLEW_ES)

    # These definitions remove APIs from glew.h, making GLEW smaller, and catching unguarded API usage
    if(WITH_GL_PROFILE_ES20)
      list(APPEND GL_DEFINITIONS -DGLEW_ES_ONLY)
    else()
      # No ES functions are needed
      list(APPEND GL_DEFINITIONS -DGLEW_NO_ES)
    endif()

    if(WITH_GL_PROFILE_ES20)
      if(WITH_GL_EGL)
        list(APPEND GL_DEFINITIONS -DGLEW_USE_LIB_ES20)
      endif()

      # ToDo: This is an experiment to eliminate ES 1 symbols,
      # GLEW doesn't really properly provide this level of control
      # (for example, without modification it eliminates too many symbols)
      # so there are lots of modifications to GLEW to make this work,
      # and no attempt to make it work beyond Blender at this point.
      list(APPEND GL_DEFINITIONS -DGL_ES_VERSION_1_0=0 -DGL_ES_VERSION_CL_1_1=0 -DGL_ES_VERSION_CM_1_1=0)
    endif()

    set(BLENDER_GLEW_LIBRARIES extern_glew_es bf_intern_glew_mx)

  else()
    set(GLEW_INCLUDE_PATH "${CMAKE_SOURCE_DIR}/extern/glew/include")

    list(APPEND GL_DEFINITIONS -DGLEW_STATIC)

    # This won't affect the non-experimental glew library,
    # but is used for conditional compilation elsewhere.
    list(APPEND GL_DEFINITIONS -DGLEW_NO_ES)

    set(BLENDER_GLEW_LIBRARIES extern_glew)

  endif()

endif()

list(APPEND GL_DEFINITIONS -DGLEW_NO_GLU)

#-----------------------------------------------------------------------------
# Configure Bullet

if(WITH_BULLET AND WITH_SYSTEM_BULLET)
  find_package(Bullet)
  if(NOT BULLET_FOUND)
    set(WITH_BULLET OFF)
  endif()
else()
  set(BULLET_INCLUDE_DIRS "${CMAKE_SOURCE_DIR}/extern/bullet2/src")
  # set(BULLET_LIBRARIES "")
endif()

#-----------------------------------------------------------------------------
# Configure Python.

if(WITH_PYTHON_MODULE)
  add_definitions(-DPy_ENABLE_SHARED)
endif()

#-----------------------------------------------------------------------------
# Configure GLog/GFlags

if(WITH_LIBMV OR WITH_GTESTS OR (WITH_CYCLES AND WITH_CYCLES_LOGGING))
  if(WITH_SYSTEM_GFLAGS)
    find_package(Gflags)
    if(NOT GFLAGS_FOUND)
      message(FATAL_ERROR "System wide Gflags is requested but was not found")
    endif()
    # FindGflags does not define this, and we are not even sure what to use here.
    set(GFLAGS_DEFINES)
  else()
    set(GFLAGS_DEFINES
      -DGFLAGS_DLL_DEFINE_FLAG=
      -DGFLAGS_DLL_DECLARE_FLAG=
      -DGFLAGS_DLL_DECL=
    )
    set(GFLAGS_NAMESPACE "gflags")
    set(GFLAGS_LIBRARIES extern_gflags)
    set(GFLAGS_INCLUDE_DIRS "${PROJECT_SOURCE_DIR}/extern/gflags/src")
  endif()

  if(WITH_SYSTEM_GLOG)
    find_package(Glog)
    if(NOT GLOG_FOUND)
      message(FATAL_ERROR "System wide Glog is requested but was not found")
    endif()
    # FindGlog does not define this, and we are not even sure what to use here.
    set(GLOG_DEFINES)
  else()
    set(GLOG_DEFINES
      -DGOOGLE_GLOG_DLL_DECL=
    )
    set(GLOG_LIBRARIES extern_glog)
    if(WIN32)
      set(GLOG_INCLUDE_DIRS ${CMAKE_SOURCE_DIR}/extern/glog/src/windows)
    else()
      set(GLOG_INCLUDE_DIRS ${CMAKE_SOURCE_DIR}/extern/glog/include)
    endif()
  endif()
endif()

#-----------------------------------------------------------------------------
# Configure Ceres

if(WITH_LIBMV)
  # We always have C++11 which includes unordered_map.
  set(CERES_DEFINES -DCERES_STD_UNORDERED_MAP)
endif()

#-----------------------------------------------------------------------------
# Extra limits to number of jobs running in parallel for some kind os tasks.
# Only supported by Ninja build system currently.
if("${CMAKE_GENERATOR}" MATCHES "Ninja" AND WITH_NINJA_POOL_JOBS)
  if(NOT NINJA_MAX_NUM_PARALLEL_COMPILE_JOBS AND
     NOT NINJA_MAX_NUM_PARALLEL_COMPILE_HEAVY_JOBS AND
     NOT NINJA_MAX_NUM_PARALLEL_LINK_JOBS)
    # Try to define good default values.
    # Max mem of heavy cpp files compilation: about 2.5GB
    # Max mem during linking: about 3.3GB
    cmake_host_system_information(RESULT _NUM_CORES QUERY NUMBER_OF_LOGICAL_CORES)
    # Note: this gives mem in MB.
    cmake_host_system_information(RESULT _TOT_MEM QUERY TOTAL_PHYSICAL_MEMORY)

    # Heuristics... the more cores we have, the more free mem we have to keep for the non-heavy tasks too.
    if(${_TOT_MEM} LESS 8000 AND ${_NUM_CORES} GREATER 2)
      set(_compile_heavy_jobs "1")
    elseif(${_TOT_MEM} LESS 16000 AND ${_NUM_CORES} GREATER 4)
      set(_compile_heavy_jobs "2")
    elseif(${_TOT_MEM} LESS 24000 AND ${_NUM_CORES} GREATER 8)
      set(_compile_heavy_jobs "3")
    elseif(${_TOT_MEM} LESS 32000 AND ${_NUM_CORES} GREATER 16)
      set(_compile_heavy_jobs "4")
    elseif(${_TOT_MEM} LESS 64000 AND ${_NUM_CORES} GREATER 32)
      set(_compile_heavy_jobs "8")
    else()
      set(_compile_heavy_jobs "")
    endif()

    set(NINJA_MAX_NUM_PARALLEL_COMPILE_HEAVY_JOBS "${_compile_heavy_jobs}" CACHE STRING
        "Define the maximum number of concurrent heavy compilation jobs, for ninja build system (used for some targets which cpp files can take several GB each during compilation)." FORCE)
    mark_as_advanced(NINJA_MAX_NUM_PARALLEL_COMPILE_HEAVY_JOBS)
    set(_compile_heavy_jobs)

    # Only set regular compile jobs if we set heavy jobs, otherwise default (using all cores) if fine.
    if(NINJA_MAX_NUM_PARALLEL_COMPILE_HEAVY_JOBS)
      math(EXPR _compile_jobs "${_NUM_CORES} - 1")
    else()
      set(_compile_jobs "")
    endif()
    set(NINJA_MAX_NUM_PARALLEL_COMPILE_JOBS "${_compile_jobs}" CACHE STRING
        "Define the maximum number of concurrent compilation jobs, for ninja build system." FORCE)
    mark_as_advanced(NINJA_MAX_NUM_PARALLEL_COMPILE_JOBS)
    set(_compile_jobs)

    # In practice, even when there is RAM available, this proves to be quicker than running in parallel
    # (due to slow disks accesses).
    set(NINJA_MAX_NUM_PARALLEL_LINK_JOBS "1" CACHE STRING
        "Define the maximum number of concurrent link jobs, for ninja build system." FORCE)
    mark_as_advanced(NINJA_MAX_NUM_PARALLEL_LINK_JOBS)

    set(_NUM_CORES)
    set(_TOT_MEM)
  endif()

  if(NINJA_MAX_NUM_PARALLEL_COMPILE_JOBS)
    set_property(GLOBAL APPEND PROPERTY JOB_POOLS compile_job_pool=${NINJA_MAX_NUM_PARALLEL_COMPILE_JOBS})
    set(CMAKE_JOB_POOL_COMPILE compile_job_pool)
  endif()

  if(NINJA_MAX_NUM_PARALLEL_COMPILE_HEAVY_JOBS)
    set_property(GLOBAL APPEND PROPERTY JOB_POOLS compile_heavy_job_pool=${NINJA_MAX_NUM_PARALLEL_COMPILE_HEAVY_JOBS})
  endif()

  if(NINJA_MAX_NUM_PARALLEL_LINK_JOBS)
    set_property(GLOBAL APPEND PROPERTY JOB_POOLS link_job_pool=${NINJA_MAX_NUM_PARALLEL_LINK_JOBS})
    set(CMAKE_JOB_POOL_LINK link_job_pool)
  endif()
endif()

#-----------------------------------------------------------------------------
# Extra compile flags

if(CMAKE_COMPILER_IS_GNUCC)

  ADD_CHECK_C_COMPILER_FLAG(C_WARNINGS C_WARN_ALL -Wall)
  ADD_CHECK_C_COMPILER_FLAG(C_WARNINGS C_WARN_CAST_ALIGN -Wcast-align)
  ADD_CHECK_C_COMPILER_FLAG(C_WARNINGS C_WARN_ERROR_IMPLICIT_FUNCTION_DECLARATION -Werror=implicit-function-declaration)
  ADD_CHECK_C_COMPILER_FLAG(C_WARNINGS C_WARN_ERROR_RETURN_TYPE  -Werror=return-type)
  ADD_CHECK_C_COMPILER_FLAG(C_WARNINGS C_WARN_ERROR_VLA -Werror=vla)
  # system headers sometimes do this, disable for now, was: -Werror=strict-prototypes
  ADD_CHECK_C_COMPILER_FLAG(C_WARNINGS C_WARN_STRICT_PROTOTYPES  -Wstrict-prototypes)
  ADD_CHECK_C_COMPILER_FLAG(C_WARNINGS C_WARN_MISSING_PROTOTYPES -Wmissing-prototypes)
  ADD_CHECK_C_COMPILER_FLAG(C_WARNINGS C_WARN_NO_CHAR_SUBSCRIPTS -Wno-char-subscripts)
  ADD_CHECK_C_COMPILER_FLAG(C_WARNINGS C_WARN_NO_UNKNOWN_PRAGMAS -Wno-unknown-pragmas)
  ADD_CHECK_C_COMPILER_FLAG(C_WARNINGS C_WARN_POINTER_ARITH -Wpointer-arith)
  ADD_CHECK_C_COMPILER_FLAG(C_WARNINGS C_WARN_UNUSED_PARAMETER -Wunused-parameter)
  ADD_CHECK_C_COMPILER_FLAG(C_WARNINGS C_WARN_WRITE_STRINGS -Wwrite-strings)
  ADD_CHECK_C_COMPILER_FLAG(C_WARNINGS C_WARN_LOGICAL_OP -Wlogical-op)
  ADD_CHECK_C_COMPILER_FLAG(C_WARNINGS C_WARN_UNDEF -Wundef)
  ADD_CHECK_C_COMPILER_FLAG(C_WARNINGS C_WARN_INIT_SELF -Winit-self)  # needs -Wuninitialized
  ADD_CHECK_C_COMPILER_FLAG(C_WARNINGS C_WARN_MISSING_INCLUDE_DIRS -Wmissing-include-dirs)
  ADD_CHECK_C_COMPILER_FLAG(C_WARNINGS C_WARN_NO_DIV_BY_ZERO -Wno-div-by-zero)
  ADD_CHECK_C_COMPILER_FLAG(C_WARNINGS C_WARN_TYPE_LIMITS -Wtype-limits)
  ADD_CHECK_C_COMPILER_FLAG(C_WARNINGS C_WARN_FORMAT_SIGN -Wformat-signedness)
  ADD_CHECK_C_COMPILER_FLAG(C_WARNINGS C_WARN_RESTRICT -Wrestrict)

  # C-only.
  ADD_CHECK_C_COMPILER_FLAG(C_WARNINGS C_WARN_NO_NULL -Wnonnull)
  ADD_CHECK_C_COMPILER_FLAG(C_WARNINGS C_WARN_ABSOLUTE_VALUE -Wabsolute-value)

  # gcc 4.2 gives annoying warnings on every file with this
  if(NOT "${CMAKE_C_COMPILER_VERSION}" VERSION_LESS "4.3")
    ADD_CHECK_C_COMPILER_FLAG(C_WARNINGS C_WARN_UNINITIALIZED -Wuninitialized)
  endif()

  # versions before gcc4.6 give many BLI_math warnings
  if(NOT "${CMAKE_C_COMPILER_VERSION}" VERSION_LESS "4.6")
    ADD_CHECK_C_COMPILER_FLAG(C_WARNINGS C_WARN_REDUNDANT_DECLS       -Wredundant-decls)
    ADD_CHECK_CXX_COMPILER_FLAG(CXX_WARNINGS CXX_WARN_REDUNDANT_DECLS -Wredundant-decls)
  endif()

  # versions before gcc4.8 include global name-space.
  if(NOT "${CMAKE_C_COMPILER_VERSION}" VERSION_LESS "4.8")
    ADD_CHECK_C_COMPILER_FLAG(C_WARNINGS C_WARN_SHADOW -Wshadow)
  endif()

  # disable because it gives warnings for printf() & friends.
  # ADD_CHECK_C_COMPILER_FLAG(C_WARNINGS C_WARN_DOUBLE_PROMOTION -Wdouble-promotion -Wno-error=double-promotion)

  if(NOT APPLE)
    ADD_CHECK_C_COMPILER_FLAG(C_WARNINGS C_WARN_NO_ERROR_UNUSED_BUT_SET_VARIABLE -Wno-error=unused-but-set-variable)
  endif()

  ADD_CHECK_CXX_COMPILER_FLAG(CXX_WARNINGS CXX_WARN_ALL -Wall)
  ADD_CHECK_CXX_COMPILER_FLAG(CXX_WARNINGS CXX_WARN_NO_INVALID_OFFSETOF -Wno-invalid-offsetof)
  ADD_CHECK_CXX_COMPILER_FLAG(CXX_WARNINGS CXX_WARN_NO_SIGN_COMPARE -Wno-sign-compare)
  ADD_CHECK_CXX_COMPILER_FLAG(CXX_WARNINGS CXX_WARN_LOGICAL_OP -Wlogical-op)
  ADD_CHECK_CXX_COMPILER_FLAG(CXX_WARNINGS CXX_WARN_INIT_SELF -Winit-self)  # needs -Wuninitialized
  ADD_CHECK_CXX_COMPILER_FLAG(CXX_WARNINGS CXX_WARN_MISSING_INCLUDE_DIRS -Wmissing-include-dirs)
  ADD_CHECK_CXX_COMPILER_FLAG(CXX_WARNINGS CXX_WARN_NO_DIV_BY_ZERO -Wno-div-by-zero)
  ADD_CHECK_CXX_COMPILER_FLAG(CXX_WARNINGS CXX_WARN_TYPE_LIMITS -Wtype-limits)
  ADD_CHECK_CXX_COMPILER_FLAG(CXX_WARNINGS CXX_WARN_ERROR_RETURN_TYPE  -Werror=return-type)
  ADD_CHECK_CXX_COMPILER_FLAG(CXX_WARNINGS CXX_WARN_NO_CHAR_SUBSCRIPTS -Wno-char-subscripts)
  ADD_CHECK_CXX_COMPILER_FLAG(CXX_WARNINGS CXX_WARN_NO_UNKNOWN_PRAGMAS -Wno-unknown-pragmas)
  ADD_CHECK_CXX_COMPILER_FLAG(CXX_WARNINGS CXX_WARN_POINTER_ARITH -Wpointer-arith)
  ADD_CHECK_CXX_COMPILER_FLAG(CXX_WARNINGS CXX_WARN_UNUSED_PARAMETER -Wunused-parameter)
  ADD_CHECK_CXX_COMPILER_FLAG(CXX_WARNINGS CXX_WARN_WRITE_STRINGS -Wwrite-strings)
  ADD_CHECK_CXX_COMPILER_FLAG(CXX_WARNINGS CXX_WARN_UNDEF -Wundef)
  ADD_CHECK_CXX_COMPILER_FLAG(CXX_WARNINGS CXX_WARN_FORMAT_SIGN -Wformat-signedness)
  ADD_CHECK_CXX_COMPILER_FLAG(CXX_WARNINGS CXX_WARN_RESTRICT -Wrestrict)

  # gcc 4.2 gives annoying warnings on every file with this
  if(NOT "${CMAKE_C_COMPILER_VERSION}" VERSION_LESS "4.3")
    ADD_CHECK_CXX_COMPILER_FLAG(CXX_WARNINGS CXX_WARN_UNINITIALIZED -Wuninitialized)
  endif()

  # causes too many warnings
  if(NOT APPLE)
    ADD_CHECK_CXX_COMPILER_FLAG(CXX_WARNINGS CXX_WARN_UNDEF -Wundef)
    ADD_CHECK_CXX_COMPILER_FLAG(CXX_WARNINGS CXX_WARN_MISSING_DECLARATIONS -Wmissing-declarations)
  endif()

  # Use 'ATTR_FALLTHROUGH' macro to suppress.
  if(CMAKE_COMPILER_IS_GNUCC AND (NOT "${CMAKE_C_COMPILER_VERSION}" VERSION_LESS "7.0"))
    ADD_CHECK_C_COMPILER_FLAG(C_WARNINGS C_WARN_IMPLICIT_FALLTHROUGH -Wimplicit-fallthrough=5)
    ADD_CHECK_CXX_COMPILER_FLAG(CXX_WARNINGS CXX_WARN_IMPLICIT_FALLTHROUGH -Wimplicit-fallthrough=5)
  endif()

  # flags to undo strict flags
  ADD_CHECK_C_COMPILER_FLAG(C_REMOVE_STRICT_FLAGS C_WARN_NO_DEPRECATED_DECLARATIONS -Wno-deprecated-declarations)
  ADD_CHECK_C_COMPILER_FLAG(C_REMOVE_STRICT_FLAGS C_WARN_NO_UNUSED_PARAMETER        -Wno-unused-parameter)
  ADD_CHECK_C_COMPILER_FLAG(C_REMOVE_STRICT_FLAGS C_WARN_NO_UNUSED_FUNCTION         -Wno-unused-function)
  ADD_CHECK_C_COMPILER_FLAG(C_REMOVE_STRICT_FLAGS C_WARN_NO_TYPE_LIMITS             -Wno-type-limits)
  ADD_CHECK_C_COMPILER_FLAG(C_REMOVE_STRICT_FLAGS C_WARN_NO_INT_IN_BOOL_CONTEXT     -Wno-int-in-bool-context)
  ADD_CHECK_C_COMPILER_FLAG(C_REMOVE_STRICT_FLAGS C_WARN_NO_FORMAT                  -Wno-format)
  ADD_CHECK_C_COMPILER_FLAG(C_REMOVE_STRICT_FLAGS C_WARN_NO_SWITCH                  -Wno-switch)

  ADD_CHECK_CXX_COMPILER_FLAG(CXX_REMOVE_STRICT_FLAGS CXX_WARN_NO_CLASS_MEMACCESS     -Wno-class-memaccess)
  ADD_CHECK_CXX_COMPILER_FLAG(CXX_REMOVE_STRICT_FLAGS CXX_WARN_NO_COMMENT             -Wno-comment)
  ADD_CHECK_CXX_COMPILER_FLAG(CXX_REMOVE_STRICT_FLAGS CXX_WARN_NO_UNUSED_TYPEDEFS     -Wno-unused-local-typedefs)

  if(CMAKE_COMPILER_IS_GNUCC AND (NOT "${CMAKE_C_COMPILER_VERSION}" VERSION_LESS "7.0"))
    ADD_CHECK_C_COMPILER_FLAG(C_REMOVE_STRICT_FLAGS C_WARN_NO_IMPLICIT_FALLTHROUGH    -Wno-implicit-fallthrough)
  endif()

  if(NOT APPLE)
    ADD_CHECK_C_COMPILER_FLAG(C_REMOVE_STRICT_FLAGS C_WARN_NO_ERROR_UNUSED_BUT_SET_VARIABLE -Wno-error=unused-but-set-variable)
  endif()

elseif(CMAKE_C_COMPILER_ID MATCHES "Clang")

  # strange, clang complains these are not supported, but then uses them.
  ADD_CHECK_C_COMPILER_FLAG(C_WARNINGS C_WARN_ALL -Wall)
  ADD_CHECK_C_COMPILER_FLAG(C_WARNINGS C_WARN_ERROR_IMPLICIT_FUNCTION_DECLARATION -Werror=implicit-function-declaration)
  ADD_CHECK_C_COMPILER_FLAG(C_WARNINGS C_WARN_ERROR_RETURN_TYPE  -Werror=return-type)
  ADD_CHECK_C_COMPILER_FLAG(C_WARNINGS C_WARN_NO_AUTOLOGICAL_COMPARE -Wno-tautological-compare)
  ADD_CHECK_C_COMPILER_FLAG(C_WARNINGS C_WARN_NO_UNKNOWN_PRAGMAS -Wno-unknown-pragmas)
  ADD_CHECK_C_COMPILER_FLAG(C_WARNINGS C_WARN_NO_CHAR_SUBSCRIPTS -Wno-char-subscripts)
  ADD_CHECK_C_COMPILER_FLAG(C_WARNINGS C_WARN_STRICT_PROTOTYPES  -Wstrict-prototypes)
  ADD_CHECK_C_COMPILER_FLAG(C_WARNINGS C_WARN_MISSING_PROTOTYPES -Wmissing-prototypes)
  ADD_CHECK_C_COMPILER_FLAG(C_WARNINGS C_WARN_UNUSED_PARAMETER -Wunused-parameter)

  ADD_CHECK_CXX_COMPILER_FLAG(CXX_WARNINGS CXX_WARN_ALL -Wall)
  ADD_CHECK_CXX_COMPILER_FLAG(CXX_WARNINGS CXX_WARN_NO_AUTOLOGICAL_COMPARE -Wno-tautological-compare)
  ADD_CHECK_CXX_COMPILER_FLAG(CXX_WARNINGS CXX_WARN_NO_UNKNOWN_PRAGMAS     -Wno-unknown-pragmas)
  ADD_CHECK_CXX_COMPILER_FLAG(CXX_WARNINGS CXX_WARN_NO_CHAR_SUBSCRIPTS     -Wno-char-subscripts)
  ADD_CHECK_CXX_COMPILER_FLAG(CXX_WARNINGS CXX_WARN_NO_OVERLOADED_VIRTUAL  -Wno-overloaded-virtual)  # we get a lot of these, if its a problem a dev needs to look into it.
  ADD_CHECK_CXX_COMPILER_FLAG(CXX_WARNINGS CXX_WARN_NO_SIGN_COMPARE        -Wno-sign-compare)
  ADD_CHECK_CXX_COMPILER_FLAG(CXX_WARNINGS CXX_WARN_NO_INVALID_OFFSETOF    -Wno-invalid-offsetof)

  # gives too many unfixable warnings
  # ADD_CHECK_C_COMPILER_FLAG(C_WARNINGS C_WARN_UNUSED_MACROS      -Wunused-macros)
  # ADD_CHECK_CXX_COMPILER_FLAG(CXX_WARNINGS CXX_WARN_UNUSED_MACROS          -Wunused-macros)

  # flags to undo strict flags
  ADD_CHECK_C_COMPILER_FLAG(C_REMOVE_STRICT_FLAGS C_WARN_NO_UNUSED_PARAMETER -Wno-unused-parameter)
  ADD_CHECK_C_COMPILER_FLAG(C_REMOVE_STRICT_FLAGS C_WARN_NO_UNUSED_VARIABLE  -Wno-unused-variable)
  ADD_CHECK_C_COMPILER_FLAG(C_REMOVE_STRICT_FLAGS C_WARN_NO_UNUSED_MACROS    -Wno-unused-macros)

  ADD_CHECK_C_COMPILER_FLAG(C_REMOVE_STRICT_FLAGS C_WARN_NO_MISSING_VARIABLE_DECLARATIONS -Wno-missing-variable-declarations)
  ADD_CHECK_C_COMPILER_FLAG(C_REMOVE_STRICT_FLAGS C_WARN_NO_INCOMPAT_PTR_DISCARD_QUAL -Wno-incompatible-pointer-types-discards-qualifiers)
  ADD_CHECK_C_COMPILER_FLAG(C_REMOVE_STRICT_FLAGS C_WARN_NO_UNUSED_FUNCTION -Wno-unused-function)
  ADD_CHECK_C_COMPILER_FLAG(C_REMOVE_STRICT_FLAGS C_WARN_NO_INT_TO_VOID_POINTER_CAST -Wno-int-to-void-pointer-cast)
  ADD_CHECK_C_COMPILER_FLAG(C_REMOVE_STRICT_FLAGS C_WARN_NO_MISSING_PROTOTYPES -Wno-missing-prototypes)
  ADD_CHECK_C_COMPILER_FLAG(C_REMOVE_STRICT_FLAGS C_WARN_NO_DUPLICATE_ENUM -Wno-duplicate-enum)
  ADD_CHECK_C_COMPILER_FLAG(C_REMOVE_STRICT_FLAGS C_WARN_NO_UNDEF -Wno-undef)
  ADD_CHECK_C_COMPILER_FLAG(C_REMOVE_STRICT_FLAGS C_WARN_NO_MISSING_NORETURN -Wno-missing-noreturn)

  ADD_CHECK_CXX_COMPILER_FLAG(CXX_REMOVE_STRICT_FLAGS CXX_WARN_NO_UNUSED_PRIVATE_FIELD -Wno-unused-private-field)
  ADD_CHECK_CXX_COMPILER_FLAG(CXX_REMOVE_STRICT_FLAGS CXX_WARN_NO_CXX11_NARROWING -Wno-c++11-narrowing)
  ADD_CHECK_CXX_COMPILER_FLAG(CXX_REMOVE_STRICT_FLAGS CXX_WARN_NO_NON_VIRTUAL_DTOR -Wno-non-virtual-dtor)
  ADD_CHECK_CXX_COMPILER_FLAG(CXX_REMOVE_STRICT_FLAGS CXX_WARN_NO_UNUSED_MACROS -Wno-unused-macros)
  ADD_CHECK_CXX_COMPILER_FLAG(CXX_REMOVE_STRICT_FLAGS CXX_WARN_NO_REORDER -Wno-reorder)
  ADD_CHECK_CXX_COMPILER_FLAG(CXX_REMOVE_STRICT_FLAGS CXX_WARN_NO_COMMENT -Wno-comment)
  ADD_CHECK_CXX_COMPILER_FLAG(CXX_REMOVE_STRICT_FLAGS CXX_WARN_NO_UNUSED_TYPEDEFS -Wno-unused-local-typedefs)
  ADD_CHECK_CXX_COMPILER_FLAG(CXX_REMOVE_STRICT_FLAGS CXX_WARN_NO_UNDEFINED_VAR_TEMPLATE -Wno-undefined-var-template)
  ADD_CHECK_CXX_COMPILER_FLAG(CXX_REMOVE_STRICT_FLAGS CXX_WARN_NO_INSTANTIATION_AFTER_SPECIALIZATION -Wno-instantiation-after-specialization)

elseif(CMAKE_C_COMPILER_ID MATCHES "Intel")

  ADD_CHECK_C_COMPILER_FLAG(C_WARNINGS C_WARN_ALL -Wall)
  ADD_CHECK_C_COMPILER_FLAG(C_WARNINGS C_WARN_POINTER_ARITH -Wpointer-arith)
  ADD_CHECK_C_COMPILER_FLAG(C_WARNINGS C_WARN_NO_UNKNOWN_PRAGMAS -Wno-unknown-pragmas)

  ADD_CHECK_CXX_COMPILER_FLAG(CXX_WARNINGS CXX_WARN_ALL -Wall)
  ADD_CHECK_CXX_COMPILER_FLAG(CXX_WARNINGS CXX_WARN_NO_INVALID_OFFSETOF -Wno-invalid-offsetof)
  ADD_CHECK_CXX_COMPILER_FLAG(CXX_WARNINGS CXX_WARN_NO_SIGN_COMPARE -Wno-sign-compare)

  # disable numbered, false positives
  set(C_WARNINGS "${C_WARNINGS} -wd188,186,144,913,556,858,597,177,1292,167,279,592,94,2722,3199")
  set(CXX_WARNINGS "${CXX_WARNINGS} -wd188,186,144,913,556,858,597,177,1292,167,279,592,94,2722,3199")
elseif(CMAKE_C_COMPILER_ID MATCHES "MSVC")
  # most msvc warnings are C & C++
  set(_WARNINGS
    # warning level:
    "/W3"
    "/w34062"  # switch statement contains 'default' but no 'case' labels
    "/w34115"  # 'type' : named type definition in parentheses
    "/w34189"  # local variable is initialized but not referenced
    # disable:
    "/wd4018"  # signed/unsigned mismatch
    "/wd4146"  # unary minus operator applied to unsigned type, result still unsigned
    "/wd4065"  # switch statement contains 'default' but no 'case' labels
    "/wd4127"  # conditional expression is constant
    "/wd4181"  # qualifier applied to reference type; ignored
    "/wd4200"  # zero-sized array in struct/union
    "/wd4244"  # conversion from 'type1' to 'type2', possible loss of data
    "/wd4267"  # conversion from 'size_t' to 'type', possible loss of data
    "/wd4305"  # truncation from 'type1' to 'type2'
    "/wd4800"  # forcing value to bool 'true' or 'false'
    "/wd4828"  # The file contains a character that is illegal
    "/wd4996"  # identifier was declared deprecated
    "/wd4661"  # no suitable definition provided for explicit template instantiation request
    # errors:
    "/we4013"  # 'function' undefined; assuming extern returning int
    "/we4133"  # incompatible pointer types
    "/we4431"  # missing type specifier - int assumed
  )

  if(MSVC_VERSION GREATER_EQUAL 1911)
    # see https://docs.microsoft.com/en-us/cpp/error-messages/compiler-warnings/c5038?view=vs-2017
    set(_WARNINGS "${_WARNINGS} /w35038") # order of initialization in c++ constructors
  endif()

  string(REPLACE ";" " " _WARNINGS "${_WARNINGS}")
  set(C_WARNINGS "${_WARNINGS}")
  set(CXX_WARNINGS "${_WARNINGS}")
  unset(_WARNINGS)
endif()

# ensure python header is found since detection can fail, this could happen
# with _any_ library but since we used a fixed python version this tends to
# be most problematic.
if(WITH_PYTHON)
  if(NOT EXISTS "${PYTHON_INCLUDE_DIR}/Python.h")
    message(FATAL_ERROR
      "Missing: \"${PYTHON_INCLUDE_DIR}/Python.h\",\n"
      "Set the cache entry 'PYTHON_INCLUDE_DIR' to point "
      "to a valid python include path. Containing "
      "Python.h for python version \"${PYTHON_VERSION}\""
    )
  endif()

  if(WIN32 OR APPLE)
    # Windows and macOS have this bundled with Python libraries.
  elseif((WITH_PYTHON_INSTALL AND WITH_PYTHON_INSTALL_NUMPY) OR (WITH_AUDASPACE AND NOT WITH_SYSTEM_AUDASPACE))
    if(("${PYTHON_NUMPY_PATH}" STREQUAL "") OR (${PYTHON_NUMPY_PATH} MATCHES NOTFOUND))
      find_python_package(numpy)
      unset(PYTHON_NUMPY_INCLUDE_DIRS CACHE)
      set(PYTHON_NUMPY_INCLUDE_DIRS ${PYTHON_NUMPY_PATH}/numpy/core/include CACHE PATH "Path to the include directory of the numpy module")
      mark_as_advanced(PYTHON_NUMPY_INCLUDE_DIRS)
    endif()
  endif()

  if(WIN32 OR APPLE)
    # pass, we have this in lib/python/site-packages
  elseif(WITH_PYTHON_INSTALL_REQUESTS)
    find_python_package(requests)
  endif()
endif()

if(MSVC)
  # MSVC needs to be tested first, since clang on windows will
  # match the compiler test below but clang-cl does not accept -std=c++11
  # since it is on by default and cannot be turned off.
  #
  # Nothing special is needed, C++11 features are available by default.
elseif(
  CMAKE_COMPILER_IS_GNUCC OR
  CMAKE_C_COMPILER_ID MATCHES "Clang" OR
  CMAKE_C_COMPILER_ID MATCHES "Intel"
)
  # TODO(sergey): Do we want c++11 or gnu-c++11 here?
  set(CMAKE_CXX_FLAGS "${CMAKE_CXX_FLAGS} -std=c++11")
else()
  message(FATAL_ERROR "Unknown compiler ${CMAKE_C_COMPILER_ID}, can't enable C++11 build")
endif()

# Visual Studio has all standards it supports available by default
# Clang on windows copies this behavior and does not support these switches
if(
  CMAKE_COMPILER_IS_GNUCC OR
  (CMAKE_C_COMPILER_ID MATCHES "Clang" AND (NOT MSVC)) OR
  (CMAKE_C_COMPILER_ID MATCHES "Intel")
)
  # Use C11 + GNU extensions, works with GCC, Clang, ICC
  set(CMAKE_C_FLAGS "${CMAKE_C_FLAGS} -std=gnu11")
endif()

if(UNIX AND NOT APPLE)
  if(NOT WITH_CXX11_ABI)
    set(PLATFORM_CFLAGS "${PLATFORM_CFLAGS} -D_GLIBCXX_USE_CXX11_ABI=0")
  endif()
endif()

# Include warnings first, so its possible to disable them with user defined flags
# eg: -Wno-uninitialized
set(CMAKE_C_FLAGS "${C_WARNINGS} ${CMAKE_C_FLAGS} ${PLATFORM_CFLAGS}")
set(CMAKE_CXX_FLAGS "${CXX_WARNINGS} ${CMAKE_CXX_FLAGS} ${PLATFORM_CFLAGS}")

# defined above, platform specific but shared names
mark_as_advanced(
  CYCLES_OSL
  OSL_LIB_EXEC
  OSL_COMPILER
  OSL_LIB_COMP
  OSL_LIB_QUERY
  OSL_INCLUDE_DIR
)

mark_as_advanced(
  LLVM_CONFIG
  LLVM_ROOT_DIR
  LLVM_LIBRARY
  LLVM_VERSION
)

#-------------------------------------------------------------------------------
# Global Defines

# better not set includes here but this debugging option is off by default.
if(WITH_CXX_GUARDEDALLOC)
  include_directories(${CMAKE_SOURCE_DIR}/intern/guardedalloc)
  add_definitions(-DWITH_CXX_GUARDEDALLOC)
endif()

if(WITH_ASSERT_ABORT)
  add_definitions(-DWITH_ASSERT_ABORT)
endif()

# message(STATUS "Using CFLAGS: ${CMAKE_C_FLAGS}")
# message(STATUS "Using CXXFLAGS: ${CMAKE_CXX_FLAGS}")

#-----------------------------------------------------------------------------
# Libraries

if(WITH_GTESTS)
  include(GTestTesting)
endif()

if(WITH_BLENDER)
  add_subdirectory(intern)
  add_subdirectory(extern)

  # source after intern and extern to gather all
  # internal and external library information first, for test linking
  add_subdirectory(source)
elseif(WITH_CYCLES_STANDALONE)
  add_subdirectory(intern/cycles)
  add_subdirectory(extern/clew)
  if(WITH_CUDA_DYNLOAD)
    add_subdirectory(extern/cuew)
  endif()
  if(NOT WITH_SYSTEM_GLEW)
    add_subdirectory(extern/glew)
  endif()
endif()

#-----------------------------------------------------------------------------
# Blender Application
if(WITH_BLENDER)
  add_subdirectory(source/creator)
endif()


#-----------------------------------------------------------------------------
# Testing
add_subdirectory(tests)


#-----------------------------------------------------------------------------
# Define 'heavy' submodules (for Ninja builder when using pools).
setup_heavy_lib_pool()


#-----------------------------------------------------------------------------
# CPack for generating packages
include(build_files/cmake/packaging.cmake)

#-----------------------------------------------------------------------------
# Use dynamic loading for OpenMP
if(WITH_BLENDER)
  openmp_delayload(blender)
endif()

#-----------------------------------------------------------------------------
# Print Final Configuration

if(FIRST_RUN)

  set(_config_msg "\nBlender Configuration\n=====================")

  function(info_cfg_option
    _setting
    )

    set(_msg "  - ${_setting}")
    string(LENGTH "${_msg}" _len)
    while("32" GREATER "${_len}")
      set(_msg "${_msg} ")
      math(EXPR _len "${_len} + 1")
    endwhile()

    set(_config_msg "${_config_msg}\n${_msg}${${_setting}}" PARENT_SCOPE)
  endfunction()

  function(info_cfg_text
    _text
    )

    set(_config_msg "${_config_msg}\n\n  ${_text}" PARENT_SCOPE)
  endfunction()

  message(STATUS "C Compiler:   \"${CMAKE_C_COMPILER_ID}\"")
  message(STATUS "C++ Compiler: \"${CMAKE_CXX_COMPILER_ID}\"")

  info_cfg_text("Build Options:")
  info_cfg_option(WITH_BULLET)
  info_cfg_option(WITH_IK_SOLVER)
  info_cfg_option(WITH_IK_ITASC)
  info_cfg_option(WITH_OPENCOLLADA)
  info_cfg_option(WITH_FFTW3)
  info_cfg_option(WITH_INTERNATIONAL)
  info_cfg_option(WITH_INPUT_NDOF)
  info_cfg_option(WITH_CYCLES)
  info_cfg_option(WITH_FREESTYLE)
  info_cfg_option(WITH_OPENCOLORIO)
<<<<<<< HEAD
  info_cfg_option(WITH_OPENXR)
=======
  info_cfg_option(WITH_XR_OPENXR)
>>>>>>> 4ccbbd30
  info_cfg_option(WITH_OPENIMAGEDENOISE)
  info_cfg_option(WITH_OPENVDB)
  info_cfg_option(WITH_ALEMBIC)
  info_cfg_option(WITH_QUADRIFLOW)
  info_cfg_option(WITH_USD)

  info_cfg_text("Compiler Options:")
  info_cfg_option(WITH_BUILDINFO)
  info_cfg_option(WITH_OPENMP)

  info_cfg_text("System Options:")
  info_cfg_option(WITH_INSTALL_PORTABLE)
  info_cfg_option(WITH_X11_ALPHA)
  info_cfg_option(WITH_X11_XF86VMODE)
  info_cfg_option(WITH_X11_XFIXES)
  info_cfg_option(WITH_X11_XINPUT)
  info_cfg_option(WITH_MEM_JEMALLOC)
  info_cfg_option(WITH_MEM_VALGRIND)
  info_cfg_option(WITH_SYSTEM_GLEW)

  info_cfg_text("Image Formats:")
  info_cfg_option(WITH_OPENIMAGEIO)
  info_cfg_option(WITH_IMAGE_CINEON)
  info_cfg_option(WITH_IMAGE_DDS)
  info_cfg_option(WITH_IMAGE_HDR)
  info_cfg_option(WITH_IMAGE_OPENEXR)
  info_cfg_option(WITH_IMAGE_OPENJPEG)
  info_cfg_option(WITH_IMAGE_TIFF)

  info_cfg_text("Audio:")
  info_cfg_option(WITH_OPENAL)
  info_cfg_option(WITH_SDL)
  info_cfg_option(WITH_SDL_DYNLOAD)
  info_cfg_option(WITH_JACK)
  info_cfg_option(WITH_JACK_DYNLOAD)
  info_cfg_option(WITH_CODEC_AVI)
  info_cfg_option(WITH_CODEC_FFMPEG)
  info_cfg_option(WITH_CODEC_SNDFILE)

  info_cfg_text("Compression:")
  info_cfg_option(WITH_LZMA)
  info_cfg_option(WITH_LZO)

  info_cfg_text("Python:")
  info_cfg_option(WITH_PYTHON_INSTALL)
  info_cfg_option(WITH_PYTHON_INSTALL_NUMPY)
  info_cfg_option(WITH_PYTHON_MODULE)
  info_cfg_option(WITH_PYTHON_SAFETY)
  if(APPLE)
    info_cfg_option(WITH_PYTHON_FRAMEWORK)
  endif()

  info_cfg_text("Modifiers:")
  info_cfg_option(WITH_MOD_REMESH)
  info_cfg_option(WITH_MOD_FLUID)
  info_cfg_option(WITH_MOD_OCEANSIM)

  info_cfg_text("OpenGL:")
  info_cfg_option(WITH_GLEW_ES)
  info_cfg_option(WITH_GL_EGL)
  info_cfg_option(WITH_GL_PROFILE_ES20)
  if(WIN32)
    info_cfg_option(WITH_GL_ANGLE)
  endif()

  info_cfg_text("")

  message("${_config_msg}")
endif()

if(0)
  print_all_vars()
endif()<|MERGE_RESOLUTION|>--- conflicted
+++ resolved
@@ -183,18 +183,11 @@
 if(APPLE)
   # There's no OpenXR runtime in sight for macOS, neither is code well
   # tested there -> disable it by default.
-<<<<<<< HEAD
-  option(WITH_OPENXR        "Enable VR features through the OpenXR specification" OFF)
-  mark_as_advanced(WITH_GHOST_DEBUG)
-else()
-  option(WITH_OPENXR        "Enable VR features through the OpenXR specification" ON)
-=======
   option(WITH_XR_OPENXR   "Enable VR features through the OpenXR specification" OFF)
   mark_as_advanced(WITH_XR_OPENXR)
 else()
   # Disabled until there's more than just the build system stuff. Should be enabled soon.
   option(WITH_XR_OPENXR   "Enable VR features through the OpenXR specification" OFF)
->>>>>>> 4ccbbd30
 endif()
 
 # Compositor
@@ -1714,11 +1707,7 @@
   info_cfg_option(WITH_CYCLES)
   info_cfg_option(WITH_FREESTYLE)
   info_cfg_option(WITH_OPENCOLORIO)
-<<<<<<< HEAD
-  info_cfg_option(WITH_OPENXR)
-=======
   info_cfg_option(WITH_XR_OPENXR)
->>>>>>> 4ccbbd30
   info_cfg_option(WITH_OPENIMAGEDENOISE)
   info_cfg_option(WITH_OPENVDB)
   info_cfg_option(WITH_ALEMBIC)
