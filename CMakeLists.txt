# ***** BEGIN GPL LICENSE BLOCK *****
#
# This program is free software; you can redistribute it and/or
# modify it under the terms of the GNU General Public License
# as published by the Free Software Foundation; either version 2
# of the License, or (at your option) any later version.
#
# This program is distributed in the hope that it will be useful,
# but WITHOUT ANY WARRANTY; without even the implied warranty of
# MERCHANTABILITY or FITNESS FOR A PARTICULAR PURPOSE.  See the
# GNU General Public License for more details.
#
# You should have received a copy of the GNU General Public License
# along with this program; if not, write to the Free Software Foundation,
# Inc., 51 Franklin Street, Fifth Floor, Boston, MA 02110-1301, USA.
#
# The Original Code is Copyright (C) 2006, Blender Foundation
# All rights reserved.
#
# ***** END GPL LICENSE BLOCK *****

#-----------------------------------------------------------------------------
# We don't allow in-source builds. This causes no end of troubles because
# all out-of-source builds will use the CMakeCache.txt file there and even
# build the libs and objects in it.

if(${CMAKE_SOURCE_DIR} STREQUAL ${CMAKE_BINARY_DIR})
  if(NOT DEFINED WITH_IN_SOURCE_BUILD)
    message(FATAL_ERROR
      "CMake generation for blender is not allowed within the source directory!"
      "\n Remove \"${CMAKE_SOURCE_DIR}/CMakeCache.txt\" and try again from another folder, e.g.:"
      "\n "
      "\n rm CMakeCache.txt"
      "\n cd .."
      "\n mkdir cmake-make"
      "\n cd cmake-make"
      "\n cmake ../blender"
      "\n "
      "\n Alternately define WITH_IN_SOURCE_BUILD to force this option (not recommended!)"
    )
  endif()
endif()

cmake_minimum_required(VERSION 3.5)

# Prever LEGACY OpenGL to eb compatible with all the existing releases and
# platforms which don't hare GLVND yet. Only do it if preference was not set
# externally.
if(NOT DEFINED OpenGL_GL_PREFERENCE)
  set(OpenGL_GL_PREFERENCE "LEGACY")
endif()

if(NOT EXECUTABLE_OUTPUT_PATH)
  set(FIRST_RUN TRUE)
else()
  set(FIRST_RUN FALSE)
endif()

# this starts out unset
list(APPEND CMAKE_MODULE_PATH "${CMAKE_SOURCE_DIR}/build_files/cmake/Modules")
list(APPEND CMAKE_MODULE_PATH "${CMAKE_SOURCE_DIR}/build_files/cmake/platform")

# avoid having empty buildtype
if(NOT DEFINED CMAKE_BUILD_TYPE_INIT)
  set(CMAKE_BUILD_TYPE_INIT "Release")
endif()

# Omit superfluous "Up-to-date" messages.
if(NOT DEFINED CMAKE_INSTALL_MESSAGE)
  set(CMAKE_INSTALL_MESSAGE "LAZY")
endif()

# quiet output for Makefiles, 'make -s' helps too
# set_property(GLOBAL PROPERTY RULE_MESSAGES OFF)

# global compile definitions since add_definitions() adds for all.
set_property(DIRECTORY APPEND PROPERTY COMPILE_DEFINITIONS
  $<$<CONFIG:Debug>:DEBUG;_DEBUG>
  $<$<CONFIG:Release>:NDEBUG>
  $<$<CONFIG:MinSizeRel>:NDEBUG>
  $<$<CONFIG:RelWithDebInfo>:NDEBUG>
)

#-----------------------------------------------------------------------------
# Set policy

# see "cmake --help-policy CMP0003"
# So library linking is more sane
cmake_policy(SET CMP0003 NEW)

# So BUILDINFO and BLENDERPATH strings are automatically quoted
cmake_policy(SET CMP0005 NEW)

# So syntax problems are errors
cmake_policy(SET CMP0010 NEW)

# Input directories must have CMakeLists.txt
cmake_policy(SET CMP0014 NEW)

#-----------------------------------------------------------------------------
# Load some macros.
include(build_files/cmake/macros.cmake)


#-----------------------------------------------------------------------------
# Initialize project.

blender_project_hack_pre()

project(Blender)

blender_project_hack_post()

enable_testing()

#-----------------------------------------------------------------------------
# Redirect output files

set(EXECUTABLE_OUTPUT_PATH ${CMAKE_BINARY_DIR}/bin CACHE INTERNAL "" FORCE)
set(LIBRARY_OUTPUT_PATH ${CMAKE_BINARY_DIR}/lib CACHE INTERNAL "" FORCE)
if(MSVC)
  set(TESTS_OUTPUT_DIR ${EXECUTABLE_OUTPUT_PATH}/tests/$<CONFIG>/ CACHE INTERNAL "" FORCE)
else()
  set(TESTS_OUTPUT_DIR ${EXECUTABLE_OUTPUT_PATH}/tests/ CACHE INTERNAL "" FORCE)
endif()

#-----------------------------------------------------------------------------
# Set default config options

get_blender_version()


#-----------------------------------------------------------------------------
<<<<<<< HEAD
# Platform Specific Defaults

# list of var-names
set(_init_vars)

# initialize to ON
macro(option_defaults_init)
  foreach(_var ${ARGV})
    set(${_var} ON)
    list(APPEND _init_vars "${_var}")
  endforeach()
  unset(_var)
endmacro()

# remove from namespace
macro(option_defaults_clear)
  foreach(_var ${_init_vars})
    unset(${_var})
  endforeach()
  unset(_var)
  unset(_init_vars)
endmacro()


# values to initialize WITH_****
option_defaults_init(
  _init_BUILDINFO
  _init_CODEC_FFMPEG
  _init_CYCLES_OSL
  _init_IMAGE_OPENEXR
  _init_INPUT_NDOF
  _init_JACK
  _init_OPENCOLLADA
  _init_OPENCOLORIO
  _init_SDL
  _init_FFTW3
  _init_OPENSUBDIV
  _init_OPENXR
)

# TBB malloc is only supported on for windows currently
if(WIN32)
  set(_init_TBB_MALLOC_PROXY ON)
else()
  set(_init_TBB_MALLOC_PROXY OFF)
endif()


# customize...
if(UNIX AND NOT APPLE)
  # some of these libraries are problematic on Linux
  # disable less important dependencies by default
  set(_init_CODEC_FFMPEG                   OFF)
  set(_init_CYCLES_OSL                     OFF)
  set(_init_IMAGE_OPENEXR                  OFF)
  set(_init_JACK                           OFF)
  set(_init_OPENCOLLADA                    OFF)
  set(_init_OPENCOLORIO                    OFF)
  set(_init_SDL                            OFF)
  set(_init_FFTW3                          OFF)
  set(_init_OPENSUBDIV                     OFF)
  set(_init_OPENVDB                        OFF)
  set(_init_OPENIMAGEDENOISE               OFF)
elseif(WIN32)
  set(_init_JACK                           OFF)
elseif(APPLE)
  set(_init_JACK                           OFF)
  # No OpenXR compatible XR runtime in sight on Apple, so why bother compiling XR support?
  set(_init_OPENXR                         OFF)
endif()


#-----------------------------------------------------------------------------
=======
>>>>>>> 7213c42b
# Options

# First platform specific non-cached vars
if(UNIX AND NOT (APPLE OR HAIKU))
  set(WITH_X11 ON)
endif()

# Blender internal features
option(WITH_BLENDER "Build blender (disable to build only the blender player)" ON)
mark_as_advanced(WITH_BLENDER)

option(WITH_INTERNATIONAL "Enable I18N (International fonts and text)" ON)

option(WITH_PYTHON        "Enable Embedded Python API  (only disable for development)" ON)
option(WITH_PYTHON_SECURITY "Disables execution of scripts within blend files by default" ON)
mark_as_advanced(WITH_PYTHON)  # don't want people disabling this unless they really know what they are doing.
mark_as_advanced(WITH_PYTHON_SECURITY)  # some distributions see this as a security issue, rather than have them patch it, make a build option.

option(WITH_PYTHON_SAFETY "Enable internal API error checking to track invalid data to prevent crash on access (at the expense of some efficiency, only enable for development)." OFF)
mark_as_advanced(WITH_PYTHON_SAFETY)
option(WITH_PYTHON_MODULE "Enable building as a python module which runs without a user interface, like running regular blender in background mode (experimental, only enable for development), installs to PYTHON_SITE_PACKAGES (or CMAKE_INSTALL_PREFIX if WITH_INSTALL_PORTABLE is enabled)." OFF)
if(APPLE)
  option(WITH_PYTHON_FRAMEWORK "Enable building using the Python available in the framework (OSX only)" OFF)
endif()

option(WITH_BUILDINFO     "Include extra build details (only disable for development & faster builds)" ON)
if(${CMAKE_VERSION} VERSION_LESS 2.8.8)
  # add_library OBJECT arg unsupported
  set(WITH_BUILDINFO OFF)
endif()
set(BUILDINFO_OVERRIDE_DATE "" CACHE STRING "Use instead of the current date for reproducible builds (empty string disables this option)")
set(BUILDINFO_OVERRIDE_TIME "" CACHE STRING "Use instead of the current time for reproducible builds (empty string disables this option)")
set(CPACK_OVERRIDE_PACKAGENAME "" CACHE STRING "Use instead of the standard packagename (empty string disables this option)")
mark_as_advanced(CPACK_OVERRIDE_PACKAGENAME)
mark_as_advanced(BUILDINFO_OVERRIDE_DATE)
mark_as_advanced(BUILDINFO_OVERRIDE_TIME)

option(WITH_IK_ITASC      "Enable ITASC IK solver (only disable for development & for incompatible C++ compilers)" ON)
option(WITH_IK_SOLVER     "Enable Legacy IK solver (only disable for development)" ON)
option(WITH_FFTW3         "Enable FFTW3 support (Used for smoke, ocean sim, and audio effects)" ON)
option(WITH_BULLET        "Enable Bullet (Physics Engine)" ON)
option(WITH_SYSTEM_BULLET "Use the systems bullet library (currently unsupported due to missing features in upstream!)" )
mark_as_advanced(WITH_SYSTEM_BULLET)
<<<<<<< HEAD
option(WITH_OPENCOLORIO   "Enable OpenColorIO color management" ${_init_OPENCOLORIO})
option(WITH_OPENXR        "Enable VR features through the OpenXR specification" ${_init_OPENXR})
=======
option(WITH_OPENCOLORIO   "Enable OpenColorIO color management" ON)
>>>>>>> 7213c42b

# Compositor
option(WITH_COMPOSITOR         "Enable the tile based nodal compositor" ON)
option(WITH_OPENIMAGEDENOISE   "Enable the OpenImageDenoise compositing node" ON)

option(WITH_OPENSUBDIV    "Enable OpenSubdiv for surface subdivision" ON)

option(WITH_OPENVDB       "Enable features relying on OpenVDB" ON)
option(WITH_OPENVDB_BLOSC "Enable blosc compression for OpenVDB, only enable if OpenVDB was built with blosc support" ON)
option(WITH_OPENVDB_3_ABI_COMPATIBLE "Assume OpenVDB library has been compiled with version 3 ABI compatibility" OFF)
mark_as_advanced(WITH_OPENVDB_3_ABI_COMPATIBLE)

# GHOST Windowing Library Options
option(WITH_GHOST_DEBUG   "Enable debugging output for the GHOST library" OFF)
mark_as_advanced(WITH_GHOST_DEBUG)

option(WITH_GHOST_SDL    "Enable building Blender against SDL for windowing rather than the native APIs" OFF)
mark_as_advanced(WITH_GHOST_SDL)

if(WITH_X11)
  option(WITH_GHOST_XDND    "Enable drag'n'drop support on X11 using XDND protocol" ON)
endif()

# Misc...
option(WITH_HEADLESS      "Build without graphical support (renderfarm, server mode only)" OFF)
mark_as_advanced(WITH_HEADLESS)

option(WITH_QUADRIFLOW    "Build with quadriflow remesher support" ON)

option(WITH_AUDASPACE    "Build with blenders audio library (only disable if you know what you're doing!)" ON)
option(WITH_SYSTEM_AUDASPACE "Build with external audaspace library installed on the system (only enable if you know what you're doing!)" OFF)
mark_as_advanced(WITH_AUDASPACE)
mark_as_advanced(WITH_SYSTEM_AUDASPACE)

if(NOT WITH_AUDASPACE)
  set(WITH_SYSTEM_AUDASPACE OFF)
endif()

option(WITH_OPENMP        "Enable OpenMP (has to be supported by the compiler)" ON)
if(UNIX AND NOT APPLE)
  option(WITH_OPENMP_STATIC "Link OpenMP statically (only used by the release environment)" OFF)
  mark_as_advanced(WITH_OPENMP_STATIC)
endif()

if(WITH_X11)
  option(WITH_X11_XINPUT    "Enable X11 Xinput (tablet support and unicode input)"  ON)
  option(WITH_X11_XF86VMODE "Enable X11 video mode switching"                       ON)
  option(WITH_X11_XFIXES    "Enable X11 XWayland cursor warping workaround"         ON)
  option(WITH_X11_ALPHA     "Enable X11 transparent background"                     ON)
endif()

if(UNIX AND NOT APPLE)
  option(WITH_SYSTEM_GLEW "Use GLEW OpenGL wrapper library provided by the operating system" OFF)
  option(WITH_SYSTEM_GLES "Use OpenGL ES library provided by the operating system"           ON)
else()
  # not an option for other OS's
  set(WITH_SYSTEM_GLEW OFF)
  set(WITH_SYSTEM_GLES OFF)
endif()


if(UNIX AND NOT APPLE)
  option(WITH_SYSTEM_EIGEN3 "Use the systems Eigen3 library" OFF)
endif()


# Modifiers
option(WITH_MOD_FLUID           "Enable Mantaflow Fluid Simulation Framework" ON)
option(WITH_MOD_REMESH          "Enable Remesh Modifier" ON)
option(WITH_MOD_OCEANSIM        "Enable Ocean Modifier" ON)

# Image format support
option(WITH_OPENIMAGEIO         "Enable OpenImageIO Support (http://www.openimageio.org)" ON)
option(WITH_IMAGE_OPENEXR       "Enable OpenEXR Support (http://www.openexr.com)" ON)
option(WITH_IMAGE_OPENJPEG      "Enable OpenJpeg Support (http://www.openjpeg.org)" ON)
option(WITH_IMAGE_TIFF          "Enable LibTIFF Support" ON)
option(WITH_IMAGE_DDS           "Enable DDS Image Support" ON)
option(WITH_IMAGE_CINEON        "Enable CINEON and DPX Image Support" ON)
option(WITH_IMAGE_HDR           "Enable HDR Image Support" ON)

# Audio/Video format support
option(WITH_CODEC_AVI           "Enable Blenders own AVI file support (raw/jpeg)" ON)
option(WITH_CODEC_FFMPEG        "Enable FFMPeg Support (http://ffmpeg.org)" ON)
option(WITH_CODEC_SNDFILE       "Enable libsndfile Support (http://www.mega-nerd.com/libsndfile)" ON)

# Alembic support
option(WITH_ALEMBIC             "Enable Alembic Support" ON)
option(WITH_ALEMBIC_HDF5        "Enable Legacy Alembic Support (not officially supported)" OFF)

# Universal Scene Description support
option(WITH_USD                 "Enable Universal Scene Description (USD) Support" OFF)

# 3D format support
# Disable opencollada when we don't have precompiled libs
option(WITH_OPENCOLLADA   "Enable OpenCollada Support (http://www.opencollada.org)" ON)

# Sound output
option(WITH_SDL           "Enable SDL for sound and joystick support" ON)
option(WITH_OPENAL        "Enable OpenAL Support (http://www.openal.org)" ON)
if(NOT WIN32)
  option(WITH_JACK          "Enable JACK Support (http://www.jackaudio.org)" ON)
  if(UNIX AND NOT APPLE)
    option(WITH_JACK_DYNLOAD  "Enable runtime dynamic JACK libraries loading" OFF)
  endif()
endif()
if(UNIX AND NOT APPLE)
  option(WITH_SDL_DYNLOAD  "Enable runtime dynamic SDL libraries loading" OFF)
endif()

# Compression
option(WITH_LZO           "Enable fast LZO compression (used for pointcache)" ON)
option(WITH_LZMA          "Enable best LZMA compression, (used for pointcache)" ON)
if(UNIX AND NOT APPLE)
  option(WITH_SYSTEM_LZO    "Use the system LZO library" OFF)
endif()
option(WITH_DRACO         "Enable Draco mesh compression Python module (used for glTF)" ON)

# Camera/motion tracking
option(WITH_LIBMV         "Enable Libmv structure from motion library" ON)
option(WITH_LIBMV_SCHUR_SPECIALIZATIONS "Enable fixed-size schur specializations." ON)
mark_as_advanced(WITH_LIBMV_SCHUR_SPECIALIZATIONS)

# Logging/unbit test libraries.
option(WITH_SYSTEM_GFLAGS   "Use system-wide Gflags instead of a bundled one" OFF)
option(WITH_SYSTEM_GLOG     "Use system-wide Glog instead of a bundled one" OFF)
mark_as_advanced(WITH_SYSTEM_GFLAGS)
mark_as_advanced(WITH_SYSTEM_GLOG)

# Freestyle
option(WITH_FREESTYLE     "Enable Freestyle (advanced edges rendering)" ON)

# Misc
if(WIN32)
  option(WITH_INPUT_IME "Enable Input Method Editor (IME) for complex Asian character input" ON)
endif()
option(WITH_INPUT_NDOF "Enable NDOF input devices (SpaceNavigator and friends)" ON)
if(UNIX AND NOT APPLE)
  option(WITH_INSTALL_PORTABLE "Install redistributeable runtime, otherwise install into CMAKE_INSTALL_PREFIX" ON)
  option(WITH_STATIC_LIBS "Try to link with static libraries, as much as possible, to make blender more portable across distributions" OFF)
  if(WITH_STATIC_LIBS)
    option(WITH_BOOST_ICU "Boost uses ICU library (required for linking with static Boost built with libicu)." OFF)
    mark_as_advanced(WITH_BOOST_ICU)
  endif()
endif()

option(WITH_PYTHON_INSTALL       "Copy system python into the blender install folder" ON)
if(WIN32 OR APPLE)
  # Windows and macOS have this bundled with Python libraries.
elseif(WITH_PYTHON_INSTALL OR (WITH_AUDASPACE AND NOT WITH_SYSTEM_AUDASPACE))
  set(PYTHON_NUMPY_PATH            "" CACHE PATH "Path to python site-packages or dist-packages containing 'numpy' module")
  mark_as_advanced(PYTHON_NUMPY_PATH)
  set(PYTHON_NUMPY_INCLUDE_DIRS ${PYTHON_NUMPY_PATH}/numpy/core/include CACHE PATH "Path to the include directory of the numpy module")
  mark_as_advanced(PYTHON_NUMPY_INCLUDE_DIRS)
endif()
if(WITH_PYTHON_INSTALL)
  option(WITH_PYTHON_INSTALL_NUMPY "Copy system numpy into the blender install folder"  ON)

  if(UNIX AND NOT APPLE)
    option(WITH_PYTHON_INSTALL_REQUESTS "Copy system requests into the blender install folder" ON)
    set(PYTHON_REQUESTS_PATH "" CACHE PATH "Path to python site-packages or dist-packages containing 'requests' module")
    mark_as_advanced(PYTHON_REQUESTS_PATH)
  endif()
endif()

option(WITH_CPU_SSE              "Enable SIMD instruction if they're detected on the host machine" ON)
mark_as_advanced(WITH_CPU_SSE)

# Cycles
option(WITH_CYCLES                  "Enable Cycles Render Engine" ON)
option(WITH_CYCLES_STANDALONE       "Build Cycles standalone application" OFF)
option(WITH_CYCLES_STANDALONE_GUI   "Build Cycles standalone with GUI" OFF)
option(WITH_CYCLES_OSL              "Build Cycles with OSL support" ON)
option(WITH_CYCLES_EMBREE           "Build Cycles with Embree support" OFF)
option(WITH_CYCLES_CUDA_BINARIES    "Build Cycles CUDA binaries" OFF)
option(WITH_CYCLES_CUBIN_COMPILER   "Build cubins with nvrtc based compiler instead of nvcc" OFF)
option(WITH_CYCLES_CUDA_BUILD_SERIAL "Build cubins one after another (useful on machines with limited RAM)" OFF)
mark_as_advanced(WITH_CYCLES_CUDA_BUILD_SERIAL)
set(CYCLES_CUDA_BINARIES_ARCH sm_30 sm_35 sm_37 sm_50 sm_52 sm_60 sm_61 sm_70 sm_75 CACHE STRING "CUDA architectures to build binaries for")
mark_as_advanced(CYCLES_CUDA_BINARIES_ARCH)
unset(PLATFORM_DEFAULT)
option(WITH_CYCLES_LOGGING  "Build Cycles with logging support" ON)
option(WITH_CYCLES_DEBUG    "Build Cycles with extra debug capabilities" OFF)
option(WITH_CYCLES_NATIVE_ONLY  "Build Cycles with native kernel only (which fits current CPU, use for development only)" OFF)
option(WITH_CYCLES_KERNEL_ASAN  "Build Cycles kernels with address sanitizer when WITH_COMPILER_ASAN is on, even if it's very slow" OFF)
mark_as_advanced(WITH_CYCLES_KERNEL_ASAN)
mark_as_advanced(WITH_CYCLES_CUBIN_COMPILER)
mark_as_advanced(WITH_CYCLES_LOGGING)
mark_as_advanced(WITH_CYCLES_DEBUG)
mark_as_advanced(WITH_CYCLES_NATIVE_ONLY)

option(WITH_CYCLES_DEVICE_CUDA              "Enable Cycles CUDA compute support" ON)
option(WITH_CYCLES_DEVICE_OPTIX             "Enable Cycles OptiX support" OFF)
option(WITH_CYCLES_DEVICE_OPENCL            "Enable Cycles OpenCL compute support" ON)
option(WITH_CYCLES_NETWORK              "Enable Cycles compute over network support (EXPERIMENTAL and unfinished)" OFF)
mark_as_advanced(WITH_CYCLES_DEVICE_CUDA)
mark_as_advanced(WITH_CYCLES_DEVICE_OPENCL)
mark_as_advanced(WITH_CYCLES_NETWORK)

option(WITH_CUDA_DYNLOAD "Dynamically load CUDA libraries at runtime" ON)
mark_as_advanced(WITH_CUDA_DYNLOAD)

# LLVM
option(WITH_LLVM                    "Use LLVM" OFF)
if(APPLE)
  option(LLVM_STATIC                  "Link with LLVM static libraries" ON) # we prefer static llvm build on Apple, dyn build possible though
else()
  option(LLVM_STATIC                  "Link with LLVM static libraries" OFF)
endif()
mark_as_advanced(LLVM_STATIC)

# disable for now, but plan to support on all platforms eventually
option(WITH_MEM_JEMALLOC   "Enable malloc replacement (http://www.canonware.com/jemalloc)" ON)
mark_as_advanced(WITH_MEM_JEMALLOC)

# currently only used for BLI_mempool
option(WITH_MEM_VALGRIND "Enable extended valgrind support for better reporting" OFF)
mark_as_advanced(WITH_MEM_VALGRIND)

# Debug
option(WITH_CXX_GUARDEDALLOC "Enable GuardedAlloc for C++ memory allocation tracking (only enable for development)" OFF)
mark_as_advanced(WITH_CXX_GUARDEDALLOC)

option(WITH_ASSERT_ABORT "Call abort() when raising an assertion through BLI_assert()" ON)
mark_as_advanced(WITH_ASSERT_ABORT)

option(WITH_BOOST "Enable features depending on boost" ON)
option(WITH_TBB   "Enable features depending on TBB (OpenVDB, OpenImageDenoise, sculpt multithreading)" ON)

# TBB malloc is only supported on for windows currently
if(WIN32)
  option(WITH_TBB_MALLOC_PROXY "Enable the TBB malloc replacement" ON)
endif()

# Unit testsing
option(WITH_GTESTS "Enable GTest unit testing" OFF)
option(WITH_OPENGL_RENDER_TESTS "Enable OpenGL render related unit testing (Experimental)" OFF)
option(WITH_OPENGL_DRAW_TESTS "Enable OpenGL UI drawing related unit testing (Experimental)" OFF)

# Documentation
if(UNIX AND NOT APPLE)
  option(WITH_DOC_MANPAGE "Create a manual page (Unix manpage)" OFF)
endif()


# OpenGL

option(WITH_OPENGL              "When off limits visibility of the opengl headers to just bf_gpu and gawain (temporary option for development purposes)" ON)
option(WITH_GLEW_ES             "Switches to experimental copy of GLEW that has support for OpenGL ES. (temporary option for development purposes)" OFF)
option(WITH_GL_EGL              "Use the EGL OpenGL system library instead of the platform specific OpenGL system library (CGL, glX, or WGL)"       OFF)
option(WITH_GL_PROFILE_ES20     "Support using OpenGL ES 2.0. (through either EGL or the AGL/WGL/XGL 'es20' profile)"                               OFF)

mark_as_advanced(
  WITH_OPENGL
  WITH_GLEW_ES
  WITH_GL_EGL
  WITH_GL_PROFILE_ES20
)

if(WIN32)
  option(WITH_GL_ANGLE "Link with the ANGLE library, an OpenGL ES 2.0 implementation based on Direct3D, instead of the system OpenGL library." OFF)
  mark_as_advanced(WITH_GL_ANGLE)
endif()

if(WITH_GLEW_ES AND WITH_SYSTEM_GLEW)
  message(WARNING Ignoring WITH_SYSTEM_GLEW and using WITH_GLEW_ES)
  set(WITH_SYSTEM_GLEW OFF)
endif()

if(WIN32)
  getDefaultWindowsPrefixBase(CMAKE_GENERIC_PROGRAM_FILES)
  set(CPACK_INSTALL_PREFIX ${CMAKE_GENERIC_PROGRAM_FILES}/${})
endif()

# Compiler toolchain
if(CMAKE_COMPILER_IS_GNUCC)
  option(WITH_LINKER_GOLD "Use ld.gold linker which is usually faster than ld.bfd" ON)
  mark_as_advanced(WITH_LINKER_GOLD)
endif()

if(CMAKE_COMPILER_IS_GNUCC OR CMAKE_C_COMPILER_ID MATCHES "Clang")
  option(WITH_COMPILER_ASAN "Build and link against address sanitizer (only for Debug & RelWithDebInfo targets)." OFF)
  mark_as_advanced(WITH_COMPILER_ASAN)

  if(WITH_COMPILER_ASAN)
    set(_asan_defaults "\
-fsanitize=address \
-fsanitize=bool \
-fsanitize=bounds \
-fsanitize=enum \
-fsanitize=float-cast-overflow \
-fsanitize=float-divide-by-zero \
-fsanitize=nonnull-attribute \
-fsanitize=returns-nonnull-attribute \
-fsanitize=signed-integer-overflow \
-fsanitize=undefined \
-fsanitize=vla-bound \
-fno-sanitize=alignment \
")

    if(NOT MSVC) # not all sanitizers are supported with clang-cl, these two however are very vocal about it
      set(_asan_defaults "${_asan_defaults} -fsanitize=leak -fsanitize=object-size" )
    endif()
    set(COMPILER_ASAN_CFLAGS "${_asan_defaults}" CACHE STRING "C flags for address sanitizer")
    mark_as_advanced(COMPILER_ASAN_CFLAGS)
    set(COMPILER_ASAN_CXXFLAGS "${_asan_defaults}" CACHE STRING "C++ flags for address sanitizer")
    mark_as_advanced(COMPILER_ASAN_CXXFLAGS)

    unset(_asan_defaults)

    if(NOT MSVC)
      find_library(COMPILER_ASAN_LIBRARY asan ${CMAKE_C_IMPLICIT_LINK_DIRECTORIES})
    else()
      find_library( COMPILER_ASAN_LIBRARY NAMES clang_rt.asan-x86_64
        PATHS
        [HKEY_LOCAL_MACHINE\\SOFTWARE\\Wow6432Node\\LLVM\\LLVM;]/lib/clang/7.0.0/lib/windows
        [HKEY_LOCAL_MACHINE\\SOFTWARE\\Wow6432Node\\LLVM\\LLVM;]/lib/clang/6.0.0/lib/windows
      )
    endif()
    mark_as_advanced(COMPILER_ASAN_LIBRARY)
  endif()
endif()

if(WIN32)
  # Use hardcoded paths or find_package to find externals
  option(WITH_WINDOWS_FIND_MODULES "Use find_package to locate libraries" OFF)
  mark_as_advanced(WITH_WINDOWS_FIND_MODULES)

  option(WINDOWS_USE_VISUAL_STUDIO_PROJECT_FOLDERS "Organize the visual studio projects according to source folder structure." ON)
  mark_as_advanced(WINDOWS_USE_VISUAL_STUDIO_PROJECT_FOLDERS)

  option(WINDOWS_USE_VISUAL_STUDIO_SOURCE_FOLDERS "Organize the source files in filters matching the source folders." ON)
  mark_as_advanced(WINDOWS_USE_VISUAL_STUDIO_SOURCE_FOLDERS)

  option(WINDOWS_PYTHON_DEBUG "Include the files needed for debugging python scripts with visual studio 2017+." OFF)
  mark_as_advanced(WINDOWS_PYTHON_DEBUG)

  option(WITH_WINDOWS_BUNDLE_CRT "Bundle the C runtime for install free distribution." ON)
  mark_as_advanced(WITH_WINDOWS_BUNDLE_CRT)

endif()

# The following only works with the Ninja generator in CMake >= 3.0.
if("${CMAKE_GENERATOR}" MATCHES "Ninja")
  option(WITH_NINJA_POOL_JOBS
         "Enable Ninja pools of jobs, to try to ease building on machines with 16GB of RAM or less (if not yet defined, will try to set best values based on detected machine specifications)."
         OFF)
  mark_as_advanced(WITH_NINJA_POOL_JOBS)
endif()

if(UNIX AND NOT APPLE)
  option(WITH_CXX11_ABI "Use native C++11 ABI of compiler" ON)
  mark_as_advanced(WITH_CXX11_ABI)
endif()

# Installation process.
option(POSTINSTALL_SCRIPT "Run given CMake script after installation process" OFF)
mark_as_advanced(POSTINSTALL_SCRIPT)

# end option(...)



# By default we want to install to the directory we are compiling our executables
# unless specified otherwise, which we currently do not allow
if(CMAKE_INSTALL_PREFIX_INITIALIZED_TO_DEFAULT)
  if(WIN32)
    set(CMAKE_INSTALL_PREFIX ${EXECUTABLE_OUTPUT_PATH}/\${BUILD_TYPE} CACHE PATH "default install path" FORCE)
  elseif(APPLE)
    set(CMAKE_INSTALL_PREFIX ${EXECUTABLE_OUTPUT_PATH}/\${BUILD_TYPE} CACHE PATH "default install path" FORCE)
  else()
    if(WITH_INSTALL_PORTABLE)
      set(CMAKE_INSTALL_PREFIX ${EXECUTABLE_OUTPUT_PATH} CACHE PATH "default install path" FORCE)
    endif()
  endif()
endif()



# Apple

if(APPLE)
  include(platform_apple_xcode)
endif()


#-----------------------------------------------------------------------------
# Check for conflicting/unsupported configurations

if(NOT WITH_BLENDER AND NOT WITH_CYCLES_STANDALONE)
  message(FATAL_ERROR
    "At least one of WITH_BLENDER or WITH_CYCLES_STANDALONE "
    "must be enabled, nothing to do!"
  )
endif()

if(NOT WITH_AUDASPACE)
  if(WITH_OPENAL)
    message(WARNING "WITH_OPENAL requires WITH_AUDASPACE which is disabled")
    set(WITH_OPENAL OFF)
  endif()
  if(WITH_JACK)
    message(WARNING "WITH_JACK requires WITH_AUDASPACE which is disabled")
    set(WITH_JACK OFF)
  endif()
endif()

if(NOT WITH_SDL AND WITH_GHOST_SDL)
  message(FATAL_ERROR "WITH_GHOST_SDL requires WITH_SDL")
endif()

# python module, needs some different options
if(WITH_PYTHON_MODULE AND WITH_PYTHON_INSTALL)
  message(FATAL_ERROR "WITH_PYTHON_MODULE requires WITH_PYTHON_INSTALL to be OFF")
endif()


# may as well build python module without a UI
if(WITH_PYTHON_MODULE)
  set(WITH_HEADLESS ON)
endif()

if(NOT WITH_PYTHON)
  set(WITH_CYCLES OFF)
  set(WITH_DRACO OFF)
endif()

if(WITH_DRACO AND NOT WITH_PYTHON_INSTALL)
  message(STATUS "WITH_DRACO requires WITH_PYTHON_INSTALL to be ON, disabling WITH_DRACO for now")
  set(WITH_DRACO OFF)
endif()

# enable boost for cycles, audaspace or i18n
# otherwise if the user disabled
if(NOT WITH_BOOST)
  # Explicitly disabled. so disable all deps.
  macro(set_and_warn
    _setting _val)
    if(${${_setting}})
      message(STATUS "'WITH_BOOST' is disabled: forcing 'set(${_setting} ${_val})'")
    endif()
    set(${_setting} ${_val})
  endmacro()

  set_and_warn(WITH_CYCLES         OFF)
  set_and_warn(WITH_INTERNATIONAL  OFF)
  set_and_warn(WITH_OPENVDB        OFF)
  set_and_warn(WITH_OPENCOLORIO    OFF)
  set_and_warn(WITH_QUADRIFLOW     OFF)
elseif(WITH_CYCLES OR WITH_OPENIMAGEIO OR WITH_INTERNATIONAL OR
       WITH_OPENVDB OR WITH_OPENCOLORIO)
  # Keep enabled
else()
  # Disable boost if not needed.
  set(WITH_BOOST OFF)
endif()

# auto enable openimageio for cycles
if(WITH_CYCLES)
  set(WITH_OPENIMAGEIO ON)

  # auto enable llvm for cycles_osl
  if(WITH_CYCLES_OSL)
    set(WITH_LLVM ON CACHE BOOL "" FORCE)
  endif()
else()
  set(WITH_CYCLES_OSL OFF)
endif()

# auto enable openimageio linking dependencies
if(WITH_OPENIMAGEIO)
  set(WITH_IMAGE_OPENEXR ON)
  set(WITH_IMAGE_TIFF ON)
endif()

# auto enable alembic linking dependencies
if(WITH_ALEMBIC)
  set(WITH_IMAGE_OPENEXR ON)
endif()

# don't store paths to libs for portable distribution
if(WITH_INSTALL_PORTABLE)
  set(CMAKE_SKIP_BUILD_RPATH TRUE)
endif()

if(WITH_GHOST_SDL OR WITH_HEADLESS)
  set(WITH_X11           OFF)
  set(WITH_X11_XINPUT    OFF)
  set(WITH_X11_XF86VMODE OFF)
  set(WITH_X11_XFIXES    OFF)
  set(WITH_X11_ALPHA     OFF)
  set(WITH_GHOST_XDND    OFF)
  set(WITH_INPUT_IME     OFF)
endif()

if(WITH_CPU_SSE)
  TEST_SSE_SUPPORT(COMPILER_SSE_FLAG COMPILER_SSE2_FLAG)
else()
  message(STATUS "SSE and SSE2 optimizations are DISABLED!")
  set(COMPILER_SSE_FLAG)
  set(COMPILER_SSE2_FLAG)
endif()

if(WITH_BUILDINFO)
  find_package(Git)
  if(NOT GIT_FOUND)
    message(WARNING "Git was not found, disabling WITH_BUILDINFO")
    set(WITH_BUILDINFO OFF)
  endif()
endif()

if(WITH_AUDASPACE)
  if(NOT WITH_SYSTEM_AUDASPACE)
    set(AUDASPACE_C_INCLUDE_DIRS "${CMAKE_SOURCE_DIR}/extern/audaspace/bindings/C" "${CMAKE_BINARY_DIR}/extern/audaspace")
    set(AUDASPACE_PY_INCLUDE_DIRS "${CMAKE_SOURCE_DIR}/extern/audaspace/bindings")
  endif()
endif()

# Auto-enable CUDA dynload if toolkit is not found.
if(NOT WITH_CUDA_DYNLOAD)
  find_package(CUDA)
  if(NOT CUDA_FOUND)
    message("CUDA toolkit not found, using dynamic runtime loading of libraries instead")
    set(WITH_CUDA_DYNLOAD ON)
  endif()
endif()

#-----------------------------------------------------------------------------
# Check check if submodules are cloned

if(WITH_INTERNATIONAL)
  file(GLOB RESULT "${CMAKE_SOURCE_DIR}/release/datafiles/locale")
  list(LENGTH RESULT DIR_LEN)
  if(DIR_LEN EQUAL 0)
    message(WARNING
      "Translation path '${CMAKE_SOURCE_DIR}/release/datafiles/locale' is missing, "
      "This is a 'git submodule', which are known not to work with bridges to other version "
      "control systems, disabling 'WITH_INTERNATIONAL'."
    )
    set(WITH_INTERNATIONAL OFF)
  endif()
endif()

if(WITH_PYTHON)
  # While we have this as an '#error' in 'bpy_capi_utils.h',
  # upgrading Python tends to cause confusion for users who build.
  # Give the error message early to make this more obvious.
  #
  # Do this before main 'platform_*' checks,
  # because UNIX will search for the old Python paths which may not exist.
  # giving errors about missing paths before this case is met.
  if(DEFINED PYTHON_VERSION AND "${PYTHON_VERSION}" VERSION_LESS "3.7")
    message(FATAL_ERROR "At least Python 3.7 is required to build")
  endif()

  file(GLOB RESULT "${CMAKE_SOURCE_DIR}/release/scripts/addons")
  list(LENGTH RESULT DIR_LEN)
  if(DIR_LEN EQUAL 0)
    message(WARNING
      "Addons path '${CMAKE_SOURCE_DIR}/release/scripts/addons' is missing, "
      "This is a 'git submodule', which are known not to work with bridges to other version "
      "control systems: * CONTINUING WITHOUT ADDONS *"
    )
  endif()
endif()

#-----------------------------------------------------------------------------
# Initialize un-cached vars, avoid unused warning

# linux only, not cached
set(WITH_BINRELOC OFF)

# MACOSX only, set to avoid uninitialized
set(EXETYPE "")

# C/C++ flags
set(PLATFORM_CFLAGS)

# these are added to later on.
set(C_WARNINGS)
set(CXX_WARNINGS)

# for gcc -Wno-blah-blah
set(C_REMOVE_STRICT_FLAGS)
set(CXX_REMOVE_STRICT_FLAGS)

# libraries to link the binary with passed to target_link_libraries()
# known as LLIBS to scons
set(PLATFORM_LINKLIBS "")

# Added to linker flags in setup_liblinks
# - CMAKE_EXE_LINKER_FLAGS
# - CMAKE_EXE_LINKER_FLAGS_DEBUG
set(PLATFORM_LINKFLAGS "")
set(PLATFORM_LINKFLAGS_DEBUG "")

if(NOT CMAKE_BUILD_TYPE MATCHES "Release")
  if(WITH_COMPILER_ASAN)
    set(CMAKE_C_FLAGS_DEBUG "${CMAKE_C_FLAGS_DEBUG} ${COMPILER_ASAN_CFLAGS}")
    set(CMAKE_C_FLAGS_RELWITHDEBINFO "${CMAKE_C_FLAGS_RELWITHDEBINFO} ${COMPILER_ASAN_CFLAGS}")

    set(CMAKE_CXX_FLAGS_DEBUG "${CMAKE_CXX_FLAGS_DEBUG} ${COMPILER_ASAN_CXXFLAGS}")
    set(CMAKE_CXX_FLAGS_RELWITHDEBINFO "${CMAKE_CXX_FLAGS_RELWITHDEBINFO} ${COMPILER_ASAN_CXXFLAGS}")
    if(MSVC)
      set(COMPILER_ASAN_LINKER_FLAGS "/FUNCTIONPADMIN:6")
    endif()
    set(PLATFORM_LINKLIBS "${PLATFORM_LINKLIBS};${COMPILER_ASAN_LIBRARY}")
    set(PLATFORM_LINKFLAGS "${COMPILER_ASAN_LIBRARY} ${COMPILER_ASAN_LINKER_FLAGS}")
    set(PLATFORM_LINKFLAGS_DEBUG "${COMPILER_ASAN_LIBRARY} ${COMPILER_ASAN_LINKER_FLAGS}")
  endif()
endif()

#-----------------------------------------------------------------------------
# Platform specifics

if(WITH_X11)
  find_package(X11 REQUIRED)

  find_path(X11_XF86keysym_INCLUDE_PATH X11/XF86keysym.h ${X11_INC_SEARCH_PATH})
  mark_as_advanced(X11_XF86keysym_INCLUDE_PATH)

  list(APPEND PLATFORM_LINKLIBS ${X11_X11_LIB})

  if(WITH_X11_XINPUT)
    if(X11_Xinput_LIB)
      list(APPEND PLATFORM_LINKLIBS ${X11_Xinput_LIB})
    else()
      message(FATAL_ERROR "LibXi not found. Disable WITH_X11_XINPUT if you
      want to build without tablet support")
    endif()
  endif()

  if(WITH_X11_XF86VMODE)
    # XXX, why doesn't cmake make this available?
    find_library(X11_Xxf86vmode_LIB Xxf86vm   ${X11_LIB_SEARCH_PATH})
    mark_as_advanced(X11_Xxf86vmode_LIB)
    if(X11_Xxf86vmode_LIB)
      list(APPEND PLATFORM_LINKLIBS ${X11_Xxf86vmode_LIB})
    else()
      message(FATAL_ERROR "libXxf86vm not found. Disable WITH_X11_XF86VMODE if you
      want to build without")
    endif()
  endif()

  if(WITH_X11_XFIXES)
    if(X11_Xfixes_LIB)
      list(APPEND PLATFORM_LINKLIBS ${X11_Xfixes_LIB})
    else()
      message(FATAL_ERROR "libXfixes not found. Disable WITH_X11_XFIXES if you
      want to build without")
    endif()
  endif()

  if(WITH_X11_ALPHA)
    find_library(X11_Xrender_LIB Xrender  ${X11_LIB_SEARCH_PATH})
    mark_as_advanced(X11_Xrender_LIB)
    if(X11_Xrender_LIB)
      list(APPEND PLATFORM_LINKLIBS ${X11_Xrender_LIB})
    else()
      message(FATAL_ERROR "libXrender not found. Disable WITH_X11_ALPHA if you
      want to build without")
    endif()
  endif()

endif()


# ----------------------------------------------------------------------------
# Main Platform Checks
#
# - UNIX
# - WIN32
# - APPLE

if(UNIX AND NOT APPLE)
  include(platform_unix)
elseif(WIN32)
  include(platform_win32)
elseif(APPLE)
  include(platform_apple)
endif()

#-----------------------------------------------------------------------------
# Common.

if(NOT WITH_FFTW3 AND WITH_MOD_OCEANSIM)
  message(FATAL_ERROR "WITH_MOD_OCEANSIM requires WITH_FFTW3 to be ON")
endif()

if(WITH_CYCLES)
  if(NOT WITH_OPENIMAGEIO)
    message(FATAL_ERROR
      "Cycles requires WITH_OPENIMAGEIO, the library may not have been found. "
      "Configure OIIO or disable WITH_CYCLES"
    )
  endif()
  if(NOT WITH_BOOST)
    message(FATAL_ERROR
      "Cycles requires WITH_BOOST, the library may not have been found. "
      "Configure BOOST or disable WITH_CYCLES"
    )
  endif()

  if(WITH_CYCLES_OSL)
    if(NOT WITH_LLVM)
      message(FATAL_ERROR
        "Cycles OSL requires WITH_LLVM, the library may not have been found. "
        "Configure LLVM or disable WITH_CYCLES_OSL"
      )
    endif()
  endif()
endif()

if(WITH_INTERNATIONAL)
  if(NOT WITH_BOOST)
    message(FATAL_ERROR
      "Internationalization requires WITH_BOOST, the library may not have been found. "
      "Configure BOOST or disable WITH_INTERNATIONAL"
    )
  endif()
endif()

# See TEST_SSE_SUPPORT() for how this is defined.

# Do it globally, SSE2 is required for quite some time now.
# Doing it now allows to use SSE/SSE2 in inline headers.
if(SUPPORT_SSE_BUILD)
  set(PLATFORM_CFLAGS " ${COMPILER_SSE_FLAG} ${PLATFORM_CFLAGS}")
  add_definitions(-D__SSE__ -D__MMX__)
endif()
if(SUPPORT_SSE2_BUILD)
  set(PLATFORM_CFLAGS " ${PLATFORM_CFLAGS} ${COMPILER_SSE2_FLAG}")
  add_definitions(-D__SSE2__)
  if(NOT SUPPORT_SSE_BUILD) # don't double up
    add_definitions(-D__MMX__)
  endif()
endif()


# set the endian define
if(MSVC)
  # for some reason this fails on msvc
  add_definitions(-D__LITTLE_ENDIAN__)

  # OSX-Note: as we do cross-compiling with specific set architecture,
  # endianess-detection and auto-setting is counterproductive
  # so we just set endianness according CMAKE_OSX_ARCHITECTURES

elseif(CMAKE_OSX_ARCHITECTURES MATCHES i386 OR CMAKE_OSX_ARCHITECTURES MATCHES x86_64)
  add_definitions(-D__LITTLE_ENDIAN__)
elseif(CMAKE_OSX_ARCHITECTURES MATCHES ppc OR CMAKE_OSX_ARCHITECTURES MATCHES ppc64)
  add_definitions(-D__BIG_ENDIAN__)

else()
  include(TestBigEndian)
  test_big_endian(_SYSTEM_BIG_ENDIAN)
  if(_SYSTEM_BIG_ENDIAN)
    add_definitions(-D__BIG_ENDIAN__)
  else()
    add_definitions(-D__LITTLE_ENDIAN__)
  endif()
  unset(_SYSTEM_BIG_ENDIAN)
endif()
if(WITH_IMAGE_OPENJPEG)
  # Special handling of Windows platform where openjpeg is always static.
  if(WIN32)
    set(OPENJPEG_DEFINES "-DOPJ_STATIC")
  else()
    set(OPENJPEG_DEFINES "")
  endif()
endif()

if(NOT WITH_SYSTEM_EIGEN3)
  set(EIGEN3_INCLUDE_DIRS ${CMAKE_SOURCE_DIR}/extern/Eigen3)
endif()

#-----------------------------------------------------------------------------
# Configure OpenGL.

find_package(OpenGL)
blender_include_dirs_sys("${OPENGL_INCLUDE_DIR}")

if(WITH_OPENGL)
  add_definitions(-DWITH_OPENGL)
endif()

if(WITH_SYSTEM_GLES)
  find_package_wrapper(OpenGLES)
endif()

if(WITH_GL_PROFILE_ES20)
  if(WITH_SYSTEM_GLES)
    if(NOT OPENGLES_LIBRARY)
      message(FATAL_ERROR
        "Unable to find OpenGL ES libraries. "
        "Install them or disable WITH_SYSTEM_GLES."
      )
    endif()

    list(APPEND BLENDER_GL_LIBRARIES OPENGLES_LIBRARY)

  else()
    set(OPENGLES_LIBRARY "" CACHE FILEPATH "OpenGL ES 2.0 library file")
    mark_as_advanced(OPENGLES_LIBRARY)

    list(APPEND BLENDER_GL_LIBRARIES "${OPENGLES_LIBRARY}")

    if(NOT OPENGLES_LIBRARY)
      message(FATAL_ERROR
        "To compile WITH_GL_EGL you need to set OPENGLES_LIBRARY "
        "to the file path of an OpenGL ES 2.0 library."
      )
    endif()

  endif()

  if(WIN32)
    # Setup paths to files needed to install and redistribute Windows Blender with OpenGL ES

    set(OPENGLES_DLL "" CACHE FILEPATH "OpenGL ES 2.0 redistributable DLL file")
    mark_as_advanced(OPENGLES_DLL)

    if(NOT OPENGLES_DLL)
      message(FATAL_ERROR
        "To compile WITH_GL_PROFILE_ES20 you need to set OPENGLES_DLL to the file "
        "path of an OpenGL ES 2.0 runtime dynamic link library (DLL)."
      )
    endif()

    if(WITH_GL_ANGLE)
      list(APPEND GL_DEFINITIONS -DWITH_ANGLE)

      set(D3DCOMPILER_DLL "" CACHE FILEPATH "Direct3D Compiler redistributable DLL file (needed by ANGLE)")

      get_filename_component(D3DCOMPILER_FILENAME "${D3DCOMPILER_DLL}" NAME)
      list(APPEND GL_DEFINITIONS "-DD3DCOMPILER=\"\\\"${D3DCOMPILER_FILENAME}\\\"\"")

      mark_as_advanced(D3DCOMPILER_DLL)

      if(D3DCOMPILER_DLL STREQUAL "")
        message(FATAL_ERROR
          "To compile WITH_GL_ANGLE you need to set D3DCOMPILER_DLL to the file "
          "path of a copy of the DirectX redistributable DLL file: D3DCompiler_46.dll"
        )
      endif()

    endif()

  endif()

else()
  if(OpenGL_GL_PREFERENCE STREQUAL "LEGACY" AND OPENGL_gl_LIBRARY)
    list(APPEND BLENDER_GL_LIBRARIES ${OPENGL_gl_LIBRARY})
  else()
    list(APPEND BLENDER_GL_LIBRARIES ${OPENGL_opengl_LIBRARY} ${OPENGL_glx_LIBRARY})
  endif()
endif()

if(WITH_GL_EGL)
  list(APPEND GL_DEFINITIONS -DWITH_GL_EGL)

  if(WITH_SYSTEM_GLES)
    if(NOT OPENGLES_EGL_LIBRARY)
      message(FATAL_ERROR
        "Unable to find OpenGL ES libraries. "
        "Install them or disable WITH_SYSTEM_GLES."
      )
    endif()

    list(APPEND BLENDER_GL_LIBRARIES OPENGLES_EGL_LIBRARY)

  else()
    set(OPENGLES_EGL_LIBRARY "" CACHE FILEPATH "EGL library file")
    mark_as_advanced(OPENGLES_EGL_LIBRARY)

    list(APPEND BLENDER_GL_LIBRARIES "${OPENGLES_LIBRARY}" "${OPENGLES_EGL_LIBRARY}")

    if(NOT OPENGLES_EGL_LIBRARY)
      message(FATAL_ERROR
        "To compile WITH_GL_EGL you need to set OPENGLES_EGL_LIBRARY "
        "to the file path of an EGL library."
      )
    endif()

  endif()

  if(WIN32)
    # Setup paths to files needed to install and redistribute Windows Blender with OpenGL ES

    set(OPENGLES_EGL_DLL "" CACHE FILEPATH "EGL redistributable DLL file")
    mark_as_advanced(OPENGLES_EGL_DLL)

    if(NOT OPENGLES_EGL_DLL)
      message(FATAL_ERROR
        "To compile WITH_GL_EGL you need to set OPENGLES_EGL_DLL "
        "to the file path of an EGL runtime dynamic link library (DLL)."
      )
    endif()

  endif()

endif()

if(WITH_GL_PROFILE_ES20)
  list(APPEND GL_DEFINITIONS -DWITH_GL_PROFILE_ES20)
else()
  list(APPEND GL_DEFINITIONS -DWITH_GL_PROFILE_CORE)
endif()

if(WITH_GL_EGL)
  list(APPEND GL_DEFINITIONS -DWITH_EGL)
endif()

#-----------------------------------------------------------------------------
# Configure OpenMP.
if(WITH_OPENMP)
  if(NOT OPENMP_CUSTOM)
    find_package(OpenMP)
  endif()

  if(OPENMP_FOUND)
    if(NOT WITH_OPENMP_STATIC)
      set(CMAKE_C_FLAGS "${CMAKE_C_FLAGS} ${OpenMP_C_FLAGS}")
      set(CMAKE_CXX_FLAGS "${CMAKE_CXX_FLAGS} ${OpenMP_CXX_FLAGS}")
    else()
      # Typically avoid adding flags as defines but we can't
      # pass OpenMP flags to the linker for static builds, meaning
      # we can't add any OpenMP related flags to CFLAGS variables
      # since they're passed to the linker as well.
      add_definitions("${OpenMP_C_FLAGS}")

      find_library_static(OpenMP_LIBRARIES gomp ${CMAKE_CXX_IMPLICIT_LINK_DIRECTORIES})
    endif()
  else()
    set(WITH_OPENMP OFF)
  endif()

  mark_as_advanced(
    OpenMP_C_FLAGS
    OpenMP_CXX_FLAGS
  )
endif()

#-----------------------------------------------------------------------------
# Configure GLEW

if(WITH_SYSTEM_GLEW)
  find_package(GLEW)

  # Note: There is an assumption here that the system GLEW is not a static library.

  if(NOT GLEW_FOUND)
    message(FATAL_ERROR "GLEW is required to build Blender. Install it or disable WITH_SYSTEM_GLEW.")
  endif()

  set(GLEW_INCLUDE_PATH "${GLEW_INCLUDE_DIR}")
  set(BLENDER_GLEW_LIBRARIES ${GLEW_LIBRARY})
else()
  if(WITH_GLEW_ES)
    set(GLEW_INCLUDE_PATH "${CMAKE_SOURCE_DIR}/extern/glew-es/include")

    list(APPEND GL_DEFINITIONS -DGLEW_STATIC -DWITH_GLEW_ES)

    # These definitions remove APIs from glew.h, making GLEW smaller, and catching unguarded API usage
    if(WITH_GL_PROFILE_ES20)
      list(APPEND GL_DEFINITIONS -DGLEW_ES_ONLY)
    else()
      # No ES functions are needed
      list(APPEND GL_DEFINITIONS -DGLEW_NO_ES)
    endif()

    if(WITH_GL_PROFILE_ES20)
      if(WITH_GL_EGL)
        list(APPEND GL_DEFINITIONS -DGLEW_USE_LIB_ES20)
      endif()

      # ToDo: This is an experiment to eliminate ES 1 symbols,
      # GLEW doesn't really properly provide this level of control
      # (for example, without modification it eliminates too many symbols)
      # so there are lots of modifications to GLEW to make this work,
      # and no attempt to make it work beyond Blender at this point.
      list(APPEND GL_DEFINITIONS -DGL_ES_VERSION_1_0=0 -DGL_ES_VERSION_CL_1_1=0 -DGL_ES_VERSION_CM_1_1=0)
    endif()

    if(WITH_GL_EGL)
      list(APPEND GL_DEFINITIONS -DGLEW_INC_EGL)
    endif()

    set(BLENDER_GLEW_LIBRARIES extern_glew_es bf_intern_glew_mx)

  else()
    set(GLEW_INCLUDE_PATH "${CMAKE_SOURCE_DIR}/extern/glew/include")

    list(APPEND GL_DEFINITIONS -DGLEW_STATIC)

    # This won't affect the non-experimental glew library,
    # but is used for conditional compilation elsewhere.
    list(APPEND GL_DEFINITIONS -DGLEW_NO_ES)

    set(BLENDER_GLEW_LIBRARIES extern_glew)

  endif()

endif()

list(APPEND GL_DEFINITIONS -DGLEW_NO_GLU)

#-----------------------------------------------------------------------------
# Configure Bullet

if(WITH_BULLET AND WITH_SYSTEM_BULLET)
  find_package(Bullet)
  if(NOT BULLET_FOUND)
    set(WITH_BULLET OFF)
  endif()
else()
  set(BULLET_INCLUDE_DIRS "${CMAKE_SOURCE_DIR}/extern/bullet2/src")
  # set(BULLET_LIBRARIES "")
endif()

#-----------------------------------------------------------------------------
# Configure Python.

if(WITH_PYTHON_MODULE)
  add_definitions(-DPy_ENABLE_SHARED)
endif()

#-----------------------------------------------------------------------------
# Configure GLog/GFlags

if(WITH_LIBMV OR WITH_GTESTS OR (WITH_CYCLES AND WITH_CYCLES_LOGGING))
  if(WITH_SYSTEM_GFLAGS)
    find_package(Gflags)
    if(NOT GFLAGS_FOUND)
      message(FATAL_ERROR "System wide Gflags is requested but was not found")
    endif()
    # FindGflags does not define this, and we are not even sure what to use here.
    set(GFLAGS_DEFINES)
  else()
    set(GFLAGS_DEFINES
      -DGFLAGS_DLL_DEFINE_FLAG=
      -DGFLAGS_DLL_DECLARE_FLAG=
      -DGFLAGS_DLL_DECL=
    )
    set(GFLAGS_NAMESPACE "gflags")
    set(GFLAGS_LIBRARIES extern_gflags)
    set(GFLAGS_INCLUDE_DIRS "${PROJECT_SOURCE_DIR}/extern/gflags/src")
  endif()

  if(WITH_SYSTEM_GLOG)
    find_package(Glog)
    if(NOT GLOG_FOUND)
      message(FATAL_ERROR "System wide Glog is requested but was not found")
    endif()
    # FindGlog does not define this, and we are not even sure what to use here.
    set(GLOG_DEFINES)
  else()
    set(GLOG_DEFINES
      -DGOOGLE_GLOG_DLL_DECL=
    )
    set(GLOG_LIBRARIES extern_glog)
    if(WIN32)
      set(GLOG_INCLUDE_DIRS ${CMAKE_SOURCE_DIR}/extern/glog/src/windows)
    else()
      set(GLOG_INCLUDE_DIRS ${CMAKE_SOURCE_DIR}/extern/glog/include)
    endif()
  endif()
endif()

#-----------------------------------------------------------------------------
# Configure Ceres

if(WITH_LIBMV)
  # We always have C++11 which includes unordered_map.
  set(CERES_DEFINES -DCERES_STD_UNORDERED_MAP)
endif()

#-----------------------------------------------------------------------------
# Extra limits to number of jobs running in parallel for some kind os tasks.
# Only supported by Ninja build system currently.
if("${CMAKE_GENERATOR}" MATCHES "Ninja" AND WITH_NINJA_POOL_JOBS)
  if(NOT NINJA_MAX_NUM_PARALLEL_COMPILE_JOBS AND
     NOT NINJA_MAX_NUM_PARALLEL_COMPILE_HEAVY_JOBS AND
     NOT NINJA_MAX_NUM_PARALLEL_LINK_JOBS)
    # Try to define good default values.
    # Max mem of heavy cpp files compilation: about 2.5GB
    # Max mem during linking: about 3.3GB
    cmake_host_system_information(RESULT _NUM_CORES QUERY NUMBER_OF_LOGICAL_CORES)
    # Note: this gives mem in MB.
    cmake_host_system_information(RESULT _TOT_MEM QUERY TOTAL_PHYSICAL_MEMORY)

    # Heuristics... the more cores we have, the more free mem we have to keep for the non-heavy tasks too.
    if(${_TOT_MEM} LESS 8000 AND ${_NUM_CORES} GREATER 2)
      set(_compile_heavy_jobs "1")
    elseif(${_TOT_MEM} LESS 16000 AND ${_NUM_CORES} GREATER 4)
      set(_compile_heavy_jobs "2")
    elseif(${_TOT_MEM} LESS 24000 AND ${_NUM_CORES} GREATER 8)
      set(_compile_heavy_jobs "3")
    elseif(${_TOT_MEM} LESS 32000 AND ${_NUM_CORES} GREATER 16)
      set(_compile_heavy_jobs "4")
    elseif(${_TOT_MEM} LESS 64000 AND ${_NUM_CORES} GREATER 32)
      set(_compile_heavy_jobs "8")
    else()
      set(_compile_heavy_jobs "")
    endif()

    set(NINJA_MAX_NUM_PARALLEL_COMPILE_HEAVY_JOBS "${_compile_heavy_jobs}" CACHE STRING
        "Define the maximum number of concurrent heavy compilation jobs, for ninja build system (used for some targets which cpp files can take several GB each during compilation)." FORCE)
    mark_as_advanced(NINJA_MAX_NUM_PARALLEL_COMPILE_HEAVY_JOBS)
    set(_compile_heavy_jobs)

    # Only set regular compile jobs if we set heavy jobs, otherwise default (using all cores) if fine.
    if(NINJA_MAX_NUM_PARALLEL_COMPILE_HEAVY_JOBS)
      math(EXPR _compile_jobs "${_NUM_CORES} - 1")
    else()
      set(_compile_jobs "")
    endif()
    set(NINJA_MAX_NUM_PARALLEL_COMPILE_JOBS "${_compile_jobs}" CACHE STRING
        "Define the maximum number of concurrent compilation jobs, for ninja build system." FORCE)
    mark_as_advanced(NINJA_MAX_NUM_PARALLEL_COMPILE_JOBS)
    set(_compile_jobs)

    # In practice, even when there is RAM available, this proves to be quicker than running in parallel
    # (due to slow disks accesses).
    set(NINJA_MAX_NUM_PARALLEL_LINK_JOBS "1" CACHE STRING
        "Define the maximum number of concurrent link jobs, for ninja build system." FORCE)
    mark_as_advanced(NINJA_MAX_NUM_PARALLEL_LINK_JOBS)

    set(_NUM_CORES)
    set(_TOT_MEM)
  endif()

  if(NINJA_MAX_NUM_PARALLEL_COMPILE_JOBS)
    set_property(GLOBAL APPEND PROPERTY JOB_POOLS compile_job_pool=${NINJA_MAX_NUM_PARALLEL_COMPILE_JOBS})
    set(CMAKE_JOB_POOL_COMPILE compile_job_pool)
  endif()

  if(NINJA_MAX_NUM_PARALLEL_COMPILE_HEAVY_JOBS)
    set_property(GLOBAL APPEND PROPERTY JOB_POOLS compile_heavy_job_pool=${NINJA_MAX_NUM_PARALLEL_COMPILE_HEAVY_JOBS})
  endif()

  if(NINJA_MAX_NUM_PARALLEL_LINK_JOBS)
    set_property(GLOBAL APPEND PROPERTY JOB_POOLS link_job_pool=${NINJA_MAX_NUM_PARALLEL_LINK_JOBS})
    set(CMAKE_JOB_POOL_LINK link_job_pool)
  endif()
endif()

#-----------------------------------------------------------------------------
# Extra compile flags

if(CMAKE_COMPILER_IS_GNUCC)

  ADD_CHECK_C_COMPILER_FLAG(C_WARNINGS C_WARN_ALL -Wall)
  ADD_CHECK_C_COMPILER_FLAG(C_WARNINGS C_WARN_CAST_ALIGN -Wcast-align)
  ADD_CHECK_C_COMPILER_FLAG(C_WARNINGS C_WARN_ERROR_IMPLICIT_FUNCTION_DECLARATION -Werror=implicit-function-declaration)
  ADD_CHECK_C_COMPILER_FLAG(C_WARNINGS C_WARN_ERROR_RETURN_TYPE  -Werror=return-type)
  ADD_CHECK_C_COMPILER_FLAG(C_WARNINGS C_WARN_ERROR_VLA -Werror=vla)
  # system headers sometimes do this, disable for now, was: -Werror=strict-prototypes
  ADD_CHECK_C_COMPILER_FLAG(C_WARNINGS C_WARN_STRICT_PROTOTYPES  -Wstrict-prototypes)
  ADD_CHECK_C_COMPILER_FLAG(C_WARNINGS C_WARN_MISSING_PROTOTYPES -Wmissing-prototypes)
  ADD_CHECK_C_COMPILER_FLAG(C_WARNINGS C_WARN_NO_CHAR_SUBSCRIPTS -Wno-char-subscripts)
  ADD_CHECK_C_COMPILER_FLAG(C_WARNINGS C_WARN_NO_UNKNOWN_PRAGMAS -Wno-unknown-pragmas)
  ADD_CHECK_C_COMPILER_FLAG(C_WARNINGS C_WARN_POINTER_ARITH -Wpointer-arith)
  ADD_CHECK_C_COMPILER_FLAG(C_WARNINGS C_WARN_UNUSED_PARAMETER -Wunused-parameter)
  ADD_CHECK_C_COMPILER_FLAG(C_WARNINGS C_WARN_WRITE_STRINGS -Wwrite-strings)
  ADD_CHECK_C_COMPILER_FLAG(C_WARNINGS C_WARN_LOGICAL_OP -Wlogical-op)
  ADD_CHECK_C_COMPILER_FLAG(C_WARNINGS C_WARN_UNDEF -Wundef)
  ADD_CHECK_C_COMPILER_FLAG(C_WARNINGS C_WARN_INIT_SELF -Winit-self)  # needs -Wuninitialized
  ADD_CHECK_C_COMPILER_FLAG(C_WARNINGS C_WARN_MISSING_INCLUDE_DIRS -Wmissing-include-dirs)
  ADD_CHECK_C_COMPILER_FLAG(C_WARNINGS C_WARN_NO_DIV_BY_ZERO -Wno-div-by-zero)
  ADD_CHECK_C_COMPILER_FLAG(C_WARNINGS C_WARN_TYPE_LIMITS -Wtype-limits)
  ADD_CHECK_C_COMPILER_FLAG(C_WARNINGS C_WARN_FORMAT_SIGN -Wformat-signedness)
  ADD_CHECK_C_COMPILER_FLAG(C_WARNINGS C_WARN_RESTRICT -Wrestrict)

  # C-only.
  ADD_CHECK_C_COMPILER_FLAG(C_WARNINGS C_WARN_NO_NULL -Wnonnull)
  ADD_CHECK_C_COMPILER_FLAG(C_WARNINGS C_WARN_ABSOLUTE_VALUE -Wabsolute-value)

  # gcc 4.2 gives annoying warnings on every file with this
  if(NOT "${CMAKE_C_COMPILER_VERSION}" VERSION_LESS "4.3")
    ADD_CHECK_C_COMPILER_FLAG(C_WARNINGS C_WARN_UNINITIALIZED -Wuninitialized)
  endif()

  # versions before gcc4.6 give many BLI_math warnings
  if(NOT "${CMAKE_C_COMPILER_VERSION}" VERSION_LESS "4.6")
    ADD_CHECK_C_COMPILER_FLAG(C_WARNINGS C_WARN_REDUNDANT_DECLS       -Wredundant-decls)
    ADD_CHECK_CXX_COMPILER_FLAG(CXX_WARNINGS CXX_WARN_REDUNDANT_DECLS -Wredundant-decls)
  endif()

  # versions before gcc4.8 include global name-space.
  if(NOT "${CMAKE_C_COMPILER_VERSION}" VERSION_LESS "4.8")
    ADD_CHECK_C_COMPILER_FLAG(C_WARNINGS C_WARN_SHADOW -Wshadow)
  endif()

  # disable because it gives warnings for printf() & friends.
  # ADD_CHECK_C_COMPILER_FLAG(C_WARNINGS C_WARN_DOUBLE_PROMOTION -Wdouble-promotion -Wno-error=double-promotion)

  if(NOT APPLE)
    ADD_CHECK_C_COMPILER_FLAG(C_WARNINGS C_WARN_NO_ERROR_UNUSED_BUT_SET_VARIABLE -Wno-error=unused-but-set-variable)
  endif()

  ADD_CHECK_CXX_COMPILER_FLAG(CXX_WARNINGS CXX_WARN_ALL -Wall)
  ADD_CHECK_CXX_COMPILER_FLAG(CXX_WARNINGS CXX_WARN_NO_INVALID_OFFSETOF -Wno-invalid-offsetof)
  ADD_CHECK_CXX_COMPILER_FLAG(CXX_WARNINGS CXX_WARN_NO_SIGN_COMPARE -Wno-sign-compare)
  ADD_CHECK_CXX_COMPILER_FLAG(CXX_WARNINGS CXX_WARN_LOGICAL_OP -Wlogical-op)
  ADD_CHECK_CXX_COMPILER_FLAG(CXX_WARNINGS CXX_WARN_INIT_SELF -Winit-self)  # needs -Wuninitialized
  ADD_CHECK_CXX_COMPILER_FLAG(CXX_WARNINGS CXX_WARN_MISSING_INCLUDE_DIRS -Wmissing-include-dirs)
  ADD_CHECK_CXX_COMPILER_FLAG(CXX_WARNINGS CXX_WARN_NO_DIV_BY_ZERO -Wno-div-by-zero)
  ADD_CHECK_CXX_COMPILER_FLAG(CXX_WARNINGS CXX_WARN_TYPE_LIMITS -Wtype-limits)
  ADD_CHECK_CXX_COMPILER_FLAG(CXX_WARNINGS CXX_WARN_ERROR_RETURN_TYPE  -Werror=return-type)
  ADD_CHECK_CXX_COMPILER_FLAG(CXX_WARNINGS CXX_WARN_NO_CHAR_SUBSCRIPTS -Wno-char-subscripts)
  ADD_CHECK_CXX_COMPILER_FLAG(CXX_WARNINGS CXX_WARN_NO_UNKNOWN_PRAGMAS -Wno-unknown-pragmas)
  ADD_CHECK_CXX_COMPILER_FLAG(CXX_WARNINGS CXX_WARN_POINTER_ARITH -Wpointer-arith)
  ADD_CHECK_CXX_COMPILER_FLAG(CXX_WARNINGS CXX_WARN_UNUSED_PARAMETER -Wunused-parameter)
  ADD_CHECK_CXX_COMPILER_FLAG(CXX_WARNINGS CXX_WARN_WRITE_STRINGS -Wwrite-strings)
  ADD_CHECK_CXX_COMPILER_FLAG(CXX_WARNINGS CXX_WARN_UNDEF -Wundef)
  ADD_CHECK_CXX_COMPILER_FLAG(CXX_WARNINGS CXX_WARN_FORMAT_SIGN -Wformat-signedness)
  ADD_CHECK_CXX_COMPILER_FLAG(CXX_WARNINGS CXX_WARN_RESTRICT -Wrestrict)

  # gcc 4.2 gives annoying warnings on every file with this
  if(NOT "${CMAKE_C_COMPILER_VERSION}" VERSION_LESS "4.3")
    ADD_CHECK_CXX_COMPILER_FLAG(CXX_WARNINGS CXX_WARN_UNINITIALIZED -Wuninitialized)
  endif()

  # causes too many warnings
  if(NOT APPLE)
    ADD_CHECK_CXX_COMPILER_FLAG(CXX_WARNINGS CXX_WARN_UNDEF -Wundef)
    ADD_CHECK_CXX_COMPILER_FLAG(CXX_WARNINGS CXX_WARN_MISSING_DECLARATIONS -Wmissing-declarations)
  endif()

  # Use 'ATTR_FALLTHROUGH' macro to suppress.
  if(CMAKE_COMPILER_IS_GNUCC AND (NOT "${CMAKE_C_COMPILER_VERSION}" VERSION_LESS "7.0"))
    ADD_CHECK_C_COMPILER_FLAG(C_WARNINGS C_WARN_IMPLICIT_FALLTHROUGH -Wimplicit-fallthrough=5)
    ADD_CHECK_CXX_COMPILER_FLAG(CXX_WARNINGS CXX_WARN_IMPLICIT_FALLTHROUGH -Wimplicit-fallthrough=5)
  endif()

  # flags to undo strict flags
  ADD_CHECK_C_COMPILER_FLAG(C_REMOVE_STRICT_FLAGS C_WARN_NO_DEPRECATED_DECLARATIONS -Wno-deprecated-declarations)
  ADD_CHECK_C_COMPILER_FLAG(C_REMOVE_STRICT_FLAGS C_WARN_NO_UNUSED_PARAMETER        -Wno-unused-parameter)
  ADD_CHECK_C_COMPILER_FLAG(C_REMOVE_STRICT_FLAGS C_WARN_NO_UNUSED_FUNCTION         -Wno-unused-function)
  ADD_CHECK_C_COMPILER_FLAG(C_REMOVE_STRICT_FLAGS C_WARN_NO_TYPE_LIMITS             -Wno-type-limits)
  ADD_CHECK_C_COMPILER_FLAG(C_REMOVE_STRICT_FLAGS C_WARN_NO_INT_IN_BOOL_CONTEXT     -Wno-int-in-bool-context)
  ADD_CHECK_C_COMPILER_FLAG(C_REMOVE_STRICT_FLAGS C_WARN_NO_FORMAT                  -Wno-format)
  ADD_CHECK_C_COMPILER_FLAG(C_REMOVE_STRICT_FLAGS C_WARN_NO_SWITCH                  -Wno-switch)

  ADD_CHECK_CXX_COMPILER_FLAG(CXX_REMOVE_STRICT_FLAGS CXX_WARN_NO_CLASS_MEMACCESS     -Wno-class-memaccess)
  ADD_CHECK_CXX_COMPILER_FLAG(CXX_REMOVE_STRICT_FLAGS CXX_WARN_NO_COMMENT             -Wno-comment)
  ADD_CHECK_CXX_COMPILER_FLAG(CXX_REMOVE_STRICT_FLAGS CXX_WARN_NO_UNUSED_TYPEDEFS     -Wno-unused-local-typedefs)

  if(CMAKE_COMPILER_IS_GNUCC AND (NOT "${CMAKE_C_COMPILER_VERSION}" VERSION_LESS "7.0"))
    ADD_CHECK_C_COMPILER_FLAG(C_REMOVE_STRICT_FLAGS C_WARN_NO_IMPLICIT_FALLTHROUGH    -Wno-implicit-fallthrough)
  endif()

  if(NOT APPLE)
    ADD_CHECK_C_COMPILER_FLAG(C_REMOVE_STRICT_FLAGS C_WARN_NO_ERROR_UNUSED_BUT_SET_VARIABLE -Wno-error=unused-but-set-variable)
  endif()

elseif(CMAKE_C_COMPILER_ID MATCHES "Clang")

  # strange, clang complains these are not supported, but then uses them.
  ADD_CHECK_C_COMPILER_FLAG(C_WARNINGS C_WARN_ALL -Wall)
  ADD_CHECK_C_COMPILER_FLAG(C_WARNINGS C_WARN_ERROR_IMPLICIT_FUNCTION_DECLARATION -Werror=implicit-function-declaration)
  ADD_CHECK_C_COMPILER_FLAG(C_WARNINGS C_WARN_ERROR_RETURN_TYPE  -Werror=return-type)
  ADD_CHECK_C_COMPILER_FLAG(C_WARNINGS C_WARN_NO_AUTOLOGICAL_COMPARE -Wno-tautological-compare)
  ADD_CHECK_C_COMPILER_FLAG(C_WARNINGS C_WARN_NO_UNKNOWN_PRAGMAS -Wno-unknown-pragmas)
  ADD_CHECK_C_COMPILER_FLAG(C_WARNINGS C_WARN_NO_CHAR_SUBSCRIPTS -Wno-char-subscripts)
  ADD_CHECK_C_COMPILER_FLAG(C_WARNINGS C_WARN_STRICT_PROTOTYPES  -Wstrict-prototypes)
  ADD_CHECK_C_COMPILER_FLAG(C_WARNINGS C_WARN_MISSING_PROTOTYPES -Wmissing-prototypes)
  ADD_CHECK_C_COMPILER_FLAG(C_WARNINGS C_WARN_UNUSED_PARAMETER -Wunused-parameter)

  ADD_CHECK_CXX_COMPILER_FLAG(CXX_WARNINGS CXX_WARN_ALL -Wall)
  ADD_CHECK_CXX_COMPILER_FLAG(CXX_WARNINGS CXX_WARN_NO_AUTOLOGICAL_COMPARE -Wno-tautological-compare)
  ADD_CHECK_CXX_COMPILER_FLAG(CXX_WARNINGS CXX_WARN_NO_UNKNOWN_PRAGMAS     -Wno-unknown-pragmas)
  ADD_CHECK_CXX_COMPILER_FLAG(CXX_WARNINGS CXX_WARN_NO_CHAR_SUBSCRIPTS     -Wno-char-subscripts)
  ADD_CHECK_CXX_COMPILER_FLAG(CXX_WARNINGS CXX_WARN_NO_OVERLOADED_VIRTUAL  -Wno-overloaded-virtual)  # we get a lot of these, if its a problem a dev needs to look into it.
  ADD_CHECK_CXX_COMPILER_FLAG(CXX_WARNINGS CXX_WARN_NO_SIGN_COMPARE        -Wno-sign-compare)
  ADD_CHECK_CXX_COMPILER_FLAG(CXX_WARNINGS CXX_WARN_NO_INVALID_OFFSETOF    -Wno-invalid-offsetof)

  # gives too many unfixable warnings
  # ADD_CHECK_C_COMPILER_FLAG(C_WARNINGS C_WARN_UNUSED_MACROS      -Wunused-macros)
  # ADD_CHECK_CXX_COMPILER_FLAG(CXX_WARNINGS CXX_WARN_UNUSED_MACROS          -Wunused-macros)

  # flags to undo strict flags
  ADD_CHECK_C_COMPILER_FLAG(C_REMOVE_STRICT_FLAGS C_WARN_NO_UNUSED_PARAMETER -Wno-unused-parameter)
  ADD_CHECK_C_COMPILER_FLAG(C_REMOVE_STRICT_FLAGS C_WARN_NO_UNUSED_MACROS    -Wno-unused-macros)

  ADD_CHECK_C_COMPILER_FLAG(C_REMOVE_STRICT_FLAGS C_WARN_NO_MISSING_VARIABLE_DECLARATIONS -Wno-missing-variable-declarations)
  ADD_CHECK_C_COMPILER_FLAG(C_REMOVE_STRICT_FLAGS C_WARN_NO_INCOMPAT_PTR_DISCARD_QUAL -Wno-incompatible-pointer-types-discards-qualifiers)
  ADD_CHECK_C_COMPILER_FLAG(C_REMOVE_STRICT_FLAGS C_WARN_NO_UNUSED_FUNCTION -Wno-unused-function)
  ADD_CHECK_C_COMPILER_FLAG(C_REMOVE_STRICT_FLAGS C_WARN_NO_INT_TO_VOID_POINTER_CAST -Wno-int-to-void-pointer-cast)
  ADD_CHECK_C_COMPILER_FLAG(C_REMOVE_STRICT_FLAGS C_WARN_NO_MISSING_PROTOTYPES -Wno-missing-prototypes)
  ADD_CHECK_C_COMPILER_FLAG(C_REMOVE_STRICT_FLAGS C_WARN_NO_DUPLICATE_ENUM -Wno-duplicate-enum)
  ADD_CHECK_C_COMPILER_FLAG(C_REMOVE_STRICT_FLAGS C_WARN_NO_UNDEF -Wno-undef)
  ADD_CHECK_C_COMPILER_FLAG(C_REMOVE_STRICT_FLAGS C_WARN_NO_MISSING_NORETURN -Wno-missing-noreturn)

  ADD_CHECK_CXX_COMPILER_FLAG(CXX_REMOVE_STRICT_FLAGS CXX_WARN_NO_UNUSED_PRIVATE_FIELD -Wno-unused-private-field)
  ADD_CHECK_CXX_COMPILER_FLAG(CXX_REMOVE_STRICT_FLAGS CXX_WARN_NO_CXX11_NARROWING -Wno-c++11-narrowing)
  ADD_CHECK_CXX_COMPILER_FLAG(CXX_REMOVE_STRICT_FLAGS CXX_WARN_NO_NON_VIRTUAL_DTOR -Wno-non-virtual-dtor)
  ADD_CHECK_CXX_COMPILER_FLAG(CXX_REMOVE_STRICT_FLAGS CXX_WARN_NO_UNUSED_MACROS -Wno-unused-macros)
  ADD_CHECK_CXX_COMPILER_FLAG(CXX_REMOVE_STRICT_FLAGS CXX_WARN_NO_REORDER -Wno-reorder)
  ADD_CHECK_CXX_COMPILER_FLAG(CXX_REMOVE_STRICT_FLAGS CXX_WARN_NO_COMMENT -Wno-comment)
  ADD_CHECK_CXX_COMPILER_FLAG(CXX_REMOVE_STRICT_FLAGS CXX_WARN_NO_UNUSED_TYPEDEFS -Wno-unused-local-typedefs)

elseif(CMAKE_C_COMPILER_ID MATCHES "Intel")

  ADD_CHECK_C_COMPILER_FLAG(C_WARNINGS C_WARN_ALL -Wall)
  ADD_CHECK_C_COMPILER_FLAG(C_WARNINGS C_WARN_POINTER_ARITH -Wpointer-arith)
  ADD_CHECK_C_COMPILER_FLAG(C_WARNINGS C_WARN_NO_UNKNOWN_PRAGMAS -Wno-unknown-pragmas)

  ADD_CHECK_CXX_COMPILER_FLAG(CXX_WARNINGS CXX_WARN_ALL -Wall)
  ADD_CHECK_CXX_COMPILER_FLAG(CXX_WARNINGS CXX_WARN_NO_INVALID_OFFSETOF -Wno-invalid-offsetof)
  ADD_CHECK_CXX_COMPILER_FLAG(CXX_WARNINGS CXX_WARN_NO_SIGN_COMPARE -Wno-sign-compare)

  # disable numbered, false positives
  set(C_WARNINGS "${C_WARNINGS} -wd188,186,144,913,556,858,597,177,1292,167,279,592,94,2722,3199")
  set(CXX_WARNINGS "${CXX_WARNINGS} -wd188,186,144,913,556,858,597,177,1292,167,279,592,94,2722,3199")
elseif(CMAKE_C_COMPILER_ID MATCHES "MSVC")
  # most msvc warnings are C & C++
  set(_WARNINGS
    # warning level:
    "/W3"
    "/w34062"  # switch statement contains 'default' but no 'case' labels
    "/w34115"  # 'type' : named type definition in parentheses
    "/w34189"  # local variable is initialized but not referenced
    # disable:
    "/wd4018"  # signed/unsigned mismatch
    "/wd4146"  # unary minus operator applied to unsigned type, result still unsigned
    "/wd4065"  # switch statement contains 'default' but no 'case' labels
    "/wd4127"  # conditional expression is constant
    "/wd4181"  # qualifier applied to reference type; ignored
    "/wd4200"  # zero-sized array in struct/union
    "/wd4244"  # conversion from 'type1' to 'type2', possible loss of data
    "/wd4267"  # conversion from 'size_t' to 'type', possible loss of data
    "/wd4305"  # truncation from 'type1' to 'type2'
    "/wd4800"  # forcing value to bool 'true' or 'false'
    "/wd4828"  # The file contains a character that is illegal
    "/wd4996"  # identifier was declared deprecated
    "/wd4661"  # no suitable definition provided for explicit template instantiation request
    # errors:
    "/we4013"  # 'function' undefined; assuming extern returning int
    "/we4133"  # incompatible pointer types
    "/we4431"  # missing type specifier - int assumed
  )

  if(MSVC_VERSION GREATER_EQUAL 1911)
    # see https://docs.microsoft.com/en-us/cpp/error-messages/compiler-warnings/c5038?view=vs-2017
    set(_WARNINGS "${_WARNINGS} /w35038") # order of initialization in c++ constructors
  endif()

  string(REPLACE ";" " " _WARNINGS "${_WARNINGS}")
  set(C_WARNINGS "${_WARNINGS}")
  set(CXX_WARNINGS "${_WARNINGS}")
  unset(_WARNINGS)
endif()

# ensure python header is found since detection can fail, this could happen
# with _any_ library but since we used a fixed python version this tends to
# be most problematic.
if(WITH_PYTHON)
  if(NOT EXISTS "${PYTHON_INCLUDE_DIR}/Python.h")
    message(FATAL_ERROR
      "Missing: \"${PYTHON_INCLUDE_DIR}/Python.h\",\n"
      "Set the cache entry 'PYTHON_INCLUDE_DIR' to point "
      "to a valid python include path. Containing "
      "Python.h for python version \"${PYTHON_VERSION}\""
    )
  endif()

  if(WIN32 OR APPLE)
    # Windows and macOS have this bundled with Python libraries.
  elseif((WITH_PYTHON_INSTALL AND WITH_PYTHON_INSTALL_NUMPY) OR (WITH_AUDASPACE AND NOT WITH_SYSTEM_AUDASPACE))
    if(("${PYTHON_NUMPY_PATH}" STREQUAL "") OR (${PYTHON_NUMPY_PATH} MATCHES NOTFOUND))
      find_python_package(numpy)
      unset(PYTHON_NUMPY_INCLUDE_DIRS CACHE)
      set(PYTHON_NUMPY_INCLUDE_DIRS ${PYTHON_NUMPY_PATH}/numpy/core/include CACHE PATH "Path to the include directory of the numpy module")
      mark_as_advanced(PYTHON_NUMPY_INCLUDE_DIRS)
    endif()
  endif()

  if(WIN32 OR APPLE)
    # pass, we have this in lib/python/site-packages
  elseif(WITH_PYTHON_INSTALL_REQUESTS)
    find_python_package(requests)
  endif()
endif()

if(MSVC)
  # MSVC needs to be tested first, since clang on windows will
  # match the compiler test below but clang-cl does not accept -std=c++11
  # since it is on by default and cannot be turned off.
  #
  # Nothing special is needed, C++11 features are available by default.
elseif(
  CMAKE_COMPILER_IS_GNUCC OR
  CMAKE_C_COMPILER_ID MATCHES "Clang" OR
  CMAKE_C_COMPILER_ID MATCHES "Intel"
)
  # TODO(sergey): Do we want c++11 or gnu-c++11 here?
  set(CMAKE_CXX_FLAGS "${CMAKE_CXX_FLAGS} -std=c++11")
else()
  message(FATAL_ERROR "Unknown compiler ${CMAKE_C_COMPILER_ID}, can't enable C++11 build")
endif()

# Visual Studio has all standards it supports available by default
# Clang on windows copies this behavior and does not support these switches
if(
  CMAKE_COMPILER_IS_GNUCC OR
  (CMAKE_C_COMPILER_ID MATCHES "Clang" AND (NOT MSVC)) OR
  (CMAKE_C_COMPILER_ID MATCHES "Intel")
)
  # Use C11 + GNU extensions, works with GCC, Clang, ICC
  set(CMAKE_C_FLAGS "${CMAKE_C_FLAGS} -std=gnu11")
endif()

if(UNIX AND NOT APPLE)
  if(NOT WITH_CXX11_ABI)
    set(PLATFORM_CFLAGS "${PLATFORM_CFLAGS} -D_GLIBCXX_USE_CXX11_ABI=0")
  endif()
endif()

# Include warnings first, so its possible to disable them with user defined flags
# eg: -Wno-uninitialized
set(CMAKE_C_FLAGS "${C_WARNINGS} ${CMAKE_C_FLAGS} ${PLATFORM_CFLAGS}")
set(CMAKE_CXX_FLAGS "${CXX_WARNINGS} ${CMAKE_CXX_FLAGS} ${PLATFORM_CFLAGS}")

# defined above, platform specific but shared names
mark_as_advanced(
  CYCLES_OSL
  OSL_LIB_EXEC
  OSL_COMPILER
  OSL_LIB_COMP
  OSL_LIB_QUERY
  OSL_INCLUDE_DIR
)

mark_as_advanced(
  LLVM_CONFIG
  LLVM_ROOT_DIR
  LLVM_LIBRARY
  LLVM_VERSION
)

#-------------------------------------------------------------------------------
# Global Defines

# better not set includes here but this debugging option is off by default.
if(WITH_CXX_GUARDEDALLOC)
  include_directories(${CMAKE_SOURCE_DIR}/intern/guardedalloc)
  add_definitions(-DWITH_CXX_GUARDEDALLOC)
endif()

if(WITH_ASSERT_ABORT)
  add_definitions(-DWITH_ASSERT_ABORT)
endif()

# message(STATUS "Using CFLAGS: ${CMAKE_C_FLAGS}")
# message(STATUS "Using CXXFLAGS: ${CMAKE_CXX_FLAGS}")

#-----------------------------------------------------------------------------
# Libraries

if(WITH_GTESTS)
  include(GTestTesting)
endif()

if(WITH_BLENDER)
  add_subdirectory(intern)
  add_subdirectory(extern)

  # source after intern and extern to gather all
  # internal and external library information first, for test linking
  add_subdirectory(source)
elseif(WITH_CYCLES_STANDALONE)
  add_subdirectory(intern/cycles)
  add_subdirectory(extern/clew)
  if(WITH_CUDA_DYNLOAD)
    add_subdirectory(extern/cuew)
  endif()
  if(NOT WITH_SYSTEM_GLEW)
    add_subdirectory(extern/glew)
  endif()
endif()

#-----------------------------------------------------------------------------
# Blender Application
if(WITH_BLENDER)
  add_subdirectory(source/creator)
endif()


#-----------------------------------------------------------------------------
# Testing
add_subdirectory(tests)


#-----------------------------------------------------------------------------
# Define 'heavy' submodules (for Ninja builder when using pools).
setup_heavy_lib_pool()


#-----------------------------------------------------------------------------
# CPack for generating packages
include(build_files/cmake/packaging.cmake)

#-----------------------------------------------------------------------------
# Use dynamic loading for OpenMP
if(WITH_BLENDER)
  openmp_delayload(blender)
endif()

#-----------------------------------------------------------------------------
# Print Final Configuration

if(FIRST_RUN)

  set(_config_msg "\nBlender Configuration\n=====================")

  function(info_cfg_option
    _setting
    )

    set(_msg "  - ${_setting}")
    string(LENGTH "${_msg}" _len)
    while("32" GREATER "${_len}")
      set(_msg "${_msg} ")
      math(EXPR _len "${_len} + 1")
    endwhile()

    set(_config_msg "${_config_msg}\n${_msg}${${_setting}}" PARENT_SCOPE)
  endfunction()

  function(info_cfg_text
    _text
    )

    set(_config_msg "${_config_msg}\n\n  ${_text}" PARENT_SCOPE)
  endfunction()

  message(STATUS "C Compiler:   \"${CMAKE_C_COMPILER_ID}\"")
  message(STATUS "C++ Compiler: \"${CMAKE_CXX_COMPILER_ID}\"")

  info_cfg_text("Build Options:")
  info_cfg_option(WITH_BULLET)
  info_cfg_option(WITH_IK_SOLVER)
  info_cfg_option(WITH_IK_ITASC)
  info_cfg_option(WITH_OPENCOLLADA)
  info_cfg_option(WITH_FFTW3)
  info_cfg_option(WITH_INTERNATIONAL)
  info_cfg_option(WITH_INPUT_NDOF)
  info_cfg_option(WITH_CYCLES)
  info_cfg_option(WITH_FREESTYLE)
  info_cfg_option(WITH_OPENCOLORIO)
  info_cfg_option(WITH_OPENXR)
  info_cfg_option(WITH_OPENIMAGEDENOISE)
  info_cfg_option(WITH_OPENVDB)
  info_cfg_option(WITH_ALEMBIC)
  info_cfg_option(WITH_QUADRIFLOW)
  info_cfg_option(WITH_USD)

  info_cfg_text("Compiler Options:")
  info_cfg_option(WITH_BUILDINFO)
  info_cfg_option(WITH_OPENMP)

  info_cfg_text("System Options:")
  info_cfg_option(WITH_INSTALL_PORTABLE)
  info_cfg_option(WITH_X11_ALPHA)
  info_cfg_option(WITH_X11_XF86VMODE)
  info_cfg_option(WITH_X11_XFIXES)
  info_cfg_option(WITH_X11_XINPUT)
  info_cfg_option(WITH_MEM_JEMALLOC)
  info_cfg_option(WITH_MEM_VALGRIND)
  info_cfg_option(WITH_SYSTEM_GLEW)

  info_cfg_text("Image Formats:")
  info_cfg_option(WITH_OPENIMAGEIO)
  info_cfg_option(WITH_IMAGE_CINEON)
  info_cfg_option(WITH_IMAGE_DDS)
  info_cfg_option(WITH_IMAGE_HDR)
  info_cfg_option(WITH_IMAGE_OPENEXR)
  info_cfg_option(WITH_IMAGE_OPENJPEG)
  info_cfg_option(WITH_IMAGE_TIFF)

  info_cfg_text("Audio:")
  info_cfg_option(WITH_OPENAL)
  info_cfg_option(WITH_SDL)
  info_cfg_option(WITH_SDL_DYNLOAD)
  info_cfg_option(WITH_JACK)
  info_cfg_option(WITH_JACK_DYNLOAD)
  info_cfg_option(WITH_CODEC_AVI)
  info_cfg_option(WITH_CODEC_FFMPEG)
  info_cfg_option(WITH_CODEC_SNDFILE)

  info_cfg_text("Compression:")
  info_cfg_option(WITH_LZMA)
  info_cfg_option(WITH_LZO)

  info_cfg_text("Python:")
  info_cfg_option(WITH_PYTHON_INSTALL)
  info_cfg_option(WITH_PYTHON_INSTALL_NUMPY)
  info_cfg_option(WITH_PYTHON_MODULE)
  info_cfg_option(WITH_PYTHON_SAFETY)
  if(APPLE)
    info_cfg_option(WITH_PYTHON_FRAMEWORK)
  endif()

  info_cfg_text("Modifiers:")
  info_cfg_option(WITH_MOD_REMESH)
  info_cfg_option(WITH_MOD_FLUID)
  info_cfg_option(WITH_MOD_OCEANSIM)

  info_cfg_text("OpenGL:")
  info_cfg_option(WITH_GLEW_ES)
  info_cfg_option(WITH_GL_EGL)
  info_cfg_option(WITH_GL_PROFILE_ES20)
  if(WIN32)
    info_cfg_option(WITH_GL_ANGLE)
  endif()

  info_cfg_text("")

  message("${_config_msg}")
endif()

if(0)
  print_all_vars()
endif()<|MERGE_RESOLUTION|>--- conflicted
+++ resolved
@@ -131,82 +131,6 @@
 
 
 #-----------------------------------------------------------------------------
-<<<<<<< HEAD
-# Platform Specific Defaults
-
-# list of var-names
-set(_init_vars)
-
-# initialize to ON
-macro(option_defaults_init)
-  foreach(_var ${ARGV})
-    set(${_var} ON)
-    list(APPEND _init_vars "${_var}")
-  endforeach()
-  unset(_var)
-endmacro()
-
-# remove from namespace
-macro(option_defaults_clear)
-  foreach(_var ${_init_vars})
-    unset(${_var})
-  endforeach()
-  unset(_var)
-  unset(_init_vars)
-endmacro()
-
-
-# values to initialize WITH_****
-option_defaults_init(
-  _init_BUILDINFO
-  _init_CODEC_FFMPEG
-  _init_CYCLES_OSL
-  _init_IMAGE_OPENEXR
-  _init_INPUT_NDOF
-  _init_JACK
-  _init_OPENCOLLADA
-  _init_OPENCOLORIO
-  _init_SDL
-  _init_FFTW3
-  _init_OPENSUBDIV
-  _init_OPENXR
-)
-
-# TBB malloc is only supported on for windows currently
-if(WIN32)
-  set(_init_TBB_MALLOC_PROXY ON)
-else()
-  set(_init_TBB_MALLOC_PROXY OFF)
-endif()
-
-
-# customize...
-if(UNIX AND NOT APPLE)
-  # some of these libraries are problematic on Linux
-  # disable less important dependencies by default
-  set(_init_CODEC_FFMPEG                   OFF)
-  set(_init_CYCLES_OSL                     OFF)
-  set(_init_IMAGE_OPENEXR                  OFF)
-  set(_init_JACK                           OFF)
-  set(_init_OPENCOLLADA                    OFF)
-  set(_init_OPENCOLORIO                    OFF)
-  set(_init_SDL                            OFF)
-  set(_init_FFTW3                          OFF)
-  set(_init_OPENSUBDIV                     OFF)
-  set(_init_OPENVDB                        OFF)
-  set(_init_OPENIMAGEDENOISE               OFF)
-elseif(WIN32)
-  set(_init_JACK                           OFF)
-elseif(APPLE)
-  set(_init_JACK                           OFF)
-  # No OpenXR compatible XR runtime in sight on Apple, so why bother compiling XR support?
-  set(_init_OPENXR                         OFF)
-endif()
-
-
-#-----------------------------------------------------------------------------
-=======
->>>>>>> 7213c42b
 # Options
 
 # First platform specific non-cached vars
@@ -250,12 +174,14 @@
 option(WITH_BULLET        "Enable Bullet (Physics Engine)" ON)
 option(WITH_SYSTEM_BULLET "Use the systems bullet library (currently unsupported due to missing features in upstream!)" )
 mark_as_advanced(WITH_SYSTEM_BULLET)
-<<<<<<< HEAD
-option(WITH_OPENCOLORIO   "Enable OpenColorIO color management" ${_init_OPENCOLORIO})
-option(WITH_OPENXR        "Enable VR features through the OpenXR specification" ${_init_OPENXR})
-=======
 option(WITH_OPENCOLORIO   "Enable OpenColorIO color management" ON)
->>>>>>> 7213c42b
+if(APPLE)
+  # There's no OpenXR runtime in sight for macOS, neither is code well
+  # tested there -> disable it by default.
+  option(WITH_OPENXR        "Enable VR features through the OpenXR specification" OFF)
+else()
+  option(WITH_OPENXR        "Enable VR features through the OpenXR specification" ON)
+endif()
 
 # Compositor
 option(WITH_COMPOSITOR         "Enable the tile based nodal compositor" ON)
