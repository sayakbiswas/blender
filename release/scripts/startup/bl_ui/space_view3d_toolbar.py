# ##### BEGIN GPL LICENSE BLOCK #####
#
#  This program is free software; you can redistribute it and/or
#  modify it under the terms of the GNU General Public License
#  as published by the Free Software Foundation; either version 2
#  of the License, or (at your option) any later version.
#
#  This program is distributed in the hope that it will be useful,
#  but WITHOUT ANY WARRANTY; without even the implied warranty of
#  MERCHANTABILITY or FITNESS FOR A PARTICULAR PURPOSE.  See the
#  GNU General Public License for more details.
#
#  You should have received a copy of the GNU General Public License
#  along with this program; if not, write to the Free Software Foundation,
#  Inc., 51 Franklin Street, Fifth Floor, Boston, MA 02110-1301, USA.
#
# ##### END GPL LICENSE BLOCK #####

# <pep8 compliant>
import bpy
from bpy.types import Menu, Panel, UIList
from bl_ui.properties_grease_pencil_common import (
        GreasePencilDrawingToolsPanel,
        GreasePencilStrokeEditPanel
        )
from bl_ui.properties_paint_common import (
        UnifiedPaintPanel,
        brush_texture_settings,
        brush_texpaint_common,
        brush_mask_texture_settings,
        )


class View3DPanel():
    bl_space_type = 'VIEW_3D'
    bl_region_type = 'TOOLS'


# **************** standard tool clusters ******************

# Keyframing tools
def draw_keyframing_tools(context, layout):
    col = layout.column(align=True)
    col.label(text="Keyframes:")
    row = col.row(align=True)
    row.operator("anim.keyframe_insert_menu", text="Insert")
    row.operator("anim.keyframe_delete_v3d", text="Remove")


# ********** default tools for object-mode ****************


class VIEW3D_PT_tools_transform(View3DPanel, Panel):
    bl_category = "Tools"
    bl_context = "objectmode"
    bl_label = "Transform"

    def draw(self, context):
        layout = self.layout

        col = layout.column(align=True)
        col.operator("transform.translate")
        col.operator("transform.rotate")
        col.operator("transform.resize", text="Scale")

        col = layout.column(align=True)
        col.operator("transform.mirror", text="Mirror")


class VIEW3D_PT_tools_object(View3DPanel, Panel):
    bl_category = "Tools"
    bl_context = "objectmode"
    bl_label = "Edit"

    def draw(self, context):
        layout = self.layout

        col = layout.column(align=True)
        col.operator("object.duplicate_move", text="Duplicate")
        col.operator("object.duplicate_move_linked", text="Duplicate Linked")

        col.operator("object.delete")

        obj = context.active_object
        if obj:
            obj_type = obj.type

            if obj_type in {'MESH', 'CURVE', 'SURFACE', 'ARMATURE'}:
                col = layout.column(align=True)
                col.operator("object.join")

            if obj_type in {'MESH', 'CURVE', 'SURFACE', 'ARMATURE', 'FONT', 'LATTICE'}:
                col = layout.column(align=True)
                col.operator_menu_enum("object.origin_set", "type", text="Set Origin")

            if obj_type in {'MESH', 'CURVE', 'SURFACE'}:
                col = layout.column(align=True)
                col.label(text="Shading:")
                row = col.row(align=True)
                row.operator("object.shade_smooth", text="Smooth")
                row.operator("object.shade_flat", text="Flat")


class VIEW3D_PT_tools_add_object(View3DPanel, Panel):
    bl_category = "Create"
    bl_context = "objectmode"
    bl_label = "Add Primitive"

    @staticmethod
    def draw_add_mesh(layout, label=False):
        if label:
            layout.label(text="Primitives:")
        layout.operator("mesh.primitive_plane_add", text="Plane", icon='MESH_PLANE')
        layout.operator("mesh.primitive_cube_add", text="Cube", icon='MESH_CUBE')
        layout.operator("mesh.primitive_circle_add", text="Circle", icon='MESH_CIRCLE')
        layout.operator("mesh.primitive_uv_sphere_add", text="UV Sphere", icon='MESH_UVSPHERE')
        layout.operator("mesh.primitive_ico_sphere_add", text="Ico Sphere", icon='MESH_ICOSPHERE')
        layout.operator("mesh.primitive_cylinder_add", text="Cylinder", icon='MESH_CYLINDER')
        layout.operator("mesh.primitive_cone_add", text="Cone", icon='MESH_CONE')
        layout.operator("mesh.primitive_torus_add", text="Torus", icon='MESH_TORUS')

        if label:
            layout.label(text="Special:")
        else:
            layout.separator()
        layout.operator("mesh.primitive_grid_add", text="Grid", icon='MESH_GRID')
        layout.operator("mesh.primitive_monkey_add", text="Monkey", icon='MESH_MONKEY')

    @staticmethod
    def draw_add_curve(layout, label=False):
        if label:
            layout.label(text="Bezier:")
        layout.operator("curve.primitive_bezier_curve_add", text="Bezier", icon='CURVE_BEZCURVE')
        layout.operator("curve.primitive_bezier_circle_add", text="Circle", icon='CURVE_BEZCIRCLE')

        if label:
            layout.label(text="Nurbs:")
        else:
            layout.separator()
        layout.operator("curve.primitive_nurbs_curve_add", text="Nurbs Curve", icon='CURVE_NCURVE')
        layout.operator("curve.primitive_nurbs_circle_add", text="Nurbs Circle", icon='CURVE_NCIRCLE')
        layout.operator("curve.primitive_nurbs_path_add", text="Path", icon='CURVE_PATH')

    @staticmethod
    def draw_add_surface(layout):
        layout.operator("surface.primitive_nurbs_surface_curve_add", text="Nurbs Curve", icon='SURFACE_NCURVE')
        layout.operator("surface.primitive_nurbs_surface_circle_add", text="Nurbs Circle", icon='SURFACE_NCIRCLE')
        layout.operator("surface.primitive_nurbs_surface_surface_add", text="Nurbs Surface", icon='SURFACE_NSURFACE')
        layout.operator("surface.primitive_nurbs_surface_cylinder_add", text="Nurbs Cylinder", icon='SURFACE_NCYLINDER')
        layout.operator("surface.primitive_nurbs_surface_sphere_add", text="Nurbs Sphere", icon='SURFACE_NSPHERE')
        layout.operator("surface.primitive_nurbs_surface_torus_add", text="Nurbs Torus", icon='SURFACE_NTORUS')

    @staticmethod
    def draw_add_mball(layout):
        layout.operator_enum("object.metaball_add", "type")

    @staticmethod
    def draw_add_lamp(layout):
        layout.operator_enum("object.lamp_add", "type")

    @staticmethod
    def draw_add_other(layout):
        layout.operator("object.text_add", text="Text", icon='OUTLINER_OB_FONT')
        layout.operator("object.armature_add", text="Armature", icon='OUTLINER_OB_ARMATURE')
        layout.operator("object.add", text="Lattice", icon='OUTLINER_OB_LATTICE').type = 'LATTICE'
        layout.operator("object.empty_add", text="Empty", icon='OUTLINER_OB_EMPTY').type = 'PLAIN_AXES'
        layout.operator("object.speaker_add", text="Speaker", icon='OUTLINER_OB_SPEAKER')
        layout.operator("object.camera_add", text="Camera", icon='OUTLINER_OB_CAMERA')

    def draw(self, context):
        layout = self.layout

        col = layout.column(align=True)
        col.label(text="Mesh:")
        self.draw_add_mesh(col)

        col = layout.column(align=True)
        col.label(text="Curve:")
        self.draw_add_curve(col)

        # not used here:
        # draw_add_surface
        # draw_add_mball

        col = layout.column(align=True)
        col.label(text="Lamp:")
        self.draw_add_lamp(col)

        col = layout.column(align=True)
        col.label(text="Other:")
        self.draw_add_other(col)


class VIEW3D_PT_tools_relations(View3DPanel, Panel):
    bl_category = "Relations"
    bl_context = "objectmode"
    bl_label = "Relations"

    def draw(self, context):
        layout = self.layout

        col = layout.column(align=True)

        col.label(text="Group:")
        col.operator("group.create", text="New Group")
        col.operator("group.objects_add_active", text="Add to Active")
        col.operator("group.objects_remove", text="Remove from Group")

        col.separator()

        col.label(text="Parent:")
        row = col.row(align=True)
        row.operator("object.parent_set", text="Set")
        row.operator("object.parent_clear", text="Clear")

        col.separator()

        col.label(text="Object Data:")
        col.operator("object.make_links_data")
        col.operator("object.make_single_user")

        col.separator()

        col.label(text="Linked Objects:")
        col.operator("object.make_local")
        col.operator("object.proxy_make")


class VIEW3D_PT_tools_animation(View3DPanel, Panel):
    bl_category = "Animation"
    bl_context = "objectmode"
    bl_label = "Animation"

    def draw(self, context):
        layout = self.layout

        draw_keyframing_tools(context, layout)

        col = layout.column(align=True)
        col.label(text="Motion Paths:")
        row = col.row(align=True)
        row.operator("object.paths_calculate", text="Calculate")
        row.operator("object.paths_clear", text="Clear")

        col.separator()

        col.label(text="Action:")
        col.operator("nla.bake", text="Bake Action")


class VIEW3D_PT_tools_rigid_body(View3DPanel, Panel):
    bl_category = "Physics"
    bl_context = "objectmode"
    bl_label = "Rigid Body Tools"

    def draw(self, context):
        layout = self.layout

        col = layout.column(align=True)
        col.label(text="Add/Remove:")
        row = col.row(align=True)
        row.operator("rigidbody.objects_add", text="Add Active").type = 'ACTIVE'
        row.operator("rigidbody.objects_add", text="Add Passive").type = 'PASSIVE'
        row = col.row(align=True)
        row.operator("rigidbody.objects_remove", text="Remove")

        col = layout.column(align=True)
        col.label(text="Object Tools:")
        col.operator("rigidbody.shape_change", text="Change Shape")
        col.operator("rigidbody.mass_calculate", text="Calculate Mass")
        col.operator("rigidbody.object_settings_copy", text="Copy from Active")
        col.operator("object.visual_transform_apply", text="Apply Transformation")
        col.operator("rigidbody.bake_to_keyframes", text="Bake To Keyframes")
        col.label(text="Constraints:")
        col.operator("rigidbody.connect", text="Connect")


# ********** default tools for editmode_mesh ****************

class VIEW3D_PT_tools_transform_mesh(View3DPanel, Panel):
    bl_category = "Tools"
    bl_context = "mesh_edit"
    bl_label = "Transform"

    def draw(self, context):
        layout = self.layout

        col = layout.column(align=True)
        col.operator("transform.translate")
        col.operator("transform.rotate")
        col.operator("transform.resize", text="Scale")
        col.operator("transform.shrink_fatten", text="Shrink/Fatten")
        col.operator("transform.push_pull", text="Push/Pull")


class VIEW3D_PT_tools_meshedit(View3DPanel, Panel):
    bl_category = "Tools"
    bl_context = "mesh_edit"
    bl_label = "Mesh Tools"

    def draw(self, context):
        layout = self.layout

        col = layout.column(align=True)
        col.label(text="Deform:")
        row = col.row(align=True)
        row.operator("transform.edge_slide", text="Slide Edge")
        row.operator("transform.vert_slide", text="Vertex")
        col.operator("mesh.noise")
        col.operator("mesh.vertices_smooth")
        col.operator("object.vertex_random")

        col = layout.column(align=True)
        col.label(text="Add:")

        col.menu("VIEW3D_MT_edit_mesh_extrude")
        col.operator("view3d.edit_mesh_extrude_move_normal", text="Extrude Region")
        col.operator("view3d.edit_mesh_extrude_individual_move", text="Extrude Individual")
        col.operator("mesh.subdivide")
        col.operator("mesh.loopcut_slide")
        col.operator("mesh.duplicate_move", text="Duplicate")
        row = col.row(align=True)
        row.operator("mesh.spin")
        row.operator("mesh.screw")

        row = col.row(align=True)
        props = row.operator("mesh.knife_tool", text="Knife")
        props.use_occlude_geometry = True
        props.only_selected = False
        props = row.operator("mesh.knife_tool", text="Select")
        props.use_occlude_geometry = False
        props.only_selected = True
        col.operator("mesh.knife_project")
        col.operator("mesh.bisect")

        col = layout.column(align=True)
        col.label(text="Remove:")
        col.menu("VIEW3D_MT_edit_mesh_delete")
        col.operator_menu_enum("mesh.merge", "type")
        col.operator("mesh.remove_doubles")


class VIEW3D_PT_tools_meshweight(View3DPanel, Panel):
    bl_category = "Tools"
    bl_context = "mesh_edit"
    bl_label = "Weight Tools"
    bl_options = {'DEFAULT_CLOSED'}

    # Used for Weight-Paint mode and Edit-Mode
    @staticmethod
    def draw_generic(layout):
        col = layout.column()
        col.operator("object.vertex_group_normalize_all", text="Normalize All")
        col.operator("object.vertex_group_normalize", text="Normalize")
        col.operator("object.vertex_group_mirror", text="Mirror")
        col.operator("object.vertex_group_invert", text="Invert")
        col.operator("object.vertex_group_clean", text="Clean")
        col.operator("object.vertex_group_quantize", text="Quantize")
        col.operator("object.vertex_group_levels", text="Levels")
        col.operator("object.vertex_group_blend", text="Blend")
        col.operator("object.vertex_group_limit_total", text="Limit Total")
        col.operator("object.vertex_group_fix", text="Fix Deforms")

    def draw(self, context):
        layout = self.layout
        self.draw_generic(layout)


class VIEW3D_PT_tools_add_mesh_edit(View3DPanel, Panel):
    bl_category = "Create"
    bl_context = "mesh_edit"
    bl_label = "Add Meshes"

    def draw(self, context):
        layout = self.layout

        col = layout.column(align=True)

        VIEW3D_PT_tools_add_object.draw_add_mesh(col, label=True)


class VIEW3D_PT_tools_shading(View3DPanel, Panel):
    bl_category = "Shading / UVs"
    bl_context = "mesh_edit"
    bl_label = "Shading"

    def draw(self, context):
        layout = self.layout

        col = layout.column(align=True)
        col.label(text="Faces:")
        row = col.row(align=True)
        row.operator("mesh.faces_shade_smooth", text="Smooth")
        row.operator("mesh.faces_shade_flat", text="Flat")
        col.label(text="Edges:")
        row = col.row(align=True)
        row.operator("mesh.mark_sharp", text="Smooth").clear = True
        row.operator("mesh.mark_sharp", text="Sharp")
        col.label(text="Vertices:")
        row = col.row(align=True)
        op = row.operator("mesh.mark_sharp", text="Smooth")
        op.use_verts = True
        op.clear = True
        row.operator("mesh.mark_sharp", text="Sharp").use_verts = True

        col = layout.column(align=True)
        col.label(text="Normals:")
        col.operator("mesh.normals_make_consistent", text="Recalculate")
        col.operator("mesh.flip_normals", text="Flip Direction")


class VIEW3D_PT_tools_uvs(View3DPanel, Panel):
    bl_category = "Shading / UVs"
    bl_context = "mesh_edit"
    bl_label = "UVs"

    def draw(self, context):
        layout = self.layout

        col = layout.column(align=True)
        col.label(text="UV Mapping:")
        col.menu("VIEW3D_MT_uv_map", text="Unwrap")
        col.operator("mesh.mark_seam").clear = False
        col.operator("mesh.mark_seam", text="Clear Seam").clear = True


class VIEW3D_PT_tools_meshedit_options(View3DPanel, Panel):
    bl_category = "Options"
    bl_context = "mesh_edit"
    bl_label = "Mesh Options"

    @classmethod
    def poll(cls, context):
        return context.active_object

    def draw(self, context):
        layout = self.layout

        ob = context.active_object

        tool_settings = context.tool_settings
        mesh = ob.data

        col = layout.column(align=True)
        col.prop(mesh, "use_mirror_x")

        row = col.row(align=True)
        row.active = ob.data.use_mirror_x
        row.prop(mesh, "use_mirror_topology")

        col = layout.column(align=True)
        col.label("Edge Select Mode:")
        col.prop(tool_settings, "edge_path_mode", text="")
        col.prop(tool_settings, "edge_path_live_unwrap")
        col.label("Double Threshold:")
        col.prop(tool_settings, "double_threshold", text="")

        if mesh.show_weight:
            col.label("Show Zero Weights:")
            col.row().prop(tool_settings, "vertex_group_user", expand=True)

# ********** default tools for editmode_curve ****************


class VIEW3D_PT_tools_transform_curve(View3DPanel, Panel):
    bl_category = "Tools"
    bl_context = "curve_edit"
    bl_label = "Transform"

    def draw(self, context):
        layout = self.layout

        col = layout.column(align=True)
        col.operator("transform.translate")
        col.operator("transform.rotate")
        col.operator("transform.resize", text="Scale")

        col = layout.column(align=True)
        col.operator("transform.tilt", text="Tilt")
        col.operator("transform.transform", text="Shrink/Fatten").mode = 'CURVE_SHRINKFATTEN'


class VIEW3D_PT_tools_curveedit(View3DPanel, Panel):
    bl_category = "Tools"
    bl_context = "curve_edit"
    bl_label = "Curve Tools"

    def draw(self, context):
        layout = self.layout

        col = layout.column(align=True)
        col.label(text="Curve:")
        col.operator("curve.duplicate_move", text="Duplicate")
        col.operator("curve.delete")
        col.operator("curve.cyclic_toggle")
        col.operator("curve.switch_direction")
        col.operator("curve.spline_type_set")
        col.operator("curve.radius_set")

        col = layout.column(align=True)
        col.label(text="Handles:")
        row = col.row(align=True)
        row.operator("curve.handle_type_set", text="Auto").type = 'AUTOMATIC'
        row.operator("curve.handle_type_set", text="Vector").type = 'VECTOR'
        row = col.row(align=True)
        row.operator("curve.handle_type_set", text="Align").type = 'ALIGNED'
        row.operator("curve.handle_type_set", text="Free").type = 'FREE_ALIGN'

        col = layout.column(align=True)
        col.operator("curve.normals_make_consistent")

        col = layout.column(align=True)
        col.label(text="Modeling:")
        col.operator("curve.extrude_move", text="Extrude")
        col.operator("curve.subdivide")
        col.operator("curve.smooth")
        col.operator("object.vertex_random")


class VIEW3D_PT_tools_add_curve_edit(View3DPanel, Panel):
    bl_category = "Create"
    bl_context = "curve_edit"
    bl_label = "Add Curves"

    def draw(self, context):
        layout = self.layout

        col = layout.column(align=True)

        VIEW3D_PT_tools_add_object.draw_add_curve(col, label=True)

# ********** default tools for editmode_surface ****************


class VIEW3D_PT_tools_transform_surface(View3DPanel, Panel):
    bl_category = "Tools"
    bl_context = "surface_edit"
    bl_label = "Transform"

    def draw(self, context):
        layout = self.layout

        col = layout.column(align=True)
        col.operator("transform.translate")
        col.operator("transform.rotate")
        col.operator("transform.resize", text="Scale")


class VIEW3D_PT_tools_surfaceedit(View3DPanel, Panel):
    bl_category = "Tools"
    bl_context = "surface_edit"
    bl_label = "Surface Tools"

    def draw(self, context):
        layout = self.layout

        col = layout.column(align=True)
        col.label(text="Curve:")
        col.operator("curve.duplicate_move", text="Duplicate")
        col.operator("curve.delete")
        col.operator("curve.cyclic_toggle")
        col.operator("curve.switch_direction")

        col = layout.column(align=True)
        col.label(text="Modeling:")
        col.operator("curve.extrude", text="Extrude")
        col.operator("curve.subdivide")

        col = layout.column(align=True)
        col.label(text="Deform:")
        col.operator("object.vertex_random")


class VIEW3D_PT_tools_add_surface_edit(View3DPanel, Panel):
    bl_category = "Create"
    bl_context = "surface_edit"
    bl_label = "Add Surfaces"

    def draw(self, context):
        layout = self.layout

        col = layout.column(align=True)

        VIEW3D_PT_tools_add_object.draw_add_surface(col)


# ********** default tools for editmode_text ****************


class VIEW3D_PT_tools_textedit(View3DPanel, Panel):
    bl_category = "Tools"
    bl_context = "text_edit"
    bl_label = "Text Tools"

    def draw(self, context):
        layout = self.layout

        col = layout.column(align=True)
        col.label(text="Set Case:")
        col.operator("font.case_set", text="To Upper").case = 'UPPER'
        col.operator("font.case_set", text="To Lower").case = 'LOWER'

        col = layout.column(align=True)
        col.label(text="Style:")
        col.operator("font.style_toggle", text="Bold").style = 'BOLD'
        col.operator("font.style_toggle", text="Italic").style = 'ITALIC'
        col.operator("font.style_toggle", text="Underline").style = 'UNDERLINE'


# ********** default tools for editmode_armature ****************


class VIEW3D_PT_tools_armatureedit_transform(View3DPanel, Panel):
    bl_category = "Tools"
    bl_context = "armature_edit"
    bl_label = "Transform"

    def draw(self, context):
        layout = self.layout

        col = layout.column(align=True)
        col.operator("transform.translate")
        col.operator("transform.rotate")
        col.operator("transform.resize", text="Scale")


class VIEW3D_PT_tools_armatureedit(View3DPanel, Panel):
    bl_category = "Tools"
    bl_context = "armature_edit"
    bl_label = "Armature Tools"

    def draw(self, context):
        layout = self.layout

        col = layout.column(align=True)
        col.label(text="Bones:")
        col.operator("armature.bone_primitive_add", text="Add")
        col.operator("armature.duplicate_move", text="Duplicate")
        col.operator("armature.delete", text="Delete")

        col = layout.column(align=True)
        col.label(text="Modeling:")
        col.operator("armature.extrude_move")
        col.operator("armature.subdivide", text="Subdivide")

        col = layout.column(align=True)
        col.label(text="Deform:")
        col.operator("object.vertex_random")


class VIEW3D_PT_tools_armatureedit_options(View3DPanel, Panel):
    bl_category = "Options"
    bl_context = "armature_edit"
    bl_label = "Armature Options"

    def draw(self, context):
        arm = context.active_object.data

        self.layout.prop(arm, "use_mirror_x")


# ********** default tools for editmode_mball ****************


class VIEW3D_PT_tools_mballedit(View3DPanel, Panel):
    bl_category = "Tools"
    bl_context = "mball_edit"
    bl_label = "Meta Tools"

    def draw(self, context):
        layout = self.layout

        col = layout.column(align=True)
        col.label(text="Transform:")
        col.operator("transform.translate")
        col.operator("transform.rotate")
        col.operator("transform.resize", text="Scale")

        col = layout.column(align=True)
        col.label(text="Deform:")
        col.operator("object.vertex_random")


class VIEW3D_PT_tools_add_mball_edit(View3DPanel, Panel):
    bl_category = "Create"
    bl_context = "mball_edit"
    bl_label = "Add Metaball"

    def draw(self, context):
        layout = self.layout

        col = layout.column(align=True)

        VIEW3D_PT_tools_add_object.draw_add_mball(col)


# ********** default tools for editmode_lattice ****************


class VIEW3D_PT_tools_latticeedit(View3DPanel, Panel):
    bl_category = "Tools"
    bl_context = "lattice_edit"
    bl_label = "Lattice Tools"

    def draw(self, context):
        layout = self.layout

        col = layout.column(align=True)
        col.label(text="Transform:")
        col.operator("transform.translate")
        col.operator("transform.rotate")
        col.operator("transform.resize", text="Scale")

        col = layout.column(align=True)
        col.operator("lattice.make_regular")

        col = layout.column(align=True)
        col.label(text="Deform:")
        col.operator("object.vertex_random")


# ********** default tools for pose-mode ****************


class VIEW3D_PT_tools_posemode(View3DPanel, Panel):
    bl_category = "Tools"
    bl_context = "posemode"
    bl_label = "Pose Tools"

    def draw(self, context):
        layout = self.layout

        col = layout.column(align=True)
        col.label(text="Transform:")
        col.operator("transform.translate")
        col.operator("transform.rotate")
        col.operator("transform.resize", text="Scale")

        col = layout.column(align=True)
        col.label(text="In-Between:")
        row = col.row(align=True)
        row.operator("pose.push", text="Push")
        row.operator("pose.relax", text="Relax")
        col.operator("pose.breakdown", text="Breakdowner")

        col = layout.column(align=True)
        col.label(text="Pose:")
        row = col.row(align=True)
        row.operator("pose.copy", text="Copy")
        row.operator("pose.paste", text="Paste")

        col = layout.column(align=True)
        col.operator("poselib.pose_add", text="Add To Library")

        draw_keyframing_tools(context, layout)

        col = layout.column(align=True)
        col.label(text="Motion Paths:")
        row = col.row(align=True)
        row.operator("pose.paths_calculate", text="Calculate")
        row.operator("pose.paths_clear", text="Clear")


class VIEW3D_PT_tools_posemode_options(View3DPanel, Panel):
    bl_category = "Options"
    bl_context = "posemode"
    bl_label = "Pose Options"

    def draw(self, context):
        arm = context.active_object.data

        self.layout.prop(arm, "use_auto_ik")

# ********** default tools for paint modes ****************


class View3DPaintPanel(UnifiedPaintPanel):
    bl_space_type = 'VIEW_3D'
    bl_region_type = 'TOOLS'

class VIEW3D_PT_imapaint_tools_missing(Panel, View3DPaintPanel):
    bl_category = "Tools"
    bl_label = "Missing Data"

    @classmethod
    def poll(cls, context):
        toolsettings = context.tool_settings.image_paint
        return context.image_paint_object and not toolsettings.detect_data()

    def draw(self, context):
        layout = self.layout
        toolsettings = context.tool_settings.image_paint

        col = layout.column()
        col.label("Missing Data", icon='ERROR')
        if toolsettings.missing_uvs:
            col.separator()
            col.label("Missing UVs", icon='INFO')
            col.label("Unwrap the mesh in edit mode or generate a simple UVs")
            col.operator("mesh.uv_texture_add", text="Add Simple UVs")
    
        if toolsettings.mode == 'MATERIAL':
            if toolsettings.missing_materials:
                col.separator()
                col.label("Missing Materials", icon='INFO')
                col.label("Add a material and paint slot below")
                col.operator_menu_enum("paint.add_texture_paint_slot", "type", text="Add Paint Slot")
                   
            elif toolsettings.missing_texture:
                ob = context.active_object
                mat = ob.active_material

                col.separator()
                if mat:
                    col.label("Missing Texture Slots", icon='INFO')
                    col.label("Add a paint slot below")
                    col.operator_menu_enum("paint.add_texture_paint_slot", "type", text="Add Paint Slot")
                else:
                    col.label("Missing Materials", icon='INFO')
                    col.label("Add a material and paint slot below")
                    col.operator_menu_enum("paint.add_texture_paint_slot", "type", text="Add Paint Slot")
 

        elif toolsettings.mode == 'IMAGE':
            if toolsettings.missing_texture:
                col.separator()
                col.label("Missing Canvas", icon='INFO')
                col.label("Add or assign a canvas image below")
                col.label("Canvas Image")
                col.template_ID(toolsettings, "canvas")
                col.operator("image.new", text="New").gen_context = 'PAINT_CANVAS'

        if toolsettings.missing_stencil:
            col.separator()
            col.label("Missing Stencil", icon='INFO')
            col.label("Add or assign a stencil image below")
            col.label("Stencil Image")
            col.template_ID(toolsettings, "stencil_image")
            col.operator("image.new", text="New").gen_context = 'PAINT_STENCIL'

class VIEW3D_PT_tools_brush(Panel, View3DPaintPanel):
    bl_category = "Tools"
    bl_label = "Brush"

    @classmethod
    def poll(cls, context):
        return cls.paint_settings(context)

    def draw(self, context):
        layout = self.layout

        toolsettings = context.tool_settings
        settings = self.paint_settings(context)
        brush = settings.brush

        if not context.particle_edit_object:
            col = layout.split().column()
            col.template_ID_preview(settings, "brush", new="brush.add", rows=3, cols=8)

        # Particle Mode #
        if context.particle_edit_object:
            tool = settings.tool

            layout.column().prop(settings, "tool", expand=True)

            if tool != 'NONE':
                col = layout.column()
                col.prop(brush, "size", slider=True)
                if tool != 'ADD':
                    col.prop(brush, "strength", slider=True)

            if tool == 'ADD':
                col.prop(brush, "count")
                col = layout.column()
                col.prop(settings, "use_default_interpolate")
                sub = col.column(align=True)
                sub.active = settings.use_default_interpolate
                sub.prop(brush, "steps", slider=True)
                sub.prop(settings, "default_key_count", slider=True)
            elif tool == 'LENGTH':
                layout.prop(brush, "length_mode", expand=True)
            elif tool == 'PUFF':
                layout.prop(brush, "puff_mode", expand=True)
                layout.prop(brush, "use_puff_volume")

        # Sculpt Mode #

        elif context.sculpt_object and brush:
            capabilities = brush.sculpt_capabilities

            col = layout.column()

            col.separator()

            row = col.row(align=True)

            ups = toolsettings.unified_paint_settings
            if ((ups.use_unified_size and ups.use_locked_size) or
                    ((not ups.use_unified_size) and brush.use_locked_size)):
                self.prop_unified_size(row, context, brush, "use_locked_size", icon='LOCKED')
                self.prop_unified_size(row, context, brush, "unprojected_radius", slider=True, text="Radius")
            else:
                self.prop_unified_size(row, context, brush, "use_locked_size", icon='UNLOCKED')
                self.prop_unified_size(row, context, brush, "size", slider=True, text="Radius")

            self.prop_unified_size(row, context, brush, "use_pressure_size")

            # strength, use_strength_pressure, and use_strength_attenuation
            col.separator()
            row = col.row(align=True)

            if capabilities.has_space_attenuation:
                row.prop(brush, "use_space_attenuation", toggle=True, icon_only=True)

            self.prop_unified_strength(row, context, brush, "strength", text="Strength")

            if capabilities.has_strength_pressure:
                self.prop_unified_strength(row, context, brush, "use_pressure_strength")

            # auto_smooth_factor and use_inverse_smooth_pressure
            if capabilities.has_auto_smooth:
                col.separator()

                row = col.row(align=True)
                row.prop(brush, "auto_smooth_factor", slider=True)
                row.prop(brush, "use_inverse_smooth_pressure", toggle=True, text="")

            # normal_weight
            if capabilities.has_normal_weight:
                col.separator()
                row = col.row(align=True)
                row.prop(brush, "normal_weight", slider=True)

            # crease_pinch_factor
            if capabilities.has_pinch_factor:
                col.separator()
                row = col.row(align=True)
                row.prop(brush, "crease_pinch_factor", slider=True, text="Pinch")

            # use_original_normal and sculpt_plane
            if capabilities.has_sculpt_plane:
                col.separator()
                row = col.row(align=True)

                row.prop(brush, "use_original_normal", toggle=True, icon_only=True)

                row.prop(brush, "sculpt_plane", text="")

            if brush.sculpt_tool == 'MASK':
                col.prop(brush, "mask_tool", text="")

            # plane_offset, use_offset_pressure, use_plane_trim, plane_trim
            if capabilities.has_plane_offset:
                row = col.row(align=True)
                row.prop(brush, "plane_offset", slider=True)
                row.prop(brush, "use_offset_pressure", text="")

                col.separator()

                row = col.row()
                row.prop(brush, "use_plane_trim", text="Trim")
                row = col.row()
                row.active = brush.use_plane_trim
                row.prop(brush, "plane_trim", slider=True, text="Distance")

            # height
            if capabilities.has_height:
                row = col.row()
                row.prop(brush, "height", slider=True, text="Height")

            # use_frontface
            col.separator()
            row = col.row()
            row.prop(brush, "use_frontface", text="Front Faces Only")

            # direction
            col.separator()
            col.row().prop(brush, "direction", expand=True)

            # use_accumulate
            if capabilities.has_accumulate:
                col.separator()

                col.prop(brush, "use_accumulate")

            # use_persistent, set_persistent_base
            if capabilities.has_persistence:
                col.separator()

                ob = context.sculpt_object
                do_persistent = True

                # not supported yet for this case
                for md in ob.modifiers:
                    if md.type == 'MULTIRES':
                        do_persistent = False
                        break

                if do_persistent:
                    col.prop(brush, "use_persistent")
                    col.operator("sculpt.set_persistent_base")

        # Texture Paint Mode #

        elif context.image_paint_object and brush:
            brush_texpaint_common(self, context, layout, brush, settings, True)

        # Weight Paint Mode #
        elif context.weight_paint_object and brush:

            col = layout.column()

            row = col.row(align=True)
            self.prop_unified_weight(row, context, brush, "weight", slider=True, text="Weight")

            row = col.row(align=True)
            self.prop_unified_size(row, context, brush, "size", slider=True, text="Radius")
            self.prop_unified_size(row, context, brush, "use_pressure_size")

            row = col.row(align=True)
            self.prop_unified_strength(row, context, brush, "strength", text="Strength")
            self.prop_unified_strength(row, context, brush, "use_pressure_strength")

            col.prop(brush, "vertex_tool", text="Blend")

            col = layout.column()
            col.prop(toolsettings, "use_auto_normalize", text="Auto Normalize")
            col.prop(toolsettings, "use_multipaint", text="Multi-Paint")

        # Vertex Paint Mode #
        elif context.vertex_paint_object and brush:
            col = layout.column()
            self.prop_unified_color_picker(col, context, brush, "color", value_slider=True)
            if settings.palette:
                col.template_palette(settings, "palette", color=True)
            self.prop_unified_color(col, context, brush, "color", text="")

            col.separator()
            row = col.row(align=True)
            self.prop_unified_size(row, context, brush, "size", slider=True, text="Radius")
            self.prop_unified_size(row, context, brush, "use_pressure_size")

            row = col.row(align=True)
            self.prop_unified_strength(row, context, brush, "strength", text="Strength")
            self.prop_unified_strength(row, context, brush, "use_pressure_strength")

            # XXX - TODO
            # row = col.row(align=True)
            # row.prop(brush, "jitter", slider=True)
            # row.prop(brush, "use_pressure_jitter", toggle=True, text="")
            col.separator()
            col.prop(brush, "vertex_tool", text="Blend")

            col.separator()
            col.template_ID(settings, "palette", new="palette.new")


class TEXTURE_UL_texpaintslots(UIList):
    def draw_item(self, context, layout, data, item, icon, active_data, active_propname, index):
        mat = data

        if self.layout_type in {'DEFAULT', 'COMPACT'}:
            layout.prop(item, "name", text="", emboss=False, icon_value=icon)
            if (not mat.use_nodes) and (context.scene.render.engine == 'BLENDER_RENDER'):
                mtex_index = mat.texture_paint_slots[index].index
                layout.prop(mat, "use_textures", text="", index=mtex_index)
        elif self.layout_type in {'GRID'}:
            layout.alignment = 'CENTER'
            layout.label(text="")

class VIEW3D_MT_tools_projectpaint_uvlayer(Menu):
    bl_label = "Clone Layer"

    def draw(self, context):
        layout = self.layout

        for i, tex in enumerate(context.active_object.data.uv_textures):
            props = layout.operator("wm.context_set_int", text=tex.name, translate=False)
            props.data_path = "active_object.data.uv_textures.active_index"
            props.value = i


class VIEW3D_PT_slots_projectpaint(View3DPanel, Panel):
    bl_context = "imagepaint"
    bl_label = "Slots"
    bl_category = "Slots"

    @classmethod
    def poll(cls, context):
        brush = context.tool_settings.image_paint.brush
        ob = context.active_object
        return (brush is not None and ob is not None)

    def draw(self, context):
        layout = self.layout

        settings = context.tool_settings.image_paint
        # brush = settings.brush

        ob = context.active_object
        col = layout.column()

        col.label("Painting Mode")
        col.prop(settings, "mode", text="")
        col.separator()

        if settings.mode == 'MATERIAL':
            if len(ob.material_slots) > 1:
                col.label("Materials")
                col.template_list("MATERIAL_UL_matslots", "layers",
                                  ob, "material_slots",
                                  ob, "active_material_index", rows=2)

            mat = ob.active_material
            if mat:
                col.label("Available Paint Slots")
                col.template_list("TEXTURE_UL_texpaintslots", "",
                                  mat, "texture_paint_images",
                                  mat, "paint_active_slot", rows=2)

                if (not mat.use_nodes) and (context.scene.render.engine == 'BLENDER_RENDER'):
                    row = col.row(align=True)
                    row.operator_menu_enum("paint.add_texture_paint_slot", "type")
                    row.operator("paint.delete_texture_paint_slot", text="", icon='X')

                    if mat.texture_paint_slots:
                        slot = mat.texture_paint_slots[mat.paint_active_slot]

                        col.prop(mat.texture_slots[slot.index], "blend_type")
                        col.separator()
                        col.label("UV Map")
                        col.prop_search(slot, "uv_layer", ob.data, "uv_textures", text="")

        elif settings.mode == 'IMAGE':
            mesh = ob.data
            uv_text = mesh.uv_textures.active.name if mesh.uv_textures.active else ""
            col.label("Canvas Image")
            col.template_ID(settings, "canvas")
            col.operator("image.new", text="New").gen_context = 'PAINT_CANVAS'
            col.label("UV Map")
            col.menu("VIEW3D_MT_tools_projectpaint_uvlayer", text=uv_text, translate=False)

        col.separator()
        col.operator("image.save_dirty", text="Save All Images")


class VIEW3D_PT_stencil_projectpaint(View3DPanel, Panel):
    bl_context = "imagepaint"
    bl_label = "Mask"
    bl_category = "Slots"

    @classmethod
    def poll(cls, context):
        brush = context.tool_settings.image_paint.brush
        ob = context.active_object
        return (brush is not None and ob is not None)

    def draw_header(self, context):
        ipaint = context.tool_settings.image_paint
        self.layout.prop(ipaint, "use_stencil_layer", text="")

    def draw(self, context):
        layout = self.layout

        toolsettings = context.tool_settings
        ipaint = toolsettings.image_paint
        ob = context.active_object
        mesh = ob.data

        col = layout.column()
        col.active = ipaint.use_stencil_layer

        stencil_text = mesh.uv_texture_stencil.name if mesh.uv_texture_stencil else ""
        col.label("UV Map")
        col.menu("VIEW3D_MT_tools_projectpaint_stencil", text=stencil_text, translate=False)

<<<<<<< HEAD
        col.label("Image")
        row = col.row(align=True)
        row.template_ID(ipaint, "stencil_image")

=======
        col.label("Stencil Image")
        col.template_ID(ipaint, "stencil_image")
        col.operator("image.new", text="New").gen_context = 'PAINT_STENCIL'

 
>>>>>>> 20c233f3
        col.label("Visualization")
        row = col.row(align=True)
        row.prop(ipaint, "stencil_color", text="")
        row.prop(ipaint, "invert_stencil", text="", icon='IMAGE_ALPHA')


class VIEW3D_PT_tools_brush_overlay(Panel, View3DPaintPanel):
    bl_category = "Options"
    bl_label = "Overlay"

    @classmethod
    def poll(cls, context):
        settings = cls.paint_settings(context)
        return (settings and
                settings.brush and
                (context.sculpt_object or
                 context.vertex_paint_object or
                 context.weight_paint_object or
                 context.image_paint_object))

    def draw(self, context):
        layout = self.layout

        settings = self.paint_settings(context)
        brush = settings.brush
        tex_slot = brush.texture_slot
        tex_slot_mask = brush.mask_texture_slot

        col = layout.column()

        col.label(text="Curve:")

        row = col.row(align=True)
        if brush.use_cursor_overlay:
            row.prop(brush, "use_cursor_overlay", toggle=True, text="", icon='RESTRICT_VIEW_OFF')
        else:
            row.prop(brush, "use_cursor_overlay", toggle=True, text="", icon='RESTRICT_VIEW_ON')

        sub = row.row(align=True)
        sub.prop(brush, "cursor_overlay_alpha", text="Alpha")
        sub.prop(brush, "use_cursor_overlay_override", toggle=True, text="", icon='BRUSH_DATA')

        col.active = brush.brush_capabilities.has_overlay

        if context.image_paint_object or context.sculpt_object or context.vertex_paint_object:
            col.label(text="Texture:")
            row = col.row(align=True)
            if tex_slot.map_mode != 'STENCIL':
                if brush.use_primary_overlay:
                    row.prop(brush, "use_primary_overlay", toggle=True, text="", icon='RESTRICT_VIEW_OFF')
                else:
                    row.prop(brush, "use_primary_overlay", toggle=True, text="", icon='RESTRICT_VIEW_ON')

            sub = row.row(align=True)
            sub.prop(brush, "texture_overlay_alpha", text="Alpha")
            sub.prop(brush, "use_primary_overlay_override", toggle=True, text="", icon='BRUSH_DATA')

        if context.image_paint_object:
            col.label(text="Mask Texture:")

            row = col.row(align=True)
            if tex_slot_mask.map_mode != 'STENCIL':
                if brush.use_secondary_overlay:
                    row.prop(brush, "use_secondary_overlay", toggle=True, text="", icon='RESTRICT_VIEW_OFF')
                else:
                    row.prop(brush, "use_secondary_overlay", toggle=True, text="", icon='RESTRICT_VIEW_ON')

            sub = row.row(align=True)
            sub.prop(brush, "mask_overlay_alpha", text="Alpha")
            sub.prop(brush, "use_secondary_overlay_override", toggle=True, text="", icon='BRUSH_DATA')


class VIEW3D_PT_tools_brush_texture(Panel, View3DPaintPanel):
    bl_category = "Tools"
    bl_label = "Texture"
    bl_options = {'DEFAULT_CLOSED'}

    @classmethod
    def poll(cls, context):
        settings = cls.paint_settings(context)
        return (settings and settings.brush and
                (context.sculpt_object or context.image_paint_object or context.vertex_paint_object))

    def draw(self, context):
        layout = self.layout

        settings = self.paint_settings(context)
        brush = settings.brush

        col = layout.column()

        col.template_ID_preview(brush, "texture", new="texture.new", rows=3, cols=8)

        brush_texture_settings(col, brush, context.sculpt_object)


class VIEW3D_PT_tools_mask_texture(Panel, View3DPaintPanel):
    bl_category = "Tools"
    bl_context = "imagepaint"
    bl_label = "Texture Mask"
    bl_options = {'DEFAULT_CLOSED'}

    @classmethod
    def poll(cls, context):
        settings = cls.paint_settings(context)
        return (settings and settings.brush and context.image_paint_object)

    def draw(self, context):
        layout = self.layout

        brush = context.tool_settings.image_paint.brush

        col = layout.column()

        col.template_ID_preview(brush, "mask_texture", new="texture.new", rows=3, cols=8)

        brush_mask_texture_settings(col, brush)


class VIEW3D_PT_tools_brush_stroke(Panel, View3DPaintPanel):
    bl_category = "Tools"
    bl_label = "Stroke"
    bl_options = {'DEFAULT_CLOSED'}

    @classmethod
    def poll(cls, context):
        settings = cls.paint_settings(context)
        return (settings and
                settings.brush and
                (context.sculpt_object or
                 context.vertex_paint_object or
                 context.weight_paint_object or
                 context.image_paint_object))

    def draw(self, context):
        layout = self.layout

        settings = self.paint_settings(context)
        brush = settings.brush

        col = layout.column()

        col.label(text="Stroke Method:")

        col.prop(brush, "stroke_method", text="")

        if brush.use_anchor:
            col.separator()
            col.prop(brush, "use_edge_to_edge", "Edge To Edge")

        if brush.use_airbrush:
            col.separator()
            col.prop(brush, "rate", text="Rate", slider=True)

        if brush.use_space:
            col.separator()
            row = col.row(align=True)
            row.prop(brush, "spacing", text="Spacing")
            row.prop(brush, "use_pressure_spacing", toggle=True, text="")

        if brush.use_line or brush.use_curve:
            col.separator()
            row = col.row(align=True)
            row.prop(brush, "spacing", text="Spacing")

        if brush.use_curve:
            col.separator()
            col.template_ID(brush, "paint_curve", new="paintcurve.new")
            col.operator("paintcurve.draw")

        if context.sculpt_object:
            if brush.sculpt_capabilities.has_jitter:
                col.separator()

                row = col.row(align=True)
                row.prop(brush, "use_relative_jitter", icon_only=True)
                if brush.use_relative_jitter:
                    row.prop(brush, "jitter", slider=True)
                else:
                    row.prop(brush, "jitter_absolute")
                row.prop(brush, "use_pressure_jitter", toggle=True, text="")

            if brush.sculpt_capabilities.has_smooth_stroke:
                col = layout.column()
                col.separator()

                col.prop(brush, "use_smooth_stroke")

                sub = col.column()
                sub.active = brush.use_smooth_stroke
                sub.prop(brush, "smooth_stroke_radius", text="Radius", slider=True)
                sub.prop(brush, "smooth_stroke_factor", text="Factor", slider=True)
        else:
            col.separator()

            row = col.row(align=True)
            row.prop(brush, "use_relative_jitter", icon_only=True)
            if brush.use_relative_jitter:
                row.prop(brush, "jitter", slider=True)
            else:
                row.prop(brush, "jitter_absolute")
            row.prop(brush, "use_pressure_jitter", toggle=True, text="")

            col = layout.column()
            col.separator()

            if brush.brush_capabilities.has_smooth_stroke:
                col.prop(brush, "use_smooth_stroke")

                sub = col.column()
                sub.active = brush.use_smooth_stroke
                sub.prop(brush, "smooth_stroke_radius", text="Radius", slider=True)
                sub.prop(brush, "smooth_stroke_factor", text="Factor", slider=True)

        layout.prop(settings, "input_samples")


class VIEW3D_PT_tools_brush_curve(Panel, View3DPaintPanel):
    bl_category = "Tools"
    bl_label = "Curve"
    bl_options = {'DEFAULT_CLOSED'}

    @classmethod
    def poll(cls, context):
        settings = cls.paint_settings(context)
        return (settings and settings.brush and settings.brush.curve)

    def draw(self, context):
        layout = self.layout

        settings = self.paint_settings(context)

        brush = settings.brush

        layout.template_curve_mapping(brush, "curve", brush=True)

        col = layout.column(align=True)
        row = col.row(align=True)
        row.operator("brush.curve_preset", icon='SMOOTHCURVE', text="").shape = 'SMOOTH'
        row.operator("brush.curve_preset", icon='SPHERECURVE', text="").shape = 'ROUND'
        row.operator("brush.curve_preset", icon='ROOTCURVE', text="").shape = 'ROOT'
        row.operator("brush.curve_preset", icon='SHARPCURVE', text="").shape = 'SHARP'
        row.operator("brush.curve_preset", icon='LINCURVE', text="").shape = 'LINE'
        row.operator("brush.curve_preset", icon='NOCURVE', text="").shape = 'MAX'


class VIEW3D_PT_sculpt_dyntopo(Panel, View3DPaintPanel):
    bl_category = "Tools"
    bl_label = "Dyntopo"
    bl_options = {'DEFAULT_CLOSED'}

    @classmethod
    def poll(cls, context):
        return (context.sculpt_object and context.tool_settings.sculpt)

    def draw(self, context):
        layout = self.layout

        toolsettings = context.tool_settings
        sculpt = toolsettings.sculpt
        settings = self.paint_settings(context)
        brush = settings.brush

        if context.sculpt_object.use_dynamic_topology_sculpting:
            layout.operator("sculpt.dynamic_topology_toggle", icon='X', text="Disable Dyntopo")
        else:
            layout.operator("sculpt.dynamic_topology_toggle", icon='SCULPT_DYNTOPO', text="Enable Dyntopo")

        col = layout.column()
        col.active = context.sculpt_object.use_dynamic_topology_sculpting
        sub = col.column(align=True)
        sub.active = (brush and brush.sculpt_tool != 'MASK')
        if (sculpt.detail_type_method == 'CONSTANT'):
            row = sub.row(align=True)
            row.prop(sculpt, "constant_detail")
            row.operator("sculpt.sample_detail_size", text="", icon='EYEDROPPER')
        else:
            sub.prop(sculpt, "detail_size")
        sub.prop(sculpt, "detail_refine_method", text="")
        sub.prop(sculpt, "detail_type_method", text="")
        col.separator()
        col.prop(sculpt, "use_smooth_shading")
        col.operator("sculpt.optimize")
        if (sculpt.detail_type_method == 'CONSTANT'):
            col.operator("sculpt.detail_flood_fill")
        col.separator()
        col.prop(sculpt, "symmetrize_direction")
        col.operator("sculpt.symmetrize")


class VIEW3D_PT_sculpt_options(Panel, View3DPaintPanel):
    bl_category = "Options"
    bl_label = "Options"
    bl_options = {'DEFAULT_CLOSED'}

    @classmethod
    def poll(cls, context):
        return (context.sculpt_object and context.tool_settings.sculpt)

    def draw(self, context):
        layout = self.layout
        # scene = context.scene

        toolsettings = context.tool_settings
        sculpt = toolsettings.sculpt
        capabilities = sculpt.brush.sculpt_capabilities

        col = layout.column(align=True)
        col.active = capabilities.has_gravity
        col.label(text="Gravity:")
        col.prop(sculpt, "gravity", slider=True, text="Factor")
        col.prop(sculpt, "gravity_object")
        col.separator()

        layout.prop(sculpt, "use_threaded", text="Threaded Sculpt")
        layout.prop(sculpt, "show_low_resolution")
        layout.prop(sculpt, "use_deform_only")
        layout.prop(sculpt, "show_diffuse_color")

        self.unified_paint_settings(layout, context)


class VIEW3D_PT_sculpt_symmetry(Panel, View3DPaintPanel):
    bl_category = "Tools"
    bl_label = "Symmetry / Lock"
    bl_options = {'DEFAULT_CLOSED'}

    @classmethod
    def poll(cls, context):
        return (context.sculpt_object and context.tool_settings.sculpt)

    def draw(self, context):
        layout = self.layout

        sculpt = context.tool_settings.sculpt

        col = layout.column(align=True)
        col.label(text="Mirror:")
        row = col.row(align=True)
        row.prop(sculpt, "use_symmetry_x", text="X", toggle=True)
        row.prop(sculpt, "use_symmetry_y", text="Y", toggle=True)
        row.prop(sculpt, "use_symmetry_z", text="Z", toggle=True)

        layout.column().prop(sculpt, "radial_symmetry", text="Radial")
        layout.prop(sculpt, "use_symmetry_feather", text="Feather")

        layout.label(text="Lock:")

        row = layout.row(align=True)
        row.prop(sculpt, "lock_x", text="X", toggle=True)
        row.prop(sculpt, "lock_y", text="Y", toggle=True)
        row.prop(sculpt, "lock_z", text="Z", toggle=True)


class VIEW3D_PT_tools_brush_appearance(Panel, View3DPaintPanel):
    bl_category = "Options"
    bl_label = "Appearance"

    @classmethod
    def poll(cls, context):
        settings = cls.paint_settings(context)
        return settings

    def draw(self, context):
        layout = self.layout

        settings = self.paint_settings(context)
        brush = settings.brush

        if brush is None:  # unlikely but can happen
            layout.label(text="Brush Unset")
            return

        col = layout.column()
        col.prop(settings, "show_brush")

        sub = col.column()
        sub.active = settings.show_brush

        if context.sculpt_object and context.tool_settings.sculpt:
            if brush.sculpt_capabilities.has_secondary_color:
                sub.row().prop(brush, "cursor_color_add", text="Add")
                sub.row().prop(brush, "cursor_color_subtract", text="Subtract")
            else:
                sub.prop(brush, "cursor_color_add", text="")
        else:
            sub.prop(brush, "cursor_color_add", text="")

        col.separator()

        col = col.column(align=True)
        col.prop(brush, "use_custom_icon")
        sub = col.column()
        sub.active = brush.use_custom_icon
        sub.prop(brush, "icon_filepath", text="")

# ********** default tools for weight-paint ****************


class VIEW3D_PT_tools_weightpaint(View3DPanel, Panel):
    bl_category = "Tools"
    bl_context = "weightpaint"
    bl_label = "Weight Tools"

    def draw(self, context):
        layout = self.layout
        VIEW3D_PT_tools_meshweight.draw_generic(layout)

        col = layout.column()
        col.operator("paint.weight_gradient")
        col.operator("object.vertex_group_transfer_weight", text="Transfer Weights")


class VIEW3D_PT_tools_weightpaint_options(Panel, View3DPaintPanel):
    bl_category = "Options"
    bl_context = "weightpaint"
    bl_label = "Options"

    def draw(self, context):
        layout = self.layout

        tool_settings = context.tool_settings
        wpaint = tool_settings.weight_paint

        col = layout.column()
        row = col.row()

        row.prop(wpaint, "use_normal")
        col = layout.column()
        row = col.row()
        row.prop(wpaint, "use_spray")
        row.prop(wpaint, "use_group_restrict")

        obj = context.weight_paint_object
        if obj.type == 'MESH':
            mesh = obj.data
            col.prop(mesh, "use_mirror_x")
            row = col.row()
            row.active = mesh.use_mirror_x
            row.prop(mesh, "use_mirror_topology")

        col.label("Show Zero Weights:")
        sub = col.row()
        sub.active = (not tool_settings.use_multipaint)
        sub.prop(tool_settings, "vertex_group_user", expand=True)

        self.unified_paint_settings(col, context)

# ********** default tools for vertex-paint ****************


class VIEW3D_PT_tools_vertexpaint(Panel, View3DPaintPanel):
    bl_category = "Options"
    bl_context = "vertexpaint"
    bl_label = "Options"

    def draw(self, context):
        layout = self.layout

        toolsettings = context.tool_settings
        vpaint = toolsettings.vertex_paint

        col = layout.column()
        row = col.row()
        # col.prop(vpaint, "mode", text="")
        row.prop(vpaint, "use_normal")
        col.prop(vpaint, "use_spray")

        self.unified_paint_settings(col, context)

# Commented out because the Apply button isn't an operator yet, making these settings useless
#~         col.label(text="Gamma:")
#~         col.prop(vpaint, "gamma", text="")
#~         col.label(text="Multiply:")
#~         col.prop(vpaint, "mul", text="")

# ********** default tools for texture-paint ****************


class VIEW3D_PT_tools_imagepaint_external(Panel, View3DPaintPanel):
    bl_category = "Tools"
    bl_context = "imagepaint"
    bl_label = "External"
    bl_options = {'DEFAULT_CLOSED'}

    def draw(self, context):
        layout = self.layout

        toolsettings = context.tool_settings
        ipaint = toolsettings.image_paint

        col = layout.column()
        row = col.split(align=True, percentage=0.55)
        row.operator("image.project_edit", text="Quick Edit")
        row.operator("image.project_apply", text="Apply")

        col.row().prop(ipaint, "screen_grab_size", text="")

        col.operator("paint.project_image", text="Apply Camera Image")


class VIEW3D_PT_tools_projectpaint(View3DPaintPanel, Panel):
    bl_category = "Options"
    bl_context = "imagepaint"
    bl_label = "Project Paint"

    @classmethod
    def poll(cls, context):
        brush = context.tool_settings.image_paint.brush
        return (brush is not None)

    def draw(self, context):
        layout = self.layout

        toolsettings = context.tool_settings
        ipaint = toolsettings.image_paint

        col = layout.column()

        col.prop(ipaint, "use_occlude")
        col.prop(ipaint, "use_backface_culling")

        row = layout.row()
        row.prop(ipaint, "use_normal_falloff")

        sub = row.row()
        sub.active = (ipaint.use_normal_falloff)
        sub.prop(ipaint, "normal_angle", text="")

        layout.prop(ipaint, "seam_bleed")
        self.unified_paint_settings(layout, context)


class VIEW3D_PT_imagepaint_options(View3DPaintPanel):
    bl_category = "Options"
    bl_label = "Options"

    @classmethod
    def poll(cls, context):
        return (context.image_paint_object and context.tool_settings.image_paint)

    def draw(self, context):
        layout = self.layout

        col = layout.column()
        self.unified_paint_settings(col, context)


class VIEW3D_MT_tools_projectpaint_stencil(Menu):
    bl_label = "Mask Layer"

    def draw(self, context):
        layout = self.layout
        for i, tex in enumerate(context.active_object.data.uv_textures):
            props = layout.operator("wm.context_set_int", text=tex.name, translate=False)
            props.data_path = "active_object.data.uv_texture_stencil_index"
            props.value = i


class VIEW3D_PT_tools_particlemode(View3DPanel, Panel):
    """Default tools for particle mode"""
    bl_context = "particlemode"
    bl_label = "Options"
    bl_category = "Tools"

    def draw(self, context):
        layout = self.layout

        pe = context.tool_settings.particle_edit
        ob = pe.object

        layout.prop(pe, "type", text="")

        ptcache = None

        if pe.type == 'PARTICLES':
            if ob.particle_systems:
                if len(ob.particle_systems) > 1:
                    layout.template_list("UI_UL_list", "particle_systems", ob, "particle_systems",
                                         ob.particle_systems, "active_index", rows=2, maxrows=3)

                ptcache = ob.particle_systems.active.point_cache
        else:
            for md in ob.modifiers:
                if md.type == pe.type:
                    ptcache = md.point_cache

        if ptcache and len(ptcache.point_caches) > 1:
            layout.template_list("UI_UL_list", "particles_point_caches", ptcache, "point_caches",
                                 ptcache.point_caches, "active_index", rows=2, maxrows=3)

        if not pe.is_editable:
            layout.label(text="Point cache must be baked")
            layout.label(text="in memory to enable editing!")

        col = layout.column(align=True)
        if pe.is_hair:
            col.active = pe.is_editable
            col.prop(pe, "use_emitter_deflect", text="Deflect emitter")
            sub = col.row(align=True)
            sub.active = pe.use_emitter_deflect
            sub.prop(pe, "emitter_distance", text="Distance")

        col = layout.column(align=True)
        col.active = pe.is_editable
        col.label(text="Keep:")
        col.prop(pe, "use_preserve_length", text="Lengths")
        col.prop(pe, "use_preserve_root", text="Root")
        if not pe.is_hair:
            col.label(text="Correct:")
            col.prop(pe, "use_auto_velocity", text="Velocity")
        col.prop(ob.data, "use_mirror_x")

        col = layout.column(align=True)
        col.active = pe.is_editable
        col.label(text="Draw:")
        col.prop(pe, "draw_step", text="Path Steps")
        if pe.is_hair:
            col.prop(pe, "show_particles", text="Children")
        else:
            if pe.type == 'PARTICLES':
                col.prop(pe, "show_particles", text="Particles")
            col.prop(pe, "use_fade_time")
            sub = col.row(align=True)
            sub.active = pe.use_fade_time
            sub.prop(pe, "fade_frames", slider=True)


# Grease Pencil drawing tools
class VIEW3D_PT_tools_grease_pencil_draw(GreasePencilDrawingToolsPanel, Panel):
    bl_space_type = 'VIEW_3D'


# Grease Pencil stroke editing tools
class VIEW3D_PT_tools_grease_pencil_edit(GreasePencilStrokeEditPanel, Panel):
    bl_space_type = 'VIEW_3D'


# Note: moved here so that it's always in last position in 'Tools' panels!
class VIEW3D_PT_tools_history(View3DPanel, Panel):
    bl_category = "Tools"
    # No bl_context, we are always available!
    bl_label = "History"
    bl_options = {'DEFAULT_CLOSED'}

    def draw(self, context):
        layout = self.layout
        obj = context.object

        col = layout.column(align=True)
        row = col.row(align=True)
        row.operator("ed.undo")
        row.operator("ed.redo")
        if obj is None or obj.mode not in {'SCULPT'}:
            # Sculpt mode does not generate an undo menu it seems...
            col.operator("ed.undo_history")

        col = layout.column(align=True)
        col.label(text="Repeat:")
        col.operator("screen.repeat_last")
        col.operator("screen.repeat_history", text="History...")


if __name__ == "__main__":  # only for live edit.
    bpy.utils.register_module(__name__)<|MERGE_RESOLUTION|>--- conflicted
+++ resolved
@@ -1174,18 +1174,11 @@
         col.label("UV Map")
         col.menu("VIEW3D_MT_tools_projectpaint_stencil", text=stencil_text, translate=False)
 
-<<<<<<< HEAD
-        col.label("Image")
-        row = col.row(align=True)
-        row.template_ID(ipaint, "stencil_image")
-
-=======
         col.label("Stencil Image")
         col.template_ID(ipaint, "stencil_image")
         col.operator("image.new", text="New").gen_context = 'PAINT_STENCIL'
 
  
->>>>>>> 20c233f3
         col.label("Visualization")
         row = col.row(align=True)
         row.prop(ipaint, "stencil_color", text="")
