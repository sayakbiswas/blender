# ##### BEGIN GPL LICENSE BLOCK #####
#
#  This program is free software; you can redistribute it and/or
#  modify it under the terms of the GNU General Public License
#  as published by the Free Software Foundation; either version 2
#  of the License, or (at your option) any later version.
#
#  This program is distributed in the hope that it will be useful,
#  but WITHOUT ANY WARRANTY; without even the implied warranty of
#  MERCHANTABILITY or FITNESS FOR A PARTICULAR PURPOSE.  See the
#  GNU General Public License for more details.
#
#  You should have received a copy of the GNU General Public License
#  along with this program; if not, write to the Free Software Foundation,
#  Inc., 51 Franklin Street, Fifth Floor, Boston, MA 02110-1301, USA.
#
# ##### END GPL LICENSE BLOCK #####

# <pep8 compliant>
import bpy
from rna_prop_ui import PropertyPanel


class DataButtonsPanel():
    bl_space_type = 'PROPERTIES'
    bl_region_type = 'WINDOW'
    bl_context = "data"

    @classmethod
    def poll(cls, context):
        return context.lattice


class DATA_PT_context_lattice(DataButtonsPanel, bpy.types.Panel):
    bl_label = ""
    bl_options = {'HIDE_HEADER'}

    def draw(self, context):
        layout = self.layout

        ob = context.object
        lat = context.lattice
        space = context.space_data

        split = layout.split(percentage=0.65)
        if ob:
            split.template_ID(ob, "data")
            split.separator()
        elif lat:
            split.template_ID(space, "pin_id")
            split.separator()


class DATA_PT_lattice(DataButtonsPanel, bpy.types.Panel):
    bl_label = "Lattice"

    def draw(self, context):
        layout = self.layout

        lat = context.lattice

        split = layout.split()
        col = split.column()
        col.prop(lat, "points_u")
        col = split.column()
        col.prop(lat, "interpolation_type_u", text="")

        split = layout.split()
        col = split.column()
        col.prop(lat, "points_v")
        col = split.column()
        col.prop(lat, "interpolation_type_v", text="")

        split = layout.split()
        col = split.column()
        col.prop(lat, "points_w")
        col = split.column()
        col.prop(lat, "interpolation_type_w", text="")

        row = layout.row()
        row.prop(lat, "use_outside")
        row.prop_search(lat, "vertex_group", context.object, "vertex_groups", text="")
<<<<<<< HEAD
 
=======

>>>>>>> 2198cfdb

class DATA_PT_custom_props_lattice(DataButtonsPanel, PropertyPanel, bpy.types.Panel):
    COMPAT_ENGINES = {'BLENDER_RENDER', 'BLENDER_GAME'}
    _context_path = "object.data"
    _property_type = bpy.types.Lattice


def register():
    bpy.utils.register_module(__name__)


def unregister():
    bpy.utils.unregister_module(__name__)

if __name__ == "__main__":
    register()<|MERGE_RESOLUTION|>--- conflicted
+++ resolved
@@ -80,11 +80,7 @@
         row = layout.row()
         row.prop(lat, "use_outside")
         row.prop_search(lat, "vertex_group", context.object, "vertex_groups", text="")
-<<<<<<< HEAD
- 
-=======
 
->>>>>>> 2198cfdb
 
 class DATA_PT_custom_props_lattice(DataButtonsPanel, PropertyPanel, bpy.types.Panel):
     COMPAT_ENGINES = {'BLENDER_RENDER', 'BLENDER_GAME'}
