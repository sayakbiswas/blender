--- conflicted
+++ resolved
@@ -53,19 +53,12 @@
             col = split.column()
             col.prop(game, "use_actor")
             col.prop(game, "use_ghost")
-            col.prop(ob, "hide_render", text="Invisible")  # out of place but useful
-
-<<<<<<< HEAD
-                col = split.column()
-            col.prop(game, "material_physics")
-            col.prop(game, "rotate_from_normal")
-            col.prop(game, "no_sleeping")
-=======
-            col = split.column()
+            col.prop(ob, "hide_render", text="Invisible") # out of place but useful
+
+                col = split.column()
             col.prop(game, "use_material_physics")
             col.prop(game, "use_rotate_from_normal")
             col.prop(game, "use_sleep")
->>>>>>> 36c273b1
 
             layout.separator()
 
@@ -135,13 +128,8 @@
             col.prop(soft, "collision_margin", slider=True)
             col.prop(soft, "use_bending_constraints", text="Bending Constraints")
 
-<<<<<<< HEAD
-                col = split.column()
-            col.prop(soft, "shape_match")
-=======
-            col = split.column()
+                col = split.column()
             col.prop(soft, "use_shape_match")
->>>>>>> 36c273b1
             sub = col.column()
             sub.active = soft.use_shape_match
             sub.prop(soft, "shape_threshold", slider=True)
@@ -186,24 +174,15 @@
         game = context.active_object.game
 
         layout.active = game.use_collision_bounds
-<<<<<<< HEAD
-            layout.prop(game, "collision_bounds", text="Bounds")
-=======
         layout.prop(game, "collision_bounds_type", text="Bounds")
->>>>>>> 36c273b1
 
         split = layout.split()
 
         col = split.column()
         col.prop(game, "collision_margin", text="Margin", slider=True)
 
-<<<<<<< HEAD
-            col = split.column()
-        col.prop(game, "collision_compound", text="Compound")
-=======
-        col = split.column()
+            col = split.column()
         col.prop(game, "use_collision_compound", text="Compound")
->>>>>>> 36c273b1
 
 
 class RenderButtonsPanel():
@@ -257,15 +236,9 @@
         # framing:
         col = layout.column()
         col.label(text="Framing:")
-<<<<<<< HEAD
-            col.row().prop(gs, "framing_type", expand=True)
-        if gs.framing_type == 'LETTERBOX':
-            col.prop(gs, "framing_color", text="")
-=======
         col.row().prop(gs, "frame_type", expand=True)
         if gs.frame_type == 'LETTERBOX':
             col.prop(gs, "frame_color", text="")
->>>>>>> 36c273b1
 
 
 class RENDER_PT_game_stereo(RenderButtonsPanel, bpy.types.Panel):
@@ -313,7 +286,7 @@
                     col = split.column()
                 col.prop(gs, "dome_tesselation", text="Tesselation")
 
-            else:  # cube map
+            else: # cube map
                 col = split.column()
                 col.prop(gs, "dome_buffer_resolution", text="Resolution", slider=True)
 
@@ -381,11 +354,7 @@
 
         scene = context.scene
 
-<<<<<<< HEAD
-            layout.prop(scene, "distance_model")
-=======
         layout.prop(scene, "audio_distance_model")
->>>>>>> 36c273b1
 
         layout.prop(scene, "audio_doppler_speed", text="Speed")
         layout.prop(scene, "audio_doppler_factor")
@@ -469,13 +438,8 @@
         col = split.column()
         col.prop(world.mist_settings, "start")
 
-<<<<<<< HEAD
-            col = split.column()
-        col.prop(world.mist, "depth")
-=======
-        col = split.column()
+            col = split.column()
         col.prop(world.mist_settings, "depth")
->>>>>>> 36c273b1
 
 
 class WORLD_PT_game_physics(WorldButtonsPanel, bpy.types.Panel):
